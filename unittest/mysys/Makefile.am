# Copyright (C) 2009 Sun Microsystems, Inc.
#
# This program is free software; you can redistribute it and/or modify
# it under the terms of the GNU General Public License as published by
# the Free Software Foundation; version 2 of the License.
#
# This program is distributed in the hope that it will be useful,
# but WITHOUT ANY WARRANTY; without even the implied warranty of
# MERCHANTABILITY or FITNESS FOR A PARTICULAR PURPOSE.  See the
# GNU General Public License for more details.
#
# You should have received a copy of the GNU General Public License
# along with this program; if not, write to the Free Software
# Foundation, Inc., 51 Franklin St, Fifth Floor, Boston, MA  02110-1301  USA

INCLUDES =		@ZLIB_INCLUDES@ -I$(top_builddir)/include \
			-I$(top_srcdir)/include -I$(top_srcdir)/unittest/mytap 

noinst_HEADERS = thr_template.c

LDADD 		= $(top_builddir)/unittest/mytap/libmytap.a \
		  $(top_builddir)/mysys/libmysys.a \
		  $(top_builddir)/dbug/libdbug.a \
		  $(top_builddir)/strings/libmystrings.a

EXTRA_DIST       = CMakeLists.txt 
<<<<<<< HEAD
noinst_PROGRAMS  = bitmap-t base64-t lf-t waiting_threads-t
=======
noinst_PROGRAMS  = bitmap-t base64-t
>>>>>>> d063c3e9

if NEED_THREAD
# my_atomic-t is used to check thread functions, so it is safe to 
# ignore the file in non-threaded builds.
# In fact, it will not compile without thread support.
noinst_PROGRAMS += my_atomic-t
endif

# Don't update the files from bitkeeper
%::SCCS/s.%<|MERGE_RESOLUTION|>--- conflicted
+++ resolved
@@ -24,11 +24,7 @@
 		  $(top_builddir)/strings/libmystrings.a
 
 EXTRA_DIST       = CMakeLists.txt 
-<<<<<<< HEAD
-noinst_PROGRAMS  = bitmap-t base64-t lf-t waiting_threads-t
-=======
-noinst_PROGRAMS  = bitmap-t base64-t
->>>>>>> d063c3e9
+noinst_PROGRAMS  = bitmap-t base64-t my_atomic-t lf-t waiting_threads-t
 
 if NEED_THREAD
 # my_atomic-t is used to check thread functions, so it is safe to 
