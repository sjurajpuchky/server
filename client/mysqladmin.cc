/*
<<<<<<< HEAD
   Copyright (c) 2000, 2011, Oracle and/or its affiliates.
=======
   Copyright (c) 2000, 2012, Oracle and/or its affiliates. All rights reserved.
>>>>>>> 2f15c56f

   This program is free software; you can redistribute it and/or modify
   it under the terms of the GNU General Public License as published by
   the Free Software Foundation; version 2 of the License.

   This program is distributed in the hope that it will be useful,
   but WITHOUT ANY WARRANTY; without even the implied warranty of
   MERCHANTABILITY or FITNESS FOR A PARTICULAR PURPOSE.  See the
   GNU General Public License for more details.

   You should have received a copy of the GNU General Public License
   along with this program; if not, write to the Free Software
   Foundation, Inc., 51 Franklin St, Fifth Floor, Boston, MA 02110-1301  USA
*/

/* maintaince of mysql databases */

#include "client_priv.h"
#include <signal.h>
#ifdef THREAD
#include <my_pthread.h>				/* because of signal()	*/
#endif
#include <sys/stat.h>
#include <mysql.h>
#include <sql_common.h>

#define ADMIN_VERSION "8.42"
#define MAX_MYSQL_VAR 512
#define SHUTDOWN_DEF_TIMEOUT 3600		/* Wait for shutdown */
#define MAX_TRUNC_LENGTH 3

char *host= NULL, *user= 0, *opt_password= 0,
     *default_charset= NULL;
char truncated_var_names[MAX_MYSQL_VAR][MAX_TRUNC_LENGTH];
char ex_var_names[MAX_MYSQL_VAR][FN_REFLEN];
ulonglong last_values[MAX_MYSQL_VAR];
static int interval=0;
static my_bool option_force=0,interrupted=0,new_line=0,
               opt_compress=0, opt_relative=0, opt_verbose=0, opt_vertical=0,
               tty_password= 0, opt_nobeep;
static my_bool debug_info_flag= 0, debug_check_flag= 0;
static uint tcp_port = 0, option_wait = 0, option_silent=0, nr_iterations;
static uint opt_count_iterations= 0, my_end_arg;
static ulong opt_connect_timeout, opt_shutdown_timeout;
static char * unix_port=0;

#ifdef HAVE_SMEM
static char *shared_memory_base_name=0;
#endif
static uint opt_protocol=0;
static myf error_flags; /* flags to pass to my_printf_error, like ME_BELL */

/*
  When using extended-status relatively, ex_val_max_len is the estimated
  maximum length for any relative value printed by extended-status. The
  idea is to try to keep the length of output as short as possible.
*/

static uint ex_val_max_len[MAX_MYSQL_VAR];
static my_bool ex_status_printed = 0; /* First output is not relative. */
static uint ex_var_count, max_var_length, max_val_length;

#include <sslopt-vars.h>

static void print_version(void);
static void usage(void);
extern "C" my_bool get_one_option(int optid, const struct my_option *opt,
                                  char *argument);
static my_bool sql_connect(MYSQL *mysql, uint wait);
static int execute_commands(MYSQL *mysql,int argc, char **argv);
static int drop_db(MYSQL *mysql,const char *db);
extern "C" sig_handler endprog(int signal_number);
static void nice_time(ulong sec,char *buff);
static void print_header(MYSQL_RES *result);
static void print_top(MYSQL_RES *result);
static void print_row(MYSQL_RES *result,MYSQL_ROW cur, uint row);
static void print_relative_row(MYSQL_RES *result, MYSQL_ROW cur, uint row);
static void print_relative_row_vert(MYSQL_RES *result, MYSQL_ROW cur, uint row);
static void print_relative_header();
static void print_relative_line();
static void truncate_names();
static my_bool get_pidfile(MYSQL *mysql, char *pidfile);
static my_bool wait_pidfile(char *pidfile, time_t last_modified,
			    struct stat *pidfile_status);
static void store_values(MYSQL_RES *result);

/*
  The order of commands must be the same as command_names,
  except ADMIN_ERROR
*/
enum commands {
  ADMIN_ERROR,
  ADMIN_CREATE,           ADMIN_DROP,            ADMIN_SHUTDOWN,
  ADMIN_RELOAD,           ADMIN_REFRESH,         ADMIN_VER,
  ADMIN_PROCESSLIST,      ADMIN_STATUS,          ADMIN_KILL,
  ADMIN_DEBUG,            ADMIN_VARIABLES,       ADMIN_FLUSH_LOGS,
  ADMIN_FLUSH_HOSTS,      ADMIN_FLUSH_TABLES,    ADMIN_PASSWORD,
  ADMIN_PING,             ADMIN_EXTENDED_STATUS, ADMIN_FLUSH_STATUS,
  ADMIN_FLUSH_PRIVILEGES, ADMIN_START_SLAVE,     ADMIN_STOP_SLAVE,
  ADMIN_FLUSH_THREADS,    ADMIN_OLD_PASSWORD
};
static const char *command_names[]= {
  "create",               "drop",                "shutdown",
  "reload",               "refresh",             "version",
  "processlist",          "status",              "kill",
  "debug",                "variables",           "flush-logs",
  "flush-hosts",          "flush-tables",        "password",
  "ping",                 "extended-status",     "flush-status",
  "flush-privileges",     "start-slave",         "stop-slave",
  "flush-threads","old-password",
  NullS
};

static TYPELIB command_typelib=
{ array_elements(command_names)-1,"commands", command_names, NULL};

static struct my_option my_long_options[] =
{
#ifdef __NETWARE__
  {"autoclose", OPT_AUTO_CLOSE, "Automatically close the screen on exit for Netware.",
   0, 0, 0, GET_NO_ARG, NO_ARG, 0, 0, 0, 0, 0, 0},
#endif
  {"count", 'c',
   "Number of iterations to make. This works with -i (--sleep) only.",
   &nr_iterations, &nr_iterations, 0, GET_UINT,
   REQUIRED_ARG, 0, 0, 0, 0, 0, 0},
#ifndef DBUG_OFF
  {"debug", '#', "Output debug log. Often this is 'd:t:o,filename'.",
   0, 0, 0, GET_STR, OPT_ARG, 0, 0, 0, 0, 0, 0},
#endif
  {"debug-check", OPT_DEBUG_CHECK, "Check memory and open file usage at exit.",
   &debug_check_flag, &debug_check_flag, 0,
   GET_BOOL, NO_ARG, 0, 0, 0, 0, 0, 0},
  {"debug-info", OPT_DEBUG_INFO, "Print some debug info at exit.",
   &debug_info_flag, &debug_info_flag,
   0, GET_BOOL, NO_ARG, 0, 0, 0, 0, 0, 0},
  {"force", 'f',
   "Don't ask for confirmation on drop database; with multiple commands, continue even if an error occurs.",
   &option_force, &option_force, 0, GET_BOOL, NO_ARG, 0, 0,
   0, 0, 0, 0},
  {"compress", 'C', "Use compression in server/client protocol.",
   &opt_compress, &opt_compress, 0, GET_BOOL, NO_ARG, 0, 0, 0,
   0, 0, 0},
  {"character-sets-dir", OPT_CHARSETS_DIR,
   "Directory for character set files.", &charsets_dir,
   &charsets_dir, 0, GET_STR, REQUIRED_ARG, 0, 0, 0, 0, 0, 0},
  {"default-character-set", OPT_DEFAULT_CHARSET,
   "Set the default character set.", &default_charset,
   &default_charset, 0, GET_STR, REQUIRED_ARG, 0, 0, 0, 0, 0, 0},
  {"help", '?', "Display this help and exit.", 0, 0, 0, GET_NO_ARG,
   NO_ARG, 0, 0, 0, 0, 0, 0},
  {"host", 'h', "Connect to host.", &host, &host, 0, GET_STR,
   REQUIRED_ARG, 0, 0, 0, 0, 0, 0},
  {"no-beep", 'b', "Turn off beep on error.", &opt_nobeep,
   &opt_nobeep, 0, GET_BOOL, NO_ARG, 0, 0, 0, 0, 0, 0}, 
  {"password", 'p',
   "Password to use when connecting to server. If password is not given it's asked from the tty.",
   0, 0, 0, GET_STR, OPT_ARG, 0, 0, 0, 0, 0, 0},
#ifdef __WIN__
  {"pipe", 'W', "Use named pipes to connect to server.", 0, 0, 0, GET_NO_ARG,
   NO_ARG, 0, 0, 0, 0, 0, 0},
#endif
  {"port", 'P', "Port number to use for connection or 0 for default to, in "
   "order of preference, my.cnf, $MYSQL_TCP_PORT, "
#if MYSQL_PORT_DEFAULT == 0
   "/etc/services, "
#endif
   "built-in default (" STRINGIFY_ARG(MYSQL_PORT) ").",
   &tcp_port,
   &tcp_port, 0, GET_UINT, REQUIRED_ARG, 0, 0, 0, 0, 0, 0},
  {"protocol", OPT_MYSQL_PROTOCOL, "The protocol to use for connection (tcp, socket, pipe, memory).",
    0, 0, 0, GET_STR,  REQUIRED_ARG, 0, 0, 0, 0, 0, 0},
  {"relative", 'r',
   "Show difference between current and previous values when used with -i. "
   "Currently only works with extended-status.",
   &opt_relative, &opt_relative, 0, GET_BOOL, NO_ARG, 0, 0, 0,
  0, 0, 0},
  {"set-variable", 'O',
   "Change the value of a variable. Please note that this option is "
   "deprecated; you can set variables directly with --variable-name=value.",
   0, 0, 0, GET_STR, REQUIRED_ARG, 0, 0, 0, 0, 0, 0},
#ifdef HAVE_SMEM
  {"shared-memory-base-name", OPT_SHARED_MEMORY_BASE_NAME,
   "Base name of shared memory.", &shared_memory_base_name, &shared_memory_base_name,
   0, GET_STR_ALLOC, REQUIRED_ARG, 0, 0, 0, 0, 0, 0},
#endif
  {"silent", 's', "Silently exit if one can't connect to server.",
   0, 0, 0, GET_NO_ARG, NO_ARG, 0, 0, 0, 0, 0, 0},
  {"socket", 'S', "The socket file to use for connection.",
   &unix_port, &unix_port, 0, GET_STR, REQUIRED_ARG, 0, 0, 0,
   0, 0, 0},
  {"sleep", 'i', "Execute commands repeatedly with a sleep between.",
   &interval, &interval, 0, GET_INT, REQUIRED_ARG, 0, 0, 0, 0,
   0, 0},
#include <sslopt-longopts.h>
#ifndef DONT_ALLOW_USER_CHANGE
  {"user", 'u', "User for login if not current user.", &user,
   &user, 0, GET_STR_ALLOC, REQUIRED_ARG, 0, 0, 0, 0, 0, 0},
#endif
  {"verbose", 'v', "Write more information.", &opt_verbose,
   &opt_verbose, 0, GET_BOOL, NO_ARG, 0, 0, 0, 0, 0, 0},
  {"version", 'V', "Output version information and exit.", 0, 0, 0, GET_NO_ARG,
   NO_ARG, 0, 0, 0, 0, 0, 0},
  {"vertical", 'E',
   "Print output vertically. Is similar to --relative, but prints output vertically.",
   &opt_vertical, &opt_vertical, 0, GET_BOOL, NO_ARG, 0, 0, 0,
   0, 0, 0},
  {"wait", 'w', "Wait and retry if connection is down.", 0, 0, 0, GET_UINT,
   OPT_ARG, 0, 0, 0, 0, 0, 0},
  {"connect_timeout", OPT_CONNECT_TIMEOUT, "", &opt_connect_timeout,
   &opt_connect_timeout, 0, GET_ULONG, REQUIRED_ARG, 3600*12, 0,
   3600*12, 0, 1, 0},
  {"shutdown_timeout", OPT_SHUTDOWN_TIMEOUT, "", &opt_shutdown_timeout,
   &opt_shutdown_timeout, 0, GET_ULONG, REQUIRED_ARG,
   SHUTDOWN_DEF_TIMEOUT, 0, 3600*12, 0, 1, 0},
  { 0, 0, 0, 0, 0, 0, GET_NO_ARG, NO_ARG, 0, 0, 0, 0, 0, 0}
};


static const char *load_default_groups[]= { "mysqladmin","client",0 };

my_bool
get_one_option(int optid, const struct my_option *opt __attribute__((unused)),
	       char *argument)
{
  int error = 0;

  switch(optid) {
#ifdef __NETWARE__
  case OPT_AUTO_CLOSE:
    setscreenmode(SCR_AUTOCLOSE_ON_EXIT);
    break;
#endif
  case 'c':
    opt_count_iterations= 1;
    break;
  case 'p':
    if (argument == disabled_my_option)
      argument= (char*) "";			// Don't require password
    if (argument)
    {
      char *start=argument;
      my_free(opt_password,MYF(MY_ALLOW_ZERO_PTR));
      opt_password=my_strdup(argument,MYF(MY_FAE));
      while (*argument) *argument++= 'x';		/* Destroy argument */
      if (*start)
	start[1]=0;				/* Cut length of argument */
      tty_password= 0;
    }
    else
      tty_password=1;
    break;
  case 's':
    option_silent++;
    break;
  case 'W':
#ifdef __WIN__
    opt_protocol = MYSQL_PROTOCOL_PIPE;
#endif
    break;
  case '#':
    DBUG_PUSH(argument ? argument : "d:t:o,/tmp/mysqladmin.trace");
    break;
#include <sslopt-case.h>
  case 'V':
    print_version();
    exit(0);
    break;
  case 'w':
    if (argument)
    {
      if ((option_wait=atoi(argument)) <= 0)
	option_wait=1;
    }
    else
      option_wait= ~(uint)0;
    break;
  case '?':
  case 'I':					/* Info */
    error++;
    break;
  case OPT_CHARSETS_DIR:
#if MYSQL_VERSION_ID > 32300
    charsets_dir = argument;
#endif
    break;
  case 'O':
    WARN_DEPRECATED(VER_CELOSIA, "--set-variable", "--variable-name=value");
    break;
  case OPT_MYSQL_PROTOCOL:
    opt_protocol= find_type_or_exit(argument, &sql_protocol_typelib,
                                    opt->name);
    break;
  }
  if (error)
  {
    usage();
    exit(1);
  }
  return 0;
}


int main(int argc,char *argv[])
{
  int error= 0, ho_error;
  MYSQL mysql;
  char **commands, **save_argv;

  MY_INIT(argv[0]);
  mysql_init(&mysql);
  load_defaults("my",load_default_groups,&argc,&argv);
  save_argv = argv;				/* Save for free_defaults */
  if ((ho_error=handle_options(&argc, &argv, my_long_options, get_one_option)))
  {
    free_defaults(save_argv);
    exit(ho_error);
  }
  if (debug_info_flag)
    my_end_arg= MY_CHECK_ERROR | MY_GIVE_INFO;
  if (debug_check_flag)
    my_end_arg= MY_CHECK_ERROR;

  if (argc == 0)
  {
    usage();
    exit(1);
  }
  commands = argv;
  if (tty_password)
    opt_password = get_tty_password(NullS);

  VOID(signal(SIGINT,endprog));			/* Here if abort */
  VOID(signal(SIGTERM,endprog));		/* Here if abort */

  if (opt_compress)
    mysql_options(&mysql,MYSQL_OPT_COMPRESS,NullS);
  if (opt_connect_timeout)
  {
    uint tmp=opt_connect_timeout;
    mysql_options(&mysql,MYSQL_OPT_CONNECT_TIMEOUT, (char*) &tmp);
  }
#ifdef HAVE_OPENSSL
  if (opt_use_ssl)
    mysql_ssl_set(&mysql, opt_ssl_key, opt_ssl_cert, opt_ssl_ca,
		  opt_ssl_capath, opt_ssl_cipher);
  mysql_options(&mysql,MYSQL_OPT_SSL_VERIFY_SERVER_CERT,
                (char*)&opt_ssl_verify_server_cert);
#endif
  if (opt_protocol)
    mysql_options(&mysql,MYSQL_OPT_PROTOCOL,(char*)&opt_protocol);
#ifdef HAVE_SMEM
  if (shared_memory_base_name)
    mysql_options(&mysql,MYSQL_SHARED_MEMORY_BASE_NAME,shared_memory_base_name);
#endif
  if (default_charset)
    mysql_options(&mysql, MYSQL_SET_CHARSET_NAME, default_charset);
  error_flags= (myf)(opt_nobeep ? 0 : ME_BELL);

  if (sql_connect(&mysql, option_wait))
  {
    /*
      We couldn't get an initial connection and will definitely exit.
      The following just determines the exit-code we'll give.
    */

    unsigned int err= mysql_errno(&mysql);
    if (err >= CR_MIN_ERROR && err <= CR_MAX_ERROR)
      error= 1;
    else
    {
      /* Return 0 if all commands are PING */
      for (; argc > 0; argv++, argc--)
      {
        if (find_type(argv[0], &command_typelib, 2) != ADMIN_PING)
        {
          error= 1;
          break;
        }
      }
    }
  }
  else
  {
    /*
      --count=0 aborts right here. Otherwise iff --sleep=t ("interval")
      is given a t!=0, we get an endless loop, or n iterations if --count=n
      was given an n!=0. If --sleep wasn't given, we get one iteration.

      To wit, --wait loops the connection-attempts, while --sleep loops
      the command execution (endlessly if no --count is given).
    */

    while (!interrupted && (!opt_count_iterations || nr_iterations))
    {
      new_line = 0;

      if ((error= execute_commands(&mysql,argc,commands)))
      {
        /*
          Unknown/malformed command always aborts and can't be --forced.
          If the user got confused about the syntax, proceeding would be
          dangerous ...
        */
	if (error > 0)
	  break;

        /*
          Command was well-formed, but failed on the server. Might succeed
          on retry (if conditions on server change etc.), but needs --force
          to retry.
        */
        if (!option_force)
          break;
      }                                         /* if((error= ... */

      if (interval)                             /* --sleep=interval given */
      {
        if (opt_count_iterations && --nr_iterations == 0)
          break;

        /*
          If connection was dropped (unintentionally, or due to SHUTDOWN),
          re-establish it if --wait ("retry-connect") was given and user
          didn't signal for us to die. Otherwise, signal failure.
        */

	if (mysql.net.vio == 0)
	{
	  if (option_wait && !interrupted)
	  {
	    sleep(1);
	    sql_connect(&mysql, option_wait);
	    /*
	      continue normally and decrease counters so that
	      "mysqladmin --count=1 --wait=1 shutdown"
	      cannot loop endlessly.
	    */
	  }
	  else
	  {
	    /*
	      connexion broke, and we have no order to re-establish it. fail.
	    */
	    if (!option_force)
	      error= 1;
	    break;
	  }
	}                                       /* lost connection */

	sleep(interval);
	if (new_line)
	  puts("");
      }
      else
        break;                                  /* no --sleep, done looping */
    }                                           /* command-loop */
  }                                             /* got connection */

  mysql_close(&mysql);
  my_free(opt_password,MYF(MY_ALLOW_ZERO_PTR));
  my_free(user,MYF(MY_ALLOW_ZERO_PTR));
#ifdef HAVE_SMEM
  my_free(shared_memory_base_name,MYF(MY_ALLOW_ZERO_PTR));
#endif
  free_defaults(save_argv);
  my_end(my_end_arg);
  exit(error ? 1 : 0);
  return 0;
}


sig_handler endprog(int signal_number __attribute__((unused)))
{
  interrupted=1;
}

/**
   @brief connect to server, optionally waiting for same to come up

   @param  mysql     connection struct
   @param  wait      wait for server to come up?
                     (0: no, ~0: forever, n: cycles)

   @return Operation result
   @retval 0         success
   @retval 1         failure
*/

static my_bool sql_connect(MYSQL *mysql, uint wait)
{
  my_bool info=0;

  for (;;)
  {
    if (mysql_real_connect(mysql,host,user,opt_password,NullS,tcp_port,
			   unix_port, CLIENT_REMEMBER_OPTIONS))
    {
      mysql->reconnect= 1;
      if (info)
      {
	fputs("\n",stderr);
	(void) fflush(stderr);
      }
      return 0;
    }

    if (!wait)                                  // was or reached 0, fail
    {
      if (!option_silent)                       // print diagnostics
      {
	if (!host)
	  host= (char*) LOCAL_HOST;
	my_printf_error(0,"connect to server at '%s' failed\nerror: '%s'",
			error_flags, host, mysql_error(mysql));
	if (mysql_errno(mysql) == CR_CONNECTION_ERROR)
	{
	  fprintf(stderr,
		  "Check that mysqld is running and that the socket: '%s' exists!\n",
		  unix_port ? unix_port : mysql_unix_port);
	}
	else if (mysql_errno(mysql) == CR_CONN_HOST_ERROR ||
		 mysql_errno(mysql) == CR_UNKNOWN_HOST)
	{
	  fprintf(stderr,"Check that mysqld is running on %s",host);
	  fprintf(stderr," and that the port is %d.\n",
		  tcp_port ? tcp_port: mysql_port);
	  fprintf(stderr,"You can check this by doing 'telnet %s %d'\n",
		  host, tcp_port ? tcp_port: mysql_port);
	}
      }
      return 1;
    }

    if (wait != (uint) ~0)
      wait--;				/* count down, one less retry */

    if ((mysql_errno(mysql) != CR_CONN_HOST_ERROR) &&
	(mysql_errno(mysql) != CR_CONNECTION_ERROR))
    {
      /*
        Error is worse than "server doesn't answer (yet?)";
        fail even if we still have "wait-coins" unless --force
        was also given.
      */
      fprintf(stderr,"Got error: %s\n", mysql_error(mysql));
      if (!option_force)
	return 1;
    }
    else if (!option_silent)
    {
      if (!info)
      {
	info=1;
	fputs("Waiting for MySQL server to answer",stderr);
	(void) fflush(stderr);
      }
      else
      {
	putc('.',stderr);
	(void) fflush(stderr);
      }
    }
    sleep(5);
  }
}


/**
   @brief Execute all commands

   @details We try to execute all commands we were given, in the order
            given, but return with non-zero as soon as we encounter trouble.
            By that token, individual commands can be considered a conjunction
            with boolean short-cut.

   @return success?
   @retval 0       Yes!  ALL commands worked!
   @retval 1       No, one failed and will never work (malformed): fatal error!
   @retval -1      No, one failed on the server, may work next time!
*/

static int execute_commands(MYSQL *mysql,int argc, char **argv)
{
  const char *status;
  /*
    MySQL documentation relies on the fact that mysqladmin will
    execute commands in the order specified, e.g.
    mysqladmin -u root flush-privileges password "newpassword"
    to reset a lost root password.
    If this behaviour is ever changed, Docs should be notified.
  */

  struct my_rnd_struct rand_st;

  for (; argc > 0 ; argv++,argc--)
  {
    switch (find_type(argv[0],&command_typelib,2)) {
    case ADMIN_CREATE:
    {
      char buff[FN_REFLEN+20];
      if (argc < 2)
      {
	my_printf_error(0, "Too few arguments to create", error_flags);
	return 1;
      }
      sprintf(buff,"create database `%.*s`",FN_REFLEN,argv[1]);
      if (mysql_query(mysql,buff))
      {
	my_printf_error(0,"CREATE DATABASE failed; error: '%-.200s'",
			error_flags, mysql_error(mysql));
	return -1;
      }
      argc--; argv++;
      break;
    }
    case ADMIN_DROP:
    {
      if (argc < 2)
      {
	my_printf_error(0, "Too few arguments to drop", error_flags);
	return 1;
      }
      if (drop_db(mysql,argv[1]))
	return -1;
      argc--; argv++;
      break;
    }
    case ADMIN_SHUTDOWN:
    {
      char pidfile[FN_REFLEN];
      my_bool got_pidfile= 0;
      time_t last_modified= 0;
      struct stat pidfile_status;

      /*
	Only wait for pidfile on local connections
	If pidfile doesn't exist, continue without pid file checking
      */
      if (mysql->unix_socket && (got_pidfile= !get_pidfile(mysql, pidfile)) &&
	  !stat(pidfile, &pidfile_status))
	last_modified= pidfile_status.st_mtime;

      if (mysql_shutdown(mysql, SHUTDOWN_DEFAULT))
      {
	my_printf_error(0, "shutdown failed; error: '%s'", error_flags,
			mysql_error(mysql));
	return -1;
      }
      argc=1;                   /* force SHUTDOWN to be the last command    */
      if (got_pidfile)
      {
	if (opt_verbose)
	  printf("Shutdown signal sent to server;  Waiting for pid file to disappear\n");

	/* Wait until pid file is gone */
	if (wait_pidfile(pidfile, last_modified, &pidfile_status))
	  return -1;
      }
      break;
    }
    case ADMIN_FLUSH_PRIVILEGES:
    case ADMIN_RELOAD:
      if (mysql_query(mysql,"flush privileges"))
      {
	my_printf_error(0, "reload failed; error: '%s'", error_flags,
			mysql_error(mysql));
	return -1;
      }
      break;
    case ADMIN_REFRESH:
      if (mysql_refresh(mysql,
			(uint) ~(REFRESH_GRANT | REFRESH_STATUS |
				 REFRESH_READ_LOCK | REFRESH_SLAVE |
				 REFRESH_MASTER)))
      {
	my_printf_error(0, "refresh failed; error: '%s'", error_flags,
			mysql_error(mysql));
	return -1;
      }
      break;
    case ADMIN_FLUSH_THREADS:
      if (mysql_refresh(mysql,(uint) REFRESH_THREADS))
      {
	my_printf_error(0, "refresh failed; error: '%s'", error_flags,
			mysql_error(mysql));
	return -1;
      }
      break;
    case ADMIN_VER:
      new_line=1;
      print_version();
<<<<<<< HEAD
      puts("Copyright 2000-2008 MySQL AB, 2008 Sun Microsystems, Inc.");
      puts("This software comes with ABSOLUTELY NO WARRANTY. This is free software,\nand you are welcome to modify and redistribute it under the GPL license\n");
=======
      puts(ORACLE_WELCOME_COPYRIGHT_NOTICE("2000"));
>>>>>>> 2f15c56f
      printf("Server version\t\t%s\n", mysql_get_server_info(mysql));
      printf("Protocol version\t%d\n", mysql_get_proto_info(mysql));
      printf("Connection\t\t%s\n",mysql_get_host_info(mysql));
      if (mysql->unix_socket)
	printf("UNIX socket\t\t%s\n", mysql->unix_socket);
      else
	printf("TCP port\t\t%d\n", mysql->port);
      status=mysql_stat(mysql);
      {
	char *pos,buff[40];
	ulong sec;
	pos= (char*) strchr(status,' ');
	*pos++=0;
	printf("%s\t\t\t",status);			/* print label */
	if ((status=str2int(pos,10,0,LONG_MAX,(long*) &sec)))
	{
	  nice_time(sec,buff);
	  puts(buff);				/* print nice time */
	  while (*status == ' ') status++;	/* to next info */
	}
      }
      putc('\n',stdout);
      if (status)
	puts(status);
      break;
    case ADMIN_PROCESSLIST:
    {
      MYSQL_RES *result;
      MYSQL_ROW row;

      if (mysql_query(mysql, (opt_verbose ? "show full processlist" :
			      "show processlist")) ||
	  !(result = mysql_store_result(mysql)))
      {
	my_printf_error(0, "process list failed; error: '%s'", error_flags,
			mysql_error(mysql));
	return -1;
      }
      print_header(result);
      while ((row=mysql_fetch_row(result)))
	print_row(result,row,0);
      print_top(result);
      mysql_free_result(result);
      new_line=1;
      break;
    }
    case ADMIN_STATUS:
      status=mysql_stat(mysql);
      if (status)
	puts(status);
      break;
    case ADMIN_KILL:
      {
	uint error=0;
	char *pos;
	if (argc < 2)
	{
	  my_printf_error(0, "Too few arguments to 'kill'", error_flags);
	  return 1;
	}
	pos=argv[1];
	for (;;)
	{
          /* We don't use mysql_kill(), since it only handles 32-bit IDs. */
          char buff[26], *out; /* "KILL " + max 20 digs + NUL */
          out= strxmov(buff, "KILL ", NullS);
          ullstr(strtoull(pos, NULL, 0), out);

          if (mysql_query(mysql, buff))
	  {
            /* out still points to just the number */
	    my_printf_error(0, "kill failed on %s; error: '%s'", error_flags,
			    out, mysql_error(mysql));
	    error=1;
	  }
	  if (!(pos=strchr(pos,',')))
	    break;
	  pos++;
	}
	argc--; argv++;
	if (error)
	  return -1;
	break;
      }
    case ADMIN_DEBUG:
      if (mysql_dump_debug_info(mysql))
      {
	my_printf_error(0, "debug failed; error: '%s'", error_flags,
			mysql_error(mysql));
	return -1;
      }
      break;
    case ADMIN_VARIABLES:
    {
      MYSQL_RES *res;
      MYSQL_ROW row;

      new_line=1;
      if (mysql_query(mysql,"show /*!40003 GLOBAL */ variables") ||
	  !(res=mysql_store_result(mysql)))
      {
	my_printf_error(0, "unable to show variables; error: '%s'", error_flags,
			mysql_error(mysql));
	return -1;
      }
      print_header(res);
      while ((row=mysql_fetch_row(res)))
	print_row(res,row,0);
      print_top(res);
      mysql_free_result(res);
      break;
    }
    case ADMIN_EXTENDED_STATUS:
    {
      MYSQL_RES *res;
      MYSQL_ROW row;
      uint rownr = 0;
      void (*func) (MYSQL_RES*, MYSQL_ROW, uint);

      new_line = 1;
      if (mysql_query(mysql, "show /*!50002 GLOBAL */ status") ||
	  !(res = mysql_store_result(mysql)))
      {
	my_printf_error(0, "unable to show status; error: '%s'", error_flags,
			mysql_error(mysql));
	return -1;
      }

      DBUG_ASSERT(mysql_num_rows(res) < MAX_MYSQL_VAR);

      if (!opt_vertical)
	print_header(res);
      else
      {
	if (!ex_status_printed)
	{
	  store_values(res);
	  truncate_names();   /* Does some printing also */
	}
	else
	{
	  print_relative_line();
	  print_relative_header();
	  print_relative_line();
	}
      }

      /*      void (*func) (MYSQL_RES*, MYSQL_ROW, uint); */
      if (opt_relative && !opt_vertical)
	func = print_relative_row;
      else if (opt_vertical)
	func = print_relative_row_vert;
      else
	func = print_row;

      while ((row = mysql_fetch_row(res)))
	(*func)(res, row, rownr++);
      if (opt_vertical)
      {
	if (ex_status_printed)
	{
	  putchar('\n');
	  print_relative_line();
	}
      }
      else
	print_top(res);

      ex_status_printed = 1; /* From now on the output will be relative */
      mysql_free_result(res);
      break;
    }
    case ADMIN_FLUSH_LOGS:
    {
      if (mysql_refresh(mysql,REFRESH_LOG))
      {
	my_printf_error(0, "refresh failed; error: '%s'", error_flags,
			mysql_error(mysql));
	return -1;
      }
      break;
    }
    case ADMIN_FLUSH_HOSTS:
    {
      if (mysql_query(mysql,"flush hosts"))
      {
	my_printf_error(0, "refresh failed; error: '%s'", error_flags,
			mysql_error(mysql));
	return -1;
      }
      break;
    }
    case ADMIN_FLUSH_TABLES:
    {
      if (mysql_query(mysql,"flush tables"))
      {
	my_printf_error(0, "refresh failed; error: '%s'", error_flags,
			mysql_error(mysql));
	return -1;
      }
      break;
    }
    case ADMIN_FLUSH_STATUS:
    {
      if (mysql_query(mysql,"flush status"))
      {
	my_printf_error(0, "refresh failed; error: '%s'", error_flags,
			mysql_error(mysql));
	return -1;
      }
      break;
    }
    case ADMIN_OLD_PASSWORD:
    case ADMIN_PASSWORD:
    {
      char buff[128],crypted_pw[64];
      time_t start_time;
      /* Do initialization the same way as we do in mysqld */
      start_time=time((time_t*) 0);
      my_rnd_init(&rand_st,(ulong) start_time,(ulong) start_time/2);

      if (argc < 2)
      {
	my_printf_error(0, "Too few arguments to change password", error_flags);
	return 1;
      }
      if (argv[1][0])
      {
        char *pw= argv[1];
        bool old= (find_type(argv[0], &command_typelib, 2) ==
                   ADMIN_OLD_PASSWORD);
#ifdef __WIN__
        uint pw_len= (uint) strlen(pw);
        if (pw_len > 1 && pw[0] == '\'' && pw[pw_len-1] == '\'')
          printf("Warning: single quotes were not trimmed from the password by"
                 " your command\nline client, as you might have expected.\n");
#endif
        /*
           If we don't already know to use an old-style password, see what
           the server is using
        */
        if (!old)
        {
          if (mysql_query(mysql, "SHOW VARIABLES LIKE 'old_passwords'"))
          {
            my_printf_error(0, "Could not determine old_passwords setting from server; error: '%s'",
                	    error_flags, mysql_error(mysql));
            return -1;
          }
          else
          {
            MYSQL_RES *res= mysql_store_result(mysql);
            if (!res)
            {
              my_printf_error(0,
                              "Could not get old_passwords setting from "
                              "server; error: '%s'",
        		      error_flags, mysql_error(mysql));
              return -1;
            }
            if (!mysql_num_rows(res))
              old= 1;
            else
            {
              MYSQL_ROW row= mysql_fetch_row(res);
              old= !strncmp(row[1], "ON", 2);
            }
            mysql_free_result(res);
          }
        }
        if (old)
          make_scrambled_password_323(crypted_pw, pw);
        else
          make_scrambled_password(crypted_pw, pw);
      }
      else
	crypted_pw[0]=0;			/* No password */
      sprintf(buff,"set password='%s',sql_log_off=0",crypted_pw);

      if (mysql_query(mysql,"set sql_log_off=1"))
      {
	my_printf_error(0, "Can't turn off logging; error: '%s'",
			error_flags, mysql_error(mysql));
	return -1;
      }
      if (mysql_query(mysql,buff))
      {
	if (mysql_errno(mysql)!=1290)
	{
	  my_printf_error(0,"unable to change password; error: '%s'",
			  error_flags, mysql_error(mysql));
	  return -1;
	}
	else
	{
	  /*
	    We don't try to execute 'update mysql.user set..'
	    because we can't perfectly find out the host
	   */
	  my_printf_error(0,"\n"
			  "You cannot use 'password' command as mysqld runs\n"
			  " with grant tables disabled (was started with"
			  " --skip-grant-tables).\n"
			  "Use: \"mysqladmin flush-privileges password '*'\""
			  " instead", error_flags);
	  return -1;
	}
      }
      argc--; argv++;
      break;
    }

    case ADMIN_START_SLAVE:
      if (mysql_query(mysql, "START SLAVE"))
      {
	my_printf_error(0, "Error starting slave: %s", error_flags,
			mysql_error(mysql));
	return -1;
      }
      else
	puts("Slave started");
      break;
    case ADMIN_STOP_SLAVE:
      if (mysql_query(mysql, "STOP SLAVE"))
      {
	  my_printf_error(0, "Error stopping slave: %s", error_flags,
			  mysql_error(mysql));
	  return -1;
      }
      else
	puts("Slave stopped");
      break;

    case ADMIN_PING:
      mysql->reconnect=0;	/* We want to know of reconnects */
      if (!mysql_ping(mysql))
      {
	if (option_silent < 2)
	  puts("mysqld is alive");
      }
      else
      {
	if (mysql_errno(mysql) == CR_SERVER_GONE_ERROR)
	{
	  mysql->reconnect=1;
	  if (!mysql_ping(mysql))
	    puts("connection was down, but mysqld is now alive");
	}
	else
	{
	  my_printf_error(0,"mysqld doesn't answer to ping, error: '%s'",
			  error_flags, mysql_error(mysql));
	  return -1;
	}
      }
      mysql->reconnect=1;	/* Automatic reconnect is default */
      break;
    default:
      my_printf_error(0, "Unknown command: '%-.60s'", error_flags, argv[0]);
      return 1;
    }
  }
  return 0;
}

#include <help_start.h>

static void print_version(void)
{
  printf("%s  Ver %s Distrib %s, for %s on %s\n",my_progname,ADMIN_VERSION,
	 MYSQL_SERVER_VERSION,SYSTEM_TYPE,MACHINE_TYPE);
  NETWARE_SET_SCREEN_MODE(1);
}


static void usage(void)
{
  print_version();
<<<<<<< HEAD
  puts("Copyright 2000-2008 MySQL AB, 2008 Sun Microsystems, Inc.");
  puts("This software comes with ABSOLUTELY NO WARRANTY. This is free software,\nand you are welcome to modify and redistribute it under the GPL license\n");
=======
  puts(ORACLE_WELCOME_COPYRIGHT_NOTICE("2000"));
>>>>>>> 2f15c56f
  puts("Administration program for the mysqld daemon.");
  printf("Usage: %s [OPTIONS] command command....\n", my_progname);
  my_print_help(my_long_options);
  my_print_variables(my_long_options);
  print_defaults("my",load_default_groups);
  puts("\nWhere command is a one or more of: (Commands may be shortened)\n\
  create databasename	Create a new database\n\
  debug			Instruct server to write debug information to log\n\
  drop databasename	Delete a database and all its tables\n\
  extended-status       Gives an extended status message from the server\n\
  flush-hosts           Flush all cached hosts\n\
  flush-logs            Flush all logs\n\
  flush-status		Clear status variables\n\
  flush-tables          Flush all tables\n\
  flush-threads         Flush the thread cache\n\
  flush-privileges      Reload grant tables (same as reload)\n\
  kill id,id,...	Kill mysql threads");
#if MYSQL_VERSION_ID >= 32200
  puts("\
  password new-password Change old password to new-password, MySQL 4.1 hashing.\n\
  old-password new-password Change old password to new-password in old format.\n");
#endif
  puts("\
  ping			Check if mysqld is alive\n\
  processlist		Show list of active threads in server\n\
  reload		Reload grant tables\n\
  refresh		Flush all tables and close and open logfiles\n\
  shutdown		Take server down\n\
  status		Gives a short status message from the server\n\
  start-slave		Start slave\n\
  stop-slave		Stop slave\n\
  variables             Prints variables available\n\
  version		Get version info from server");
}

#include <help_end.h>

static int drop_db(MYSQL *mysql, const char *db)
{
  char name_buff[FN_REFLEN+20], buf[10];
  char *input;

  if (!option_force)
  {
    puts("Dropping the database is potentially a very bad thing to do.");
    puts("Any data stored in the database will be destroyed.\n");
    printf("Do you really want to drop the '%s' database [y/N] ",db);
    fflush(stdout);
    input= fgets(buf, sizeof(buf)-1, stdin);
    if (!input || ((*input != 'y') && (*input != 'Y')))
    {
      puts("\nOK, aborting database drop!");
      return -1;
    }
  }
  sprintf(name_buff,"drop database `%.*s`",FN_REFLEN,db);
  if (mysql_query(mysql,name_buff))
  {
    my_printf_error(0, "DROP DATABASE %s failed;\nerror: '%s'", error_flags,
		    db,mysql_error(mysql));
    return 1;
  }
  printf("Database \"%s\" dropped\n",db);
  return 0;
}


static void nice_time(ulong sec,char *buff)
{
  ulong tmp;

  if (sec >= 3600L*24)
  {
    tmp=sec/(3600L*24);
    sec-=3600L*24*tmp;
    buff=int10_to_str(tmp, buff, 10);
    buff=strmov(buff,tmp > 1 ? " days " : " day ");
  }
  if (sec >= 3600L)
  {
    tmp=sec/3600L;
    sec-=3600L*tmp;
    buff=int10_to_str(tmp, buff, 10);
    buff=strmov(buff,tmp > 1 ? " hours " : " hour ");
  }
  if (sec >= 60)
  {
    tmp=sec/60;
    sec-=60*tmp;
    buff=int10_to_str(tmp, buff, 10);
    buff=strmov(buff," min ");
  }
  strmov(int10_to_str(sec, buff, 10)," sec");
}


static void print_header(MYSQL_RES *result)
{
  MYSQL_FIELD *field;

  print_top(result);
  mysql_field_seek(result,0);
  putchar('|');
  while ((field = mysql_fetch_field(result)))
  {
    printf(" %-*s|",(int) field->max_length+1,field->name);
  }
  putchar('\n');
  print_top(result);
}


static void print_top(MYSQL_RES *result)
{
  uint i,length;
  MYSQL_FIELD *field;

  putchar('+');
  mysql_field_seek(result,0);
  while((field = mysql_fetch_field(result)))
  {
    if ((length=(uint) strlen(field->name)) > field->max_length)
      field->max_length=length;
    else
      length=field->max_length;
    for (i=length+2 ; i--> 0 ; )
      putchar('-');
    putchar('+');
  }
  putchar('\n');
}


/* 3.rd argument, uint row, is not in use. Don't remove! */
static void print_row(MYSQL_RES *result, MYSQL_ROW cur,
		      uint row __attribute__((unused)))
{
  uint i,length;
  MYSQL_FIELD *field;

  putchar('|');
  mysql_field_seek(result,0);
  for (i=0 ; i < mysql_num_fields(result); i++)
  {
    field = mysql_fetch_field(result);
    length=field->max_length;
    printf(" %-*s|",length+1,cur[i] ? (char*) cur[i] : "");
  }
  putchar('\n');
}


static void print_relative_row(MYSQL_RES *result, MYSQL_ROW cur, uint row)
{
  ulonglong tmp;
  char buff[22];
  MYSQL_FIELD *field;

  mysql_field_seek(result, 0);
  field = mysql_fetch_field(result);
  printf("| %-*s|", (int) field->max_length + 1, cur[0]);

  field = mysql_fetch_field(result);
  tmp = cur[1] ? strtoull(cur[1], NULL, 10) : (ulonglong) 0;
  printf(" %-*s|\n", (int) field->max_length + 1,
	 llstr((tmp - last_values[row]), buff));
  last_values[row] = tmp;
}


static void print_relative_row_vert(MYSQL_RES *result __attribute__((unused)),
				    MYSQL_ROW cur,
				    uint row __attribute__((unused)))
{
  uint length;
  ulonglong tmp;
  char buff[22];

  if (!row)
    putchar('|');

  tmp = cur[1] ? strtoull(cur[1], NULL, 10) : (ulonglong) 0;
  printf(" %-*s|", ex_val_max_len[row] + 1,
	 llstr((tmp - last_values[row]), buff));

  /* Find the minimum row length needed to output the relative value */
  if ((length=(uint) strlen(buff) > ex_val_max_len[row]) && ex_status_printed)
    ex_val_max_len[row] = length;
  last_values[row] = tmp;
}


static void store_values(MYSQL_RES *result)
{
  uint i;
  MYSQL_ROW row;
  MYSQL_FIELD *field;

  field = mysql_fetch_field(result);
  max_var_length = field->max_length;
  field = mysql_fetch_field(result);
  max_val_length = field->max_length;

  for (i = 0; (row = mysql_fetch_row(result)); i++)
  {
    strmov(ex_var_names[i], row[0]);
    last_values[i]=strtoull(row[1],NULL,10);
    ex_val_max_len[i]=2;		/* Default print width for values */
  }
  ex_var_count = i;
  return;
}


static void print_relative_header()
{
  uint i;

  putchar('|');
  for (i = 0; i < ex_var_count; i++)
    printf(" %-*s|", ex_val_max_len[i] + 1, truncated_var_names[i]);
  putchar('\n');
}


static void print_relative_line()
{
  uint i;

  putchar('+');
  for (i = 0; i < ex_var_count; i++)
  {
    uint j;
    for (j = 0; j < ex_val_max_len[i] + 2; j++)
      putchar('-');
    putchar('+');
  }
  putchar('\n');
}


static void truncate_names()
{
  uint i;
  char *ptr,top_line[MAX_TRUNC_LENGTH+4+NAME_LEN+22+1],buff[22];

  ptr=top_line;
  *ptr++='+';
  ptr=strfill(ptr,max_var_length+2,'-');
  *ptr++='+';
  ptr=strfill(ptr,MAX_TRUNC_LENGTH+2,'-');
  *ptr++='+';
  ptr=strfill(ptr,max_val_length+2,'-');
  *ptr++='+';
  *ptr=0;
  puts(top_line);

  for (i = 0 ; i < ex_var_count; i++)
  {
    uint sfx=1,j;
    printf("| %-*s|", max_var_length + 1, ex_var_names[i]);
    ptr = ex_var_names[i];
    /* Make sure no two same truncated names will become */
    for (j = 0; j < i; j++)
      if (*truncated_var_names[j] == *ptr)
	sfx++;

    truncated_var_names[i][0]= *ptr;		/* Copy first var char */
    int10_to_str(sfx, truncated_var_names[i]+1,10);
    printf(" %-*s|", MAX_TRUNC_LENGTH + 1, truncated_var_names[i]);
    printf(" %-*s|\n", max_val_length + 1, llstr(last_values[i],buff));
  }
  puts(top_line);
  return;
}


static my_bool get_pidfile(MYSQL *mysql, char *pidfile)
{
  MYSQL_RES* result;

  if (mysql_query(mysql, "SHOW VARIABLES LIKE 'pid_file'"))
  {
    my_printf_error(0, "query failed; error: '%s'", error_flags,
		    mysql_error(mysql));
  }
  result = mysql_store_result(mysql);
  if (result)
  {
    MYSQL_ROW row=mysql_fetch_row(result);
    if (row)
      strmov(pidfile, row[1]);
    mysql_free_result(result);
    return row == 0;				/* Error if row = 0 */
  }
  return 1;					/* Error */
}

/*
  Return 1 if pid file didn't disappear or change
*/

static my_bool wait_pidfile(char *pidfile, time_t last_modified,
			    struct stat *pidfile_status)
{
  char buff[FN_REFLEN];
  int error= 1;
  uint count= 0;
  DBUG_ENTER("wait_pidfile");

  system_filename(buff, pidfile);
  do
  {
    int fd;
    if ((fd= my_open(buff, O_RDONLY, MYF(0))) < 0)
    {
      error= 0;
      break;
    }
    (void) my_close(fd,MYF(0));
    if (last_modified && !stat(pidfile, pidfile_status))
    {
      if (last_modified != pidfile_status->st_mtime)
      {
	/* File changed;  Let's assume that mysqld did restart */
	if (opt_verbose)
	  printf("pid file '%s' changed while waiting for it to disappear!\nmysqld did probably restart\n",
		 buff);
	error= 0;
	break;
      }
    }
    if (count++ == opt_shutdown_timeout)
      break;
    sleep(1);
  } while (!interrupted);

  if (error)
  {
    DBUG_PRINT("warning",("Pid file didn't disappear"));
    fprintf(stderr,
	    "Warning;  Aborted waiting on pid file: '%s' after %d seconds\n",
	    buff, count-1);
  }
  DBUG_RETURN(error);
}<|MERGE_RESOLUTION|>--- conflicted
+++ resolved
@@ -1,9 +1,5 @@
 /*
-<<<<<<< HEAD
-   Copyright (c) 2000, 2011, Oracle and/or its affiliates.
-=======
-   Copyright (c) 2000, 2012, Oracle and/or its affiliates. All rights reserved.
->>>>>>> 2f15c56f
+   Copyright (c) 2000, 2012, Oracle and/or its affiliates.
 
    This program is free software; you can redistribute it and/or modify
    it under the terms of the GNU General Public License as published by
@@ -29,6 +25,7 @@
 #include <sys/stat.h>
 #include <mysql.h>
 #include <sql_common.h>
+#include <welcome_copyright_notice.h>           /* ORACLE_WELCOME_COPYRIGHT_NOTICE */
 
 #define ADMIN_VERSION "8.42"
 #define MAX_MYSQL_VAR 512
@@ -696,12 +693,7 @@
     case ADMIN_VER:
       new_line=1;
       print_version();
-<<<<<<< HEAD
-      puts("Copyright 2000-2008 MySQL AB, 2008 Sun Microsystems, Inc.");
-      puts("This software comes with ABSOLUTELY NO WARRANTY. This is free software,\nand you are welcome to modify and redistribute it under the GPL license\n");
-=======
       puts(ORACLE_WELCOME_COPYRIGHT_NOTICE("2000"));
->>>>>>> 2f15c56f
       printf("Server version\t\t%s\n", mysql_get_server_info(mysql));
       printf("Protocol version\t%d\n", mysql_get_proto_info(mysql));
       printf("Connection\t\t%s\n",mysql_get_host_info(mysql));
@@ -1080,12 +1072,7 @@
 static void usage(void)
 {
   print_version();
-<<<<<<< HEAD
-  puts("Copyright 2000-2008 MySQL AB, 2008 Sun Microsystems, Inc.");
-  puts("This software comes with ABSOLUTELY NO WARRANTY. This is free software,\nand you are welcome to modify and redistribute it under the GPL license\n");
-=======
   puts(ORACLE_WELCOME_COPYRIGHT_NOTICE("2000"));
->>>>>>> 2f15c56f
   puts("Administration program for the mysqld daemon.");
   printf("Usage: %s [OPTIONS] command command....\n", my_progname);
   my_print_help(my_long_options);
