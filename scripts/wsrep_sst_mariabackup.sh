#!/bin/bash -ue
# Copyright (C) 2013 Percona Inc
# Copyright (C) 2017-2019 MariaDB
#
# This program is free software; you can redistribute it and/or modify
# it under the terms of the GNU General Public License as published by
# the Free Software Foundation; version 2 of the License.
#
# This program is distributed in the hope that it will be useful,
# but WITHOUT ANY WARRANTY; without even the implied warranty of
# MERCHANTABILITY or FITNESS FOR A PARTICULAR PURPOSE.  See the
# GNU General Public License for more details.
#
# You should have received a copy of the GNU General Public License
# along with this program; see the file COPYING. If not, write to the
# Free Software Foundation, Inc., 51 Franklin St, Fifth Floor, Boston
# MA  02110-1301  USA.

# Documentation:
# http://www.percona.com/doc/percona-xtradb-cluster/manual/xtrabackup_sst.html
# Make sure to read that before proceeding!

. $(dirname $0)/wsrep_sst_common

OS=$(uname)
ealgo=""
ekey=""
ekeyfile=""
encrypt=0
nproc=1
ecode=0
ssyslog=""
ssystag=""
XTRABACKUP_PID=""
SST_PORT=""
REMOTEIP=""
tcert=""
tpem=""
tkey=""
sockopt=""
progress=""
ttime=0
totime=0
lsn=""
ecmd=""
rlimit=""
# Initially
stagemsg="${WSREP_SST_OPT_ROLE}"
cpat=""
speciald=1
ib_home_dir=""
ib_log_dir=""
ib_undo_dir=""

sfmt="tar"
strmcmd=""
tfmt=""
tcmd=""
rebuild=0
rebuildcmd=""
payload=0
pvformat="-F '%N => Rate:%r Avg:%a Elapsed:%t %e Bytes: %b %p' "
pvopts="-f  -i 10 -N $WSREP_SST_OPT_ROLE "
STATDIR=""
uextra=0
disver=""

tmpopts=""
itmpdir=""
xtmpdir=""

scomp=""
sdecomp=""

# Required for backup locks
# For backup locks it is 1 sent by joiner
# 5.6.21 PXC and later can't donate to an older joiner
sst_ver=1

if pv --help 2>/dev/null | grep -q FORMAT;then
    pvopts+=$pvformat
fi
pcmd="pv $pvopts"
declare -a RC

INNOBACKUPEX_BIN=$(which mariabackup)
XBSTREAM_BIN=mbstream
XBCRYPT_BIN=xbcrypt # Not available in MariaBackup

DATA="${WSREP_SST_OPT_DATA}"
INFO_FILE="xtrabackup_galera_info"
IST_FILE="xtrabackup_ist"
MAGIC_FILE="${DATA}/${INFO_FILE}"
INNOAPPLYLOG="${DATA}/mariabackup.prepare.log"
INNOMOVELOG="${DATA}/mariabackup.move.log"
INNOBACKUPLOG="${DATA}/mariabackup.backup.log"

# Setting the path for ss and ip
export PATH="/usr/sbin:/sbin:$PATH"

timeit(){
    local stage=$1
    shift
    local cmd="$@"
    local x1 x2 took extcode

    if [[ $ttime -eq 1 ]];then 
        x1=$(date +%s)
        wsrep_log_info "Evaluating $cmd"
        eval "$cmd"
        extcode=$?
        x2=$(date +%s)
        took=$(( x2-x1 ))
        wsrep_log_info "NOTE: $stage took $took seconds"
        totime=$(( totime+took ))
    else 
        wsrep_log_info "Evaluating $cmd"
        eval "$cmd"
        extcode=$?
    fi
    return $extcode
}

get_keys()
{
    # $encrypt -eq 1 is for internal purposes only
    if [[ $encrypt -ge 2 || $encrypt -eq -1 ]];then 
        return 
    fi

    if [[ $encrypt -eq 0 ]];then 
        if $MY_PRINT_DEFAULTS xtrabackup | grep -q encrypt;then
            wsrep_log_error "Unexpected option combination. SST may fail. Refer to http://www.percona.com/doc/percona-xtradb-cluster/manual/xtrabackup_sst.html "
        fi
        return
    fi

    if [[ $sfmt == 'tar' ]];then
        wsrep_log_info "NOTE: Xtrabackup-based encryption - encrypt=1 - cannot be enabled with tar format"
        encrypt=-1
        return
    fi

    wsrep_log_info "Xtrabackup based encryption enabled in my.cnf - Supported only from Xtrabackup 2.1.4"

    if [[ -z $ealgo ]];then
        wsrep_log_error "FATAL: Encryption algorithm empty from my.cnf, bailing out"
        exit 3
    fi

    if [[ -z $ekey && ! -r $ekeyfile ]];then
        wsrep_log_error "FATAL: Either key or keyfile must be readable"
        exit 3
    fi

    if [[ -z $ekey ]];then
        ecmd="${XBCRYPT_BIN} --encrypt-algo=$ealgo --encrypt-key-file=$ekeyfile"
    else
        ecmd="${XBCRYPT_BIN} --encrypt-algo=$ealgo --encrypt-key=$ekey"
    fi

    if [[ "$WSREP_SST_OPT_ROLE" == "joiner" ]];then
        ecmd+=" -d"
    fi

    stagemsg+="-XB-Encrypted"
}

get_transfer()
{
    if [[ -z $SST_PORT ]];then 
        TSST_PORT=4444
    else 
        TSST_PORT=$SST_PORT
    fi

    if [[ $tfmt == 'nc' ]];then
	wsrep_check_programs nc

        wsrep_log_info "Using netcat as streamer"
        if [[ "$WSREP_SST_OPT_ROLE"  == "joiner" ]];then
            if nc -h 2>&1 | grep -q ncat;then 
                # Ncat
                tcmd="nc -l ${TSST_PORT}"
            elif nc -h 2>&1 | grep -q -- '-d\>';then
                # Debian netcat
                tcmd="nc -dl ${TSST_PORT}"
            else
                # traditional netcat
                tcmd="nc -l -p ${TSST_PORT}"
            fi
        else
            if nc -h 2>&1 | grep -q ncat;then
                # Ncat
                tcmd="nc ${REMOTEIP} ${TSST_PORT}"
            elif nc -h 2>&1 | grep -q -- '-d\>';then
                # Debian netcat
                tcmd="nc ${REMOTEIP} ${TSST_PORT}"
            else
                # traditional netcat
                tcmd="nc -q0 ${REMOTEIP} ${TSST_PORT}"
            fi
        fi
    else
        tfmt='socat'
	wsrep_check_programs socat
        wsrep_log_info "Using socat as streamer"

        if [[ $encrypt -eq 2 || $encrypt -eq 3 ]] && ! socat -V | grep -q "WITH_OPENSSL 1";then
            wsrep_log_error "Encryption requested, but socat is not OpenSSL enabled (encrypt=$encrypt)"
            exit 2
        fi

        if [[ $encrypt -eq 2 ]];then 
            wsrep_log_info "Using openssl based encryption with socat: with crt and pem"
            if [[ -z $tpem || -z $tcert ]];then 
                wsrep_log_error "Both PEM and CRT files required"
                exit 22
            fi
            stagemsg+="-OpenSSL-Encrypted-2"
            if [[ "$WSREP_SST_OPT_ROLE"  == "joiner" ]];then
                wsrep_log_info "Decrypting with cert=${tpem}, cafile=${tcert}"
                tcmd="socat -u openssl-listen:${TSST_PORT},reuseaddr,cert=${tpem},cafile=${tcert}${sockopt} stdio"
            else
                wsrep_log_info "Encrypting with cert=${tpem}, cafile=${tcert}"
                tcmd="socat -u stdio openssl-connect:${REMOTEIP}:${TSST_PORT},cert=${tpem},cafile=${tcert}${sockopt}"
            fi
        elif [[ $encrypt -eq 3 ]];then
            wsrep_log_info "Using openssl based encryption with socat: with key and crt"
            if [[ -z $tpem || -z $tkey ]];then
                wsrep_log_error "Both certificate and key files required"
                exit 22
            fi
            stagemsg+="-OpenSSL-Encrypted-3"
            if [[ "$WSREP_SST_OPT_ROLE"  == "joiner" ]];then
                if [[ -z $tcert ]];then
                    wsrep_log_info "Decrypting with cert=${tpem}, key=${tkey}, verify=0"
                    tcmd="socat -u openssl-listen:${TSST_PORT},reuseaddr,cert=${tpem},key=${tkey},verify=0${sockopt} stdio"
                else
                    wsrep_log_info "Decrypting with cert=${tpem}, key=${tkey}, cafile=${tcert}"
                    tcmd="socat -u openssl-listen:${TSST_PORT},reuseaddr,cert=${tpem},key=${tkey},cafile=${tcert}${sockopt} stdio"
                fi
            else
                if [[ -z $tcert ]];then
                    wsrep_log_info "Encrypting with cert=${tpem}, key=${tkey}, verify=0"
                    tcmd="socat -u stdio openssl-connect:${REMOTEIP}:${TSST_PORT},cert=${tpem},key=${tkey},verify=0${sockopt}"
                else
                    wsrep_log_info "Encrypting with cert=${tpem}, key=${tkey}, cafile=${tcert}"
                    tcmd="socat -u stdio openssl-connect:${REMOTEIP}:${TSST_PORT},cert=${tpem},key=${tkey},cafile=${tcert}${sockopt}"
                fi
            fi

        else 
            if [[ "$WSREP_SST_OPT_ROLE"  == "joiner" ]];then
                tcmd="socat -u TCP-LISTEN:${TSST_PORT},reuseaddr${sockopt} stdio"
            else
                tcmd="socat -u stdio TCP:${REMOTEIP}:${TSST_PORT}${sockopt}"
            fi
        fi
    fi

}

parse_cnf()
{
    local group=$1
    local var=$2
    # print the default settings for given group using my_print_default.
    # normalize the variable names specified in cnf file (user can use _ or - for example log-bin or log_bin)
    # then grep for needed variable
    # finally get the variable value (if variables has been specified multiple time use the last value only)
    reval=$($MY_PRINT_DEFAULTS $group | awk -F= '{if ($1 ~ /_/) { gsub(/_/,"-",$1); print $1"="$2 } else { print $0 }}' | grep -- "--$var=" | cut -d= -f2- | tail -1)
    if [[ -z $reval ]];then 
        [[ -n $3 ]] && reval=$3
    fi
    echo $reval
}

get_footprint()
{
    pushd $WSREP_SST_OPT_DATA 1>/dev/null
    payload=$(find . -regex '.*\.ibd$\|.*\.MYI$\|.*\.MYD$\|.*ibdata1$' -type f -print0 | du --files0-from=- --block-size=1 -c | awk 'END { print $1 }')
    if $MY_PRINT_DEFAULTS xtrabackup | grep -q -- "--compress";then 
        # QuickLZ has around 50% compression ratio
        # When compression/compaction used, the progress is only an approximate.
        payload=$(( payload*1/2 ))
    fi
    popd 1>/dev/null
    pcmd+=" -s $payload"
    adjust_progress
}

adjust_progress()
{

    if ! command -v pv >/dev/null;then
        wsrep_log_error "pv not found in path: $PATH"
        wsrep_log_error "Disabling all progress/rate-limiting"
        pcmd=""
        rlimit=""
        progress=""
        return
    fi

    if [[ -n $progress && $progress != '1' ]];then 
        if [[ -e $progress ]];then 
            pcmd+=" 2>>$progress"
        else 
            pcmd+=" 2>$progress"
        fi
    elif [[ -z $progress && -n $rlimit  ]];then 
            # When rlimit is non-zero
            pcmd="pv -q"
    fi 

    if [[ -n $rlimit && "$WSREP_SST_OPT_ROLE"  == "donor" ]];then
        wsrep_log_info "Rate-limiting SST to $rlimit"
        pcmd+=" -L \$rlimit"
    fi
}

read_cnf()
{
    sfmt=$(parse_cnf sst streamfmt "xbstream")
    tfmt=$(parse_cnf sst transferfmt "socat")
    tcert=$(parse_cnf sst tca "")
    tpem=$(parse_cnf sst tcert "")
    tkey=$(parse_cnf sst tkey "")
    encrypt=$(parse_cnf sst encrypt 0)
    sockopt=$(parse_cnf sst sockopt "")
    progress=$(parse_cnf sst progress "")
    rebuild=$(parse_cnf sst rebuild 0)
    ttime=$(parse_cnf sst time 0)
    cpat=$(parse_cnf sst cpat '.*galera\.cache$\|.*sst_in_progress$\|.*\.sst$\|.*gvwstate\.dat$\|.*grastate\.dat$\|.*\.err$\|.*\.log$\|.*RPM_UPGRADE_MARKER$\|.*RPM_UPGRADE_HISTORY$')
    [[ $OS == "FreeBSD" ]] && cpat=$(parse_cnf sst cpat '.*galera\.cache$|.*sst_in_progress$|.*\.sst$|.*gvwstate\.dat$|.*grastate\.dat$|.*\.err$|.*\.log$|.*RPM_UPGRADE_MARKER$|.*RPM_UPGRADE_HISTORY$')
    ealgo=$(parse_cnf xtrabackup encrypt "")
    ekey=$(parse_cnf xtrabackup encrypt-key "")
    ekeyfile=$(parse_cnf xtrabackup encrypt-key-file "")
    scomp=$(parse_cnf sst compressor "")
    sdecomp=$(parse_cnf sst decompressor "")

    # Refer to http://www.percona.com/doc/percona-xtradb-cluster/manual/xtrabackup_sst.html 
    if [[ -z $ealgo ]];then
        ealgo=$(parse_cnf sst encrypt-algo "")
        ekey=$(parse_cnf sst encrypt-key "")
        ekeyfile=$(parse_cnf sst encrypt-key-file "")
    fi

    rlimit=$(parse_cnf sst rlimit "")
    uextra=$(parse_cnf sst use-extra 0)
    speciald=$(parse_cnf sst sst-special-dirs 1)
    iopts=$(parse_cnf sst inno-backup-opts "")
    iapts=$(parse_cnf sst inno-apply-opts "")
    impts=$(parse_cnf sst inno-move-opts "")
    stimeout=$(parse_cnf sst sst-initial-timeout 100)
    ssyslog=$(parse_cnf sst sst-syslog 0)
    ssystag=$(parse_cnf mysqld_safe syslog-tag "${SST_SYSLOG_TAG:-}")
    ssystag+="-"
    sstlogarchive=$(parse_cnf sst sst-log-archive 1)
    sstlogarchivedir=$(parse_cnf sst sst-log-archive-dir "/tmp/sst_log_archive")

    if [[ $speciald -eq 0 ]];then 
        wsrep_log_error "sst-special-dirs equal to 0 is not supported, falling back to 1"
        speciald=1
    fi 

    if [[ $ssyslog -ne -1 ]];then 
        if $MY_PRINT_DEFAULTS mysqld_safe | tr '_' '-' | grep -q -- "--syslog";then 
            ssyslog=1
        fi
    fi

    if [[ $encrypt -eq 1 ]]; then
        wsrep_log_error "Xtrabackup-based encryption is currently not" \
            "supported with MariaBackup"
        exit 2
    fi
}

get_stream()
{
    if [[ $sfmt == 'xbstream' ]];then 
        wsrep_log_info "Streaming with xbstream"
        if [[ "$WSREP_SST_OPT_ROLE"  == "joiner" ]];then
            strmcmd="${XBSTREAM_BIN} -x"
        else
            strmcmd="${XBSTREAM_BIN} -c \${INFO_FILE}"
        fi
    else
        sfmt="tar"
        wsrep_log_info "Streaming with tar"
        if [[ "$WSREP_SST_OPT_ROLE"  == "joiner" ]];then
            strmcmd="tar xfi - "
        else
            strmcmd="tar cf - \${INFO_FILE} "
        fi

    fi
}

get_proc()
{
    set +e
    nproc=$(grep -c processor /proc/cpuinfo)
    [[ -z $nproc || $nproc -eq 0 ]] && nproc=1
    set -e
}

sig_joiner_cleanup()
{
    wsrep_log_error "Removing $MAGIC_FILE file due to signal"
    rm -f "$MAGIC_FILE"
}

cleanup_joiner()
{
    # Since this is invoked just after exit NNN
    local estatus=$?
    if [[ $estatus -ne 0 ]];then 
        wsrep_log_error "Cleanup after exit with status:$estatus"
    elif [ "${WSREP_SST_OPT_ROLE}" = "joiner" ];then
        wsrep_log_info "Removing the sst_in_progress file"
        wsrep_cleanup_progress_file
    fi
    if [[ -n $progress && -p $progress ]];then 
        wsrep_log_info "Cleaning up fifo file $progress"
        rm $progress
    fi
    if [[ -n ${STATDIR:-} ]];then 
       [[ -d $STATDIR ]] && rm -rf $STATDIR
    fi

    # Final cleanup 
    pgid=$(ps -o pgid= $$ | grep -o '[0-9]*')

    # This means no setsid done in mysqld.
    # We don't want to kill mysqld here otherwise.
    if [[ $$ -eq $pgid ]];then

        # This means a signal was delivered to the process.
        # So, more cleanup. 
        if [[ $estatus -ge 128 ]];then 
            kill -KILL -$$ || true
        fi

    fi

    exit $estatus
}

check_pid()
{
    local pid_file="$1"
    [ -r "$pid_file" ] && ps -p $(cat "$pid_file") >/dev/null 2>&1
}

cleanup_donor()
{
    # Since this is invoked just after exit NNN
    local estatus=$?
    if [[ $estatus -ne 0 ]];then 
        wsrep_log_error "Cleanup after exit with status:$estatus"
    fi

    if [[ -n ${XTRABACKUP_PID:-} ]];then 
        if check_pid $XTRABACKUP_PID
        then
            wsrep_log_error "xtrabackup process is still running. Killing... "
            kill_xtrabackup
        fi

    fi
    rm -f ${DATA}/${IST_FILE} || true

    if [[ -n $progress && -p $progress ]];then 
        wsrep_log_info "Cleaning up fifo file $progress"
        rm -f $progress || true
    fi

    wsrep_log_info "Cleaning up temporary directories"

    if [[ -n $xtmpdir ]];then 
       [[ -d $xtmpdir ]] &&  rm -rf $xtmpdir || true
    fi

    if [[ -n $itmpdir ]];then 
       [[ -d $itmpdir ]] &&  rm -rf $itmpdir || true
    fi

    # Final cleanup 
    pgid=$(ps -o pgid= $$ | grep -o '[0-9]*')

    # This means no setsid done in mysqld.
    # We don't want to kill mysqld here otherwise.
    if [[ $$ -eq $pgid ]];then

        # This means a signal was delivered to the process.
        # So, more cleanup. 
        if [[ $estatus -ge 128 ]];then 
            kill -KILL -$$ || true
        fi

    fi

    exit $estatus

}

kill_xtrabackup()
{
    local PID=$(cat $XTRABACKUP_PID)
    [ -n "$PID" -a "0" != "$PID" ] && kill $PID && (kill $PID && kill -9 $PID) || :
    wsrep_log_info "Removing xtrabackup pid file $XTRABACKUP_PID"
    rm -f "$XTRABACKUP_PID" || true
}

setup_ports()
{
    if [[ "$WSREP_SST_OPT_ROLE"  == "donor" ]];then
        if [ "${WSREP_SST_OPT_ADDR#\[}" != "$WSREP_SST_OPT_ADDR" ]; then
            remain=$(echo $WSREP_SST_OPT_ADDR | awk -F '\\][:/]' '{ print $2 }')
            REMOTEIP=$(echo $WSREP_SST_OPT_ADDR | awk -F '\\]:' '{ print $1 }')"]"
            SST_PORT=$(echo $remain | awk -F '[:/]' '{ print $1 }')
            lsn=$(echo $remain | awk -F '[:/]' '{ print $3 }')
            sst_ver=$(echo $remain | awk -F '[:/]' '{ print $4 }')
        else
            SST_PORT=$(echo $WSREP_SST_OPT_ADDR | awk -F '[:/]' '{ print $2 }')
            REMOTEIP=$(echo $WSREP_SST_OPT_ADDR | awk -F ':' '{ print $1 }')
            lsn=$(echo $WSREP_SST_OPT_ADDR | awk -F '[:/]' '{ print $4 }')
            sst_ver=$(echo $WSREP_SST_OPT_ADDR | awk -F '[:/]' '{ print $5 }')
        fi
    else
        if [ "${WSREP_SST_OPT_ADDR#\[}" != "$WSREP_SST_OPT_ADDR" ]; then
            SST_PORT=$(echo ${WSREP_SST_OPT_ADDR} | awk -F '\\]:' '{ print $2 }')
        else
            SST_PORT=$(echo ${WSREP_SST_OPT_ADDR} | awk -F ':' '{ print $2 }')
        fi
    fi
}

# waits ~10 seconds for nc to open the port and then reports ready
# (regardless of timeout)
wait_for_listen()
{
    local PORT=$1
    local ADDR=$2
    local MODULE=$3
    for i in {1..50}
    do
	if [ "$OS" = "FreeBSD" ];then
            sockstat -46lp $PORT | grep -qE "^[^ ]* *(socat|nc) *[^ ]* *[^ ]* *[^ ]* *[^ ]*:$PORT" && break
<<<<<<< HEAD
        else
            ss -p state listening "( sport = :$PORT )" | grep -qE 'socat|nc' && break
        fi
        sleep 0.2
=======
	else
	    ss -p state listening "( sport = :$PORT )" | grep -qE 'socat|nc' && break
	fi
	sleep 0.2
>>>>>>> 2a2ab121
    done
    echo "ready ${ADDR}/${MODULE}//$sst_ver"
}

check_extra()
{
    local use_socket=1
    if [[ $uextra -eq 1 ]];then 
        if $MY_PRINT_DEFAULTS --mysqld | tr '_' '-' | grep -- "--thread-handling=" | grep -q 'pool-of-threads';then 
            local eport=$($MY_PRINT_DEFAULTS --mysqld | tr '_' '-' | grep -- "--extra-port=" | cut -d= -f2)
            if [[ -n $eport ]];then 
                # Xtrabackup works only locally.
                # Hence, setting host to 127.0.0.1 unconditionally. 
                wsrep_log_info "SST through extra_port $eport"
                INNOEXTRA+=" --host=127.0.0.1 --port=$eport "
                use_socket=0
            else 
                wsrep_log_error "Extra port $eport null, failing"
                exit 1
            fi
        else 
            wsrep_log_info "Thread pool not set, ignore the option use_extra"
        fi
    fi
    if [[ $use_socket -eq 1 ]] && [[ -n "${WSREP_SST_OPT_SOCKET}" ]];then
        INNOEXTRA+=" --socket=${WSREP_SST_OPT_SOCKET}"
    fi
}

recv_joiner()
{
    local dir=$1
    local msg=$2 
    local tmt=$3
    local checkf=$4
    local ltcmd

    if [[ ! -d ${dir} ]];then
        # This indicates that IST is in progress
        return
    fi

    pushd ${dir} 1>/dev/null
    set +e

    if [[ $tmt -gt 0 ]] && command -v timeout >/dev/null;then
        if timeout --help | grep -q -- '-k';then 
            ltcmd="timeout -k $(( tmt+10 )) $tmt $tcmd"
        else 
            ltcmd="timeout -s9 $tmt $tcmd"
        fi
        timeit "$msg" "$ltcmd | $strmcmd; RC=( "\${PIPESTATUS[@]}" )"
    else 
        timeit "$msg" "$tcmd | $strmcmd; RC=( "\${PIPESTATUS[@]}" )"
    fi

    set -e
    popd 1>/dev/null 

    if [[ ${RC[0]} -eq 124 ]];then 
        wsrep_log_error "Possible timeout in receving first data from donor in gtid stage"
        exit 32
    fi

    for ecode in "${RC[@]}";do 
        if [[ $ecode -ne 0 ]];then 
            wsrep_log_error "Error while getting data from donor node: " \
                            "exit codes: ${RC[@]}"
            exit 32
        fi
    done

    if [[ $checkf -eq 1 && ! -r "${MAGIC_FILE}" ]];then
        # this message should cause joiner to abort
        wsrep_log_error "xtrabackup process ended without creating '${MAGIC_FILE}'"
        wsrep_log_info "Contents of datadir" 
        wsrep_log_info "$(ls -l ${dir}/*)"
        exit 32
    fi
}


send_donor()
{
    local dir=$1
    local msg=$2 

    pushd ${dir} 1>/dev/null
    set +e
    timeit "$msg" "$strmcmd | $tcmd; RC=( "\${PIPESTATUS[@]}" )"
    set -e
    popd 1>/dev/null 


    for ecode in "${RC[@]}";do 
        if [[ $ecode -ne 0 ]];then 
            wsrep_log_error "Error while getting data from donor node: " \
                            "exit codes: ${RC[@]}"
            exit 32
        fi
    done

}

monitor_process()
{
    local sst_stream_pid=$1

    while true ; do

        if ! ps -p "${WSREP_SST_OPT_PARENT}" &>/dev/null; then
            wsrep_log_error "Parent mysqld process (PID:${WSREP_SST_OPT_PARENT}) terminated unexpectedly." 
            exit 32
        fi

<<<<<<< HEAD
        if ! ps -p "${sst_stream_pid}" &>/dev/null; then 
=======
        if ! ps -p "${sst_stream_pid}" &>/dev/null; then
>>>>>>> 2a2ab121
            break
        fi

        sleep 0.1

    done
}

wsrep_check_programs "$INNOBACKUPEX_BIN"

rm -f "${MAGIC_FILE}"

if [[ ! ${WSREP_SST_OPT_ROLE} == 'joiner' && ! ${WSREP_SST_OPT_ROLE} == 'donor' ]];then 
    wsrep_log_error "Invalid role ${WSREP_SST_OPT_ROLE}"
    exit 22
fi

read_cnf
setup_ports

if ${INNOBACKUPEX_BIN} /tmp --help 2>/dev/null | grep -q -- '--version-check'; then 
    disver="--no-version-check"
fi

if [[ ${FORCE_FTWRL:-0} -eq 1 ]];then 
    wsrep_log_info "Forcing FTWRL due to environment variable FORCE_FTWRL equal to $FORCE_FTWRL"
    iopts+=" --no-backup-locks "
fi


INNOEXTRA=""

INNODB_DATA_HOME_DIR=${INNODB_DATA_HOME_DIR:-""}
# Try to set INNODB_DATA_HOME_DIR from the command line:
if [ ! -z "$INNODB_DATA_HOME_DIR_ARG" ]; then
    INNODB_DATA_HOME_DIR=$INNODB_DATA_HOME_DIR_ARG
fi
# if INNODB_DATA_HOME_DIR env. variable is not set, try to get it from my.cnf
if [ -z "$INNODB_DATA_HOME_DIR" ]; then
    INNODB_DATA_HOME_DIR=$(parse_cnf --mysqld innodb-data-home-dir '')
fi
if [ ! -z "$INNODB_DATA_HOME_DIR" ]; then
   INNOEXTRA+=" --innodb-data-home-dir=$INNODB_DATA_HOME_DIR"
fi

if [ -n "$INNODB_DATA_HOME_DIR" ]; then
    # handle both relative and absolute paths
    INNODB_DATA_HOME_DIR=$(cd $DATA; mkdir -p "$INNODB_DATA_HOME_DIR"; cd $INNODB_DATA_HOME_DIR; pwd -P)
else
    # default to datadir
    INNODB_DATA_HOME_DIR=$(cd $DATA; pwd -P)
fi

if [[ $ssyslog -eq 1 ]];then 

    if ! command -v logger >/dev/null;then
        wsrep_log_error "logger not in path: $PATH. Ignoring"
    else

        wsrep_log_info "Logging all stderr of SST/Innobackupex to syslog"

        exec 2> >(logger -p daemon.err -t ${ssystag}wsrep-sst-$WSREP_SST_OPT_ROLE)

        wsrep_log_error()
        {
            logger  -p daemon.err -t ${ssystag}wsrep-sst-$WSREP_SST_OPT_ROLE "$@" 
        }

        wsrep_log_info()
        {
            logger  -p daemon.info -t ${ssystag}wsrep-sst-$WSREP_SST_OPT_ROLE "$@" 
        }

        INNOAPPLY="${INNOBACKUPEX_BIN} --innobackupex $disver $iapts \$INNOEXTRA --apply-log \$rebuildcmd \${DATA} 2>&1  | logger -p daemon.err -t ${ssystag}innobackupex-apply "
        INNOMOVE="${INNOBACKUPEX_BIN} --innobackupex ${WSREP_SST_OPT_CONF} $disver $impts  --move-back --force-non-empty-directories \${DATA} 2>&1 | logger -p daemon.err -t ${ssystag}innobackupex-move "
        INNOBACKUP="${INNOBACKUPEX_BIN} --innobackupex ${WSREP_SST_OPT_CONF} $disver $iopts \$tmpopts \$INNOEXTRA --galera-info --stream=\$sfmt \$itmpdir 2> >(logger -p daemon.err -t ${ssystag}innobackupex-backup)"
    fi

else

if [[ "$sstlogarchive" -eq 1 ]]
then
    ARCHIVETIMESTAMP=$(date "+%Y.%m.%d-%H.%M.%S.%N")
    newfile=""

    if [[ ! -z "$sstlogarchivedir" ]]
    then
        if [[ ! -d "$sstlogarchivedir" ]]
        then
            mkdir -p "$sstlogarchivedir"
        fi
    fi

    if [ -e "${INNOAPPLYLOG}" ]
    then
        if [[ ! -z "$sstlogarchivedir" ]]
        then
            newfile=$sstlogarchivedir/$(basename "${INNOAPPLYLOG}").${ARCHIVETIMESTAMP}
        else
            newfile=${INNOAPPLYLOG}.${ARCHIVETIMESTAMP}
        fi
   
        wsrep_log_info "Moving ${INNOAPPLYLOG} to ${newfile}"
        mv "${INNOAPPLYLOG}" "${newfile}"
        gzip "${newfile}"
    fi

    if [ -e "${INNOMOVELOG}" ]
    then
        if [[ ! -z "$sstlogarchivedir" ]]
        then
            newfile=$sstlogarchivedir/$(basename "${INNOMOVELOG}").${ARCHIVETIMESTAMP}
        else
            newfile=${INNOMOVELOG}.${ARCHIVETIMESTAMP}
        fi

        wsrep_log_info "Moving ${INNOMOVELOG} to ${newfile}"
        mv "${INNOMOVELOG}" "${newfile}"
        gzip "${newfile}"
    fi

    if [ -e "${INNOBACKUPLOG}" ]
    then
        if [[ ! -z "$sstlogarchivedir" ]]
        then
            newfile=$sstlogarchivedir/$(basename "${INNOBACKUPLOG}").${ARCHIVETIMESTAMP}
        else
            newfile=${INNOBACKUPLOG}.${ARCHIVETIMESTAMP}
        fi

        wsrep_log_info "Moving ${INNOBACKUPLOG} to ${newfile}"
        mv "${INNOBACKUPLOG}" "${newfile}"
        gzip "${newfile}"
    fi

fi
 
    INNOAPPLY="${INNOBACKUPEX_BIN} --innobackupex $disver $iapts \$INNOEXTRA --apply-log \$rebuildcmd \${DATA} &> ${INNOAPPLYLOG}"
    INNOMOVE="${INNOBACKUPEX_BIN} --innobackupex ${WSREP_SST_OPT_CONF} $disver $impts  --move-back --force-non-empty-directories \${DATA} &> ${INNOMOVELOG}"
    INNOBACKUP="${INNOBACKUPEX_BIN} --innobackupex ${WSREP_SST_OPT_CONF} $disver $iopts \$tmpopts \$INNOEXTRA --galera-info --stream=\$sfmt \$itmpdir 2> ${INNOBACKUPLOG}"
fi

get_stream
get_transfer

if [ "$WSREP_SST_OPT_ROLE" = "donor" ]
then
    trap cleanup_donor EXIT

    if [ $WSREP_SST_OPT_BYPASS -eq 0 ]
    then
        usrst=0
        if [[ -z $sst_ver ]];then 
            wsrep_log_error "Upgrade joiner to 5.6.21 or higher for backup locks support"
            wsrep_log_error "The joiner is not supported for this version of donor"
            exit 93
        fi

        if [[ -z $(parse_cnf --mysqld tmpdir "") && -z $(parse_cnf xtrabackup tmpdir "") ]];then 
            xtmpdir=$(mktemp -d)
            tmpopts=" --tmpdir=$xtmpdir "
            wsrep_log_info "Using $xtmpdir as xtrabackup temporary directory"
        fi

        itmpdir=$(mktemp -d)
        wsrep_log_info "Using $itmpdir as innobackupex temporary directory"

        if [[ -n "${WSREP_SST_OPT_USER:-}" && "$WSREP_SST_OPT_USER" != "(null)" ]]; then
           INNOEXTRA+=" --user=$WSREP_SST_OPT_USER"
           usrst=1
        fi

        if [ -n "${WSREP_SST_OPT_PSWD:-}" ]; then
           INNOEXTRA+=" --password=$WSREP_SST_OPT_PSWD"
        elif [[ $usrst -eq 1 ]];then
           # Empty password, used for testing, debugging etc.
           INNOEXTRA+=" --password="
        fi

        get_keys
        if [[ $encrypt -eq 1 ]];then
            if [[ -n $ekey ]];then
                INNOEXTRA+=" --encrypt=$ealgo --encrypt-key=$ekey "
            else 
                INNOEXTRA+=" --encrypt=$ealgo --encrypt-key-file=$ekeyfile "
            fi
        fi


        check_extra

        wsrep_log_info "Streaming GTID file before SST"

        # Store donor's wsrep GTID (state ID) and wsrep_gtid_domain_id
        # (separated by a space).
        echo "${WSREP_SST_OPT_GTID} ${WSREP_SST_OPT_GTID_DOMAIN_ID}" > "${MAGIC_FILE}"

        ttcmd="$tcmd"

        if [[ $encrypt -eq 1 ]];then
            if [[ -n $scomp ]];then 
                tcmd=" $ecmd | $scomp | $tcmd "
            else 
                tcmd=" $ecmd | $tcmd "
            fi
        elif [[ -n $scomp ]];then 
            tcmd=" $scomp | $tcmd "
        fi


        send_donor $DATA "${stagemsg}-gtid"

        tcmd="$ttcmd"
        if [[ -n $progress ]];then 
            get_footprint
            tcmd="$pcmd | $tcmd"
        elif [[ -n $rlimit ]];then 
            adjust_progress
            tcmd="$pcmd | $tcmd"
        fi

        wsrep_log_info "Sleeping before data transfer for SST"
        sleep 10

        wsrep_log_info "Streaming the backup to joiner at ${REMOTEIP} ${SST_PORT:-4444}"

        if [[ -n $scomp ]];then 
            tcmd="$scomp | $tcmd"
        fi

        set +e
        timeit "${stagemsg}-SST" "$INNOBACKUP | $tcmd; RC=( "\${PIPESTATUS[@]}" )"
        set -e

        if [ ${RC[0]} -ne 0 ]; then
          wsrep_log_error "${INNOBACKUPEX_BIN} finished with error: ${RC[0]}. " \
                          "Check syslog or ${INNOBACKUPLOG} for details"
          exit 22
        elif [[ ${RC[$(( ${#RC[@]}-1 ))]} -eq 1 ]];then 
          wsrep_log_error "$tcmd finished with error: ${RC[1]}"
          exit 22
        fi

        # innobackupex implicitly writes PID to fixed location in $xtmpdir
        XTRABACKUP_PID="$xtmpdir/xtrabackup_pid"


    else # BYPASS FOR IST

        wsrep_log_info "Bypassing the SST for IST"
        echo "continue" # now server can resume updating data

        # Store donor's wsrep GTID (state ID) and wsrep_gtid_domain_id
        # (separated by a space).
        echo "${WSREP_SST_OPT_GTID} ${WSREP_SST_OPT_GTID_DOMAIN_ID}" > "${MAGIC_FILE}"
        echo "1" > "${DATA}/${IST_FILE}"
        get_keys
        if [[ $encrypt -eq 1 ]];then
            if [[ -n $scomp ]];then 
                tcmd=" $ecmd | $scomp | $tcmd "
            else
                tcmd=" $ecmd | $tcmd "
            fi
        elif [[ -n $scomp ]];then 
            tcmd=" $scomp | $tcmd "
        fi
        strmcmd+=" \${IST_FILE}"

        send_donor $DATA "${stagemsg}-IST"

    fi

    echo "done ${WSREP_SST_OPT_GTID}"
    wsrep_log_info "Total time on donor: $totime seconds"

elif [ "${WSREP_SST_OPT_ROLE}" = "joiner" ]
then
    [[ -e $SST_PROGRESS_FILE ]] && wsrep_log_info "Stale sst_in_progress file: $SST_PROGRESS_FILE"
    [[ -n $SST_PROGRESS_FILE ]] && touch $SST_PROGRESS_FILE

    ib_home_dir=$INNODB_DATA_HOME_DIR
    ib_log_dir=$(parse_cnf --mysqld innodb-log-group-home-dir "")
    ib_undo_dir=$(parse_cnf --mysqld innodb-undo-directory "")

    stagemsg="Joiner-Recv"


    sencrypted=1
    nthreads=1

    MODULE="xtrabackup_sst"

    rm -f "${DATA}/${IST_FILE}"

    # May need xtrabackup_checkpoints later on
    rm -f ${DATA}/xtrabackup_binary ${DATA}/xtrabackup_galera_info  ${DATA}/ib_logfile0

    ADDR=${WSREP_SST_OPT_ADDR}
    if [ -z "${SST_PORT}" ]
    then
        SST_PORT=4444
        if [ "${ADDR#\[}" != "$ADDR" ]; then
            ADDR="$(echo ${WSREP_SST_OPT_ADDR} | awk -F '\\]:' '{ print $1 }')]:${SST_PORT}"
        else
            ADDR="$(echo ${WSREP_SST_OPT_ADDR} | awk -F ':' '{ print $1 }'):${SST_PORT}"
        fi
    fi

    wait_for_listen ${SST_PORT} ${ADDR} ${MODULE} &

    trap sig_joiner_cleanup HUP PIPE INT TERM
    trap cleanup_joiner EXIT

    if [[ -n $progress ]];then 
        adjust_progress
        tcmd+=" | $pcmd"
    fi

    get_keys
    if [[ $encrypt -eq 1 && $sencrypted -eq 1 ]];then
        if [[ -n $sdecomp ]];then 
            strmcmd=" $sdecomp | $ecmd | $strmcmd"
        else 
            strmcmd=" $ecmd | $strmcmd"
        fi
    elif [[ -n $sdecomp ]];then 
            strmcmd=" $sdecomp | $strmcmd"
    fi

    STATDIR=$(mktemp -d)
    MAGIC_FILE="${STATDIR}/${INFO_FILE}"
    recv_joiner $STATDIR  "${stagemsg}-gtid" $stimeout 1


    if ! ps -p ${WSREP_SST_OPT_PARENT} &>/dev/null
    then
        wsrep_log_error "Parent mysqld process (PID:${WSREP_SST_OPT_PARENT}) terminated unexpectedly." 
        exit 32
    fi

    if [ ! -r "${STATDIR}/${IST_FILE}" ]
    then

        if [[ -d ${DATA}/.sst ]];then
            wsrep_log_info "WARNING: Stale temporary SST directory: ${DATA}/.sst from previous state transfer. Removing"
            rm -rf ${DATA}/.sst
        fi
        mkdir -p ${DATA}/.sst
        (recv_joiner $DATA/.sst "${stagemsg}-SST" 0 0) &
        jpid=$!
        wsrep_log_info "Proceeding with SST"

        wsrep_log_info "Cleaning the existing datadir and innodb-data/log directories"
	if [ "${OS}" = "FreeBSD" ]; then
            find -E $ib_home_dir $ib_log_dir $ib_undo_dir $DATA -mindepth 1 -prune -regex $cpat -o -exec rm -rfv {} 1>&2 \+
        else
            find $ib_home_dir $ib_log_dir $ib_undo_dir $DATA -mindepth 1 -prune -regex $cpat -o -exec rm -rfv {} 1>&2 \+
<<<<<<< HEAD
        fi
=======
	fi
>>>>>>> 2a2ab121

        tempdir=$(parse_cnf --mysqld log-bin "")
        if [[ -n ${tempdir:-} ]];then
            binlog_dir=$(dirname $tempdir)
            binlog_file=$(basename $tempdir)
            if [[ -n ${binlog_dir:-} && $binlog_dir != '.' && $binlog_dir != $DATA ]];then
                pattern="$binlog_dir/$binlog_file\.[0-9]+$"
                wsrep_log_info "Cleaning the binlog directory $binlog_dir as well"
                find $binlog_dir -maxdepth 1 -type f -regex $pattern -exec rm -fv {} 1>&2 \+ || true
                rm $binlog_dir/*.index || true
            fi
        fi



        TDATA=${DATA}
        DATA="${DATA}/.sst"


        MAGIC_FILE="${DATA}/${INFO_FILE}"
        wsrep_log_info "Waiting for SST streaming to complete!"
        monitor_process $jpid

        get_proc

        if [[ ! -s ${DATA}/xtrabackup_checkpoints ]];then 
            wsrep_log_error "xtrabackup_checkpoints missing, failed innobackupex/SST on donor"
            exit 2
        fi

        # Rebuild indexes for compact backups
        if grep -q 'compact = 1' ${DATA}/xtrabackup_checkpoints;then 
            wsrep_log_info "Index compaction detected"
            rebuild=1
        fi

        if [[ $rebuild -eq 1 ]];then 
            nthreads=$(parse_cnf xtrabackup rebuild-threads $nproc)
            wsrep_log_info "Rebuilding during prepare with $nthreads threads"
            rebuildcmd="--rebuild-indexes --rebuild-threads=$nthreads"
        fi

        if test -n "$(find ${DATA} -maxdepth 1 -type f -name '*.qp' -print -quit)";then

            wsrep_log_info "Compressed qpress files found"

	    if ! command -v qpress >/dev/null;then
                wsrep_log_error "qpress not found in path: $PATH"
                exit 22
            fi

            if [[ -n $progress ]] && pv --help | grep -q 'line-mode';then
                count=$(find ${DATA} -type f -name '*.qp' | wc -l)
                count=$(( count*2 ))
                if pv --help | grep -q FORMAT;then 
                    pvopts="-f -s $count -l -N Decompression -F '%N => Rate:%r Elapsed:%t %e Progress: [%b/$count]'"
                else 
                    pvopts="-f -s $count -l -N Decompression"
                fi
                pcmd="pv $pvopts"
                adjust_progress
                dcmd="$pcmd | xargs -n 2 qpress -T${nproc}d"
            else 
                dcmd="xargs -n 2 qpress -T${nproc}d"
            fi


            # Decompress the qpress files 
            wsrep_log_info "Decompression with $nproc threads"
            timeit "Joiner-Decompression" "find ${DATA} -type f -name '*.qp' -printf '%p\n%h\n' | $dcmd"
            extcode=$?

            if [[ $extcode -eq 0 ]];then
                wsrep_log_info "Removing qpress files after decompression"
                find ${DATA} -type f -name '*.qp' -delete 
                if [[ $? -ne 0 ]];then 
                    wsrep_log_error "Something went wrong with deletion of qpress files. Investigate"
                fi
            else
                wsrep_log_error "Decompression failed. Exit code: $extcode"
                exit 22
            fi
        fi


        if  [[ ! -z $WSREP_SST_OPT_BINLOG ]];then

            BINLOG_DIRNAME=$(dirname $WSREP_SST_OPT_BINLOG)
            BINLOG_FILENAME=$(basename $WSREP_SST_OPT_BINLOG)

            # To avoid comparing data directory and BINLOG_DIRNAME 
            mv $DATA/${BINLOG_FILENAME}.* $BINLOG_DIRNAME/ 2>/dev/null || true

            pushd $BINLOG_DIRNAME &>/dev/null
            for bfiles in $(ls -1 ${BINLOG_FILENAME}.[0-9]*);do
                echo ${BINLOG_DIRNAME}/${bfiles} >> ${BINLOG_FILENAME}.index
            done
            popd &> /dev/null

        fi

        wsrep_log_info "Preparing the backup at ${DATA}"
        timeit "Xtrabackup prepare stage" "$INNOAPPLY"

        if [ $? -ne 0 ];
        then
            wsrep_log_error "${INNOBACKUPEX_BIN} apply finished with errors. Check syslog or ${INNOAPPLYLOG} for details" 
            exit 22
        fi

        MAGIC_FILE="${TDATA}/${INFO_FILE}"
        set +e
        set -e
        wsrep_log_info "Moving the backup to ${TDATA}"
        timeit "Xtrabackup move stage" "$INNOMOVE"
        if [[ $? -eq 0 ]];then 
            wsrep_log_info "Move successful, removing ${DATA}"
            rm -rf $DATA
            DATA=${TDATA}
        else 
            wsrep_log_error "Move failed, keeping ${DATA} for further diagnosis"
            wsrep_log_error "Check syslog or ${INNOMOVELOG} for details"
            exit 22
        fi


    else 
        wsrep_log_info "${IST_FILE} received from donor: Running IST"
    fi

    if [[ ! -r ${MAGIC_FILE} ]];then 
        wsrep_log_error "SST magic file ${MAGIC_FILE} not found/readable"
        exit 2
    fi
    wsrep_log_info "Galera co-ords from recovery: $(cat ${MAGIC_FILE})"
    cat "${MAGIC_FILE}" # Output : UUID:seqno wsrep_gtid_domain_id
    wsrep_log_info "Total time on joiner: $totime seconds"
fi

exit 0<|MERGE_RESOLUTION|>--- conflicted
+++ resolved
@@ -549,17 +549,10 @@
     do
 	if [ "$OS" = "FreeBSD" ];then
             sockstat -46lp $PORT | grep -qE "^[^ ]* *(socat|nc) *[^ ]* *[^ ]* *[^ ]* *[^ ]*:$PORT" && break
-<<<<<<< HEAD
         else
             ss -p state listening "( sport = :$PORT )" | grep -qE 'socat|nc' && break
         fi
         sleep 0.2
-=======
-	else
-	    ss -p state listening "( sport = :$PORT )" | grep -qE 'socat|nc' && break
-	fi
-	sleep 0.2
->>>>>>> 2a2ab121
     done
     echo "ready ${ADDR}/${MODULE}//$sst_ver"
 }
@@ -675,11 +668,7 @@
             exit 32
         fi
 
-<<<<<<< HEAD
-        if ! ps -p "${sst_stream_pid}" &>/dev/null; then 
-=======
         if ! ps -p "${sst_stream_pid}" &>/dev/null; then
->>>>>>> 2a2ab121
             break
         fi
 
@@ -1037,11 +1026,7 @@
             find -E $ib_home_dir $ib_log_dir $ib_undo_dir $DATA -mindepth 1 -prune -regex $cpat -o -exec rm -rfv {} 1>&2 \+
         else
             find $ib_home_dir $ib_log_dir $ib_undo_dir $DATA -mindepth 1 -prune -regex $cpat -o -exec rm -rfv {} 1>&2 \+
-<<<<<<< HEAD
-        fi
-=======
 	fi
->>>>>>> 2a2ab121
 
         tempdir=$(parse_cnf --mysqld log-bin "")
         if [[ -n ${tempdir:-} ]];then
