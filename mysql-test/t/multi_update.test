#
# Test of update statement that uses many tables.
#

--disable_warnings
drop table if exists t1,t2,t3;
--enable_warnings

create table t1(id1 int not null auto_increment primary key, t char(12));
create table t2(id2 int not null, t char(12));
create table t3(id3 int not null, t char(12), index(id3));
disable_query_log;
let $1 = 100;
while ($1)
 {
  let $2 = 5;
  eval insert into t1(t) values ('$1'); 
  while ($2)
   {
     eval insert into t2(id2,t) values ($1,'$2'); 
     let $3 = 10;
     while ($3)
     {
       eval insert into t3(id3,t) values ($1,'$2'); 
       dec $3;
     }
     dec $2; 
   }
  dec $1;
 }
enable_query_log;

select count(*) from t1 where id1 > 95;
select count(*) from t2 where id2 > 95;
select count(*) from t3 where id3 > 95;

update t1,t2,t3 set t1.t="aaa", t2.t="bbb", t3.t="cc" where  t1.id1 = t2.id2 and t2.id2 = t3.id3  and t1.id1 > 90;
select count(*) from t1 where t = "aaa";
select count(*) from t1 where id1 > 90;
select count(*) from t2 where t = "bbb";
select count(*) from t2 where id2 > 90;
select count(*) from t3 where t = "cc";
select count(*) from t3 where id3 > 90;
delete t1.*, t2.*, t3.*  from t1,t2,t3 where t1.id1 = t2.id2 and t2.id2 = t3.id3  and t1.id1 > 95;

check table t1, t2, t3;

select count(*) from t1 where id1 > 95;
select count(*) from t2 where id2 > 95;
select count(*) from t3 where id3 > 95;

delete t1, t2, t3  from t1,t2,t3 where t1.id1 = t2.id2 and t2.id2 = t3.id3  and t1.id1 > 5;
select count(*) from t1 where id1 > 5;
select count(*) from t2 where id2 > 5;
select count(*) from t3 where id3 > 5;

delete from t1, t2, t3  using t1,t2,t3 where t1.id1 = t2.id2 and t2.id2 = t3.id3  and t1.id1 > 0;

# These queries will force a scan of the table
select count(*) from t1 where id1;
select count(*) from t2 where id2;
select count(*) from t3 where id3;
drop table t1,t2,t3;

create table t1(id1 int not null  primary key, t varchar(100)) pack_keys = 1;
create table t2(id2 int not null, t varchar(100), index(id2)) pack_keys = 1;
disable_query_log;
let $1 = 1000;
while ($1)
 {
  let $2 = 5;
  eval insert into t1 values ($1,'aaaaaaaaaaaaaaaaaaaa'); 
  while ($2)
   {
     eval insert into t2(id2,t) values ($1,'bbbbbbbbbbbbbbbbb'); 
     dec $2; 
   }
  dec $1;
 }
enable_query_log;
delete t1  from t1,t2 where t1.id1 = t2.id2 and t1.id1 > 500;
drop table t1,t2;

CREATE TABLE t1 (
  id int(11) NOT NULL default '0',
  name varchar(10) default NULL,
  PRIMARY KEY  (id)
) ENGINE=MyISAM;
INSERT INTO t1 VALUES (1,'aaa'),(2,'aaa'),(3,'aaa');
CREATE TABLE t2 (
  id int(11) NOT NULL default '0',
  name varchar(10) default NULL,
  PRIMARY KEY  (id)
) ENGINE=MyISAM;
INSERT INTO t2 VALUES (2,'bbb'),(3,'bbb'),(4,'bbb');
CREATE TABLE t3 (
  id int(11) NOT NULL default '0',
  mydate datetime default NULL,
  PRIMARY KEY  (id)
) ENGINE=MyISAM;
INSERT INTO t3 VALUES (1,'2002-02-04 00:00:00'),(3,'2002-05-12 00:00:00'),(5,'2002-05-12 00:00:00'),(6,'2002-06-22
00:00:00'),(7,'2002-07-22 00:00:00');
delete t1,t2,t3 from t1,t2,t3 where to_days(now())-to_days(t3.mydate)>=30 and t3.id=t1.id and t3.id=t2.id;
select * from t3;
DROP TABLE t1,t2,t3;

CREATE TABLE IF NOT EXISTS `t1` (
  `id` int(11) NOT NULL auto_increment,
  `tst` text,
  `tst1` text,
  PRIMARY KEY  (`id`)
) ENGINE=MyISAM;

CREATE TABLE IF NOT EXISTS `t2` (
  `ID` int(11) NOT NULL auto_increment,
  `ParId` int(11) default NULL,
  `tst` text,
  `tst1` text,
  PRIMARY KEY  (`ID`),
  KEY `IX_ParId_t2` (`ParId`),
  FOREIGN KEY (`ParId`) REFERENCES `t1` (`id`)
) ENGINE=MyISAM;

INSERT INTO t1(tst,tst1) VALUES("MySQL","MySQL AB"), ("MSSQL","Microsoft"), ("ORACLE","ORACLE");

INSERT INTO t2(ParId) VALUES(1), (2), (3);

select * from t2;

UPDATE t2, t1 SET t2.tst = t1.tst, t2.tst1 = t1.tst1 WHERE t2.ParId = t1.Id;

select * from t2;
drop table t1, t2 ;

create table t1 (n numeric(10));
create table t2 (n numeric(10));
insert into t2 values (1),(2),(4),(8),(16),(32);
select * from t2 left outer join t1  using (n);
delete  t1,t2 from t2 left outer join t1  using (n);
select * from t2 left outer join t1  using (n);
drop table t1,t2 ;

#
# Test with locking
#

create table t1 (n int(10) not null primary key, d int(10));
create table t2 (n int(10) not null primary key, d int(10));
insert into t1 values(1,1);
insert into t2 values(1,10),(2,20);
LOCK TABLES t1 write, t2 read;
--error 1099
DELETE t1.*, t2.* FROM t1,t2 where t1.n=t2.n;
--error 1099
UPDATE t1,t2 SET t1.d=t2.d,t2.d=30 WHERE t1.n=t2.n;
# The following should be fixed to not give an error
--error 1099
UPDATE t1,t2 SET t1.d=t2.d WHERE t1.n=t2.n;
unlock tables;
LOCK TABLES t1 write, t2 write;
UPDATE t1,t2 SET t1.d=t2.d WHERE t1.n=t2.n;
select * from t1;
DELETE t1.*, t2.* FROM t1,t2 where t1.n=t2.n;
select * from t1;
select * from t2;
unlock tables;
drop table t1,t2;

#
# Test safe updates and timestamps
#
set sql_safe_updates=1;
create table t1 (n int(10), d int(10));
create table t2 (n int(10), d int(10));
insert into t1 values(1,1);
insert into t2 values(1,10),(2,20);
--error 1175
UPDATE t1,t2 SET t1.d=t2.d WHERE t1.n=t2.n;
set sql_safe_updates=0;
drop table t1,t2;
set timestamp=1038401397;
create table t1 (n int(10) not null primary key, d int(10), t timestamp);
create table t2 (n int(10) not null primary key, d int(10), t timestamp);
insert into t1 values(1,1,NULL);
insert into t2 values(1,10,NULL),(2,20,NULL);
set timestamp=1038000000;
UPDATE t1,t2 SET t1.d=t2.d WHERE t1.n=t2.n;
select n,d,unix_timestamp(t) from t1;
select n,d,unix_timestamp(t) from t2;
--error 1064
UPDATE t1,t2 SET 1=2 WHERE t1.n=t2.n;
drop table t1,t2;
set timestamp=0;
set sql_safe_updates=0;
create table t1 (n int(10) not null primary key, d int(10));
create table t2 (n int(10) not null primary key, d int(10));
insert into t1 values(1,1), (3,3);
insert into t2 values(1,10),(2,20);
UPDATE t2 left outer join t1 on t1.n=t2.n  SET t1.d=t2.d;
select * from t1;
select * from t2;
drop table t1,t2;
create table t1 (n int(10), d int(10));
create table t2 (n int(10), d int(10));
insert into t1 values(1,1),(1,2);
insert into t2 values(1,10),(2,20);
UPDATE t1,t2 SET t1.d=t2.d,t2.d=30 WHERE t1.n=t2.n;
select * from t1;
select * from t2;
drop table t1,t2;
create table t1 (n int(10), d int(10));
create table t2 (n int(10), d int(10));
insert into t1 values(1,1),(3,2);
insert into t2 values(1,10),(1,20);
UPDATE t1,t2 SET t1.d=t2.d,t2.d=30 WHERE t1.n=t2.n;
select * from t1;
select * from t2;
UPDATE t1 a ,t2 b SET a.d=b.d,b.d=30 WHERE a.n=b.n;
select * from t1;
select * from t2;
DELETE a, b  FROM t1 a,t2 b where a.n=b.n;
select * from t1;
select * from t2;
drop table t1,t2;

CREATE TABLE t1 ( broj int(4) unsigned NOT NULL default '0',  naziv char(25) NOT NULL default 'NEPOZNAT',  PRIMARY KEY  (broj)) ENGINE=MyISAM;
INSERT INTO t1 VALUES (1,'jedan'),(2,'dva'),(3,'tri'),(4,'xxxxxxxxxx'),(5,'a'),(10,''),(11,''),(12,''),(13,'');
CREATE TABLE t2 ( broj int(4) unsigned NOT NULL default '0',  naziv char(25) NOT NULL default 'NEPOZNAT',  PRIMARY KEY  (broj)) ENGINE=MyISAM;
INSERT INTO t2 VALUES (1,'jedan'),(2,'dva'),(3,'tri'),(4,'xxxxxxxxxx'),(5,'a');
CREATE TABLE t3 ( broj int(4) unsigned NOT NULL default '0',  naziv char(25) NOT NULL default 'NEPOZNAT',  PRIMARY KEY  (broj)) ENGINE=MyISAM;
INSERT INTO t3 VALUES (1,'jedan'),(2,'dva');
update t1,t2 set t1.naziv="aaaa" where t1.broj=t2.broj;
update t1,t2,t3 set t1.naziv="bbbb", t2.naziv="aaaa" where t1.broj=t2.broj and t2.broj=t3.broj;
drop table t1,t2,t3;

#
# Test multi update with different join methods
#

CREATE TABLE t1 (a int not null primary key, b int not null, key (b));
CREATE TABLE t2 (a int not null primary key, b int not null, key (b));
INSERT INTO t1 values (1,1),(2,2),(3,3),(4,4),(5,5),(6,6),(7,7),(8,8),(9,9);
INSERT INTO t2 values (1,1),(2,2),(3,3),(4,4),(5,5),(6,6),(7,7),(8,8),(9,9);

# Full join, without key
update t1,t2 set t1.a=t1.a+100;
select * from t1;

# unique key
update t1,t2 set t1.a=t1.a+100 where t1.a=101;
select * from t1;

# ref key
update t1,t2 set t1.b=t1.b+10 where t1.b=2;
select * from t1;

# Range key (in t1)
update t1,t2 set t1.b=t1.b+2,t2.b=t1.b+10 where t1.b between 3 and 5 and t2.a=t1.a-100;
select * from t1;
select * from t2;

drop table t1,t2;
CREATE TABLE t3 (  KEY1 varchar(50) NOT NULL default '',  PARAM_CORR_DISTANCE_RUSH double default NULL,  PARAM_CORR_DISTANCE_GEM double default NULL,  PARAM_AVG_TARE double default NULL,  PARAM_AVG_NB_DAYS double default NULL,  PARAM_DEFAULT_PROP_GEM_SRVC varchar(50) default NULL,  PARAM_DEFAULT_PROP_GEM_NO_ETIK varchar(50) default NULL,  PARAM_SCENARIO_COSTS varchar(50) default NULL,  PARAM_DEFAULT_WAGON_COST double default NULL,  tmp int(11) default NULL,  PRIMARY KEY  (KEY1)) ENGINE=MyISAM;
INSERT INTO t3 VALUES ('A',1,1,22,3.2,'R','R','BASE2',0.24,NULL);
create table t1 (A varchar(1));
insert into t1 values  ("A") ,("B"),("C"),("D");
create table t2(Z varchar(15));
insert into t2(Z)  select concat(a.a,b.a,c.a,d.a) from t1 as a, t1 as b, t1 as c, t1 as d;
update t2,t3 set Z =param_scenario_costs;
drop table t1,t2,t3;
create table t1 (a int, b int);
create table t2 (a int, b int);
insert into t1 values (1,1),(2,1),(3,1);
insert into t2 values (1,1), (3,1);
update t1 left join t2  on t1.a=t2.a set t1.b=2, t2.b=2 where t1.b=1 and t2.b=1 or t2.a is NULL;
select t1.a, t1.b,t2.a, t2.b from t1 left join t2  on t1.a=t2.a where t1.b=1 and t2.b=1 or t2.a is NULL;
drop table t1,t2;

#
# Test reuse of same table
#

create table t1 (a int not null auto_increment primary key, b int not null);
insert into t1 (b) values (1),(2),(3),(4);
update t1, t1 as t2 set t1.b=t2.b+1 where t1.a=t2.a;
select * from t1;
drop table t1;

# Test multi-update and multi-delete with impossible where

create table t1(id1 smallint(5), field char(5));
create table t2(id2 smallint(5), field char(5));

insert into t1 values (1, 'a'), (2, 'aa');
insert into t2 values (1, 'b'), (2, 'bb');

select * from t1;
select * from t2;

update t2 inner join t1 on t1.id1=t2.id2
  set t2.field=t1.field
  where 0=1;
update t2, t1 set t2.field=t1.field
  where t1.id1=t2.id2 and 0=1;

delete t1, t2 from t2 inner join t1 on t1.id1=t2.id2
  where 0=1;
delete t1, t2 from t2,t1 
  where t1.id1=t2.id2 and 0=1;

<<<<<<< HEAD
drop table t1,t2;
create table `t1` (`id` int( 11 ) not null  ,primary key ( `id` )) type = innodb;
insert into `t1`values ( 1 ) ;
create table `t2` (`id` int( 11 ) not null default '0',unique key `id` ( `id` ) ,constraint `t1_id_fk` foreign key ( `id` ) references `t1` (`id` )) type = innodb;
insert into `t2`values ( 1 ) ;
create table `t3` (`id` int( 11 ) not null default '0',key `id` ( `id` ) ,constraint `t2_id_fk` foreign key ( `id` ) references `t2` (`id` )) type = innodb;
insert into `t3`values ( 1 ) ;
--error 1217
delete t3,t2,t1 from t1,t2,t3 where t1.id =1 and t2.id = t1.id and t3.id = t2.id;
--error 1217
update t1,t2,t3 set t3.id=5, t2.id=6, t1.id=7  where t1.id =1 and t2.id = t1.id and t3.id = t2.id;
--error 1109
update t3 set  t3.id=7  where t1.id =1 and t2.id = t1.id and t3.id = t2.id;
drop table t3,t2,t1;

#
# Test for bug #1820.
#

create table t1 ( a int not null, b int not null) ;
--disable_query_log
insert into t1 values (1,1),(2,2),(3,3),(4,4);
let $1=19;
set @d=4;
while ($1)
{
  eval insert into t1 select a+@d,b+@d from t1;
  eval set @d=@d*2;
  dec $1;
}

--enable_query_log
alter table t1 add index i1(a);
delete from t1 where a > 2000000;
create table t2 like t1;
insert into t2 select * from t1;

select 't2 rows before small delete', count(*) from t1;
delete t1,t2 from t1,t2 where t1.b=t2.a and t1.a < 2;
select 't2 rows after small delete', count(*) from t2;
select 't1 rows after small delete', count(*) from t1;

## Try deleting many rows 

delete t1,t2 from t1,t2 where t1.b=t2.a and t1.a < 100*1000;
select 't2 rows after big delete', count(*) from t2;
select 't1 rows after big delete', count(*) from t1;

=======
>>>>>>> 2100d85c
drop table t1,t2;<|MERGE_RESOLUTION|>--- conflicted
+++ resolved
@@ -308,21 +308,7 @@
 delete t1, t2 from t2,t1 
   where t1.id1=t2.id2 and 0=1;
 
-<<<<<<< HEAD
-drop table t1,t2;
-create table `t1` (`id` int( 11 ) not null  ,primary key ( `id` )) type = innodb;
-insert into `t1`values ( 1 ) ;
-create table `t2` (`id` int( 11 ) not null default '0',unique key `id` ( `id` ) ,constraint `t1_id_fk` foreign key ( `id` ) references `t1` (`id` )) type = innodb;
-insert into `t2`values ( 1 ) ;
-create table `t3` (`id` int( 11 ) not null default '0',key `id` ( `id` ) ,constraint `t2_id_fk` foreign key ( `id` ) references `t2` (`id` )) type = innodb;
-insert into `t3`values ( 1 ) ;
---error 1217
-delete t3,t2,t1 from t1,t2,t3 where t1.id =1 and t2.id = t1.id and t3.id = t2.id;
---error 1217
-update t1,t2,t3 set t3.id=5, t2.id=6, t1.id=7  where t1.id =1 and t2.id = t1.id and t3.id = t2.id;
---error 1109
-update t3 set  t3.id=7  where t1.id =1 and t2.id = t1.id and t3.id = t2.id;
-drop table t3,t2,t1;
+drop table t1,t2;
 
 #
 # Test for bug #1820.
@@ -357,6 +343,4 @@
 select 't2 rows after big delete', count(*) from t2;
 select 't1 rows after big delete', count(*) from t1;
 
-=======
->>>>>>> 2100d85c
 drop table t1,t2;