--- conflicted
+++ resolved
@@ -706,7 +706,6 @@
 drop table t1;
 
 #
-<<<<<<< HEAD
 # BUG#18036 - update of table joined to self reports table as crashed
 #
 CREATE TABLE t1(a CHAR(9), b VARCHAR(7)) ENGINE=MyISAM;
@@ -716,7 +715,6 @@
 DROP TABLE t1;
 
 # End of 4.1 tests
-=======
 # Bug #14400  Join could miss concurrently inserted row
 #
 create table t1 (a int not null, primary key(a));
@@ -732,5 +730,4 @@
 select straight_join * from t1,t2 force index (primary) where t1.a=t2.a;
 drop table t1,t2;
 
-# end of 4.0 tests
->>>>>>> 7d600f71
+# end of 4.0 tests