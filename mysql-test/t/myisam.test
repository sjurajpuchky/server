--- conflicted
+++ resolved
@@ -1478,7 +1478,6 @@
 --exec $MYISAMCHK -d $MYSQLD_DATADIR/test/t1
 DROP TABLE t1;
 
-<<<<<<< HEAD
 #
 # Bug#43737: Select query return bad result
 #
@@ -1504,7 +1503,6 @@
 
 DROP TABLE t1;
 
-=======
 --echo #
 --echo # BUG#40827 - Killing insert-select to MyISAM can cause table corruption
 --echo #
@@ -1557,5 +1555,4 @@
 CHECK TABLE t1; 
 DROP TABLE t1,t2;
 DISCONNECT insertConn;
->>>>>>> a74c1cc7
 --echo End of 5.1 tests
