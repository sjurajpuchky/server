# Description
# -----------
# Testing string functions

--disable_warnings
drop table if exists t1;
--enable_warnings

set names latin1;

select 'hello',"'hello'",'""hello""','''h''e''l''l''o''',"hel""lo",'hel\'lo';
select 'hello' 'monty';
select length('\n\t\r\b\0\_\%\\');
select bit_length('\n\t\r\b\0\_\%\\');
select char_length('\n\t\r\b\0\_\%\\');
select length(_latin1'\n\t\n\b\0\\_\\%\\');
select concat('monty',' was here ','again'),length('hello'),char(ascii('h')),ord('h');
select locate('he','hello'),locate('he','hello',2),locate('lo','hello',2) ;
select instr('hello','HE'), instr('hello',binary 'HE'), instr(binary 'hello','HE'); 
select position(binary 'll' in 'hello'),position('a' in binary 'hello');
select left('hello',2),right('hello',2),substring('hello',2,2),mid('hello',1,5) ;
select concat('',left(right(concat('what ',concat('is ','happening')),9),4),'',substring('monty',5,1)) ;
select substring_index('www.tcx.se','.',-2),substring_index('www.tcx.se','.',1);
select substring_index('www.tcx.se','tcx',1),substring_index('www.tcx.se','tcx',-1);
select substring_index('.tcx.se','.',-2),substring_index('.tcx.se','.tcx',-1);

select concat(':',ltrim('  left  '),':',rtrim('  right  '),':');
select concat(':',trim(LEADING FROM ' left'),':',trim(TRAILING FROM ' right '),':');
select concat(':',trim(' m '),':',trim(BOTH FROM ' y '),':',trim('*' FROM '*s*'),':');
select concat(':',trim(BOTH 'ab' FROM 'ababmyabab'),':',trim(BOTH '*' FROM '***sql'),':');
select concat(':',trim(LEADING '.*' FROM '.*my'),':',trim(TRAILING '.*' FROM 'sql.*.*'),':');
select TRIM("foo" FROM "foo"), TRIM("foo" FROM "foook"), TRIM("foo" FROM "okfoo");

select concat_ws(', ','monty','was here','again');
select concat_ws(NULL,'a'),concat_ws(',',NULL,'');
select concat_ws(',','',NULL,'a');
SELECT CONCAT('"',CONCAT_WS('";"',repeat('a',60),repeat('b',60),repeat('c',60),repeat('d',100)), '"');

select insert('txs',2,1,'hi'),insert('is ',4,0,'a'),insert('txxxxt',2,4,'es');
select replace('aaaa','a','b'),replace('aaaa','aa','b'),replace('aaaa','a','bb'),replace('aaaa','','b'),replace('bbbb','a','c');
select replace(concat(lcase(concat('THIS',' ','IS',' ','A',' ')),ucase('false'),' ','test'),'FALSE','REAL') ;
select soundex(''),soundex('he'),soundex('hello all folks'),soundex('#3556 in bugdb');
select 'mood' sounds like 'mud';
select 'Glazgo' sounds like 'Liverpool';
select null sounds like 'null';
select 'null' sounds like null;
select null sounds like null;
select md5('hello');
select crc32("123");
select sha('abc');
select sha1('abc');
select aes_decrypt(aes_encrypt('abc','1'),'1');
select aes_decrypt(aes_encrypt('abc','1'),1);
select aes_encrypt(NULL,"a");
select aes_encrypt("a",NULL);
select aes_decrypt(NULL,"a");
select aes_decrypt("a",NULL);
select aes_decrypt("a","a");
select aes_decrypt(aes_encrypt("","a"),"a");
select repeat('monty',5),concat('*',space(5),'*');
select reverse('abc'),reverse('abcd');
select rpad('a',4,'1'),rpad('a',4,'12'),rpad('abcd',3,'12'), rpad(11, 10 , 22), rpad("ab", 10, 22);
select lpad('a',4,'1'),lpad('a',4,'12'),lpad('abcd',3,'12'), lpad(11, 10 , 22);
select rpad(741653838,17,'0'),lpad(741653838,17,'0');
select rpad('abcd',7,'ab'),lpad('abcd',7,'ab');
select rpad('abcd',1,'ab'),lpad('abcd',1,'ab');
select rpad('STRING', 20, CONCAT('p','a','d') );
select lpad('STRING', 20, CONCAT('p','a','d') );

select LEAST(NULL,'HARRY','HARRIOT',NULL,'HAROLD'),GREATEST(NULL,'HARRY','HARRIOT',NULL,'HAROLD');
select least(1,2,3) | greatest(16,32,8), least(5,4)*1,greatest(-1.0,1.0)*1,least(3,2,1)*1.0,greatest(1,1.1,1.0),least("10",9),greatest("A","B","0");

select decode(encode(repeat("a",100000),"monty"),"monty")=repeat("a",100000);
select decode(encode("abcdef","monty"),"monty")="abcdef";

select quote('\'\"\\test');
select quote(concat('abc\'', '\\cba'));
select quote(1/0), quote('\0\Z');
select length(quote(concat(char(0),"test")));
select hex(quote(concat(char(224),char(227),char(230),char(231),char(232),char(234),char(235))));
select unhex(hex("foobar")), hex(unhex("1234567890ABCDEF")), unhex("345678");
select hex(unhex("1")), hex(unhex("12")), hex(unhex("123")), hex(unhex("1234")), hex(unhex("12345")), hex(unhex("123456"));
select length(unhex(md5("abrakadabra")));

#
# Wrong usage of functions
#

select reverse("");
select insert("aa",100,1,"b"),insert("aa",1,3,"b"),left("aa",-1),substring("a",1,2);
select elt(2,1),field(NULL,"a","b","c"),reverse("");
select locate("a","b",2),locate("","a",1);
select ltrim("a"),rtrim("a"),trim(BOTH "" from "a"),trim(BOTH " " from "a");
select concat("1","2")|0,concat("1",".5")+0.0;
select substring_index("www.tcx.se","",3);
select length(repeat("a",100000000)),length(repeat("a",1000*64));
select position("0" in "baaa" in (1)),position("0" in "1" in (1,2,3)),position("sql" in ("mysql"));
select position(("1" in (1,2,3)) in "01");
select length(repeat("a",65500)),length(concat(repeat("a",32000),repeat("a",32000))),length(replace("aaaaa","a",concat(repeat("a",10000)))),length(insert(repeat("a",40000),1,30000,repeat("b",50000)));
select length(repeat("a",1000000)),length(concat(repeat("a",32000),repeat("a",32000),repeat("a",32000))),length(replace("aaaaa","a",concat(repeat("a",32000)))),length(insert(repeat("a",48000),1,1000,repeat("a",48000)));

#
# Problem med concat
#

create table t1 ( domain char(50) );
insert into t1 VALUES ("hello.de" ), ("test.de" );
select domain from t1 where concat('@', trim(leading '.' from concat('.', domain))) = '@hello.de';
select domain from t1 where concat('@', trim(leading '.' from concat('.', domain))) = '@test.de';
drop table t1;

#
# Test bug in concat_ws
#

CREATE TABLE t1 (
  id int(10) unsigned NOT NULL,
  title varchar(255) default NULL,
  prio int(10) unsigned default NULL,
  category int(10) unsigned default NULL,
  program int(10) unsigned default NULL,
  bugdesc text,
  created datetime default NULL,
  modified timestamp(14) NOT NULL,
  bugstatus int(10) unsigned default NULL,
  submitter int(10) unsigned default NULL
) ENGINE=MyISAM;

INSERT INTO t1 VALUES (1,'Link',1,1,1,'aaaaaaaaaaaaaaaaaaaaaaaaaaaaaaaaaaaaaaaaaaaaaaaaaaaaaaaaaaaaaaaaaaaaaaaaaaaaaaaaaaaaaaaaaaaaaaaaaaaaaaaaaaaaaaaaaaaaaaaaaaaaaaaaaa','2001-02-28 08:40:16',20010228084016,0,4);
SELECT CONCAT('"',CONCAT_WS('";"',title,prio,category,program,bugdesc,created,modified+0,bugstatus,submitter), '"') FROM t1;
SELECT CONCAT('"',CONCAT_WS('";"',title,prio,category,program,bugstatus,submitter), '"') FROM t1;
SELECT CONCAT_WS('";"',title,prio,category,program,bugdesc,created,modified+0,bugstatus,submitter) FROM t1;
SELECT bugdesc, REPLACE(bugdesc, 'xxxxxxxxxxxxxxxxxxxx', 'bbbbbbbbbbbbbbbbbbbb') from t1 group by bugdesc;
drop table t1;

#
# Test bug in AES_DECRYPT() when called with wrong argument
#

CREATE TABLE t1 (id int(11) NOT NULL auto_increment, tmp text NOT NULL, KEY id (id)) ENGINE=MyISAM;
INSERT INTO t1 VALUES (1, 'a545f661efdd1fb66fdee3aab79945bf');
SELECT 1 FROM t1 WHERE tmp=AES_DECRYPT(tmp,"password");
DROP TABLE t1;

CREATE TABLE t1 (
  wid int(10) unsigned NOT NULL auto_increment,
  data_podp date default NULL,
  status_wnio enum('nowy','podp','real','arch') NOT NULL default 'nowy',
  PRIMARY KEY(wid)
);

INSERT INTO t1 VALUES (8,NULL,'real');
INSERT INTO t1 VALUES (9,NULL,'nowy');
SELECT elt(status_wnio,data_podp) FROM t1 GROUP BY wid;
DROP TABLE t1;

#
# test for #739

CREATE TABLE t1 (title text) ENGINE=MyISAM;
INSERT INTO t1 VALUES ('Congress reconvenes in September to debate welfare and adult education');
INSERT INTO t1 VALUES ('House passes the CAREERS bill');
SELECT CONCAT("</a>",RPAD("",(55 - LENGTH(title)),".")) from t1;
DROP TABLE t1;

#
# test for Bug #2290 "output truncated with ELT when using DISTINCT"
#

CREATE TABLE t1 (i int, j int);
INSERT INTO t1 VALUES (1,1),(2,2);
SELECT DISTINCT i, ELT(j, '345', '34') FROM t1;
DROP TABLE t1;

#
<<<<<<< HEAD
# Test collation and coercibility
#

select 1=_latin1'1';
select _latin1'1'=1;
select _latin2'1'=1;
select 1=_latin2'1';
--error 1267
select _latin1'1'=_latin2'1';
select row('a','b','c') = row('a','b','c');
select row('A','b','c') = row('a','b','c');
select row('A' COLLATE latin1_bin,'b','c') = row('a','b','c');
select row('A','b','c') = row('a' COLLATE latin1_bin,'b','c');
--error 1267
select row('A' COLLATE latin1_general_ci,'b','c') = row('a' COLLATE latin1_bin,'b','c');

--error 1267
select concat(_latin1'a',_latin2'a');
--error 1270
select concat(_latin1'a',_latin2'a',_latin5'a');
--error 1271
select concat(_latin1'a',_latin2'a',_latin5'a',_latin7'a');
--error 1267
select concat_ws(_latin1'a',_latin2'a');

#
# Test FIELD() and collations
#
select FIELD('b','A','B');
select FIELD('B','A','B');
select FIELD('b' COLLATE latin1_bin,'A','B');
select FIELD('b','A' COLLATE latin1_bin,'B');
--error 1270
select FIELD(_latin2'b','A','B');
--error 1270
select FIELD('b',_latin2'A','B');
select FIELD('b',_latin2'A','B',1);

select POSITION(_latin1'B' IN _latin1'abcd');
select POSITION(_latin1'B' IN _latin1'abcd' COLLATE latin1_bin);
select POSITION(_latin1'B' COLLATE latin1_bin IN _latin1'abcd');
--error 1267
select POSITION(_latin1'B' COLLATE latin1_general_ci IN _latin1'abcd' COLLATE latin1_bin);
--error 1267
select POSITION(_latin1'B' IN _latin2'abcd');

select FIND_IN_SET(_latin1'B',_latin1'a,b,c,d');
--fix this:
--select FIND_IN_SET(_latin1'B',_latin1'a,b,c,d' COLLATE latin1_bin);
--select FIND_IN_SET(_latin1'B' COLLATE latin1_bin,_latin1'a,b,c,d');
--error 1267
select FIND_IN_SET(_latin1'B' COLLATE latin1_general_ci,_latin1'a,b,c,d' COLLATE latin1_bin);
--error 1267
select FIND_IN_SET(_latin1'B',_latin2'a,b,c,d');

select SUBSTRING_INDEX(_latin1'abcdabcdabcd',_latin1'd',2);
--fix this:
--select SUBSTRING_INDEX(_latin1'abcdabcdabcd' COLLATE latin1_bin,_latin1'd',2);
--select SUBSTRING_INDEX(_latin1'abcdabcdabcd',_latin1'd' COLLATE latin1_bin,2);
--error 1267
select SUBSTRING_INDEX(_latin1'abcdabcdabcd',_latin2'd',2);
--error 1267
select SUBSTRING_INDEX(_latin1'abcdabcdabcd' COLLATE latin1_general_ci,_latin1'd' COLLATE latin1_bin,2);

select _latin1'B' between _latin1'a' and _latin1'c';
select _latin1'B' collate latin1_bin between _latin1'a' and _latin1'c';
select _latin1'B' between _latin1'a' collate latin1_bin and _latin1'c';
select _latin1'B' between _latin1'a' and _latin1'c' collate latin1_bin;
--error 1270
select _latin2'B' between _latin1'a' and _latin1'b';
--error 1270
select _latin1'B' between _latin2'a' and _latin1'b';
--error 1270
select _latin1'B' between _latin1'a' and _latin2'b';
--error 1270
select _latin1'B' collate latin1_general_ci between _latin1'a' collate latin1_bin and _latin1'b';

select _latin1'B' in (_latin1'a',_latin1'b');
select _latin1'B' collate latin1_bin in (_latin1'a',_latin1'b');
select _latin1'B' in (_latin1'a' collate latin1_bin,_latin1'b');
select _latin1'B' in (_latin1'a',_latin1'b' collate latin1_bin);
--error 1270
select _latin2'B' in (_latin1'a',_latin1'b');
--error 1270
select _latin1'B' in (_latin2'a',_latin1'b');
--error 1270
select _latin1'B' in (_latin1'a',_latin2'b');
--error 1270
select _latin1'B' COLLATE latin1_general_ci in (_latin1'a' COLLATE latin1_bin,_latin1'b');
--error 1270
select _latin1'B' COLLATE latin1_general_ci in (_latin1'a',_latin1'b' COLLATE latin1_bin);

select collation(bin(130)), coercibility(bin(130));
select collation(oct(130)), coercibility(oct(130));
select collation(conv(130,16,10)), coercibility(conv(130,16,10));
select collation(hex(130)), coercibility(hex(130));
select collation(char(130)), coercibility(hex(130));
select collation(format(130,10)), coercibility(format(130,10));
select collation(lcase(_latin2'a')), coercibility(lcase(_latin2'a'));
select collation(ucase(_latin2'a')), coercibility(ucase(_latin2'a'));
select collation(left(_latin2'a',1)), coercibility(left(_latin2'a',1));
select collation(right(_latin2'a',1)), coercibility(right(_latin2'a',1));
select collation(substring(_latin2'a',1,1)), coercibility(substring(_latin2'a',1,1));
select collation(concat(_latin2'a',_latin2'b')), coercibility(concat(_latin2'a',_latin2'b'));
select collation(lpad(_latin2'a',4,_latin2'b')), coercibility(lpad(_latin2'a',4,_latin2'b'));
select collation(rpad(_latin2'a',4,_latin2'b')), coercibility(rpad(_latin2'a',4,_latin2'b'));
select collation(concat_ws(_latin2'a',_latin2'b')), coercibility(concat_ws(_latin2'a',_latin2'b'));
select collation(make_set(255,_latin2'a',_latin2'b',_latin2'c')), coercibility(make_set(255,_latin2'a',_latin2'b',_latin2'c'));
select collation(export_set(255,_latin2'y',_latin2'n',_latin2' ')), coercibility(export_set(255,_latin2'y',_latin2'n',_latin2' '));
select collation(trim(_latin2' a ')), coercibility(trim(_latin2' a '));
select collation(ltrim(_latin2' a ')), coercibility(ltrim(_latin2' a '));
select collation(rtrim(_latin2' a ')), coercibility(rtrim(_latin2' a '));
select collation(trim(LEADING _latin2' ' FROM _latin2'a')), coercibility(trim(LEADING _latin2'a' FROM _latin2'a'));
select collation(trim(TRAILING _latin2' ' FROM _latin2'a')), coercibility(trim(TRAILING _latin2'a' FROM _latin2'a'));
select collation(trim(BOTH _latin2' ' FROM _latin2'a')), coercibility(trim(BOTH _latin2'a' FROM _latin2'a'));
select collation(repeat(_latin2'a',10)), coercibility(repeat(_latin2'a',10));
select collation(reverse(_latin2'ab')), coercibility(reverse(_latin2'ab'));
select collation(quote(_latin2'ab')), coercibility(quote(_latin2'ab'));
select collation(soundex(_latin2'ab')), coercibility(soundex(_latin2'ab'));
select collation(substring(_latin2'ab',1)), coercibility(substring(_latin2'ab',1));
select collation(insert(_latin2'abcd',2,3,_latin2'ef')), coercibility(insert(_latin2'abcd',2,3,_latin2'ef'));
select collation(replace(_latin2'abcd',_latin2'b',_latin2'B')), coercibility(replace(_latin2'abcd',_latin2'b',_latin2'B'));

create table t1 
select
  bin(130),
  oct(130),
  conv(130,16,10),
  hex(130),
  char(130),
  format(130,10),
  left(_latin2'a',1),
  right(_latin2'a',1), 
  lcase(_latin2'a'), 
  ucase(_latin2'a'),
  substring(_latin2'a',1,1),
  concat(_latin2'a',_latin2'b'),
  lpad(_latin2'a',4,_latin2'b'),
  rpad(_latin2'a',4,_latin2'b'),
  concat_ws(_latin2'a',_latin2'b'),
  make_set(255,_latin2'a',_latin2'b',_latin2'c'),
  export_set(255,_latin2'y',_latin2'n',_latin2' '),
  trim(_latin2' a '),
  ltrim(_latin2' a '),
  rtrim(_latin2' a '),
  trim(LEADING _latin2' ' FROM _latin2' a '),
  trim(TRAILING _latin2' ' FROM _latin2' a '),
  trim(BOTH _latin2' ' FROM _latin2' a '),
  repeat(_latin2'a',10),
  reverse(_latin2'ab'),
  quote(_latin2'ab'),
  soundex(_latin2'ab'),
  substring(_latin2'ab',1),
  insert(_latin2'abcd',2,3,_latin2'ef'),
  replace(_latin2'abcd',_latin2'b',_latin2'B')
;
show create table t1;
drop table t1;

#
# test for SUBSTR
#
select SUBSTR('abcdefg',3,2);
select SUBSTRING('abcdefg',3,2);
select SUBSTR('abcdefg',-3,2) FROM DUAL;
select SUBSTR('abcdefg',-1,5) FROM DUAL;
select SUBSTR('abcdefg',0,0) FROM DUAL;
select SUBSTR('abcdefg',-1,-1) FROM DUAL;
select SUBSTR('abcdefg',1,-1) FROM DUAL;

#
# Test that fix_fields doesn't follow to upper level (to comparison)
# when an error on a lower level (in concat) has accured:
#
create table t7 (s1 char);
--error 1267
select * from t7
where concat(s1 collate latin1_general_ci,s1 collate latin1_swedish_ci) = 'AA';
drop table t7;

select substring_index("1abcd;2abcd;3abcd;4abcd", ';', 2),substring_index("1abcd;2abcd;3abcd;4abcd", ';', -2);

explain extended select md5('hello'), sha('abc'), sha1('abc'), soundex(''), 'mood' sounds like 'mud', aes_decrypt(aes_encrypt('abc','1'),'1'),concat('*',space(5),'*'), reverse('abc'), rpad('a',4,'1'), lpad('a',4,'1'),  concat_ws(',','',NULL,'a'),make_set(255,_latin2'a',_latin2'b',_latin2'c'),elt(2,1),locate("a","b",2),format(130,10),char(0),conv(130,16,10),hex(130),binary 'HE', export_set(255,_latin2'y',_latin2'n',_latin2' '),FIELD('b' COLLATE latin1_bin,'A','B'),FIND_IN_SET(_latin1'B',_latin1'a,b,c,d'),collation(conv(130,16,10)), coercibility(conv(130,16,10)),length('\n\t\r\b\0\_\%\\'),bit_length('\n\t\r\b\0\_\%\\'),bit_length('\n\t\r\b\0\_\%\\'),concat('monty',' was here ','again'),length('hello'),char(ascii('h')),ord('h'),quote(1/0),crc32("123"),replace('aaaa','a','b'),insert('txs',2,1,'hi'),left(_latin2'a',1),right(_latin2'a',1),lcase(_latin2'a'),ucase(_latin2'a'),SUBSTR('abcdefg',3,2),substring_index("1abcd;2abcd;3abcd;4abcd", ';', 2),trim(_latin2' a '),ltrim(_latin2' a '),rtrim(_latin2' a '), decode(encode(repeat("a",100000),"monty"),"monty");

#
# lpad returns incorrect result (Bug #2182)
#

SELECT lpad(12345, 5, "#");

#
# Problem the the CONV() function (Bug #2972)
#
 
SELECT conv(71, 10, 36), conv('1Z', 36, 10);

#
# Bug in SUBSTRING when mixed with CONCAT and ORDER BY (Bug #3089)
#

create table t1 (id int(1), str varchar(10)) DEFAULT CHARSET=utf8;
insert into t1 values (1,'aaaaaaaaaa'), (2,'bbbbbbbbbb');
create table t2 (id int(1), str varchar(10)) DEFAULT CHARSET=utf8;
insert into t2 values (1,'cccccccccc'), (2,'dddddddddd');
select substring(concat(t1.str, t2.str), 1, 15) "name" from t1, t2 
where t2.id=t1.id order by name;
drop table t1, t2;

#
# Test case for conversion of long string value to integer (Bug #3472)
#

create table t1 (c1 INT, c2 INT UNSIGNED);
insert into t1 values ('21474836461','21474836461');
insert into t1 values ('-21474836461','-21474836461');
show warnings;
select * from t1;
=======
# bug #3756: quote and NULL
#

create table t1(a char(4));
insert into t1 values ('one'),(NULL),('two'),('four');
select a, quote(a), isnull(quote(a)), quote(a) is null, ifnull(quote(a), 'n') from t1;
>>>>>>> 32f2ecd4
drop table t1;<|MERGE_RESOLUTION|>--- conflicted
+++ resolved
@@ -173,7 +173,15 @@
 DROP TABLE t1;
 
 #
-<<<<<<< HEAD
+# bug #3756: quote and NULL
+#
+
+create table t1(a char(4));
+insert into t1 values ('one'),(NULL),('two'),('four');
+select a, quote(a), isnull(quote(a)), quote(a) is null, ifnull(quote(a), 'n') from t1;
+drop table t1;
+
+#
 # Test collation and coercibility
 #
 
@@ -391,12 +399,4 @@
 insert into t1 values ('-21474836461','-21474836461');
 show warnings;
 select * from t1;
-=======
-# bug #3756: quote and NULL
-#
-
-create table t1(a char(4));
-insert into t1 values ('one'),(NULL),('two'),('four');
-select a, quote(a), isnull(quote(a)), quote(a) is null, ifnull(quote(a), 'n') from t1;
->>>>>>> 32f2ecd4
 drop table t1;