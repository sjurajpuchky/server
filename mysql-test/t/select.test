#
# Find string "NOTE NOTE NOTE" in order to find some 'unsure' tests
#

#
# Simple select test
#

--disable_warnings
drop table if exists t1,t2,t3,t4,t11;
# The following may be left from older tests
drop table if exists t1_1,t1_2,t9_1,t9_2,t1aa,t2aa;
drop view if exists v1;
--enable_warnings

CREATE TABLE t1 (
  Period smallint(4) unsigned zerofill DEFAULT '0000' NOT NULL,
  Varor_period smallint(4) unsigned DEFAULT '0' NOT NULL
);

INSERT INTO t1 VALUES (9410,9412);
  
select period from t1;
select * from t1;
select t1.* from t1;

#
# Create test table
#

CREATE TABLE t2 (
  auto int not null auto_increment,
  fld1 int(6) unsigned zerofill DEFAULT '000000' NOT NULL,
  companynr tinyint(2) unsigned zerofill DEFAULT '00' NOT NULL,
  fld3 char(30) DEFAULT '' NOT NULL,
  fld4 char(35) DEFAULT '' NOT NULL,
  fld5 char(35) DEFAULT '' NOT NULL,
  fld6 char(4) DEFAULT '' NOT NULL,
  UNIQUE fld1 (fld1),
  KEY fld3 (fld3),
  PRIMARY KEY (auto)
);  

#
# Populate table
#

--disable_query_log
INSERT INTO t2 VALUES (1,000001,00,'Omaha','teethe','neat','');
INSERT INTO t2 VALUES (2,011401,37,'breaking','dreaded','Steinberg','W');
INSERT INTO t2 VALUES (3,011402,37,'Romans','scholastics','jarring','');
INSERT INTO t2 VALUES (4,011403,37,'intercepted','audiology','tinily','');
INSERT INTO t2 VALUES (5,011501,37,'bewilderingly','wallet','balled','');
INSERT INTO t2 VALUES (6,011701,37,'astound','parters','persist','W');
INSERT INTO t2 VALUES (7,011702,37,'admonishing','eschew','attainments','');
INSERT INTO t2 VALUES (8,011703,37,'sumac','quitter','fanatic','');
INSERT INTO t2 VALUES (9,012001,37,'flanking','neat','measures','FAS');
INSERT INTO t2 VALUES (10,012003,37,'combed','Steinberg','rightfulness','');
INSERT INTO t2 VALUES (11,012004,37,'subjective','jarring','capably','');
INSERT INTO t2 VALUES (12,012005,37,'scatterbrain','tinily','impulsive','');
INSERT INTO t2 VALUES (13,012301,37,'Eulerian','balled','starlet','');
INSERT INTO t2 VALUES (14,012302,36,'dubbed','persist','terminators','');
INSERT INTO t2 VALUES (15,012303,37,'Kane','attainments','untying','');
INSERT INTO t2 VALUES (16,012304,37,'overlay','fanatic','announces','FAS');
INSERT INTO t2 VALUES (17,012305,37,'perturb','measures','featherweight','FAS');
INSERT INTO t2 VALUES (18,012306,37,'goblins','rightfulness','pessimist','FAS');
INSERT INTO t2 VALUES (19,012501,37,'annihilates','capably','daughter','');
INSERT INTO t2 VALUES (20,012602,37,'Wotan','impulsive','decliner','FAS');
INSERT INTO t2 VALUES (21,012603,37,'snatching','starlet','lawgiver','');
INSERT INTO t2 VALUES (22,012604,37,'concludes','terminators','stated','');
INSERT INTO t2 VALUES (23,012605,37,'laterally','untying','readable','');
INSERT INTO t2 VALUES (24,012606,37,'yelped','announces','attrition','');
INSERT INTO t2 VALUES (25,012701,37,'grazing','featherweight','cascade','FAS');
INSERT INTO t2 VALUES (26,012702,37,'Baird','pessimist','motors','FAS');
INSERT INTO t2 VALUES (27,012703,37,'celery','daughter','interrogate','');
INSERT INTO t2 VALUES (28,012704,37,'misunderstander','decliner','pests','W');
INSERT INTO t2 VALUES (29,013601,37,'handgun','lawgiver','stairway','');
INSERT INTO t2 VALUES (30,013602,37,'foldout','stated','dopers','FAS');
INSERT INTO t2 VALUES (31,013603,37,'mystic','readable','testicle','W');
INSERT INTO t2 VALUES (32,013604,37,'succumbed','attrition','Parsifal','W');
INSERT INTO t2 VALUES (33,013605,37,'Nabisco','cascade','leavings','');
INSERT INTO t2 VALUES (34,013606,37,'fingerings','motors','postulation','W');
INSERT INTO t2 VALUES (35,013607,37,'aging','interrogate','squeaking','');
INSERT INTO t2 VALUES (36,013608,37,'afield','pests','contrasted','');
INSERT INTO t2 VALUES (37,013609,37,'ammonium','stairway','leftover','');
INSERT INTO t2 VALUES (38,013610,37,'boat','dopers','whiteners','');
INSERT INTO t2 VALUES (39,013801,37,'intelligibility','testicle','erases','W');
INSERT INTO t2 VALUES (40,013802,37,'Augustine','Parsifal','Punjab','W');
INSERT INTO t2 VALUES (41,013803,37,'teethe','leavings','Merritt','');
INSERT INTO t2 VALUES (42,013804,37,'dreaded','postulation','Quixotism','');
INSERT INTO t2 VALUES (43,013901,37,'scholastics','squeaking','sweetish','FAS');
INSERT INTO t2 VALUES (44,016001,37,'audiology','contrasted','dogging','FAS');
INSERT INTO t2 VALUES (45,016201,37,'wallet','leftover','scornfully','FAS');
INSERT INTO t2 VALUES (46,016202,37,'parters','whiteners','bellow','');
INSERT INTO t2 VALUES (47,016301,37,'eschew','erases','bills','');
INSERT INTO t2 VALUES (48,016302,37,'quitter','Punjab','cupboard','FAS');
INSERT INTO t2 VALUES (49,016303,37,'neat','Merritt','sureties','FAS');
INSERT INTO t2 VALUES (50,016304,37,'Steinberg','Quixotism','puddings','');
INSERT INTO t2 VALUES (51,018001,37,'jarring','sweetish','tapestry','');
INSERT INTO t2 VALUES (52,018002,37,'tinily','dogging','fetters','');
INSERT INTO t2 VALUES (53,018003,37,'balled','scornfully','bivalves','');
INSERT INTO t2 VALUES (54,018004,37,'persist','bellow','incurring','');
INSERT INTO t2 VALUES (55,018005,37,'attainments','bills','Adolph','');
INSERT INTO t2 VALUES (56,018007,37,'fanatic','cupboard','pithed','');
INSERT INTO t2 VALUES (57,018008,37,'measures','sureties','emergency','');
INSERT INTO t2 VALUES (58,018009,37,'rightfulness','puddings','Miles','');
INSERT INTO t2 VALUES (59,018010,37,'capably','tapestry','trimmings','');
INSERT INTO t2 VALUES (60,018012,37,'impulsive','fetters','tragedies','W');
INSERT INTO t2 VALUES (61,018013,37,'starlet','bivalves','skulking','W');
INSERT INTO t2 VALUES (62,018014,37,'terminators','incurring','flint','');
INSERT INTO t2 VALUES (63,018015,37,'untying','Adolph','flopping','W');
INSERT INTO t2 VALUES (64,018016,37,'announces','pithed','relaxing','FAS');
INSERT INTO t2 VALUES (65,018017,37,'featherweight','emergency','offload','FAS');
INSERT INTO t2 VALUES (66,018018,37,'pessimist','Miles','suites','W');
INSERT INTO t2 VALUES (67,018019,37,'daughter','trimmings','lists','FAS');
INSERT INTO t2 VALUES (68,018020,37,'decliner','tragedies','animized','FAS');
INSERT INTO t2 VALUES (69,018021,37,'lawgiver','skulking','multilayer','W');
INSERT INTO t2 VALUES (70,018022,37,'stated','flint','standardizes','FAS');
INSERT INTO t2 VALUES (71,018023,37,'readable','flopping','Judas','');
INSERT INTO t2 VALUES (72,018024,37,'attrition','relaxing','vacuuming','W');
INSERT INTO t2 VALUES (73,018025,37,'cascade','offload','dentally','W');
INSERT INTO t2 VALUES (74,018026,37,'motors','suites','humanness','W');
INSERT INTO t2 VALUES (75,018027,37,'interrogate','lists','inch','W');
INSERT INTO t2 VALUES (76,018028,37,'pests','animized','Weissmuller','W');
INSERT INTO t2 VALUES (77,018029,37,'stairway','multilayer','irresponsibly','W');
INSERT INTO t2 VALUES (78,018030,37,'dopers','standardizes','luckily','FAS');
INSERT INTO t2 VALUES (79,018032,37,'testicle','Judas','culled','W');
INSERT INTO t2 VALUES (80,018033,37,'Parsifal','vacuuming','medical','FAS');
INSERT INTO t2 VALUES (81,018034,37,'leavings','dentally','bloodbath','FAS');
INSERT INTO t2 VALUES (82,018035,37,'postulation','humanness','subschema','W');
INSERT INTO t2 VALUES (83,018036,37,'squeaking','inch','animals','W');
INSERT INTO t2 VALUES (84,018037,37,'contrasted','Weissmuller','Micronesia','');
INSERT INTO t2 VALUES (85,018038,37,'leftover','irresponsibly','repetitions','');
INSERT INTO t2 VALUES (86,018039,37,'whiteners','luckily','Antares','');
INSERT INTO t2 VALUES (87,018040,37,'erases','culled','ventilate','W');
INSERT INTO t2 VALUES (88,018041,37,'Punjab','medical','pityingly','');
INSERT INTO t2 VALUES (89,018042,37,'Merritt','bloodbath','interdependent','');
INSERT INTO t2 VALUES (90,018043,37,'Quixotism','subschema','Graves','FAS');
INSERT INTO t2 VALUES (91,018044,37,'sweetish','animals','neonatal','');
INSERT INTO t2 VALUES (92,018045,37,'dogging','Micronesia','scribbled','FAS');
INSERT INTO t2 VALUES (93,018046,37,'scornfully','repetitions','chafe','W');
INSERT INTO t2 VALUES (94,018048,37,'bellow','Antares','honoring','');
INSERT INTO t2 VALUES (95,018049,37,'bills','ventilate','realtor','');
INSERT INTO t2 VALUES (96,018050,37,'cupboard','pityingly','elite','');
INSERT INTO t2 VALUES (97,018051,37,'sureties','interdependent','funereal','');
INSERT INTO t2 VALUES (98,018052,37,'puddings','Graves','abrogating','');
INSERT INTO t2 VALUES (99,018053,50,'tapestry','neonatal','sorters','');
INSERT INTO t2 VALUES (100,018054,37,'fetters','scribbled','Conley','');
INSERT INTO t2 VALUES (101,018055,37,'bivalves','chafe','lectured','');
INSERT INTO t2 VALUES (102,018056,37,'incurring','honoring','Abraham','');
INSERT INTO t2 VALUES (103,018057,37,'Adolph','realtor','Hawaii','W');
INSERT INTO t2 VALUES (104,018058,37,'pithed','elite','cage','');
INSERT INTO t2 VALUES (105,018059,36,'emergency','funereal','hushes','');
INSERT INTO t2 VALUES (106,018060,37,'Miles','abrogating','Simla','');
INSERT INTO t2 VALUES (107,018061,37,'trimmings','sorters','reporters','');
INSERT INTO t2 VALUES (108,018101,37,'tragedies','Conley','Dutchman','FAS');
INSERT INTO t2 VALUES (109,018102,37,'skulking','lectured','descendants','FAS');
INSERT INTO t2 VALUES (110,018103,37,'flint','Abraham','groupings','FAS');
INSERT INTO t2 VALUES (111,018104,37,'flopping','Hawaii','dissociate','');
INSERT INTO t2 VALUES (112,018201,37,'relaxing','cage','coexist','W');
INSERT INTO t2 VALUES (113,018202,37,'offload','hushes','Beebe','');
INSERT INTO t2 VALUES (114,018402,37,'suites','Simla','Taoism','');
INSERT INTO t2 VALUES (115,018403,37,'lists','reporters','Connally','');
INSERT INTO t2 VALUES (116,018404,37,'animized','Dutchman','fetched','FAS');
INSERT INTO t2 VALUES (117,018405,37,'multilayer','descendants','checkpoints','FAS');
INSERT INTO t2 VALUES (118,018406,37,'standardizes','groupings','rusting','');
INSERT INTO t2 VALUES (119,018409,37,'Judas','dissociate','galling','');
INSERT INTO t2 VALUES (120,018601,37,'vacuuming','coexist','obliterates','');
INSERT INTO t2 VALUES (121,018602,37,'dentally','Beebe','traitor','');
INSERT INTO t2 VALUES (122,018603,37,'humanness','Taoism','resumes','FAS');
INSERT INTO t2 VALUES (123,018801,37,'inch','Connally','analyzable','FAS');
INSERT INTO t2 VALUES (124,018802,37,'Weissmuller','fetched','terminator','FAS');
INSERT INTO t2 VALUES (125,018803,37,'irresponsibly','checkpoints','gritty','FAS');
INSERT INTO t2 VALUES (126,018804,37,'luckily','rusting','firearm','W');
INSERT INTO t2 VALUES (127,018805,37,'culled','galling','minima','');
INSERT INTO t2 VALUES (128,018806,37,'medical','obliterates','Selfridge','');
INSERT INTO t2 VALUES (129,018807,37,'bloodbath','traitor','disable','');
INSERT INTO t2 VALUES (130,018808,37,'subschema','resumes','witchcraft','W');
INSERT INTO t2 VALUES (131,018809,37,'animals','analyzable','betroth','W');
INSERT INTO t2 VALUES (132,018810,37,'Micronesia','terminator','Manhattanize','');
INSERT INTO t2 VALUES (133,018811,37,'repetitions','gritty','imprint','');
INSERT INTO t2 VALUES (134,018812,37,'Antares','firearm','peeked','');
INSERT INTO t2 VALUES (135,019101,37,'ventilate','minima','swelling','');
INSERT INTO t2 VALUES (136,019102,37,'pityingly','Selfridge','interrelationships','W');
INSERT INTO t2 VALUES (137,019103,37,'interdependent','disable','riser','');
INSERT INTO t2 VALUES (138,019201,37,'Graves','witchcraft','Gandhian','W');
INSERT INTO t2 VALUES (139,030501,37,'neonatal','betroth','peacock','A');
INSERT INTO t2 VALUES (140,030502,50,'scribbled','Manhattanize','bee','A');
INSERT INTO t2 VALUES (141,030503,37,'chafe','imprint','kanji','');
INSERT INTO t2 VALUES (142,030504,37,'honoring','peeked','dental','');
INSERT INTO t2 VALUES (143,031901,37,'realtor','swelling','scarf','FAS');
INSERT INTO t2 VALUES (144,036001,37,'elite','interrelationships','chasm','A');
INSERT INTO t2 VALUES (145,036002,37,'funereal','riser','insolence','A');
INSERT INTO t2 VALUES (146,036004,37,'abrogating','Gandhian','syndicate','');
INSERT INTO t2 VALUES (147,036005,37,'sorters','peacock','alike','');
INSERT INTO t2 VALUES (148,038001,37,'Conley','bee','imperial','A');
INSERT INTO t2 VALUES (149,038002,37,'lectured','kanji','convulsion','A');
INSERT INTO t2 VALUES (150,038003,37,'Abraham','dental','railway','A');
INSERT INTO t2 VALUES (151,038004,37,'Hawaii','scarf','validate','A');
INSERT INTO t2 VALUES (152,038005,37,'cage','chasm','normalizes','A');
INSERT INTO t2 VALUES (153,038006,37,'hushes','insolence','comprehensive','');
INSERT INTO t2 VALUES (154,038007,37,'Simla','syndicate','chewing','');
INSERT INTO t2 VALUES (155,038008,37,'reporters','alike','denizen','');
INSERT INTO t2 VALUES (156,038009,37,'Dutchman','imperial','schemer','');
INSERT INTO t2 VALUES (157,038010,37,'descendants','convulsion','chronicle','');
INSERT INTO t2 VALUES (158,038011,37,'groupings','railway','Kline','');
INSERT INTO t2 VALUES (159,038012,37,'dissociate','validate','Anatole','');
INSERT INTO t2 VALUES (160,038013,37,'coexist','normalizes','partridges','');
INSERT INTO t2 VALUES (161,038014,37,'Beebe','comprehensive','brunch','');
INSERT INTO t2 VALUES (162,038015,37,'Taoism','chewing','recruited','');
INSERT INTO t2 VALUES (163,038016,37,'Connally','denizen','dimensions','W');
INSERT INTO t2 VALUES (164,038017,37,'fetched','schemer','Chicana','W');
INSERT INTO t2 VALUES (165,038018,37,'checkpoints','chronicle','announced','');
INSERT INTO t2 VALUES (166,038101,37,'rusting','Kline','praised','FAS');
INSERT INTO t2 VALUES (167,038102,37,'galling','Anatole','employing','');
INSERT INTO t2 VALUES (168,038103,37,'obliterates','partridges','linear','');
INSERT INTO t2 VALUES (169,038104,37,'traitor','brunch','quagmire','');
INSERT INTO t2 VALUES (170,038201,37,'resumes','recruited','western','A');
INSERT INTO t2 VALUES (171,038202,37,'analyzable','dimensions','relishing','');
INSERT INTO t2 VALUES (172,038203,37,'terminator','Chicana','serving','A');
INSERT INTO t2 VALUES (173,038204,37,'gritty','announced','scheduling','');
INSERT INTO t2 VALUES (174,038205,37,'firearm','praised','lore','');
INSERT INTO t2 VALUES (175,038206,37,'minima','employing','eventful','');
INSERT INTO t2 VALUES (176,038208,37,'Selfridge','linear','arteriole','A');
INSERT INTO t2 VALUES (177,042801,37,'disable','quagmire','disentangle','');
INSERT INTO t2 VALUES (178,042802,37,'witchcraft','western','cured','A');
INSERT INTO t2 VALUES (179,046101,37,'betroth','relishing','Fenton','W');
INSERT INTO t2 VALUES (180,048001,37,'Manhattanize','serving','avoidable','A');
INSERT INTO t2 VALUES (181,048002,37,'imprint','scheduling','drains','A');
INSERT INTO t2 VALUES (182,048003,37,'peeked','lore','detectably','FAS');
INSERT INTO t2 VALUES (183,048004,37,'swelling','eventful','husky','');
INSERT INTO t2 VALUES (184,048005,37,'interrelationships','arteriole','impelling','');
INSERT INTO t2 VALUES (185,048006,37,'riser','disentangle','undoes','');
INSERT INTO t2 VALUES (186,048007,37,'Gandhian','cured','evened','');
INSERT INTO t2 VALUES (187,048008,37,'peacock','Fenton','squeezes','');
INSERT INTO t2 VALUES (188,048101,37,'bee','avoidable','destroyer','FAS');
INSERT INTO t2 VALUES (189,048102,37,'kanji','drains','rudeness','');
INSERT INTO t2 VALUES (190,048201,37,'dental','detectably','beaner','FAS');
INSERT INTO t2 VALUES (191,048202,37,'scarf','husky','boorish','');
INSERT INTO t2 VALUES (192,048203,37,'chasm','impelling','Everhart','');
INSERT INTO t2 VALUES (193,048204,37,'insolence','undoes','encompass','A');
INSERT INTO t2 VALUES (194,048205,37,'syndicate','evened','mushrooms','');
INSERT INTO t2 VALUES (195,048301,37,'alike','squeezes','Alison','A');
INSERT INTO t2 VALUES (196,048302,37,'imperial','destroyer','externally','FAS');
INSERT INTO t2 VALUES (197,048303,37,'convulsion','rudeness','pellagra','');
INSERT INTO t2 VALUES (198,048304,37,'railway','beaner','cult','');
INSERT INTO t2 VALUES (199,048305,37,'validate','boorish','creek','A');
INSERT INTO t2 VALUES (200,048401,37,'normalizes','Everhart','Huffman','');
INSERT INTO t2 VALUES (201,048402,37,'comprehensive','encompass','Majorca','FAS');
INSERT INTO t2 VALUES (202,048403,37,'chewing','mushrooms','governing','A');
INSERT INTO t2 VALUES (203,048404,37,'denizen','Alison','gadfly','FAS');
INSERT INTO t2 VALUES (204,048405,37,'schemer','externally','reassigned','FAS');
INSERT INTO t2 VALUES (205,048406,37,'chronicle','pellagra','intentness','W');
INSERT INTO t2 VALUES (206,048407,37,'Kline','cult','craziness','');
INSERT INTO t2 VALUES (207,048408,37,'Anatole','creek','psychic','');
INSERT INTO t2 VALUES (208,048409,37,'partridges','Huffman','squabbled','');
INSERT INTO t2 VALUES (209,048410,37,'brunch','Majorca','burlesque','');
INSERT INTO t2 VALUES (210,048411,37,'recruited','governing','capped','');
INSERT INTO t2 VALUES (211,048412,37,'dimensions','gadfly','extracted','A');
INSERT INTO t2 VALUES (212,048413,37,'Chicana','reassigned','DiMaggio','');
INSERT INTO t2 VALUES (213,048601,37,'announced','intentness','exclamation','FAS');
INSERT INTO t2 VALUES (214,048602,37,'praised','craziness','subdirectory','');
INSERT INTO t2 VALUES (215,048603,37,'employing','psychic','fangs','');
INSERT INTO t2 VALUES (216,048604,37,'linear','squabbled','buyer','A');
INSERT INTO t2 VALUES (217,048801,37,'quagmire','burlesque','pithing','A');
INSERT INTO t2 VALUES (218,050901,37,'western','capped','transistorizing','A');
INSERT INTO t2 VALUES (219,051201,37,'relishing','extracted','nonbiodegradable','');
INSERT INTO t2 VALUES (220,056002,37,'serving','DiMaggio','dislocate','');
INSERT INTO t2 VALUES (221,056003,37,'scheduling','exclamation','monochromatic','FAS');
INSERT INTO t2 VALUES (222,056004,37,'lore','subdirectory','batting','');
INSERT INTO t2 VALUES (223,056102,37,'eventful','fangs','postcondition','A');
INSERT INTO t2 VALUES (224,056203,37,'arteriole','buyer','catalog','FAS');
INSERT INTO t2 VALUES (225,056204,37,'disentangle','pithing','Remus','');
INSERT INTO t2 VALUES (226,058003,37,'cured','transistorizing','devices','A');
INSERT INTO t2 VALUES (227,058004,37,'Fenton','nonbiodegradable','bike','A');
INSERT INTO t2 VALUES (228,058005,37,'avoidable','dislocate','qualify','');
INSERT INTO t2 VALUES (229,058006,37,'drains','monochromatic','detained','');
INSERT INTO t2 VALUES (230,058007,37,'detectably','batting','commended','');
INSERT INTO t2 VALUES (231,058101,37,'husky','postcondition','civilize','');
INSERT INTO t2 VALUES (232,058102,37,'impelling','catalog','Elmhurst','');
INSERT INTO t2 VALUES (233,058103,37,'undoes','Remus','anesthetizing','');
INSERT INTO t2 VALUES (234,058105,37,'evened','devices','deaf','');
INSERT INTO t2 VALUES (235,058111,37,'squeezes','bike','Brigham','');
INSERT INTO t2 VALUES (236,058112,37,'destroyer','qualify','title','');
INSERT INTO t2 VALUES (237,058113,37,'rudeness','detained','coarse','');
INSERT INTO t2 VALUES (238,058114,37,'beaner','commended','combinations','');
INSERT INTO t2 VALUES (239,058115,37,'boorish','civilize','grayness','');
INSERT INTO t2 VALUES (240,058116,37,'Everhart','Elmhurst','innumerable','FAS');
INSERT INTO t2 VALUES (241,058117,37,'encompass','anesthetizing','Caroline','A');
INSERT INTO t2 VALUES (242,058118,37,'mushrooms','deaf','fatty','FAS');
INSERT INTO t2 VALUES (243,058119,37,'Alison','Brigham','eastbound','');
INSERT INTO t2 VALUES (244,058120,37,'externally','title','inexperienced','');
INSERT INTO t2 VALUES (245,058121,37,'pellagra','coarse','hoarder','A');
INSERT INTO t2 VALUES (246,058122,37,'cult','combinations','scotch','W');
INSERT INTO t2 VALUES (247,058123,37,'creek','grayness','passport','A');
INSERT INTO t2 VALUES (248,058124,37,'Huffman','innumerable','strategic','FAS');
INSERT INTO t2 VALUES (249,058125,37,'Majorca','Caroline','gated','');
INSERT INTO t2 VALUES (250,058126,37,'governing','fatty','flog','');
INSERT INTO t2 VALUES (251,058127,37,'gadfly','eastbound','Pipestone','');
INSERT INTO t2 VALUES (252,058128,37,'reassigned','inexperienced','Dar','');
INSERT INTO t2 VALUES (253,058201,37,'intentness','hoarder','Corcoran','');
INSERT INTO t2 VALUES (254,058202,37,'craziness','scotch','flyers','A');
INSERT INTO t2 VALUES (255,058303,37,'psychic','passport','competitions','W');
INSERT INTO t2 VALUES (256,058304,37,'squabbled','strategic','suppliers','FAS');
INSERT INTO t2 VALUES (257,058602,37,'burlesque','gated','skips','');
INSERT INTO t2 VALUES (258,058603,37,'capped','flog','institutes','');
INSERT INTO t2 VALUES (259,058604,37,'extracted','Pipestone','troop','A');
INSERT INTO t2 VALUES (260,058605,37,'DiMaggio','Dar','connective','W');
INSERT INTO t2 VALUES (261,058606,37,'exclamation','Corcoran','denies','');
INSERT INTO t2 VALUES (262,058607,37,'subdirectory','flyers','polka','');
INSERT INTO t2 VALUES (263,060401,36,'fangs','competitions','observations','FAS');
INSERT INTO t2 VALUES (264,061701,36,'buyer','suppliers','askers','');
INSERT INTO t2 VALUES (265,066201,36,'pithing','skips','homeless','FAS');
INSERT INTO t2 VALUES (266,066501,36,'transistorizing','institutes','Anna','');
INSERT INTO t2 VALUES (267,068001,36,'nonbiodegradable','troop','subdirectories','W');
INSERT INTO t2 VALUES (268,068002,36,'dislocate','connective','decaying','FAS');
INSERT INTO t2 VALUES (269,068005,36,'monochromatic','denies','outwitting','W');
INSERT INTO t2 VALUES (270,068006,36,'batting','polka','Harpy','W');
INSERT INTO t2 VALUES (271,068007,36,'postcondition','observations','crazed','');
INSERT INTO t2 VALUES (272,068008,36,'catalog','askers','suffocate','');
INSERT INTO t2 VALUES (273,068009,36,'Remus','homeless','provers','FAS');
INSERT INTO t2 VALUES (274,068010,36,'devices','Anna','technically','');
INSERT INTO t2 VALUES (275,068011,36,'bike','subdirectories','Franklinizations','');
INSERT INTO t2 VALUES (276,068202,36,'qualify','decaying','considered','');
INSERT INTO t2 VALUES (277,068302,36,'detained','outwitting','tinnily','');
INSERT INTO t2 VALUES (278,068303,36,'commended','Harpy','uninterruptedly','');
INSERT INTO t2 VALUES (279,068401,36,'civilize','crazed','whistled','A');
INSERT INTO t2 VALUES (280,068501,36,'Elmhurst','suffocate','automate','');
INSERT INTO t2 VALUES (281,068502,36,'anesthetizing','provers','gutting','W');
INSERT INTO t2 VALUES (282,068503,36,'deaf','technically','surreptitious','');
INSERT INTO t2 VALUES (283,068602,36,'Brigham','Franklinizations','Choctaw','');
INSERT INTO t2 VALUES (284,068603,36,'title','considered','cooks','');
INSERT INTO t2 VALUES (285,068701,36,'coarse','tinnily','millivolt','FAS');
INSERT INTO t2 VALUES (286,068702,36,'combinations','uninterruptedly','counterpoise','');
INSERT INTO t2 VALUES (287,068703,36,'grayness','whistled','Gothicism','');
INSERT INTO t2 VALUES (288,076001,36,'innumerable','automate','feminine','');
INSERT INTO t2 VALUES (289,076002,36,'Caroline','gutting','metaphysically','W');
INSERT INTO t2 VALUES (290,076101,36,'fatty','surreptitious','sanding','A');
INSERT INTO t2 VALUES (291,076102,36,'eastbound','Choctaw','contributorily','');
INSERT INTO t2 VALUES (292,076103,36,'inexperienced','cooks','receivers','FAS');
INSERT INTO t2 VALUES (293,076302,36,'hoarder','millivolt','adjourn','');
INSERT INTO t2 VALUES (294,076303,36,'scotch','counterpoise','straggled','A');
INSERT INTO t2 VALUES (295,076304,36,'passport','Gothicism','druggists','');
INSERT INTO t2 VALUES (296,076305,36,'strategic','feminine','thanking','FAS');
INSERT INTO t2 VALUES (297,076306,36,'gated','metaphysically','ostrich','');
INSERT INTO t2 VALUES (298,076307,36,'flog','sanding','hopelessness','FAS');
INSERT INTO t2 VALUES (299,076402,36,'Pipestone','contributorily','Eurydice','');
INSERT INTO t2 VALUES (300,076501,36,'Dar','receivers','excitation','W');
INSERT INTO t2 VALUES (301,076502,36,'Corcoran','adjourn','presumes','FAS');
INSERT INTO t2 VALUES (302,076701,36,'flyers','straggled','imaginable','FAS');
INSERT INTO t2 VALUES (303,078001,36,'competitions','druggists','concoct','W');
INSERT INTO t2 VALUES (304,078002,36,'suppliers','thanking','peering','W');
INSERT INTO t2 VALUES (305,078003,36,'skips','ostrich','Phelps','FAS');
INSERT INTO t2 VALUES (306,078004,36,'institutes','hopelessness','ferociousness','FAS');
INSERT INTO t2 VALUES (307,078005,36,'troop','Eurydice','sentences','');
INSERT INTO t2 VALUES (308,078006,36,'connective','excitation','unlocks','');
INSERT INTO t2 VALUES (309,078007,36,'denies','presumes','engrossing','W');
INSERT INTO t2 VALUES (310,078008,36,'polka','imaginable','Ruth','');
INSERT INTO t2 VALUES (311,078101,36,'observations','concoct','tying','');
INSERT INTO t2 VALUES (312,078103,36,'askers','peering','exclaimers','');
INSERT INTO t2 VALUES (313,078104,36,'homeless','Phelps','synergy','');
INSERT INTO t2 VALUES (314,078105,36,'Anna','ferociousness','Huey','W');
INSERT INTO t2 VALUES (315,082101,36,'subdirectories','sentences','merging','');
INSERT INTO t2 VALUES (316,083401,36,'decaying','unlocks','judges','A');
INSERT INTO t2 VALUES (317,084001,36,'outwitting','engrossing','Shylock','W');
INSERT INTO t2 VALUES (318,084002,36,'Harpy','Ruth','Miltonism','');
INSERT INTO t2 VALUES (319,086001,36,'crazed','tying','hen','W');
INSERT INTO t2 VALUES (320,086102,36,'suffocate','exclaimers','honeybee','FAS');
INSERT INTO t2 VALUES (321,086201,36,'provers','synergy','towers','');
INSERT INTO t2 VALUES (322,088001,36,'technically','Huey','dilutes','W');
INSERT INTO t2 VALUES (323,088002,36,'Franklinizations','merging','numerals','FAS');
INSERT INTO t2 VALUES (324,088003,36,'considered','judges','democracy','FAS');
INSERT INTO t2 VALUES (325,088004,36,'tinnily','Shylock','Ibero-','');
INSERT INTO t2 VALUES (326,088101,36,'uninterruptedly','Miltonism','invalids','');
INSERT INTO t2 VALUES (327,088102,36,'whistled','hen','behavior','');
INSERT INTO t2 VALUES (328,088103,36,'automate','honeybee','accruing','');
INSERT INTO t2 VALUES (329,088104,36,'gutting','towers','relics','A');
INSERT INTO t2 VALUES (330,088105,36,'surreptitious','dilutes','rackets','');
INSERT INTO t2 VALUES (331,088106,36,'Choctaw','numerals','Fischbein','W');
INSERT INTO t2 VALUES (332,088201,36,'cooks','democracy','phony','W');
INSERT INTO t2 VALUES (333,088203,36,'millivolt','Ibero-','cross','FAS');
INSERT INTO t2 VALUES (334,088204,36,'counterpoise','invalids','cleanup','');
INSERT INTO t2 VALUES (335,088302,37,'Gothicism','behavior','conspirator','');
INSERT INTO t2 VALUES (336,088303,37,'feminine','accruing','label','FAS');
INSERT INTO t2 VALUES (337,088305,37,'metaphysically','relics','university','');
INSERT INTO t2 VALUES (338,088402,37,'sanding','rackets','cleansed','FAS');
INSERT INTO t2 VALUES (339,088501,36,'contributorily','Fischbein','ballgown','');
INSERT INTO t2 VALUES (340,088502,36,'receivers','phony','starlet','');
INSERT INTO t2 VALUES (341,088503,36,'adjourn','cross','aqueous','');
INSERT INTO t2 VALUES (342,098001,58,'straggled','cleanup','portrayal','A');
INSERT INTO t2 VALUES (343,098002,58,'druggists','conspirator','despising','W');
INSERT INTO t2 VALUES (344,098003,58,'thanking','label','distort','W');
INSERT INTO t2 VALUES (345,098004,58,'ostrich','university','palmed','');
INSERT INTO t2 VALUES (346,098005,58,'hopelessness','cleansed','faced','');
INSERT INTO t2 VALUES (347,098006,58,'Eurydice','ballgown','silverware','');
INSERT INTO t2 VALUES (348,141903,29,'excitation','starlet','assessor','');
INSERT INTO t2 VALUES (349,098008,58,'presumes','aqueous','spiders','');
INSERT INTO t2 VALUES (350,098009,58,'imaginable','portrayal','artificially','');
INSERT INTO t2 VALUES (351,098010,58,'concoct','despising','reminiscence','');
INSERT INTO t2 VALUES (352,098011,58,'peering','distort','Mexican','');
INSERT INTO t2 VALUES (353,098012,58,'Phelps','palmed','obnoxious','');
INSERT INTO t2 VALUES (354,098013,58,'ferociousness','faced','fragile','');
INSERT INTO t2 VALUES (355,098014,58,'sentences','silverware','apprehensible','');
INSERT INTO t2 VALUES (356,098015,58,'unlocks','assessor','births','');
INSERT INTO t2 VALUES (357,098016,58,'engrossing','spiders','garages','');
INSERT INTO t2 VALUES (358,098017,58,'Ruth','artificially','panty','');
INSERT INTO t2 VALUES (359,098018,58,'tying','reminiscence','anteater','');
INSERT INTO t2 VALUES (360,098019,58,'exclaimers','Mexican','displacement','A');
INSERT INTO t2 VALUES (361,098020,58,'synergy','obnoxious','drovers','A');
INSERT INTO t2 VALUES (362,098021,58,'Huey','fragile','patenting','A');
INSERT INTO t2 VALUES (363,098022,58,'merging','apprehensible','far','A');
INSERT INTO t2 VALUES (364,098023,58,'judges','births','shrieks','');
INSERT INTO t2 VALUES (365,098024,58,'Shylock','garages','aligning','W');
INSERT INTO t2 VALUES (366,098025,37,'Miltonism','panty','pragmatism','');
INSERT INTO t2 VALUES (367,106001,36,'hen','anteater','fevers','W');
INSERT INTO t2 VALUES (368,108001,36,'honeybee','displacement','reexamines','A');
INSERT INTO t2 VALUES (369,108002,36,'towers','drovers','occupancies','');
INSERT INTO t2 VALUES (370,108003,36,'dilutes','patenting','sweats','FAS');
INSERT INTO t2 VALUES (371,108004,36,'numerals','far','modulators','');
INSERT INTO t2 VALUES (372,108005,36,'democracy','shrieks','demand','W');
INSERT INTO t2 VALUES (373,108007,36,'Ibero-','aligning','Madeira','');
INSERT INTO t2 VALUES (374,108008,36,'invalids','pragmatism','Viennese','W');
INSERT INTO t2 VALUES (375,108009,36,'behavior','fevers','chillier','W');
INSERT INTO t2 VALUES (376,108010,36,'accruing','reexamines','wildcats','FAS');
INSERT INTO t2 VALUES (377,108011,36,'relics','occupancies','gentle','');
INSERT INTO t2 VALUES (378,108012,36,'rackets','sweats','Angles','W');
INSERT INTO t2 VALUES (379,108101,36,'Fischbein','modulators','accuracies','');
INSERT INTO t2 VALUES (380,108102,36,'phony','demand','toggle','');
INSERT INTO t2 VALUES (381,108103,36,'cross','Madeira','Mendelssohn','W');
INSERT INTO t2 VALUES (382,108111,50,'cleanup','Viennese','behaviorally','');
INSERT INTO t2 VALUES (383,108105,36,'conspirator','chillier','Rochford','');
INSERT INTO t2 VALUES (384,108106,36,'label','wildcats','mirror','W');
INSERT INTO t2 VALUES (385,108107,36,'university','gentle','Modula','');
INSERT INTO t2 VALUES (386,108108,50,'cleansed','Angles','clobbering','');
INSERT INTO t2 VALUES (387,108109,36,'ballgown','accuracies','chronography','');
INSERT INTO t2 VALUES (388,108110,36,'starlet','toggle','Eskimoizeds','');
INSERT INTO t2 VALUES (389,108201,36,'aqueous','Mendelssohn','British','W');
INSERT INTO t2 VALUES (390,108202,36,'portrayal','behaviorally','pitfalls','');
INSERT INTO t2 VALUES (391,108203,36,'despising','Rochford','verify','W');
INSERT INTO t2 VALUES (392,108204,36,'distort','mirror','scatter','FAS');
INSERT INTO t2 VALUES (393,108205,36,'palmed','Modula','Aztecan','');
INSERT INTO t2 VALUES (394,108301,36,'faced','clobbering','acuity','W');
INSERT INTO t2 VALUES (395,108302,36,'silverware','chronography','sinking','W');
INSERT INTO t2 VALUES (396,112101,36,'assessor','Eskimoizeds','beasts','FAS');
INSERT INTO t2 VALUES (397,112102,36,'spiders','British','Witt','W');
INSERT INTO t2 VALUES (398,113701,36,'artificially','pitfalls','physicists','FAS');
INSERT INTO t2 VALUES (399,116001,36,'reminiscence','verify','folksong','A');
INSERT INTO t2 VALUES (400,116201,36,'Mexican','scatter','strokes','FAS');
INSERT INTO t2 VALUES (401,116301,36,'obnoxious','Aztecan','crowder','');
INSERT INTO t2 VALUES (402,116302,36,'fragile','acuity','merry','');
INSERT INTO t2 VALUES (403,116601,36,'apprehensible','sinking','cadenced','');
INSERT INTO t2 VALUES (404,116602,36,'births','beasts','alimony','A');
INSERT INTO t2 VALUES (405,116603,36,'garages','Witt','principled','A');
INSERT INTO t2 VALUES (406,116701,36,'panty','physicists','golfing','');
INSERT INTO t2 VALUES (407,116702,36,'anteater','folksong','undiscovered','');
INSERT INTO t2 VALUES (408,118001,36,'displacement','strokes','irritates','');
INSERT INTO t2 VALUES (409,118002,36,'drovers','crowder','patriots','A');
INSERT INTO t2 VALUES (410,118003,36,'patenting','merry','rooms','FAS');
INSERT INTO t2 VALUES (411,118004,36,'far','cadenced','towering','W');
INSERT INTO t2 VALUES (412,118005,36,'shrieks','alimony','displease','');
INSERT INTO t2 VALUES (413,118006,36,'aligning','principled','photosensitive','');
INSERT INTO t2 VALUES (414,118007,36,'pragmatism','golfing','inking','');
INSERT INTO t2 VALUES (415,118008,36,'fevers','undiscovered','gainers','');
INSERT INTO t2 VALUES (416,118101,36,'reexamines','irritates','leaning','A');
INSERT INTO t2 VALUES (417,118102,36,'occupancies','patriots','hydrant','A');
INSERT INTO t2 VALUES (418,118103,36,'sweats','rooms','preserve','');
INSERT INTO t2 VALUES (419,118202,36,'modulators','towering','blinded','A');
INSERT INTO t2 VALUES (420,118203,36,'demand','displease','interactions','A');
INSERT INTO t2 VALUES (421,118204,36,'Madeira','photosensitive','Barry','');
INSERT INTO t2 VALUES (422,118302,36,'Viennese','inking','whiteness','A');
INSERT INTO t2 VALUES (423,118304,36,'chillier','gainers','pastimes','W');
INSERT INTO t2 VALUES (424,118305,36,'wildcats','leaning','Edenization','');
INSERT INTO t2 VALUES (425,118306,36,'gentle','hydrant','Muscat','');
INSERT INTO t2 VALUES (426,118307,36,'Angles','preserve','assassinated','');
INSERT INTO t2 VALUES (427,123101,36,'accuracies','blinded','labeled','');
INSERT INTO t2 VALUES (428,123102,36,'toggle','interactions','glacial','A');
INSERT INTO t2 VALUES (429,123301,36,'Mendelssohn','Barry','implied','W');
INSERT INTO t2 VALUES (430,126001,36,'behaviorally','whiteness','bibliographies','W');
INSERT INTO t2 VALUES (431,126002,36,'Rochford','pastimes','Buchanan','');
INSERT INTO t2 VALUES (432,126003,36,'mirror','Edenization','forgivably','FAS');
INSERT INTO t2 VALUES (433,126101,36,'Modula','Muscat','innuendo','A');
INSERT INTO t2 VALUES (434,126301,36,'clobbering','assassinated','den','FAS');
INSERT INTO t2 VALUES (435,126302,36,'chronography','labeled','submarines','W');
INSERT INTO t2 VALUES (436,126402,36,'Eskimoizeds','glacial','mouthful','A');
INSERT INTO t2 VALUES (437,126601,36,'British','implied','expiring','');
INSERT INTO t2 VALUES (438,126602,36,'pitfalls','bibliographies','unfulfilled','FAS');
INSERT INTO t2 VALUES (439,126702,36,'verify','Buchanan','precession','');
INSERT INTO t2 VALUES (440,128001,36,'scatter','forgivably','nullified','');
INSERT INTO t2 VALUES (441,128002,36,'Aztecan','innuendo','affects','');
INSERT INTO t2 VALUES (442,128003,36,'acuity','den','Cynthia','');
INSERT INTO t2 VALUES (443,128004,36,'sinking','submarines','Chablis','A');
INSERT INTO t2 VALUES (444,128005,36,'beasts','mouthful','betterments','FAS');
INSERT INTO t2 VALUES (445,128007,36,'Witt','expiring','advertising','');
INSERT INTO t2 VALUES (446,128008,36,'physicists','unfulfilled','rubies','A');
INSERT INTO t2 VALUES (447,128009,36,'folksong','precession','southwest','FAS');
INSERT INTO t2 VALUES (448,128010,36,'strokes','nullified','superstitious','A');
INSERT INTO t2 VALUES (449,128011,36,'crowder','affects','tabernacle','W');
INSERT INTO t2 VALUES (450,128012,36,'merry','Cynthia','silk','A');
INSERT INTO t2 VALUES (451,128013,36,'cadenced','Chablis','handsomest','A');
INSERT INTO t2 VALUES (452,128014,36,'alimony','betterments','Persian','A');
INSERT INTO t2 VALUES (453,128015,36,'principled','advertising','analog','W');
INSERT INTO t2 VALUES (454,128016,36,'golfing','rubies','complex','W');
INSERT INTO t2 VALUES (455,128017,36,'undiscovered','southwest','Taoist','');
INSERT INTO t2 VALUES (456,128018,36,'irritates','superstitious','suspend','');
INSERT INTO t2 VALUES (457,128019,36,'patriots','tabernacle','relegated','');
INSERT INTO t2 VALUES (458,128020,36,'rooms','silk','awesome','W');
INSERT INTO t2 VALUES (459,128021,36,'towering','handsomest','Bruxelles','');
INSERT INTO t2 VALUES (460,128022,36,'displease','Persian','imprecisely','A');
INSERT INTO t2 VALUES (461,128023,36,'photosensitive','analog','televise','');
INSERT INTO t2 VALUES (462,128101,36,'inking','complex','braking','');
INSERT INTO t2 VALUES (463,128102,36,'gainers','Taoist','true','FAS');
INSERT INTO t2 VALUES (464,128103,36,'leaning','suspend','disappointing','FAS');
INSERT INTO t2 VALUES (465,128104,36,'hydrant','relegated','navally','W');
INSERT INTO t2 VALUES (466,128106,36,'preserve','awesome','circus','');
INSERT INTO t2 VALUES (467,128107,36,'blinded','Bruxelles','beetles','');
INSERT INTO t2 VALUES (468,128108,36,'interactions','imprecisely','trumps','');
INSERT INTO t2 VALUES (469,128202,36,'Barry','televise','fourscore','W');
INSERT INTO t2 VALUES (470,128203,36,'whiteness','braking','Blackfoots','');
INSERT INTO t2 VALUES (471,128301,36,'pastimes','true','Grady','');
INSERT INTO t2 VALUES (472,128302,36,'Edenization','disappointing','quiets','FAS');
INSERT INTO t2 VALUES (473,128303,36,'Muscat','navally','floundered','FAS');
INSERT INTO t2 VALUES (474,128304,36,'assassinated','circus','profundity','W');
INSERT INTO t2 VALUES (475,128305,36,'labeled','beetles','Garrisonian','W');
INSERT INTO t2 VALUES (476,128307,36,'glacial','trumps','Strauss','');
INSERT INTO t2 VALUES (477,128401,36,'implied','fourscore','cemented','FAS');
INSERT INTO t2 VALUES (478,128502,36,'bibliographies','Blackfoots','contrition','A');
INSERT INTO t2 VALUES (479,128503,36,'Buchanan','Grady','mutations','');
INSERT INTO t2 VALUES (480,128504,36,'forgivably','quiets','exhibits','W');
INSERT INTO t2 VALUES (481,128505,36,'innuendo','floundered','tits','');
INSERT INTO t2 VALUES (482,128601,36,'den','profundity','mate','A');
INSERT INTO t2 VALUES (483,128603,36,'submarines','Garrisonian','arches','');
INSERT INTO t2 VALUES (484,128604,36,'mouthful','Strauss','Moll','');
INSERT INTO t2 VALUES (485,128702,36,'expiring','cemented','ropers','');
INSERT INTO t2 VALUES (486,128703,36,'unfulfilled','contrition','bombast','');
INSERT INTO t2 VALUES (487,128704,36,'precession','mutations','difficultly','A');
INSERT INTO t2 VALUES (488,138001,36,'nullified','exhibits','adsorption','');
INSERT INTO t2 VALUES (489,138002,36,'affects','tits','definiteness','FAS');
INSERT INTO t2 VALUES (490,138003,36,'Cynthia','mate','cultivation','A');
INSERT INTO t2 VALUES (491,138004,36,'Chablis','arches','heals','A');
INSERT INTO t2 VALUES (492,138005,36,'betterments','Moll','Heusen','W');
INSERT INTO t2 VALUES (493,138006,36,'advertising','ropers','target','FAS');
INSERT INTO t2 VALUES (494,138007,36,'rubies','bombast','cited','A');
INSERT INTO t2 VALUES (495,138008,36,'southwest','difficultly','congresswoman','W');
INSERT INTO t2 VALUES (496,138009,36,'superstitious','adsorption','Katherine','');
INSERT INTO t2 VALUES (497,138102,36,'tabernacle','definiteness','titter','A');
INSERT INTO t2 VALUES (498,138103,36,'silk','cultivation','aspire','A');
INSERT INTO t2 VALUES (499,138104,36,'handsomest','heals','Mardis','');
INSERT INTO t2 VALUES (500,138105,36,'Persian','Heusen','Nadia','W');
INSERT INTO t2 VALUES (501,138201,36,'analog','target','estimating','FAS');
INSERT INTO t2 VALUES (502,138302,36,'complex','cited','stuck','A');
INSERT INTO t2 VALUES (503,138303,36,'Taoist','congresswoman','fifteenth','A');
INSERT INTO t2 VALUES (504,138304,36,'suspend','Katherine','Colombo','');
INSERT INTO t2 VALUES (505,138401,29,'relegated','titter','survey','A');
INSERT INTO t2 VALUES (506,140102,29,'awesome','aspire','staffing','');
INSERT INTO t2 VALUES (507,140103,29,'Bruxelles','Mardis','obtain','');
INSERT INTO t2 VALUES (508,140104,29,'imprecisely','Nadia','loaded','');
INSERT INTO t2 VALUES (509,140105,29,'televise','estimating','slaughtered','');
INSERT INTO t2 VALUES (510,140201,29,'braking','stuck','lights','A');
INSERT INTO t2 VALUES (511,140701,29,'true','fifteenth','circumference','');
INSERT INTO t2 VALUES (512,141501,29,'disappointing','Colombo','dull','A');
INSERT INTO t2 VALUES (513,141502,29,'navally','survey','weekly','A');
INSERT INTO t2 VALUES (514,141901,29,'circus','staffing','wetness','');
INSERT INTO t2 VALUES (515,141902,29,'beetles','obtain','visualized','');
INSERT INTO t2 VALUES (516,142101,29,'trumps','loaded','Tannenbaum','');
INSERT INTO t2 VALUES (517,142102,29,'fourscore','slaughtered','moribund','');
INSERT INTO t2 VALUES (518,142103,29,'Blackfoots','lights','demultiplex','');
INSERT INTO t2 VALUES (519,142701,29,'Grady','circumference','lockings','');
INSERT INTO t2 VALUES (520,143001,29,'quiets','dull','thugs','FAS');
INSERT INTO t2 VALUES (521,143501,29,'floundered','weekly','unnerves','');
INSERT INTO t2 VALUES (522,143502,29,'profundity','wetness','abut','');
INSERT INTO t2 VALUES (523,148001,29,'Garrisonian','visualized','Chippewa','A');
INSERT INTO t2 VALUES (524,148002,29,'Strauss','Tannenbaum','stratifications','A');
INSERT INTO t2 VALUES (525,148003,29,'cemented','moribund','signaled','');
INSERT INTO t2 VALUES (526,148004,29,'contrition','demultiplex','Italianizes','A');
INSERT INTO t2 VALUES (527,148005,29,'mutations','lockings','algorithmic','A');
INSERT INTO t2 VALUES (528,148006,29,'exhibits','thugs','paranoid','FAS');
INSERT INTO t2 VALUES (529,148007,29,'tits','unnerves','camping','A');
INSERT INTO t2 VALUES (530,148009,29,'mate','abut','signifying','A');
INSERT INTO t2 VALUES (531,148010,29,'arches','Chippewa','Patrice','W');
INSERT INTO t2 VALUES (532,148011,29,'Moll','stratifications','search','A');
INSERT INTO t2 VALUES (533,148012,29,'ropers','signaled','Angeles','A');
INSERT INTO t2 VALUES (534,148013,29,'bombast','Italianizes','semblance','');
INSERT INTO t2 VALUES (535,148023,36,'difficultly','algorithmic','taxed','');
INSERT INTO t2 VALUES (536,148015,29,'adsorption','paranoid','Beatrice','');
INSERT INTO t2 VALUES (537,148016,29,'definiteness','camping','retrace','');
INSERT INTO t2 VALUES (538,148017,29,'cultivation','signifying','lockout','');
INSERT INTO t2 VALUES (539,148018,29,'heals','Patrice','grammatic','');
INSERT INTO t2 VALUES (540,148019,29,'Heusen','search','helmsman','');
INSERT INTO t2 VALUES (541,148020,29,'target','Angeles','uniform','W');
INSERT INTO t2 VALUES (542,148021,29,'cited','semblance','hamming','');
INSERT INTO t2 VALUES (543,148022,29,'congresswoman','taxed','disobedience','');
INSERT INTO t2 VALUES (544,148101,29,'Katherine','Beatrice','captivated','A');
INSERT INTO t2 VALUES (545,148102,29,'titter','retrace','transferals','A');
INSERT INTO t2 VALUES (546,148201,29,'aspire','lockout','cartographer','A');
INSERT INTO t2 VALUES (547,148401,29,'Mardis','grammatic','aims','FAS');
INSERT INTO t2 VALUES (548,148402,29,'Nadia','helmsman','Pakistani','');
INSERT INTO t2 VALUES (549,148501,29,'estimating','uniform','burglarized','FAS');
INSERT INTO t2 VALUES (550,148502,29,'stuck','hamming','saucepans','A');
INSERT INTO t2 VALUES (551,148503,29,'fifteenth','disobedience','lacerating','A');
INSERT INTO t2 VALUES (552,148504,29,'Colombo','captivated','corny','');
INSERT INTO t2 VALUES (553,148601,29,'survey','transferals','megabytes','FAS');
INSERT INTO t2 VALUES (554,148602,29,'staffing','cartographer','chancellor','');
INSERT INTO t2 VALUES (555,150701,29,'obtain','aims','bulk','A');
INSERT INTO t2 VALUES (556,152101,29,'loaded','Pakistani','commits','A');
INSERT INTO t2 VALUES (557,152102,29,'slaughtered','burglarized','meson','W');
INSERT INTO t2 VALUES (558,155202,36,'lights','saucepans','deputies','');
INSERT INTO t2 VALUES (559,155203,29,'circumference','lacerating','northeaster','A');
INSERT INTO t2 VALUES (560,155204,29,'dull','corny','dipole','');
INSERT INTO t2 VALUES (561,155205,29,'weekly','megabytes','machining','0');
INSERT INTO t2 VALUES (562,156001,29,'wetness','chancellor','therefore','');
INSERT INTO t2 VALUES (563,156002,29,'visualized','bulk','Telefunken','');
INSERT INTO t2 VALUES (564,156102,29,'Tannenbaum','commits','salvaging','');
INSERT INTO t2 VALUES (565,156301,29,'moribund','meson','Corinthianizes','A');
INSERT INTO t2 VALUES (566,156302,29,'demultiplex','deputies','restlessly','A');
INSERT INTO t2 VALUES (567,156303,29,'lockings','northeaster','bromides','');
INSERT INTO t2 VALUES (568,156304,29,'thugs','dipole','generalized','A');
INSERT INTO t2 VALUES (569,156305,29,'unnerves','machining','mishaps','');
INSERT INTO t2 VALUES (570,156306,29,'abut','therefore','quelling','');
INSERT INTO t2 VALUES (571,156501,29,'Chippewa','Telefunken','spiritual','A');
INSERT INTO t2 VALUES (572,158001,29,'stratifications','salvaging','beguiles','FAS');
INSERT INTO t2 VALUES (573,158002,29,'signaled','Corinthianizes','Trobriand','FAS');
INSERT INTO t2 VALUES (574,158101,29,'Italianizes','restlessly','fleeing','A');
INSERT INTO t2 VALUES (575,158102,29,'algorithmic','bromides','Armour','A');
INSERT INTO t2 VALUES (576,158103,29,'paranoid','generalized','chin','A');
INSERT INTO t2 VALUES (577,158201,29,'camping','mishaps','provers','A');
INSERT INTO t2 VALUES (578,158202,29,'signifying','quelling','aeronautic','A');
INSERT INTO t2 VALUES (579,158203,29,'Patrice','spiritual','voltage','W');
INSERT INTO t2 VALUES (580,158204,29,'search','beguiles','sash','');
INSERT INTO t2 VALUES (581,158301,29,'Angeles','Trobriand','anaerobic','A');
INSERT INTO t2 VALUES (582,158302,29,'semblance','fleeing','simultaneous','A');
INSERT INTO t2 VALUES (583,158303,29,'taxed','Armour','accumulating','A');
INSERT INTO t2 VALUES (584,158304,29,'Beatrice','chin','Medusan','A');
INSERT INTO t2 VALUES (585,158305,29,'retrace','provers','shouted','A');
INSERT INTO t2 VALUES (586,158306,29,'lockout','aeronautic','freakish','');
INSERT INTO t2 VALUES (587,158501,29,'grammatic','voltage','index','FAS');
INSERT INTO t2 VALUES (588,160301,29,'helmsman','sash','commercially','');
INSERT INTO t2 VALUES (589,166101,50,'uniform','anaerobic','mistiness','A');
INSERT INTO t2 VALUES (590,166102,50,'hamming','simultaneous','endpoint','');
INSERT INTO t2 VALUES (591,168001,29,'disobedience','accumulating','straight','A');
INSERT INTO t2 VALUES (592,168002,29,'captivated','Medusan','flurried','');
INSERT INTO t2 VALUES (593,168003,29,'transferals','shouted','denotative','A');
INSERT INTO t2 VALUES (594,168101,29,'cartographer','freakish','coming','FAS');
INSERT INTO t2 VALUES (595,168102,29,'aims','index','commencements','FAS');
INSERT INTO t2 VALUES (596,168103,29,'Pakistani','commercially','gentleman','');
INSERT INTO t2 VALUES (597,168104,29,'burglarized','mistiness','gifted','');
INSERT INTO t2 VALUES (598,168202,29,'saucepans','endpoint','Shanghais','');
INSERT INTO t2 VALUES (599,168301,29,'lacerating','straight','sportswriting','A');
INSERT INTO t2 VALUES (600,168502,29,'corny','flurried','sloping','A');
INSERT INTO t2 VALUES (601,168503,29,'megabytes','denotative','navies','');
INSERT INTO t2 VALUES (602,168601,29,'chancellor','coming','leaflet','A');
INSERT INTO t2 VALUES (603,173001,40,'bulk','commencements','shooter','');
INSERT INTO t2 VALUES (604,173701,40,'commits','gentleman','Joplin','FAS');
INSERT INTO t2 VALUES (605,173702,40,'meson','gifted','babies','');
INSERT INTO t2 VALUES (606,176001,40,'deputies','Shanghais','subdivision','FAS');
INSERT INTO t2 VALUES (607,176101,40,'northeaster','sportswriting','burstiness','W');
INSERT INTO t2 VALUES (608,176201,40,'dipole','sloping','belted','FAS');
INSERT INTO t2 VALUES (609,176401,40,'machining','navies','assails','FAS');
INSERT INTO t2 VALUES (610,176501,40,'therefore','leaflet','admiring','W');
INSERT INTO t2 VALUES (611,176601,40,'Telefunken','shooter','swaying','0');
INSERT INTO t2 VALUES (612,176602,40,'salvaging','Joplin','Goldstine','FAS');
INSERT INTO t2 VALUES (613,176603,40,'Corinthianizes','babies','fitting','');
INSERT INTO t2 VALUES (614,178001,40,'restlessly','subdivision','Norwalk','W');
INSERT INTO t2 VALUES (615,178002,40,'bromides','burstiness','weakening','W');
INSERT INTO t2 VALUES (616,178003,40,'generalized','belted','analogy','FAS');
INSERT INTO t2 VALUES (617,178004,40,'mishaps','assails','deludes','');
INSERT INTO t2 VALUES (618,178005,40,'quelling','admiring','cokes','');
INSERT INTO t2 VALUES (619,178006,40,'spiritual','swaying','Clayton','');
INSERT INTO t2 VALUES (620,178007,40,'beguiles','Goldstine','exhausts','');
INSERT INTO t2 VALUES (621,178008,40,'Trobriand','fitting','causality','');
INSERT INTO t2 VALUES (622,178101,40,'fleeing','Norwalk','sating','FAS');
INSERT INTO t2 VALUES (623,178102,40,'Armour','weakening','icon','');
INSERT INTO t2 VALUES (624,178103,40,'chin','analogy','throttles','');
INSERT INTO t2 VALUES (625,178201,40,'provers','deludes','communicants','FAS');
INSERT INTO t2 VALUES (626,178202,40,'aeronautic','cokes','dehydrate','FAS');
INSERT INTO t2 VALUES (627,178301,40,'voltage','Clayton','priceless','FAS');
INSERT INTO t2 VALUES (628,178302,40,'sash','exhausts','publicly','');
INSERT INTO t2 VALUES (629,178401,40,'anaerobic','causality','incidentals','FAS');
INSERT INTO t2 VALUES (630,178402,40,'simultaneous','sating','commonplace','');
INSERT INTO t2 VALUES (631,178403,40,'accumulating','icon','mumbles','');
INSERT INTO t2 VALUES (632,178404,40,'Medusan','throttles','furthermore','W');
INSERT INTO t2 VALUES (633,178501,40,'shouted','communicants','cautioned','W');
INSERT INTO t2 VALUES (634,186002,37,'freakish','dehydrate','parametrized','A');
INSERT INTO t2 VALUES (635,186102,37,'index','priceless','registration','A');
INSERT INTO t2 VALUES (636,186201,40,'commercially','publicly','sadly','FAS');
INSERT INTO t2 VALUES (637,186202,40,'mistiness','incidentals','positioning','');
INSERT INTO t2 VALUES (638,186203,40,'endpoint','commonplace','babysitting','');
INSERT INTO t2 VALUES (639,186302,37,'straight','mumbles','eternal','A');
INSERT INTO t2 VALUES (640,188007,37,'flurried','furthermore','hoarder','');
INSERT INTO t2 VALUES (641,188008,37,'denotative','cautioned','congregates','');
INSERT INTO t2 VALUES (642,188009,37,'coming','parametrized','rains','');
INSERT INTO t2 VALUES (643,188010,37,'commencements','registration','workers','W');
INSERT INTO t2 VALUES (644,188011,37,'gentleman','sadly','sags','A');
INSERT INTO t2 VALUES (645,188012,37,'gifted','positioning','unplug','W');
INSERT INTO t2 VALUES (646,188013,37,'Shanghais','babysitting','garage','A');
INSERT INTO t2 VALUES (647,188014,37,'sportswriting','eternal','boulder','A');
INSERT INTO t2 VALUES (648,188015,37,'sloping','hoarder','hollowly','A');
INSERT INTO t2 VALUES (649,188016,37,'navies','congregates','specifics','');
INSERT INTO t2 VALUES (650,188017,37,'leaflet','rains','Teresa','');
INSERT INTO t2 VALUES (651,188102,37,'shooter','workers','Winsett','');
INSERT INTO t2 VALUES (652,188103,37,'Joplin','sags','convenient','A');
INSERT INTO t2 VALUES (653,188202,37,'babies','unplug','buckboards','FAS');
INSERT INTO t2 VALUES (654,188301,40,'subdivision','garage','amenities','');
INSERT INTO t2 VALUES (655,188302,40,'burstiness','boulder','resplendent','FAS');
INSERT INTO t2 VALUES (656,188303,40,'belted','hollowly','priding','FAS');
INSERT INTO t2 VALUES (657,188401,37,'assails','specifics','configurations','');
INSERT INTO t2 VALUES (658,188402,37,'admiring','Teresa','untidiness','A');
INSERT INTO t2 VALUES (659,188503,37,'swaying','Winsett','Brice','W');
INSERT INTO t2 VALUES (660,188504,37,'Goldstine','convenient','sews','FAS');
INSERT INTO t2 VALUES (661,188505,37,'fitting','buckboards','participated','');
INSERT INTO t2 VALUES (662,190701,37,'Norwalk','amenities','Simon','FAS');
INSERT INTO t2 VALUES (663,190703,50,'weakening','resplendent','certificates','');
INSERT INTO t2 VALUES (664,191701,37,'analogy','priding','Fitzpatrick','');
INSERT INTO t2 VALUES (665,191702,37,'deludes','configurations','Evanston','A');
INSERT INTO t2 VALUES (666,191703,37,'cokes','untidiness','misted','');
INSERT INTO t2 VALUES (667,196001,37,'Clayton','Brice','textures','A');
INSERT INTO t2 VALUES (668,196002,37,'exhausts','sews','save','');
INSERT INTO t2 VALUES (669,196003,37,'causality','participated','count','');
INSERT INTO t2 VALUES (670,196101,37,'sating','Simon','rightful','A');
INSERT INTO t2 VALUES (671,196103,37,'icon','certificates','chaperone','');
INSERT INTO t2 VALUES (672,196104,37,'throttles','Fitzpatrick','Lizzy','A');
INSERT INTO t2 VALUES (673,196201,37,'communicants','Evanston','clenched','A');
INSERT INTO t2 VALUES (674,196202,37,'dehydrate','misted','effortlessly','');
INSERT INTO t2 VALUES (675,196203,37,'priceless','textures','accessed','');
INSERT INTO t2 VALUES (676,198001,37,'publicly','save','beaters','A');
INSERT INTO t2 VALUES (677,198003,37,'incidentals','count','Hornblower','FAS');
INSERT INTO t2 VALUES (678,198004,37,'commonplace','rightful','vests','A');
INSERT INTO t2 VALUES (679,198005,37,'mumbles','chaperone','indulgences','FAS');
INSERT INTO t2 VALUES (680,198006,37,'furthermore','Lizzy','infallibly','A');
INSERT INTO t2 VALUES (681,198007,37,'cautioned','clenched','unwilling','FAS');
INSERT INTO t2 VALUES (682,198008,37,'parametrized','effortlessly','excrete','FAS');
INSERT INTO t2 VALUES (683,198009,37,'registration','accessed','spools','A');
INSERT INTO t2 VALUES (684,198010,37,'sadly','beaters','crunches','FAS');
INSERT INTO t2 VALUES (685,198011,37,'positioning','Hornblower','overestimating','FAS');
INSERT INTO t2 VALUES (686,198012,37,'babysitting','vests','ineffective','');
INSERT INTO t2 VALUES (687,198013,37,'eternal','indulgences','humiliation','A');
INSERT INTO t2 VALUES (688,198014,37,'hoarder','infallibly','sophomore','');
INSERT INTO t2 VALUES (689,198015,37,'congregates','unwilling','star','');
INSERT INTO t2 VALUES (690,198017,37,'rains','excrete','rifles','');
INSERT INTO t2 VALUES (691,198018,37,'workers','spools','dialysis','');
INSERT INTO t2 VALUES (692,198019,37,'sags','crunches','arriving','');
INSERT INTO t2 VALUES (693,198020,37,'unplug','overestimating','indulge','');
INSERT INTO t2 VALUES (694,198021,37,'garage','ineffective','clockers','');
INSERT INTO t2 VALUES (695,198022,37,'boulder','humiliation','languages','');
INSERT INTO t2 VALUES (696,198023,50,'hollowly','sophomore','Antarctica','A');
INSERT INTO t2 VALUES (697,198024,37,'specifics','star','percentage','');
INSERT INTO t2 VALUES (698,198101,37,'Teresa','rifles','ceiling','A');
INSERT INTO t2 VALUES (699,198103,37,'Winsett','dialysis','specification','');
INSERT INTO t2 VALUES (700,198105,37,'convenient','arriving','regimented','A');
INSERT INTO t2 VALUES (701,198106,37,'buckboards','indulge','ciphers','');
INSERT INTO t2 VALUES (702,198201,37,'amenities','clockers','pictures','A');
INSERT INTO t2 VALUES (703,198204,37,'resplendent','languages','serpents','A');
INSERT INTO t2 VALUES (704,198301,53,'priding','Antarctica','allot','A');
INSERT INTO t2 VALUES (705,198302,53,'configurations','percentage','realized','A');
INSERT INTO t2 VALUES (706,198303,53,'untidiness','ceiling','mayoral','A');
INSERT INTO t2 VALUES (707,198304,53,'Brice','specification','opaquely','A');
INSERT INTO t2 VALUES (708,198401,37,'sews','regimented','hostess','FAS');
INSERT INTO t2 VALUES (709,198402,37,'participated','ciphers','fiftieth','');
INSERT INTO t2 VALUES (710,198403,37,'Simon','pictures','incorrectly','');
INSERT INTO t2 VALUES (711,202101,37,'certificates','serpents','decomposition','FAS');
INSERT INTO t2 VALUES (712,202301,37,'Fitzpatrick','allot','stranglings','');
INSERT INTO t2 VALUES (713,202302,37,'Evanston','realized','mixture','FAS');
INSERT INTO t2 VALUES (714,202303,37,'misted','mayoral','electroencephalography','FAS');
INSERT INTO t2 VALUES (715,202304,37,'textures','opaquely','similarities','FAS');
INSERT INTO t2 VALUES (716,202305,37,'save','hostess','charges','W');
INSERT INTO t2 VALUES (717,202601,37,'count','fiftieth','freest','FAS');
INSERT INTO t2 VALUES (718,202602,37,'rightful','incorrectly','Greenberg','FAS');
INSERT INTO t2 VALUES (719,202605,37,'chaperone','decomposition','tinting','');
INSERT INTO t2 VALUES (720,202606,37,'Lizzy','stranglings','expelled','W');
INSERT INTO t2 VALUES (721,202607,37,'clenched','mixture','warm','');
INSERT INTO t2 VALUES (722,202901,37,'effortlessly','electroencephalography','smoothed','');
INSERT INTO t2 VALUES (723,202902,37,'accessed','similarities','deductions','FAS');
INSERT INTO t2 VALUES (724,202903,37,'beaters','charges','Romano','W');
INSERT INTO t2 VALUES (725,202904,37,'Hornblower','freest','bitterroot','');
INSERT INTO t2 VALUES (726,202907,37,'vests','Greenberg','corset','');
INSERT INTO t2 VALUES (727,202908,37,'indulgences','tinting','securing','');
INSERT INTO t2 VALUES (728,203101,37,'infallibly','expelled','environing','FAS');
INSERT INTO t2 VALUES (729,203103,37,'unwilling','warm','cute','');
INSERT INTO t2 VALUES (730,203104,37,'excrete','smoothed','Crays','');
INSERT INTO t2 VALUES (731,203105,37,'spools','deductions','heiress','FAS');
INSERT INTO t2 VALUES (732,203401,37,'crunches','Romano','inform','FAS');
INSERT INTO t2 VALUES (733,203402,37,'overestimating','bitterroot','avenge','');
INSERT INTO t2 VALUES (734,203404,37,'ineffective','corset','universals','');
INSERT INTO t2 VALUES (735,203901,37,'humiliation','securing','Kinsey','W');
INSERT INTO t2 VALUES (736,203902,37,'sophomore','environing','ravines','FAS');
INSERT INTO t2 VALUES (737,203903,37,'star','cute','bestseller','');
INSERT INTO t2 VALUES (738,203906,37,'rifles','Crays','equilibrium','');
INSERT INTO t2 VALUES (739,203907,37,'dialysis','heiress','extents','0');
INSERT INTO t2 VALUES (740,203908,37,'arriving','inform','relatively','');
INSERT INTO t2 VALUES (741,203909,37,'indulge','avenge','pressure','FAS');
INSERT INTO t2 VALUES (742,206101,37,'clockers','universals','critiques','FAS');
INSERT INTO t2 VALUES (743,206201,37,'languages','Kinsey','befouled','');
INSERT INTO t2 VALUES (744,206202,37,'Antarctica','ravines','rightfully','FAS');
INSERT INTO t2 VALUES (745,206203,37,'percentage','bestseller','mechanizing','FAS');
INSERT INTO t2 VALUES (746,206206,37,'ceiling','equilibrium','Latinizes','');
INSERT INTO t2 VALUES (747,206207,37,'specification','extents','timesharing','');
INSERT INTO t2 VALUES (748,206208,37,'regimented','relatively','Aden','');
INSERT INTO t2 VALUES (749,208001,37,'ciphers','pressure','embassies','');
INSERT INTO t2 VALUES (750,208002,37,'pictures','critiques','males','FAS');
INSERT INTO t2 VALUES (751,208003,37,'serpents','befouled','shapelessly','FAS');
INSERT INTO t2 VALUES (752,208004,37,'allot','rightfully','genres','FAS');
INSERT INTO t2 VALUES (753,208008,37,'realized','mechanizing','mastering','');
INSERT INTO t2 VALUES (754,208009,37,'mayoral','Latinizes','Newtonian','');
INSERT INTO t2 VALUES (755,208010,37,'opaquely','timesharing','finishers','FAS');
INSERT INTO t2 VALUES (756,208011,37,'hostess','Aden','abates','');
INSERT INTO t2 VALUES (757,208101,37,'fiftieth','embassies','teem','');
INSERT INTO t2 VALUES (758,208102,37,'incorrectly','males','kiting','FAS');
INSERT INTO t2 VALUES (759,208103,37,'decomposition','shapelessly','stodgy','FAS');
INSERT INTO t2 VALUES (760,208104,37,'stranglings','genres','scalps','FAS');
INSERT INTO t2 VALUES (761,208105,37,'mixture','mastering','feed','FAS');
INSERT INTO t2 VALUES (762,208110,37,'electroencephalography','Newtonian','guitars','');
INSERT INTO t2 VALUES (763,208111,37,'similarities','finishers','airships','');
INSERT INTO t2 VALUES (764,208112,37,'charges','abates','store','');
INSERT INTO t2 VALUES (765,208113,37,'freest','teem','denounces','');
INSERT INTO t2 VALUES (766,208201,37,'Greenberg','kiting','Pyle','FAS');
INSERT INTO t2 VALUES (767,208203,37,'tinting','stodgy','Saxony','');
INSERT INTO t2 VALUES (768,208301,37,'expelled','scalps','serializations','FAS');
INSERT INTO t2 VALUES (769,208302,37,'warm','feed','Peruvian','FAS');
INSERT INTO t2 VALUES (770,208305,37,'smoothed','guitars','taxonomically','FAS');
INSERT INTO t2 VALUES (771,208401,37,'deductions','airships','kingdom','A');
INSERT INTO t2 VALUES (772,208402,37,'Romano','store','stint','A');
INSERT INTO t2 VALUES (773,208403,37,'bitterroot','denounces','Sault','A');
INSERT INTO t2 VALUES (774,208404,37,'corset','Pyle','faithful','');
INSERT INTO t2 VALUES (775,208501,37,'securing','Saxony','Ganymede','FAS');
INSERT INTO t2 VALUES (776,208502,37,'environing','serializations','tidiness','FAS');
INSERT INTO t2 VALUES (777,208503,37,'cute','Peruvian','gainful','FAS');
INSERT INTO t2 VALUES (778,208504,37,'Crays','taxonomically','contrary','FAS');
INSERT INTO t2 VALUES (779,208505,37,'heiress','kingdom','Tipperary','FAS');
INSERT INTO t2 VALUES (780,210101,37,'inform','stint','tropics','W');
INSERT INTO t2 VALUES (781,210102,37,'avenge','Sault','theorizers','');
INSERT INTO t2 VALUES (782,210103,37,'universals','faithful','renew','0');
INSERT INTO t2 VALUES (783,210104,37,'Kinsey','Ganymede','already','');
INSERT INTO t2 VALUES (784,210105,37,'ravines','tidiness','terminal','');
INSERT INTO t2 VALUES (785,210106,37,'bestseller','gainful','Hegelian','');
INSERT INTO t2 VALUES (786,210107,37,'equilibrium','contrary','hypothesizer','');
INSERT INTO t2 VALUES (787,210401,37,'extents','Tipperary','warningly','FAS');
INSERT INTO t2 VALUES (788,213201,37,'relatively','tropics','journalizing','FAS');
INSERT INTO t2 VALUES (789,213203,37,'pressure','theorizers','nested','');
INSERT INTO t2 VALUES (790,213204,37,'critiques','renew','Lars','');
INSERT INTO t2 VALUES (791,213205,37,'befouled','already','saplings','');
INSERT INTO t2 VALUES (792,213206,37,'rightfully','terminal','foothill','');
INSERT INTO t2 VALUES (793,213207,37,'mechanizing','Hegelian','labeled','');
INSERT INTO t2 VALUES (794,216101,37,'Latinizes','hypothesizer','imperiously','FAS');
INSERT INTO t2 VALUES (795,216103,37,'timesharing','warningly','reporters','FAS');
INSERT INTO t2 VALUES (796,218001,37,'Aden','journalizing','furnishings','FAS');
INSERT INTO t2 VALUES (797,218002,37,'embassies','nested','precipitable','FAS');
INSERT INTO t2 VALUES (798,218003,37,'males','Lars','discounts','FAS');
INSERT INTO t2 VALUES (799,218004,37,'shapelessly','saplings','excises','FAS');
INSERT INTO t2 VALUES (800,143503,50,'genres','foothill','Stalin','');
INSERT INTO t2 VALUES (801,218006,37,'mastering','labeled','despot','FAS');
INSERT INTO t2 VALUES (802,218007,37,'Newtonian','imperiously','ripeness','FAS');
INSERT INTO t2 VALUES (803,218008,37,'finishers','reporters','Arabia','');
INSERT INTO t2 VALUES (804,218009,37,'abates','furnishings','unruly','');
INSERT INTO t2 VALUES (805,218010,37,'teem','precipitable','mournfulness','');
INSERT INTO t2 VALUES (806,218011,37,'kiting','discounts','boom','FAS');
INSERT INTO t2 VALUES (807,218020,37,'stodgy','excises','slaughter','A');
INSERT INTO t2 VALUES (808,218021,50,'scalps','Stalin','Sabine','');
INSERT INTO t2 VALUES (809,218022,37,'feed','despot','handy','FAS');
INSERT INTO t2 VALUES (810,218023,37,'guitars','ripeness','rural','');
INSERT INTO t2 VALUES (811,218024,37,'airships','Arabia','organizer','');
INSERT INTO t2 VALUES (812,218101,37,'store','unruly','shipyard','FAS');
INSERT INTO t2 VALUES (813,218102,37,'denounces','mournfulness','civics','FAS');
INSERT INTO t2 VALUES (814,218103,37,'Pyle','boom','inaccuracy','FAS');
INSERT INTO t2 VALUES (815,218201,37,'Saxony','slaughter','rules','FAS');
INSERT INTO t2 VALUES (816,218202,37,'serializations','Sabine','juveniles','FAS');
INSERT INTO t2 VALUES (817,218203,37,'Peruvian','handy','comprised','W');
INSERT INTO t2 VALUES (818,218204,37,'taxonomically','rural','investigations','');
INSERT INTO t2 VALUES (819,218205,37,'kingdom','organizer','stabilizes','A');
INSERT INTO t2 VALUES (820,218301,37,'stint','shipyard','seminaries','FAS');
INSERT INTO t2 VALUES (821,218302,37,'Sault','civics','Hunter','A');
INSERT INTO t2 VALUES (822,218401,37,'faithful','inaccuracy','sporty','FAS');
INSERT INTO t2 VALUES (823,218402,37,'Ganymede','rules','test','FAS');
INSERT INTO t2 VALUES (824,218403,37,'tidiness','juveniles','weasels','');
INSERT INTO t2 VALUES (825,218404,37,'gainful','comprised','CERN','');
INSERT INTO t2 VALUES (826,218407,37,'contrary','investigations','tempering','');
INSERT INTO t2 VALUES (827,218408,37,'Tipperary','stabilizes','afore','FAS');
INSERT INTO t2 VALUES (828,218409,37,'tropics','seminaries','Galatean','');
INSERT INTO t2 VALUES (829,218410,37,'theorizers','Hunter','techniques','W');
INSERT INTO t2 VALUES (830,226001,37,'renew','sporty','error','');
INSERT INTO t2 VALUES (831,226002,37,'already','test','veranda','');
INSERT INTO t2 VALUES (832,226003,37,'terminal','weasels','severely','');
INSERT INTO t2 VALUES (833,226004,37,'Hegelian','CERN','Cassites','FAS');
INSERT INTO t2 VALUES (834,226005,37,'hypothesizer','tempering','forthcoming','');
INSERT INTO t2 VALUES (835,226006,37,'warningly','afore','guides','');
INSERT INTO t2 VALUES (836,226007,37,'journalizing','Galatean','vanish','FAS');
INSERT INTO t2 VALUES (837,226008,37,'nested','techniques','lied','A');
INSERT INTO t2 VALUES (838,226203,37,'Lars','error','sawtooth','FAS');
INSERT INTO t2 VALUES (839,226204,37,'saplings','veranda','fated','FAS');
INSERT INTO t2 VALUES (840,226205,37,'foothill','severely','gradually','');
INSERT INTO t2 VALUES (841,226206,37,'labeled','Cassites','widens','');
INSERT INTO t2 VALUES (842,226207,37,'imperiously','forthcoming','preclude','');
INSERT INTO t2 VALUES (843,226208,37,'reporters','guides','Jobrel','');
INSERT INTO t2 VALUES (844,226209,37,'furnishings','vanish','hooker','');
INSERT INTO t2 VALUES (845,226210,37,'precipitable','lied','rainstorm','');
INSERT INTO t2 VALUES (846,226211,37,'discounts','sawtooth','disconnects','');
INSERT INTO t2 VALUES (847,228001,37,'excises','fated','cruelty','');
INSERT INTO t2 VALUES (848,228004,37,'Stalin','gradually','exponentials','A');
INSERT INTO t2 VALUES (849,228005,37,'despot','widens','affective','A');
INSERT INTO t2 VALUES (850,228006,37,'ripeness','preclude','arteries','');
INSERT INTO t2 VALUES (851,228007,37,'Arabia','Jobrel','Crosby','FAS');
INSERT INTO t2 VALUES (852,228008,37,'unruly','hooker','acquaint','');
INSERT INTO t2 VALUES (853,228009,37,'mournfulness','rainstorm','evenhandedly','');
INSERT INTO t2 VALUES (854,228101,37,'boom','disconnects','percentage','');
INSERT INTO t2 VALUES (855,228108,37,'slaughter','cruelty','disobedience','');
INSERT INTO t2 VALUES (856,228109,37,'Sabine','exponentials','humility','');
INSERT INTO t2 VALUES (857,228110,37,'handy','affective','gleaning','A');
INSERT INTO t2 VALUES (858,228111,37,'rural','arteries','petted','A');
INSERT INTO t2 VALUES (859,228112,37,'organizer','Crosby','bloater','A');
INSERT INTO t2 VALUES (860,228113,37,'shipyard','acquaint','minion','A');
INSERT INTO t2 VALUES (861,228114,37,'civics','evenhandedly','marginal','A');
INSERT INTO t2 VALUES (862,228115,37,'inaccuracy','percentage','apiary','A');
INSERT INTO t2 VALUES (863,228116,37,'rules','disobedience','measures','');
INSERT INTO t2 VALUES (864,228117,37,'juveniles','humility','precaution','');
INSERT INTO t2 VALUES (865,228118,37,'comprised','gleaning','repelled','');
INSERT INTO t2 VALUES (866,228119,37,'investigations','petted','primary','FAS');
INSERT INTO t2 VALUES (867,228120,37,'stabilizes','bloater','coverings','');
INSERT INTO t2 VALUES (868,228121,37,'seminaries','minion','Artemia','A');
INSERT INTO t2 VALUES (869,228122,37,'Hunter','marginal','navigate','');
INSERT INTO t2 VALUES (870,228201,37,'sporty','apiary','spatial','');
INSERT INTO t2 VALUES (871,228206,37,'test','measures','Gurkha','');
INSERT INTO t2 VALUES (872,228207,37,'weasels','precaution','meanwhile','A');
INSERT INTO t2 VALUES (873,228208,37,'CERN','repelled','Melinda','A');
INSERT INTO t2 VALUES (874,228209,37,'tempering','primary','Butterfield','');
INSERT INTO t2 VALUES (875,228210,37,'afore','coverings','Aldrich','A');
INSERT INTO t2 VALUES (876,228211,37,'Galatean','Artemia','previewing','A');
INSERT INTO t2 VALUES (877,228212,37,'techniques','navigate','glut','A');
INSERT INTO t2 VALUES (878,228213,37,'error','spatial','unaffected','');
INSERT INTO t2 VALUES (879,228214,37,'veranda','Gurkha','inmate','');
INSERT INTO t2 VALUES (880,228301,37,'severely','meanwhile','mineral','');
INSERT INTO t2 VALUES (881,228305,37,'Cassites','Melinda','impending','A');
INSERT INTO t2 VALUES (882,228306,37,'forthcoming','Butterfield','meditation','A');
INSERT INTO t2 VALUES (883,228307,37,'guides','Aldrich','ideas','');
INSERT INTO t2 VALUES (884,228308,37,'vanish','previewing','miniaturizes','W');
INSERT INTO t2 VALUES (885,228309,37,'lied','glut','lewdly','');
INSERT INTO t2 VALUES (886,228310,37,'sawtooth','unaffected','title','');
INSERT INTO t2 VALUES (887,228311,37,'fated','inmate','youthfulness','');
INSERT INTO t2 VALUES (888,228312,37,'gradually','mineral','creak','FAS');
INSERT INTO t2 VALUES (889,228313,37,'widens','impending','Chippewa','');
INSERT INTO t2 VALUES (890,228314,37,'preclude','meditation','clamored','');
INSERT INTO t2 VALUES (891,228401,65,'Jobrel','ideas','freezes','');
INSERT INTO t2 VALUES (892,228402,65,'hooker','miniaturizes','forgivably','FAS');
INSERT INTO t2 VALUES (893,228403,65,'rainstorm','lewdly','reduce','FAS');
INSERT INTO t2 VALUES (894,228404,65,'disconnects','title','McGovern','W');
INSERT INTO t2 VALUES (895,228405,65,'cruelty','youthfulness','Nazis','W');
INSERT INTO t2 VALUES (896,228406,65,'exponentials','creak','epistle','W');
INSERT INTO t2 VALUES (897,228407,65,'affective','Chippewa','socializes','W');
INSERT INTO t2 VALUES (898,228408,65,'arteries','clamored','conceptions','');
INSERT INTO t2 VALUES (899,228409,65,'Crosby','freezes','Kevin','');
INSERT INTO t2 VALUES (900,228410,65,'acquaint','forgivably','uncovering','');
INSERT INTO t2 VALUES (901,230301,37,'evenhandedly','reduce','chews','FAS');
INSERT INTO t2 VALUES (902,230302,37,'percentage','McGovern','appendixes','FAS');
INSERT INTO t2 VALUES (903,230303,37,'disobedience','Nazis','raining','');
INSERT INTO t2 VALUES (904,018062,37,'humility','epistle','infest','');
INSERT INTO t2 VALUES (905,230501,37,'gleaning','socializes','compartment','');
INSERT INTO t2 VALUES (906,230502,37,'petted','conceptions','minting','');
INSERT INTO t2 VALUES (907,230503,37,'bloater','Kevin','ducks','');
INSERT INTO t2 VALUES (908,230504,37,'minion','uncovering','roped','A');
INSERT INTO t2 VALUES (909,230505,37,'marginal','chews','waltz','');
INSERT INTO t2 VALUES (910,230506,37,'apiary','appendixes','Lillian','');
INSERT INTO t2 VALUES (911,230507,37,'measures','raining','repressions','A');
INSERT INTO t2 VALUES (912,230508,37,'precaution','infest','chillingly','');
INSERT INTO t2 VALUES (913,230509,37,'repelled','compartment','noncritical','');
INSERT INTO t2 VALUES (914,230901,37,'primary','minting','lithograph','');
INSERT INTO t2 VALUES (915,230902,37,'coverings','ducks','spongers','');
INSERT INTO t2 VALUES (916,230903,37,'Artemia','roped','parenthood','');
INSERT INTO t2 VALUES (917,230904,37,'navigate','waltz','posed','');
INSERT INTO t2 VALUES (918,230905,37,'spatial','Lillian','instruments','');
INSERT INTO t2 VALUES (919,230906,37,'Gurkha','repressions','filial','');
INSERT INTO t2 VALUES (920,230907,37,'meanwhile','chillingly','fixedly','');
INSERT INTO t2 VALUES (921,230908,37,'Melinda','noncritical','relives','');
INSERT INTO t2 VALUES (922,230909,37,'Butterfield','lithograph','Pandora','');
INSERT INTO t2 VALUES (923,230910,37,'Aldrich','spongers','watering','A');
INSERT INTO t2 VALUES (924,230911,37,'previewing','parenthood','ungrateful','');
INSERT INTO t2 VALUES (925,230912,37,'glut','posed','secures','');
INSERT INTO t2 VALUES (926,230913,37,'unaffected','instruments','chastisers','');
INSERT INTO t2 VALUES (927,230914,37,'inmate','filial','icon','');
INSERT INTO t2 VALUES (928,231304,37,'mineral','fixedly','reuniting','A');
INSERT INTO t2 VALUES (929,231305,37,'impending','relives','imagining','A');
INSERT INTO t2 VALUES (930,231306,37,'meditation','Pandora','abiding','A');
INSERT INTO t2 VALUES (931,231307,37,'ideas','watering','omnisciently','');
INSERT INTO t2 VALUES (932,231308,37,'miniaturizes','ungrateful','Britannic','');
INSERT INTO t2 VALUES (933,231309,37,'lewdly','secures','scholastics','A');
INSERT INTO t2 VALUES (934,231310,37,'title','chastisers','mechanics','A');
INSERT INTO t2 VALUES (935,231311,37,'youthfulness','icon','humidly','A');
INSERT INTO t2 VALUES (936,231312,37,'creak','reuniting','masterpiece','');
INSERT INTO t2 VALUES (937,231313,37,'Chippewa','imagining','however','');
INSERT INTO t2 VALUES (938,231314,37,'clamored','abiding','Mendelian','');
INSERT INTO t2 VALUES (939,231315,37,'freezes','omnisciently','jarred','');
INSERT INTO t2 VALUES (940,232102,37,'forgivably','Britannic','scolds','');
INSERT INTO t2 VALUES (941,232103,37,'reduce','scholastics','infatuate','');
INSERT INTO t2 VALUES (942,232104,37,'McGovern','mechanics','willed','A');
INSERT INTO t2 VALUES (943,232105,37,'Nazis','humidly','joyfully','');
INSERT INTO t2 VALUES (944,232106,37,'epistle','masterpiece','Microsoft','');
INSERT INTO t2 VALUES (945,232107,37,'socializes','however','fibrosities','');
INSERT INTO t2 VALUES (946,232108,37,'conceptions','Mendelian','Baltimorean','');
INSERT INTO t2 VALUES (947,232601,37,'Kevin','jarred','equestrian','');
INSERT INTO t2 VALUES (948,232602,37,'uncovering','scolds','Goodrich','');
INSERT INTO t2 VALUES (949,232603,37,'chews','infatuate','apish','A');
INSERT INTO t2 VALUES (950,232605,37,'appendixes','willed','Adlerian','');
INSERT INTO t2 VALUES (5950,1232605,37,'appendixes','willed','Adlerian','');
INSERT INTO t2 VALUES (5951,1232606,37,'appendixes','willed','Adlerian','');
INSERT INTO t2 VALUES (5952,1232607,37,'appendixes','willed','Adlerian','');
INSERT INTO t2 VALUES (5953,1232608,37,'appendixes','willed','Adlerian','');
INSERT INTO t2 VALUES (5954,1232609,37,'appendixes','willed','Adlerian','');
INSERT INTO t2 VALUES (951,232606,37,'raining','joyfully','Tropez','');
INSERT INTO t2 VALUES (952,232607,37,'infest','Microsoft','nouns','');
INSERT INTO t2 VALUES (953,232608,37,'compartment','fibrosities','distracting','');
INSERT INTO t2 VALUES (954,232609,37,'minting','Baltimorean','mutton','');
INSERT INTO t2 VALUES (955,236104,37,'ducks','equestrian','bridgeable','A');
INSERT INTO t2 VALUES (956,236105,37,'roped','Goodrich','stickers','A');
INSERT INTO t2 VALUES (957,236106,37,'waltz','apish','transcontinental','A');
INSERT INTO t2 VALUES (958,236107,37,'Lillian','Adlerian','amateurish','');
INSERT INTO t2 VALUES (959,236108,37,'repressions','Tropez','Gandhian','');
INSERT INTO t2 VALUES (960,236109,37,'chillingly','nouns','stratified','');
INSERT INTO t2 VALUES (961,236110,37,'noncritical','distracting','chamberlains','');
INSERT INTO t2 VALUES (962,236111,37,'lithograph','mutton','creditably','');
INSERT INTO t2 VALUES (963,236112,37,'spongers','bridgeable','philosophic','');
INSERT INTO t2 VALUES (964,236113,37,'parenthood','stickers','ores','');
INSERT INTO t2 VALUES (965,238005,37,'posed','transcontinental','Carleton','');
INSERT INTO t2 VALUES (966,238006,37,'instruments','amateurish','tape','A');
INSERT INTO t2 VALUES (967,238007,37,'filial','Gandhian','afloat','A');
INSERT INTO t2 VALUES (968,238008,37,'fixedly','stratified','goodness','A');
INSERT INTO t2 VALUES (969,238009,37,'relives','chamberlains','welcoming','');
INSERT INTO t2 VALUES (970,238010,37,'Pandora','creditably','Pinsky','FAS');
INSERT INTO t2 VALUES (971,238011,37,'watering','philosophic','halting','');
INSERT INTO t2 VALUES (972,238012,37,'ungrateful','ores','bibliography','');
INSERT INTO t2 VALUES (973,238013,37,'secures','Carleton','decoding','');
INSERT INTO t2 VALUES (974,240401,41,'chastisers','tape','variance','A');
INSERT INTO t2 VALUES (975,240402,41,'icon','afloat','allowed','A');
INSERT INTO t2 VALUES (976,240901,41,'reuniting','goodness','dire','A');
INSERT INTO t2 VALUES (977,240902,41,'imagining','welcoming','dub','A');
INSERT INTO t2 VALUES (978,241801,41,'abiding','Pinsky','poisoning','');
INSERT INTO t2 VALUES (979,242101,41,'omnisciently','halting','Iraqis','A');
INSERT INTO t2 VALUES (980,242102,41,'Britannic','bibliography','heaving','');
INSERT INTO t2 VALUES (981,242201,41,'scholastics','decoding','population','A');
INSERT INTO t2 VALUES (982,242202,41,'mechanics','variance','bomb','A');
INSERT INTO t2 VALUES (983,242501,41,'humidly','allowed','Majorca','A');
INSERT INTO t2 VALUES (984,242502,41,'masterpiece','dire','Gershwins','');
INSERT INTO t2 VALUES (985,246201,41,'however','dub','explorers','');
INSERT INTO t2 VALUES (986,246202,41,'Mendelian','poisoning','libretto','A');
INSERT INTO t2 VALUES (987,246203,41,'jarred','Iraqis','occurred','');
INSERT INTO t2 VALUES (988,246204,41,'scolds','heaving','Lagos','');
INSERT INTO t2 VALUES (989,246205,41,'infatuate','population','rats','');
INSERT INTO t2 VALUES (990,246301,41,'willed','bomb','bankruptcies','A');
INSERT INTO t2 VALUES (991,246302,41,'joyfully','Majorca','crying','');
INSERT INTO t2 VALUES (992,248001,41,'Microsoft','Gershwins','unexpected','');
INSERT INTO t2 VALUES (993,248002,41,'fibrosities','explorers','accessed','A');
INSERT INTO t2 VALUES (994,248003,41,'Baltimorean','libretto','colorful','A');
INSERT INTO t2 VALUES (995,248004,41,'equestrian','occurred','versatility','A');
INSERT INTO t2 VALUES (996,248005,41,'Goodrich','Lagos','cosy','');
INSERT INTO t2 VALUES (997,248006,41,'apish','rats','Darius','A');
INSERT INTO t2 VALUES (998,248007,41,'Adlerian','bankruptcies','mastering','A');
INSERT INTO t2 VALUES (999,248008,41,'Tropez','crying','Asiaticizations','A');
INSERT INTO t2 VALUES (1000,248009,41,'nouns','unexpected','offerers','A');
INSERT INTO t2 VALUES (1001,248010,41,'distracting','accessed','uncles','A');
INSERT INTO t2 VALUES (1002,248011,41,'mutton','colorful','sleepwalk','');
INSERT INTO t2 VALUES (1003,248012,41,'bridgeable','versatility','Ernestine','');
INSERT INTO t2 VALUES (1004,248013,41,'stickers','cosy','checksumming','');
INSERT INTO t2 VALUES (1005,248014,41,'transcontinental','Darius','stopped','');
INSERT INTO t2 VALUES (1006,248015,41,'amateurish','mastering','sicker','');
INSERT INTO t2 VALUES (1007,248016,41,'Gandhian','Asiaticizations','Italianization','');
INSERT INTO t2 VALUES (1008,248017,41,'stratified','offerers','alphabetic','');
INSERT INTO t2 VALUES (1009,248018,41,'chamberlains','uncles','pharmaceutic','');
INSERT INTO t2 VALUES (1010,248019,41,'creditably','sleepwalk','creator','');
INSERT INTO t2 VALUES (1011,248020,41,'philosophic','Ernestine','chess','');
INSERT INTO t2 VALUES (1012,248021,41,'ores','checksumming','charcoal','');
INSERT INTO t2 VALUES (1013,248101,41,'Carleton','stopped','Epiphany','A');
INSERT INTO t2 VALUES (1014,248102,41,'tape','sicker','bulldozes','A');
INSERT INTO t2 VALUES (1015,248201,41,'afloat','Italianization','Pygmalion','A');
INSERT INTO t2 VALUES (1016,248202,41,'goodness','alphabetic','caressing','A');
INSERT INTO t2 VALUES (1017,248203,41,'welcoming','pharmaceutic','Palestine','A');
INSERT INTO t2 VALUES (1018,248204,41,'Pinsky','creator','regimented','A');
INSERT INTO t2 VALUES (1019,248205,41,'halting','chess','scars','A');
INSERT INTO t2 VALUES (1020,248206,41,'bibliography','charcoal','realest','A');
INSERT INTO t2 VALUES (1021,248207,41,'decoding','Epiphany','diffusing','A');
INSERT INTO t2 VALUES (1022,248208,41,'variance','bulldozes','clubroom','A');
INSERT INTO t2 VALUES (1023,248209,41,'allowed','Pygmalion','Blythe','A');
INSERT INTO t2 VALUES (1024,248210,41,'dire','caressing','ahead','');
INSERT INTO t2 VALUES (1025,248211,50,'dub','Palestine','reviver','');
INSERT INTO t2 VALUES (1026,250501,34,'poisoning','regimented','retransmitting','A');
INSERT INTO t2 VALUES (1027,250502,34,'Iraqis','scars','landslide','');
INSERT INTO t2 VALUES (1028,250503,34,'heaving','realest','Eiffel','');
INSERT INTO t2 VALUES (1029,250504,34,'population','diffusing','absentee','');
INSERT INTO t2 VALUES (1030,250505,34,'bomb','clubroom','aye','');
INSERT INTO t2 VALUES (1031,250601,34,'Majorca','Blythe','forked','A');
INSERT INTO t2 VALUES (1032,250602,34,'Gershwins','ahead','Peruvianizes','');
INSERT INTO t2 VALUES (1033,250603,34,'explorers','reviver','clerked','');
INSERT INTO t2 VALUES (1034,250604,34,'libretto','retransmitting','tutor','');
INSERT INTO t2 VALUES (1035,250605,34,'occurred','landslide','boulevard','');
INSERT INTO t2 VALUES (1036,251001,34,'Lagos','Eiffel','shuttered','');
INSERT INTO t2 VALUES (1037,251002,34,'rats','absentee','quotes','A');
INSERT INTO t2 VALUES (1038,251003,34,'bankruptcies','aye','Caltech','');
INSERT INTO t2 VALUES (1039,251004,34,'crying','forked','Mossberg','');
INSERT INTO t2 VALUES (1040,251005,34,'unexpected','Peruvianizes','kept','');
INSERT INTO t2 VALUES (1041,251301,34,'accessed','clerked','roundly','');
INSERT INTO t2 VALUES (1042,251302,34,'colorful','tutor','features','A');
INSERT INTO t2 VALUES (1043,251303,34,'versatility','boulevard','imaginable','A');
INSERT INTO t2 VALUES (1044,251304,34,'cosy','shuttered','controller','');
INSERT INTO t2 VALUES (1045,251305,34,'Darius','quotes','racial','');
INSERT INTO t2 VALUES (1046,251401,34,'mastering','Caltech','uprisings','A');
INSERT INTO t2 VALUES (1047,251402,34,'Asiaticizations','Mossberg','narrowed','A');
INSERT INTO t2 VALUES (1048,251403,34,'offerers','kept','cannot','A');
INSERT INTO t2 VALUES (1049,251404,34,'uncles','roundly','vest','');
INSERT INTO t2 VALUES (1050,251405,34,'sleepwalk','features','famine','');
INSERT INTO t2 VALUES (1051,251406,34,'Ernestine','imaginable','sugars','');
INSERT INTO t2 VALUES (1052,251801,34,'checksumming','controller','exterminated','A');
INSERT INTO t2 VALUES (1053,251802,34,'stopped','racial','belays','');
INSERT INTO t2 VALUES (1054,252101,34,'sicker','uprisings','Hodges','A');
INSERT INTO t2 VALUES (1055,252102,34,'Italianization','narrowed','translatable','');
INSERT INTO t2 VALUES (1056,252301,34,'alphabetic','cannot','duality','A');
INSERT INTO t2 VALUES (1057,252302,34,'pharmaceutic','vest','recording','A');
INSERT INTO t2 VALUES (1058,252303,34,'creator','famine','rouses','A');
INSERT INTO t2 VALUES (1059,252304,34,'chess','sugars','poison','');
INSERT INTO t2 VALUES (1060,252305,34,'charcoal','exterminated','attitude','');
INSERT INTO t2 VALUES (1061,252306,34,'Epiphany','belays','dusted','');
INSERT INTO t2 VALUES (1062,252307,34,'bulldozes','Hodges','encompasses','');
INSERT INTO t2 VALUES (1063,252308,34,'Pygmalion','translatable','presentation','');
INSERT INTO t2 VALUES (1064,252309,34,'caressing','duality','Kantian','');
INSERT INTO t2 VALUES (1065,256001,34,'Palestine','recording','imprecision','A');
INSERT INTO t2 VALUES (1066,256002,34,'regimented','rouses','saving','');
INSERT INTO t2 VALUES (1067,256003,34,'scars','poison','maternal','');
INSERT INTO t2 VALUES (1068,256004,34,'realest','attitude','hewed','');
INSERT INTO t2 VALUES (1069,256005,34,'diffusing','dusted','kerosene','');
INSERT INTO t2 VALUES (1070,258001,34,'clubroom','encompasses','Cubans','');
INSERT INTO t2 VALUES (1071,258002,34,'Blythe','presentation','photographers','');
INSERT INTO t2 VALUES (1072,258003,34,'ahead','Kantian','nymph','A');
INSERT INTO t2 VALUES (1073,258004,34,'reviver','imprecision','bedlam','A');
INSERT INTO t2 VALUES (1074,258005,34,'retransmitting','saving','north','A');
INSERT INTO t2 VALUES (1075,258006,34,'landslide','maternal','Schoenberg','A');
INSERT INTO t2 VALUES (1076,258007,34,'Eiffel','hewed','botany','A');
INSERT INTO t2 VALUES (1077,258008,34,'absentee','kerosene','curs','');
INSERT INTO t2 VALUES (1078,258009,34,'aye','Cubans','solidification','');
INSERT INTO t2 VALUES (1079,258010,34,'forked','photographers','inheritresses','');
INSERT INTO t2 VALUES (1080,258011,34,'Peruvianizes','nymph','stiller','');
INSERT INTO t2 VALUES (1081,258101,68,'clerked','bedlam','t1','A');
INSERT INTO t2 VALUES (1082,258102,68,'tutor','north','suite','A');
INSERT INTO t2 VALUES (1083,258103,34,'boulevard','Schoenberg','ransomer','');
INSERT INTO t2 VALUES (1084,258104,68,'shuttered','botany','Willy','');
INSERT INTO t2 VALUES (1085,258105,68,'quotes','curs','Rena','A');
INSERT INTO t2 VALUES (1086,258106,68,'Caltech','solidification','Seattle','A');
INSERT INTO t2 VALUES (1087,258107,68,'Mossberg','inheritresses','relaxes','A');
INSERT INTO t2 VALUES (1088,258108,68,'kept','stiller','exclaim','');
INSERT INTO t2 VALUES (1089,258109,68,'roundly','t1','implicated','A');
INSERT INTO t2 VALUES (1090,258110,68,'features','suite','distinguish','');
INSERT INTO t2 VALUES (1091,258111,68,'imaginable','ransomer','assayed','');
INSERT INTO t2 VALUES (1092,258112,68,'controller','Willy','homeowner','');
INSERT INTO t2 VALUES (1093,258113,68,'racial','Rena','and','');
INSERT INTO t2 VALUES (1094,258201,34,'uprisings','Seattle','stealth','');
INSERT INTO t2 VALUES (1095,258202,34,'narrowed','relaxes','coinciding','A');
INSERT INTO t2 VALUES (1096,258203,34,'cannot','exclaim','founder','A');
INSERT INTO t2 VALUES (1097,258204,34,'vest','implicated','environing','');
INSERT INTO t2 VALUES (1098,258205,34,'famine','distinguish','jewelry','');
INSERT INTO t2 VALUES (1099,258301,34,'sugars','assayed','lemons','A');
INSERT INTO t2 VALUES (1100,258401,34,'exterminated','homeowner','brokenness','A');
INSERT INTO t2 VALUES (1101,258402,34,'belays','and','bedpost','A');
INSERT INTO t2 VALUES (1102,258403,34,'Hodges','stealth','assurers','A');
INSERT INTO t2 VALUES (1103,258404,34,'translatable','coinciding','annoyers','');
INSERT INTO t2 VALUES (1104,258405,34,'duality','founder','affixed','');
INSERT INTO t2 VALUES (1105,258406,34,'recording','environing','warbling','');
INSERT INTO t2 VALUES (1106,258407,34,'rouses','jewelry','seriously','');
INSERT INTO t2 VALUES (1107,228123,37,'poison','lemons','boasted','');
INSERT INTO t2 VALUES (1108,250606,34,'attitude','brokenness','Chantilly','');
INSERT INTO t2 VALUES (1109,208405,37,'dusted','bedpost','Iranizes','');
INSERT INTO t2 VALUES (1110,212101,37,'encompasses','assurers','violinist','');
INSERT INTO t2 VALUES (1111,218206,37,'presentation','annoyers','extramarital','');
INSERT INTO t2 VALUES (1112,150401,37,'Kantian','affixed','spates','');
INSERT INTO t2 VALUES (1113,248212,41,'imprecision','warbling','cloakroom','');
INSERT INTO t2 VALUES (1114,128026,00,'saving','seriously','gazer','');
INSERT INTO t2 VALUES (1115,128024,00,'maternal','boasted','hand','');
INSERT INTO t2 VALUES (1116,128027,00,'hewed','Chantilly','tucked','');
INSERT INTO t2 VALUES (1117,128025,00,'kerosene','Iranizes','gems','');
INSERT INTO t2 VALUES (1118,128109,00,'Cubans','violinist','clinker','');
INSERT INTO t2 VALUES (1119,128705,00,'photographers','extramarital','refiner','');
INSERT INTO t2 VALUES (1120,126303,00,'nymph','spates','callus','');
INSERT INTO t2 VALUES (1121,128308,00,'bedlam','cloakroom','leopards','');
INSERT INTO t2 VALUES (1122,128204,00,'north','gazer','comfortingly','');
INSERT INTO t2 VALUES (1123,128205,00,'Schoenberg','hand','generically','');
INSERT INTO t2 VALUES (1124,128206,00,'botany','tucked','getters','');
INSERT INTO t2 VALUES (1125,128207,00,'curs','gems','sexually','');
INSERT INTO t2 VALUES (1126,118205,00,'solidification','clinker','spear','');
INSERT INTO t2 VALUES (1127,116801,00,'inheritresses','refiner','serums','');
INSERT INTO t2 VALUES (1128,116803,00,'stiller','callus','Italianization','');
INSERT INTO t2 VALUES (1129,116804,00,'t1','leopards','attendants','');
INSERT INTO t2 VALUES (1130,116802,00,'suite','comfortingly','spies','');
INSERT INTO t2 VALUES (1131,128605,00,'ransomer','generically','Anthony','');
INSERT INTO t2 VALUES (1132,118308,00,'Willy','getters','planar','');
INSERT INTO t2 VALUES (1133,113702,00,'Rena','sexually','cupped','');
INSERT INTO t2 VALUES (1134,113703,00,'Seattle','spear','cleanser','');
INSERT INTO t2 VALUES (1135,112103,00,'relaxes','serums','commuters','');
INSERT INTO t2 VALUES (1136,118009,00,'exclaim','Italianization','honeysuckle','');
INSERT INTO t2 VALUES (5136,1118009,00,'exclaim','Italianization','honeysuckle','');
INSERT INTO t2 VALUES (1137,138011,00,'implicated','attendants','orphanage','');
INSERT INTO t2 VALUES (1138,138010,00,'distinguish','spies','skies','');
INSERT INTO t2 VALUES (1139,138012,00,'assayed','Anthony','crushers','');
INSERT INTO t2 VALUES (1140,068304,00,'homeowner','planar','Puritan','');
INSERT INTO t2 VALUES (1141,078009,00,'and','cupped','squeezer','');
INSERT INTO t2 VALUES (1142,108013,00,'stealth','cleanser','bruises','');
INSERT INTO t2 VALUES (1143,084004,00,'coinciding','commuters','bonfire','');
INSERT INTO t2 VALUES (1144,083402,00,'founder','honeysuckle','Colombo','');
INSERT INTO t2 VALUES (1145,084003,00,'environing','orphanage','nondecreasing','');
INSERT INTO t2 VALUES (1146,088504,00,'jewelry','skies','innocents','');
INSERT INTO t2 VALUES (1147,088005,00,'lemons','crushers','masked','');
INSERT INTO t2 VALUES (1148,088007,00,'brokenness','Puritan','file','');
INSERT INTO t2 VALUES (1149,088006,00,'bedpost','squeezer','brush','');
INSERT INTO t2 VALUES (1150,148025,00,'assurers','bruises','mutilate','');
INSERT INTO t2 VALUES (1151,148024,00,'annoyers','bonfire','mommy','');
INSERT INTO t2 VALUES (1152,138305,00,'affixed','Colombo','bulkheads','');
INSERT INTO t2 VALUES (1153,138306,00,'warbling','nondecreasing','undeclared','');
INSERT INTO t2 VALUES (1154,152701,00,'seriously','innocents','displacements','');
INSERT INTO t2 VALUES (1155,148505,00,'boasted','masked','nieces','');
INSERT INTO t2 VALUES (1156,158003,00,'Chantilly','file','coeducation','');
INSERT INTO t2 VALUES (1157,156201,00,'Iranizes','brush','brassy','');
INSERT INTO t2 VALUES (1158,156202,00,'violinist','mutilate','authenticator','');
INSERT INTO t2 VALUES (1159,158307,00,'extramarital','mommy','Washoe','');
INSERT INTO t2 VALUES (1160,158402,00,'spates','bulkheads','penny','');
INSERT INTO t2 VALUES (1161,158401,00,'cloakroom','undeclared','Flagler','');
INSERT INTO t2 VALUES (1162,068013,00,'gazer','displacements','stoned','');
INSERT INTO t2 VALUES (1163,068012,00,'hand','nieces','cranes','');
INSERT INTO t2 VALUES (1164,068203,00,'tucked','coeducation','masterful','');
INSERT INTO t2 VALUES (1165,088205,00,'gems','brassy','biracial','');
INSERT INTO t2 VALUES (1166,068704,00,'clinker','authenticator','steamships','');
INSERT INTO t2 VALUES (1167,068604,00,'refiner','Washoe','windmills','');
INSERT INTO t2 VALUES (1168,158502,00,'callus','penny','exploit','');
INSERT INTO t2 VALUES (1169,123103,00,'leopards','Flagler','riverfront','');
INSERT INTO t2 VALUES (1170,148026,00,'comfortingly','stoned','sisterly','');
INSERT INTO t2 VALUES (1171,123302,00,'generically','cranes','sharpshoot','');
INSERT INTO t2 VALUES (1172,076503,00,'getters','masterful','mittens','');
INSERT INTO t2 VALUES (1173,126304,00,'sexually','biracial','interdependency','');
INSERT INTO t2 VALUES (1174,068306,00,'spear','steamships','policy','');
INSERT INTO t2 VALUES (1175,143504,00,'serums','windmills','unleashing','');
INSERT INTO t2 VALUES (1176,160201,00,'Italianization','exploit','pretenders','');
INSERT INTO t2 VALUES (1177,148028,00,'attendants','riverfront','overstatements','');
INSERT INTO t2 VALUES (1178,148027,00,'spies','sisterly','birthed','');
INSERT INTO t2 VALUES (1179,143505,00,'Anthony','sharpshoot','opportunism','');
INSERT INTO t2 VALUES (1180,108014,00,'planar','mittens','showroom','');
INSERT INTO t2 VALUES (1181,076104,00,'cupped','interdependency','compromisingly','');
INSERT INTO t2 VALUES (1182,078106,00,'cleanser','policy','Medicare','');
INSERT INTO t2 VALUES (1183,126102,00,'commuters','unleashing','corresponds','');
INSERT INTO t2 VALUES (1184,128029,00,'honeysuckle','pretenders','hardware','');
INSERT INTO t2 VALUES (1185,128028,00,'orphanage','overstatements','implant','');
INSERT INTO t2 VALUES (1186,018410,00,'skies','birthed','Alicia','');
INSERT INTO t2 VALUES (1187,128110,00,'crushers','opportunism','requesting','');
INSERT INTO t2 VALUES (1188,148506,00,'Puritan','showroom','produced','');
INSERT INTO t2 VALUES (1189,123303,00,'squeezer','compromisingly','criticizes','');
INSERT INTO t2 VALUES (1190,123304,00,'bruises','Medicare','backer','');
INSERT INTO t2 VALUES (1191,068504,00,'bonfire','corresponds','positively','');
INSERT INTO t2 VALUES (1192,068305,00,'Colombo','hardware','colicky','');
INSERT INTO t2 VALUES (1193,000000,00,'nondecreasing','implant','thrillingly','');
--enable_query_log

#
# Search with a key
#

select t2.fld3 from t2 where companynr = 58 and fld3 like "%imaginable%";
select fld3 from t2 where fld3 like "%cultivation" ;

#
# Search with a key using sorting and limit the same time
#

select t2.fld3,companynr from t2 where companynr = 57+1 order by fld3;
select fld3,companynr from t2 where companynr = 58 order by fld3;

select fld3 from t2 order by fld3 desc limit 10;
select fld3 from t2 order by fld3 desc limit 5;
select fld3 from t2 order by fld3 desc limit 5,5;

#
# Search with a key having a constant with each unique key.
# The table is read directly with read-next on fld3
#

select t2.fld3 from t2 where fld3 = 'honeysuckle';
select t2.fld3 from t2 where fld3 LIKE 'honeysuckl_';
select t2.fld3 from t2 where fld3 LIKE 'hon_ysuckl_';
select t2.fld3 from t2 where fld3 LIKE 'honeysuckle%';
select t2.fld3 from t2 where fld3 LIKE 'h%le';

select t2.fld3 from t2 where fld3 LIKE 'honeysuckle_';
select t2.fld3 from t2 where fld3 LIKE 'don_t_find_me_please%';

#
# Test using INDEX and IGNORE INDEX
#

explain select t2.fld3 from t2 where fld3 = 'honeysuckle';

explain select fld3 from t2 ignore index (fld3) where fld3 = 'honeysuckle';
explain select fld3 from t2 use index (fld1) where fld3 = 'honeysuckle';

explain select fld3 from t2 use index (fld3) where fld3 = 'honeysuckle';
explain select fld3 from t2 use index (fld1,fld3) where fld3 = 'honeysuckle';

#
# NOTE NOTE NOTE
# The next should give an error
#

-- error 1176
explain select fld3 from t2 ignore index (fld3,not_used);
-- error 1176
explain select fld3 from t2 use index (not_used);

#
# Test sorting with a used key (there is no need for sorting)
#

select t2.fld3 from t2 where fld3 >= 'honeysuckle' and fld3 <= 'honoring' order by fld3;
explain select t2.fld3 from t2 where fld3 >= 'honeysuckle' and fld3 <= 'honoring' order by fld3;
select fld1,fld3 from t2 where fld3="Colombo" or fld3 = "nondecreasing" order by fld3;

# 
# Search with a key having a constant with many occurrences
# The table is read directly with read-next having fld3 to get the
# occurrences
#

select fld1,fld3 from t2 where companynr = 37 and fld3 = 'appendixes';

#
# Search with bunched 'or's.
# If one can limit the key to a certain interval only the possible
# alternatives will be gone through
#

select fld1 from t2 where fld1=250501 or fld1="250502";
explain select fld1 from t2 where fld1=250501 or fld1="250502"; 
select fld1 from t2 where fld1=250501 or fld1=250502 or fld1 >= 250505 and fld1 <= 250601 or fld1 between 250501 and 250502;
explain select fld1 from t2 where fld1=250501 or fld1=250502 or fld1 >= 250505 and fld1 <= 250601 or fld1 between 250501 and 250502;

#
# Search with a key with LIKE constant
# If the like starts with a certain letter key will be used.
#

select fld1,fld3 from t2 where companynr = 37 and fld3 like 'f%';
select fld3 from t2 where fld3 like "L%" and fld3 = "ok";
select fld3 from t2 where (fld3 like "C%" and fld3 = "Chantilly");
select fld1,fld3 from t2 where fld1 like "25050%";
select fld1,fld3 from t2 where fld1 like "25050_";

# 
# Search using distinct. An automatic grouping will be done over all the fields,
# if only distinct is used. In any other case a temporary table will always
# be created. If only the field used for sorting is from the main register,
# it will be sorted first before the distinct table is created.
#

select distinct companynr from t2;
select distinct companynr from t2 order by companynr;
select distinct companynr from t2 order by companynr desc;
select distinct t2.fld3,period from t2,t1 where companynr=37 and fld3 like "O%";

select distinct fld3 from t2 where companynr = 34 order by fld3;
select distinct fld3 from t2 limit 10;
select distinct fld3 from t2 having fld3 like "A%" limit 10;
select distinct substring(fld3,1,3) from t2 where fld3 like "A%";
select distinct substring(fld3,1,3) as a from t2 having a like "A%" order by a limit 10;
select distinct substring(fld3,1,3) from t2 where fld3 like "A%" limit 10;
select distinct substring(fld3,1,3) as a from t2 having a like "A%" limit 10;

# make a big table.

create table t3 (
 period    int not null,
 name      char(32) not null,
 companynr int not null,
 price     double(11,0),
 price2     double(11,0),
 key (period),
 key (name)
);

--disable_query_log
INSERT INTO t3 (period,name,companynr,price,price2) VALUES (1001,"Iranizes",37,5987435,234724);
INSERT INTO t3 (period,name,companynr,price,price2) VALUES (1002,"violinist",37,28357832,8723648);
INSERT INTO t3 (period,name,companynr,price,price2) VALUES (1003,"extramarital",37,39654943,235872);
INSERT INTO t3 (period,name,companynr,price,price2) VALUES (1004,"spates",78,726498,72987523);
INSERT INTO t3 (period,name,companynr,price,price2) VALUES (1005,"cloakroom",78,98439034,823742);
INSERT INTO t3 (period,name,companynr,price,price2) VALUES (1006,"gazer",101,834598,27348324);
INSERT INTO t3 (period,name,companynr,price,price2) VALUES (1007,"hand",154,983543950,29837423);
INSERT INTO t3 (period,name,companynr,price,price2) VALUES (1008,"tucked",311,234298,3275892);
INSERT INTO t3 (period,name,companynr,price,price2) VALUES (1009,"gems",447,2374834,9872392);
INSERT INTO t3 (period,name,companynr,price,price2) VALUES (1010,"clinker",512,786542,76234234);
--enable_query_log

create temporary table tmp engine = myisam select * from t3;

insert into t3 select * from tmp;
insert into tmp select * from t3;
insert into t3 select * from tmp;
insert into tmp select * from t3;
insert into t3 select * from tmp;
insert into tmp select * from t3;
insert into t3 select * from tmp;
insert into tmp select * from t3;
insert into t3 select * from tmp;
insert into tmp select * from t3;
insert into t3 select * from tmp;
insert into tmp select * from t3;
insert into t3 select * from tmp;
insert into tmp select * from t3;
insert into t3 select * from tmp;
insert into tmp select * from t3;
insert into t3 select * from tmp;
#insert into tmp select * from t3;
#insert into t3 select * from tmp;

alter table t3 add t2nr int not null auto_increment primary key first;

drop table tmp;

# big table done

SET SQL_BIG_TABLES=1;
select distinct concat(fld3," ",fld3) as namn from t2,t3 where t2.fld1=t3.t2nr order by namn limit 10;
SET SQL_BIG_TABLES=0;
select distinct concat(fld3," ",fld3) from t2,t3 where t2.fld1=t3.t2nr order by fld3 limit 10;
select distinct fld5 from t2 limit 10;

#
# Force use of remove_dupp
#

select distinct fld3,count(*) from t2 group by companynr,fld3 limit 10;
SET SQL_BIG_TABLES=1; # Force use of MyISAM
select distinct fld3,count(*) from t2 group by companynr,fld3 limit 10;
SET SQL_BIG_TABLES=0;
select distinct fld3,repeat("a",length(fld3)),count(*) from t2 group by companynr,fld3 limit 100,10;

#
# A big order by that should trigger a merge in filesort
#

select distinct companynr,rtrim(space(512+companynr)) from t3 order by 1,2;

#
# Search with distinct and order by with many table.
#

select distinct fld3 from t2,t3 where t2.companynr = 34 and t2.fld1=t3.t2nr order by fld3;

#
# Here the last fld3 is optimized away from the order by
#

explain select t3.t2nr,fld3 from t2,t3 where t2.companynr = 34 and t2.fld1=t3.t2nr order by t3.t2nr,fld3;

#
# Some test with ORDER BY and limit
#

explain select * from t3 as t1,t3 where t1.period=t3.period order by t3.period;
explain select * from t3 as t1,t3 where t1.period=t3.period order by t3.period limit 10;
explain select * from t3 as t1,t3 where t1.period=t3.period order by t1.period limit 10;

#
# Search with a constant table.
#

select period from t1;
select period from t1 where period=1900;
select fld3,period from t1,t2 where fld1 = 011401 order by period;

#
# Search with a constant table and several keyparts. (Rows are read only once
# in the beginning of the search)
#

select fld3,period from t2,t3 where t2.fld1 = 011401 and t2.fld1=t3.t2nr and t3.period=1001;

explain select fld3,period from t2,t3 where t2.fld1 = 011401 and t3.t2nr=t2.fld1 and 1001 = t3.period;

#
# Search with a constant table and several rows from another table
#

select fld3,period from t2,t1 where companynr*10 = 37*10;

#
# Search with a table reference and without a key.
# t3 will be the main table.
#

select fld3,period,price,price2 from t2,t3 where t2.fld1=t3.t2nr and period >= 1001 and period <= 1002 and t2.companynr = 37 order by fld3,period, price;

#
# Search with an interval on a table with full key on reference table.
# Here t2 will be the main table and only records matching the
# t2nr will be checked.
#

select t2.fld1,fld3,period,price,price2 from t2,t3 where t2.fld1>= 18201 and t2.fld1 <= 18811 and t2.fld1=t3.t2nr and period = 1001 and t2.companynr = 37;

#
# We need another table for join stuff..
#

create table t4 (
  companynr tinyint(2) unsigned zerofill NOT NULL default '00',
  companyname char(30) NOT NULL default '',
  PRIMARY KEY (companynr),
  UNIQUE KEY companyname(companyname)
) ENGINE=MyISAM MAX_ROWS=50 PACK_KEYS=1 COMMENT='companynames';

--disable_query_log
INSERT INTO t4 (companynr, companyname) VALUES (29,'company 1');
INSERT INTO t4 (companynr, companyname) VALUES (34,'company 2');
INSERT INTO t4 (companynr, companyname) VALUES (36,'company 3');
INSERT INTO t4 (companynr, companyname) VALUES (37,'company 4');
INSERT INTO t4 (companynr, companyname) VALUES (40,'company 5');
INSERT INTO t4 (companynr, companyname) VALUES (41,'company 6');
INSERT INTO t4 (companynr, companyname) VALUES (53,'company 7');
INSERT INTO t4 (companynr, companyname) VALUES (58,'company 8');
INSERT INTO t4 (companynr, companyname) VALUES (65,'company 9');
INSERT INTO t4 (companynr, companyname) VALUES (68,'company 10');
INSERT INTO t4 (companynr, companyname) VALUES (50,'company 11');
INSERT INTO t4 (companynr, companyname) VALUES (00,'Unknown');
--enable_query_log

#
# Test of stright join to force a full join.
#

select STRAIGHT_JOIN t2.companynr,companyname from t4,t2 where t2.companynr=t4.companynr group by t2.companynr;

select SQL_SMALL_RESULT t2.companynr,companyname from t4,t2 where t2.companynr=t4.companynr group by t2.companynr;

#
# Full join (same alias)
#

select * from t1,t1 t12;
select t2.fld1,t22.fld1 from t2,t2 t22 where t2.fld1 >= 250501 and t2.fld1 <= 250505 and t22.fld1 >= 250501 and t22.fld1 <= 250505;

#
# Test of left join.
#
insert into t2 (fld1, companynr) values (999999,99);

select t2.companynr,companyname from t2 left join t4 using (companynr) where t4.companynr is null;
select count(*) from t2 left join t4 using (companynr) where t4.companynr is not null;
explain select t2.companynr,companyname from t2 left join t4 using (companynr) where t4.companynr is null;
explain select t2.companynr,companyname from t4 left join t2 using (companynr) where t2.companynr is null;

select companynr,companyname from t2 left join t4 using (companynr) where companynr is null;
select count(*) from t2 left join t4 using (companynr) where companynr is not null;
explain select companynr,companyname from t2 left join t4 using (companynr) where companynr is null;
explain select companynr,companyname from t4 left join t2 using (companynr) where companynr is null;
delete from t2 where fld1=999999;

#
# Test left join optimization

explain select t2.companynr,companyname from t4 left join t2 using (companynr) where t2.companynr > 0;
explain select t2.companynr,companyname from t4 left join t2 using (companynr) where t2.companynr > 0 or t2.companynr < 0;
explain select t2.companynr,companyname from t4 left join t2 using (companynr) where t2.companynr > 0 and t4.companynr > 0;

explain select companynr,companyname from t4 left join t2 using (companynr) where companynr > 0;
explain select companynr,companyname from t4 left join t2 using (companynr) where companynr > 0 or companynr < 0;
explain select companynr,companyname from t4 left join t2 using (companynr) where companynr > 0 and companynr > 0;
# Following can't be optimized
explain select t2.companynr,companyname from t4 left join t2 using (companynr) where t2.companynr > 0 or t2.companynr is null;
explain select t2.companynr,companyname from t4 left join t2 using (companynr) where t2.companynr > 0 or t2.companynr < 0 or t4.companynr > 0;
explain select t2.companynr,companyname from t4 left join t2 using (companynr) where ifnull(t2.companynr,1)>0;

explain select companynr,companyname from t4 left join t2 using (companynr) where companynr > 0 or companynr is null;
explain select companynr,companyname from t4 left join t2 using (companynr) where companynr > 0 or companynr < 0 or companynr > 0;
explain select companynr,companyname from t4 left join t2 using (companynr) where ifnull(companynr,1)>0;

#
# Joins with forms.
#

select distinct t2.companynr,t4.companynr from t2,t4 where t2.companynr=t4.companynr+1;
explain select distinct t2.companynr,t4.companynr from t2,t4 where t2.companynr=t4.companynr+1;

#
# Search using 'or' with the same referens group.
# An interval search will be done first with the first table and after that
# the other table is referenced with a key with a 'test if key in use' for
# each record
#

select t2.fld1,t2.companynr,fld3,period from t3,t2 where t2.fld1 = 38208 and t2.fld1=t3.t2nr and period = 1008 or t2.fld1 = 38008 and t2.fld1 =t3.t2nr and period = 1008;

select t2.fld1,t2.companynr,fld3,period from t3,t2 where (t2.fld1 = 38208 or t2.fld1 = 38008) and t2.fld1=t3.t2nr and period>=1008 and period<=1009;

select t2.fld1,t2.companynr,fld3,period from t3,t2 where (t3.t2nr = 38208 or t3.t2nr = 38008) and t2.fld1=t3.t2nr and period>=1008 and period<=1009;

#
# Test of many parenthesis levels
#

select period from t1 where (((period > 0) or period < 10000 or (period = 1900)) and (period=1900 and period <= 1901) or (period=1903 and (period=1903)) and period>=1902) or ((period=1904 or period=1905) or (period=1906 or period>1907)) or (period=1908 and period = 1909);
select period from t1 where ((period > 0 and period < 1) or (((period > 0 and period < 100) and (period > 10)) or (period > 10)) or (period > 0 and (period > 5 or period > 6)));

select a.fld1 from t2 as a,t2 b where ((a.fld1 = 250501 and a.fld1=b.fld1) or a.fld1=250502 or a.fld1=250503 or (a.fld1=250505 and a.fld1<=b.fld1 and b.fld1>=a.fld1)) and a.fld1=b.fld1;

select fld1 from t2 where fld1 in (250502,98005,98006,250503,250605,250606) and fld1 >=250502 and fld1 not in (250605,250606);

select fld1 from t2 where fld1 between 250502 and 250504;

select fld3 from t2 where (((fld3 like "_%L%" ) or (fld3 like "%ok%")) and ( fld3 like "L%" or fld3 like "G%")) and fld3 like "L%" ;

#
# Group on one table.
# optimizer: sort table by group and send rows.
#

select count(*) from t1;
select companynr,count(*),sum(fld1) from t2 group by companynr;
select companynr,count(*) from t2 group by companynr order by companynr desc limit 5;
select count(*),min(fld4),max(fld4),sum(fld1),avg(fld1),std(fld1),variance(fld1) from t2 where companynr = 34 and fld4<>"";
explain extended select count(*),min(fld4),max(fld4),sum(fld1),avg(fld1),std(fld1),variance(fld1) from t2 where companynr = 34 and fld4<>"";
select companynr,count(*),min(fld4),max(fld4),sum(fld1),avg(fld1),std(fld1),variance(fld1) from t2 group by companynr limit 3;
select companynr,t2nr,count(price),sum(price),min(price),max(price),avg(price) from t3 where companynr = 37 group by companynr,t2nr limit 10;
select /*! SQL_SMALL_RESULT */ companynr,t2nr,count(price),sum(price),min(price),max(price),avg(price) from t3 where companynr = 37 group by companynr,t2nr limit 10;
select companynr,count(price),sum(price),min(price),max(price),avg(price) from t3 group by companynr ;
select distinct mod(companynr,10) from t4 group by companynr;
select distinct 1 from t4 group by companynr;
select count(distinct fld1) from t2;
select companynr,count(distinct fld1) from t2 group by companynr;
select companynr,count(*) from t2 group by companynr;
select companynr,count(distinct concat(fld1,repeat(65,1000))) from t2 group by companynr;
select companynr,count(distinct concat(fld1,repeat(65,200))) from t2 group by companynr;
select companynr,count(distinct floor(fld1/100)) from t2 group by companynr;
select companynr,count(distinct concat(repeat(65,1000),floor(fld1/100))) from t2 group by companynr;

#
# group with where on a key field
#

select sum(fld1),fld3 from t2 where fld3="Romans" group by fld1 limit 10;
select name,count(*) from t3 where name='cloakroom' group by name;
select name,count(*) from t3 where name='cloakroom' and price>10 group by name;
select count(*) from t3 where name='cloakroom' and price2=823742;
select name,count(*) from t3 where name='cloakroom' and price2=823742 group by name;
select name,count(*) from t3 where name >= "extramarital" and price <= 39654943 group by name;
select t2.fld3,count(*) from t2,t3 where t2.fld1=158402 and t3.name=t2.fld3 group by t3.name;

#
# Group with extra not group fields.
#

select companynr|0,companyname from t4 group by 1;
select t2.companynr,companyname,count(*) from t2,t4 where t2.companynr=t4.companynr group by t2.companynr order by companyname;
select t2.fld1,count(*) from t2,t3 where t2.fld1=158402 and t3.name=t2.fld3 group by t3.name;

#
# Calculation with group functions
#

select sum(Period)/count(*) from t1;
select companynr,count(price) as "count",sum(price) as "sum" ,abs(sum(price)/count(price)-avg(price)) as "diff",(0+count(price))*companynr as func from t3 group by companynr;
select companynr,sum(price)/count(price) as avg from t3 group by companynr having avg > 70000000 order by avg;

#
# Group with order on not first table
# optimizer: sort table by group and write group records to tmp table.
#            sort tmp_table and send rows.
#

select companynr,count(*) from t2 group by companynr order by 2 desc;
select companynr,count(*) from t2 where companynr > 40 group by companynr order by 2 desc;
select t2.fld4,t2.fld1,count(price),sum(price),min(price),max(price),avg(price) from t3,t2 where t3.companynr = 37 and t2.fld1 = t3.t2nr group by fld1,t2.fld4;

#
# group by with many tables
# optimizer: create tmp table with group-by uniq index.
#           write with update to tmp table.
#           sort tmp table according to order (or group if no order)
#	    send rows
#

select t3.companynr,fld3,sum(price) from t3,t2 where t2.fld1 = t3.t2nr and t3.companynr = 512 group by companynr,fld3;
select t2.companynr,count(*),min(fld3),max(fld3),sum(price),avg(price) from t2,t3 where t3.companynr >= 30 and t3.companynr <= 58 and t3.t2nr = t2.fld1 and 1+1=2 group by t2.companynr;

#
# group with many tables and long group on many tables. group on formula
# optimizer: create tmp table with neaded fields
#           sort tmp table by group and calculate sums to new table
#	    if different order by than group, sort tmp table
#	    send rows
#

select t3.companynr+0,t3.t2nr,fld3,sum(price) from t3,t2 where t2.fld1 = t3.t2nr and t3.companynr = 37 group by 1,t3.t2nr,fld3,fld3,fld3,fld3,fld3 order by fld1;

#
# WHERE const folding
# optimize: If there is a "field = const" part in the where, change all
#           instances of field in the and level to const.
#	    All instances of const = const are checked once and removed.
#

#
# Where -> t3.t2nr = 98005 and t2.fld1 = 98005
#

select sum(price) from t3,t2 where t2.fld1 = t3.t2nr and t3.companynr = 512 and t3.t2nr = 38008 and t2.fld1 = 38008 or t2.fld1= t3.t2nr and t3.t2nr = 38008 and t2.fld1 = 38008;

select t2.fld1,sum(price) from t3,t2 where t2.fld1 = t3.t2nr and t3.companynr = 512 and t3.t2nr = 38008 and t2.fld1 = 38008 or t2.fld1 = t3.t2nr and t3.t2nr = 38008 and t2.fld1 = 38008 or t3.t2nr = t2.fld1 and t2.fld1 = 38008 group by t2.fld1;

explain select fld3 from t2 where 1>2 or 2>3;
explain select fld3 from t2 where fld1=fld1;

#
# HAVING
#

select companynr,fld1 from t2 HAVING fld1=250501 or fld1=250502; 
select companynr,fld1 from t2 WHERE fld1>=250501 HAVING fld1<=250502;
select companynr,count(*) as count,sum(fld1) as sum from t2 group by companynr having count > 40 and sum/count >= 120000;
select companynr from t2 group by companynr having count(*) > 40 and sum(fld1)/count(*) >= 120000 ;
select t2.companynr,companyname,count(*) from t2,t4 where t2.companynr=t4.companynr group by companyname having t2.companynr >= 40;

#
# MIN(), MAX() and COUNT() optimizing
#

select count(*) from t2;
select count(*) from t2 where fld1 < 098024;
# PS does correct pre-zero here. MySQL can't do it as it returns a number.
--disable_ps_protocol
select min(fld1) from t2 where fld1>= 098024;
--enable_ps_protocol
select max(fld1) from t2 where fld1>= 098024;
select count(*) from t3 where price2=76234234;
select count(*) from t3 where companynr=512 and price2=76234234;
explain select min(fld1),max(fld1),count(*) from t2;
# PS does correct pre-zero here. MySQL can't do it as it returns a number.
--disable_ps_protocol
select min(fld1),max(fld1),count(*) from t2;
--enable_ps_protocol
select min(t2nr),max(t2nr) from t3 where t2nr=2115 and price2=823742;
select count(*),min(t2nr),max(t2nr) from t3 where name='spates' and companynr=78;
select t2nr,count(*) from t3 where name='gems' group by t2nr limit 20;
select max(t2nr) from t3 where price=983543950;

#
# Test of alias
#

select t1.period from t3 = t1 limit 1;
select t1.period from t1 as t1 limit 1;
select t1.period as "Nuvarande period" from t1 as t1 limit 1;
select period as ok_period from t1 limit 1;
select period as ok_period from t1 group by ok_period limit 1;
select 1+1 as summa from t1 group by summa limit 1;
select period as "Nuvarande period" from t1 group by "Nuvarande period" limit 1;

#
# Some simple show commands
#

show tables;
show tables from test like "s%";
show tables from test like "t?";
# We mask out the Privileges column because it differs with embedded server
--replace_column 8 #
show full columns from t2;
--replace_column 8 #
show full columns from t2 from test like 'f%';
--replace_column 8 #
show full columns from t2 from test like 's%';
show keys from t2;

drop table t4, t3, t2, t1;

#
# Test of DO
#

DO 1;
DO benchmark(100,1+1),1,1;

#
# Bug #6449: do default;
#

--error ER_PARSE_ERROR
do default;
--error ER_BAD_FIELD_ERROR
do foobar;

#
# random in WHERE clause
#

CREATE TABLE t1 (
  id mediumint(8) unsigned NOT NULL auto_increment,
  pseudo varchar(35) NOT NULL default '',
  PRIMARY KEY  (id),
  UNIQUE KEY pseudo (pseudo)
);
INSERT INTO t1 (pseudo) VALUES ('test');
INSERT INTO t1 (pseudo) VALUES ('test1');
SELECT 1 as rnd1 from t1 where rand() > 2;
DROP TABLE t1;

#
# Test of bug with SUM(CASE...)
#

CREATE TABLE t1 (gvid int(10) unsigned default NULL,  hmid int(10) unsigned default NULL,  volid int(10) unsigned default NULL,  mmid int(10) unsigned default NULL,  hdid int(10) unsigned default NULL,  fsid int(10) unsigned default NULL,  ctid int(10) unsigned default NULL,  dtid int(10) unsigned default NULL,  cost int(10) unsigned default NULL,  performance int(10) unsigned default NULL,  serialnumber bigint(20) unsigned default NULL,  monitored tinyint(3) unsigned default '1',  removed tinyint(3) unsigned default '0',  target tinyint(3) unsigned default '0',  dt_modified timestamp NOT NULL,  name varchar(255) binary default NULL,  description varchar(255) default NULL,  UNIQUE KEY hmid (hmid,volid)) ENGINE=MyISAM;
INSERT INTO t1 VALUES (200001,2,1,1,100,1,1,1,0,0,0,1,0,1,20020425060057,'\\\\ARKIVIO-TESTPDC\\E$',''),(200002,2,2,1,101,1,1,1,0,0,0,1,0,1,20020425060057,'\\\\ARKIVIO-TESTPDC\\C$',''),(200003,1,3,2,NULL,NULL,NULL,NULL,NULL,NULL,NULL,1,0,1,20020425060427,'c:',NULL);
CREATE TABLE t2 (  hmid int(10) unsigned default NULL,  volid int(10) unsigned default NULL,  sampletid smallint(5) unsigned default NULL,  sampletime datetime default NULL,  samplevalue bigint(20) unsigned default NULL,  KEY idx1 (hmid,volid,sampletid,sampletime)) ENGINE=MyISAM;
INSERT INTO t2 VALUES (1,3,10,'2002-06-01 08:00:00',35),(1,3,1010,'2002-06-01 12:00:01',35);
# Disable PS becasue we get more warnings from PS than from normal execution
--disable_ps_protocol
SELECT a.gvid, (SUM(CASE b.sampletid WHEN 140 THEN b.samplevalue ELSE 0 END)) as the_success,(SUM(CASE b.sampletid WHEN 141 THEN b.samplevalue ELSE 0 END)) as the_fail,(SUM(CASE b.sampletid WHEN 142 THEN b.samplevalue ELSE 0 END)) as the_size,(SUM(CASE b.sampletid WHEN 143 THEN b.samplevalue ELSE 0 END)) as the_time FROM t1 a, t2 b WHERE a.hmid = b.hmid AND a.volid = b.volid AND b.sampletime >= 'wrong-date-value' AND b.sampletime < 'wrong-date-value' AND b.sampletid IN (140, 141, 142, 143) GROUP BY a.gvid;
--enable_ps_protocol
# Testing the same select with NULL's instead of invalid datetime values
SELECT a.gvid, (SUM(CASE b.sampletid WHEN 140 THEN b.samplevalue ELSE 0 END)) as the_success,(SUM(CASE b.sampletid WHEN 141 THEN b.samplevalue ELSE 0 END)) as the_fail,(SUM(CASE b.sampletid WHEN 142 THEN b.samplevalue ELSE 0 END)) as the_size,(SUM(CASE b.sampletid WHEN 143 THEN b.samplevalue ELSE 0 END)) as the_time FROM t1 a, t2 b WHERE a.hmid = b.hmid AND a.volid = b.volid AND b.sampletime >= NULL AND b.sampletime < NULL AND b.sampletid IN (140, 141, 142, 143) GROUP BY a.gvid;
DROP TABLE t1,t2;

#
# Test of bigint comparision
#

create table  t1 (  A_Id bigint(20) NOT NULL default '0',  A_UpdateBy char(10) NOT NULL default '',  A_UpdateDate bigint(20) NOT NULL default '0',  A_UpdateSerial int(11) NOT NULL default '0',  other_types bigint(20) NOT NULL default '0',  wss_type bigint(20) NOT NULL default '0');
INSERT INTO t1 VALUES (102935998719055004,'brade',1029359987,2,102935229116544068,102935229216544093);
select wss_type from t1 where wss_type ='102935229216544106';
select wss_type from t1 where wss_type ='102935229216544105';
select wss_type from t1 where wss_type ='102935229216544104';
select wss_type from t1 where wss_type ='102935229216544093';
select wss_type from t1 where wss_type =102935229216544093;
drop table t1;
select 1+2,"aaaa",3.13*2.0 into @a,@b,@c;
select @a;
select @b;
select @c;

#
# Test of removing redundant braces in the FROM part
# (We test each construct with the braced join to the left and right;
#  the latter case used to cause a syntax errors.)
#

create table t1 (a int not null auto_increment primary key);
insert into t1 values ();
insert into t1 values ();
insert into t1 values ();
# ,
select * from (t1 as t2 left join t1 as t3 using (a)), t1;
select * from t1, (t1 as t2 left join t1 as t3 using (a));
# stright_join
select * from (t1 as t2 left join t1 as t3 using (a)) straight_join t1;
select * from t1 straight_join (t1 as t2 left join t1 as t3 using (a));
# inner join on
select * from (t1 as t2 left join t1 as t3 using (a)) inner join t1 on t1.a>1;
select * from t1 inner join (t1 as t2 left join t1 as t3 using (a)) on t1.a>1;
# inner join using
select * from (t1 as t2 left join t1 as t3 using (a)) inner join t1 using ( a );
select * from t1 inner join (t1 as t2 left join t1 as t3 using (a)) using ( a );
# left [outer] join on
select * from (t1 as t2 left join t1 as t3 using (a)) left outer join t1 on t1.a>1;
select * from t1 left outer join (t1 as t2 left join t1 as t3 using (a)) on t1.a>1;
# left join using
select * from (t1 as t2 left join t1 as t3 using (a)) left join t1 using ( a );
select * from t1 left join (t1 as t2 left join t1 as t3 using (a)) using ( a );
# natural left join
select * from (t1 as t2 left join t1 as t3 using (a)) natural left join t1;
select * from t1 natural left join (t1 as t2 left join t1 as t3 using (a));
# right join on
select * from (t1 as t2 left join t1 as t3 using (a)) right join t1 on t1.a>1;
select * from t1 right join (t1 as t2 left join t1 as t3 using (a)) on t1.a>1;
# right [outer] joing using
select * from (t1 as t2 left join t1 as t3 using (a)) right outer join t1 using ( a );
select * from t1 right outer join (t1 as t2 left join t1 as t3 using (a)) using ( a );
# natural right join
select * from (t1 as t2 left join t1 as t3 using (a)) natural right join t1;
select * from t1 natural right join (t1 as t2 left join t1 as t3 using (a));
# natural join
select * from t1 natural join (t1 as t2 left join t1 as t3 using (a));
select * from (t1 as t2 left join t1 as t3 using (a)) natural join t1;
drop table t1;

CREATE TABLE t1 (  aa char(2),  id int(11) NOT NULL auto_increment,  t2_id int(11) NOT NULL default '0',  PRIMARY KEY  (id),  KEY replace_id (t2_id)) ENGINE=MyISAM;
INSERT INTO t1 VALUES ("1",8264,2506),("2",8299,2517),("3",8301,2518),("4",8302,2519),("5",8303,2520),("6",8304,2521),("7",8305,2522);
CREATE TABLE t2 ( id int(11) NOT NULL auto_increment,  PRIMARY KEY  (id)) ENGINE=MyISAM;
INSERT INTO t2 VALUES (2517), (2518), (2519), (2520), (2521), (2522);
select * from t1, t2 WHERE t1.t2_id = t2.id and t1.t2_id > 0   order by t1.id   LIMIT 0, 5;
drop table t1,t2;

#
# outer join, impossible on condition, where, and usable key for range
#
create table t1 (id1 int NOT NULL);
create table t2 (id2 int NOT NULL);
create table t3 (id3 int NOT NULL);
create table t4 (id4 int NOT NULL, id44 int NOT NULL, KEY (id4));

insert into t1 values (1);
insert into t1 values (2);
insert into t2 values (1);
insert into t4 values (1,1);

explain select * from t1 left join t2 on id1 = id2 left join t3 on id1 = id3
left join t4 on id3 = id4 where id2 = 1 or id4 = 1;
select * from t1 left join t2 on id1 = id2 left join t3 on id1 = id3
left join t4 on id3 = id4 where id2 = 1 or id4 = 1;

drop table t1,t2,t3,t4;
#
# Bug #2298
#

create table t1(s varchar(10) not null);
create table t2(s varchar(10) not null primary key);
create table t3(s varchar(10) not null primary key);
insert into t1 values ('one\t'), ('two\t');
insert into t2 values ('one\r'), ('two\t');
insert into t3 values ('one '), ('two\t');
select * from t1 where s = 'one';
select * from t2 where s = 'one';
select * from t3 where s = 'one';
select * from t1,t2 where t1.s = t2.s;
select * from t2,t3 where t2.s = t3.s;
drop table t1, t2, t3;

#
# Bug #3759
# Both queries should produce identical plans and results.
#
create table t1 (a integer,  b integer, index(a), index(b));
create table t2 (c integer,  d integer, index(c), index(d));
insert into t1 values (1,2), (2,2), (3,2), (4,2);
insert into t2 values (1,3), (2,3), (3,4), (4,4);
explain select * from t1 left join t2 on a=c where d in (4);
select * from t1 left join t2 on a=c where d in (4);
explain select * from t1 left join t2 on a=c where d = 4;
select * from t1 left join t2 on a=c where d = 4;
drop table t1, t2;

#
# Covering index is mentioned in EXPLAIN output for const tables (bug #5333)
#

CREATE TABLE t1 (
  i int(11) NOT NULL default '0',
  c char(10) NOT NULL default '',
  PRIMARY KEY  (i),
  UNIQUE KEY c (c)
) ENGINE=MyISAM;

INSERT INTO t1 VALUES (1,'a');
INSERT INTO t1 VALUES (2,'b');
INSERT INTO t1 VALUES (3,'c');

EXPLAIN SELECT i FROM t1 WHERE i=1;

DROP TABLE t1;

#
# Test case for bug 7520: a wrong cost of the index for a BLOB field
#

CREATE TABLE t1 ( a BLOB, INDEX (a(20)) );
CREATE TABLE t2 ( a BLOB, INDEX (a(20)) );

INSERT INTO t1 VALUES ('one'),('two'),('three'),('four'),('five');
INSERT INTO t2 VALUES ('one'),('two'),('three'),('four'),('five');

EXPLAIN SELECT * FROM t1 LEFT JOIN t2 USE INDEX (a) ON t1.a=t2.a;
EXPLAIN SELECT * FROM t1 LEFT JOIN t2 FORCE INDEX (a) ON t1.a=t2.a;

DROP TABLE t1, t2;

#
# Test case for bug 7098: substitution of a constant for a string field 
#

CREATE TABLE t1 ( city char(30) );
INSERT INTO t1 VALUES ('London');
INSERT INTO t1 VALUES ('Paris');

SELECT * FROM t1 WHERE city='London';
SELECT * FROM t1 WHERE city='london';
EXPLAIN SELECT * FROM t1 WHERE city='London' AND city='london';
SELECT * FROM t1 WHERE city='London' AND city='london';
EXPLAIN SELECT * FROM t1 WHERE city LIKE '%london%' AND city='London';
SELECT * FROM t1 WHERE city LIKE '%london%' AND city='London';

DROP TABLE t1;

#
# Bug#7425 inconsistent sort order on unsigned columns result of substraction
#

create table t1 (a int(11) unsigned, b int(11) unsigned);
insert into t1 values (1,0), (1,1), (1,2);
select a-b  from t1 order by 1;
select a-b , (a-b < 0)  from t1 order by 1;
select a-b as d, (a-b >= 0), b from t1 group by b having d >= 0;
select cast((a - b) as unsigned) from t1 order by 1;
drop table t1;


#
# Bug#8733 server accepts malformed query (multiply mentioned distinct)
#
create table t1 (a int(11));
select all all * from t1;
select distinct distinct * from t1;
--error 1221
select all distinct * from t1;
--error 1221
select distinct all * from t1;
drop table t1;

#
# Test for BUG#10095
#
CREATE TABLE t1 (
  kunde_intern_id int(10) unsigned NOT NULL default '0',
  kunde_id int(10) unsigned NOT NULL default '0',
  FK_firma_id int(10) unsigned NOT NULL default '0',
  aktuell enum('Ja','Nein') NOT NULL default 'Ja',
  vorname varchar(128) NOT NULL default '',
  nachname varchar(128) NOT NULL default '',
  geloescht enum('Ja','Nein') NOT NULL default 'Nein',
  firma varchar(128) NOT NULL default ''
);

INSERT INTO t1 VALUES 
  (3964,3051,1,'Ja','Vorname1','1Nachname','Nein','Print Schau XXXX'),
  (3965,3051111,1,'Ja','Vorname1111','1111Nachname','Nein','Print Schau XXXX');


SELECT kunde_id ,FK_firma_id ,aktuell, vorname, nachname, geloescht FROM t1
  WHERE
   (
      (
         ( '' != '' AND firma LIKE CONCAT('%', '', '%'))
         OR
         (vorname LIKE CONCAT('%', 'Vorname1', '%') AND 
          nachname LIKE CONCAT('%', '1Nachname', '%') AND 
          'Vorname1' != '' AND 'xxxx' != '')
      )
      AND
      (
        aktuell = 'Ja' AND geloescht = 'Nein' AND FK_firma_id = 2
      )
   )
 ;

SELECT kunde_id ,FK_firma_id ,aktuell, vorname, nachname,
geloescht FROM t1
  WHERE
   (
     (
       aktuell = 'Ja' AND geloescht = 'Nein' AND FK_firma_id = 2
     )
     AND
     (
         ( '' != '' AND firma LIKE CONCAT('%', '', '%')  )
         OR
         (  vorname LIKE CONCAT('%', 'Vorname1', '%') AND
nachname LIKE CONCAT('%', '1Nachname', '%') AND 'Vorname1' != '' AND
'xxxx' != '')
     )
   )
 ;

SELECT COUNT(*) FROM t1 WHERE 
( 0 OR (vorname LIKE '%Vorname1%' AND nachname LIKE '%1Nachname%' AND 1)) 
AND FK_firma_id = 2;

drop table t1;

#
#
# Test for Bug#8009, SELECT failed on bigint unsigned when using HEX
#

CREATE TABLE t1 (b BIGINT(20) UNSIGNED NOT NULL, PRIMARY KEY (b));
INSERT INTO t1 VALUES (0x8000000000000000);
SELECT b FROM t1 WHERE b=0x8000000000000000;
DROP TABLE t1;

#
# IN with outer join condition (BUG#9393)
#
CREATE TABLE `t1` ( `gid` int(11) default NULL, `uid` int(11) default NULL);

CREATE TABLE `t2` ( `ident` int(11) default NULL, `level` char(16) default NULL);
INSERT INTO `t2` VALUES (0,'READ');

CREATE TABLE `t3` ( `id` int(11) default NULL, `name` char(16) default NULL);
INSERT INTO `t3` VALUES (1,'fs');

select * from t3 left join t1 on t3.id = t1.uid, t2 where t2.ident in (0, t1.gid, t3.id, 0);

drop table t1,t2,t3;

# Test for BUG#11700
CREATE TABLE t1 (
  acct_id int(11) NOT NULL default '0',
  profile_id smallint(6) default NULL,
  UNIQUE KEY t1$acct_id (acct_id),
  KEY t1$profile_id (profile_id)
);
INSERT INTO t1 VALUES (132,17),(133,18);

CREATE TABLE t2 (
  profile_id smallint(6) default NULL,
  queue_id int(11) default NULL,
  seq int(11) default NULL,
  KEY t2$queue_id (queue_id)
);
INSERT INTO t2 VALUES (17,31,4),(17,30,3),(17,36,2),(17,37,1);

CREATE TABLE t3 (
  id int(11) NOT NULL default '0',
  qtype int(11) default NULL,
  seq int(11) default NULL,
  warn_lvl int(11) default NULL,
  crit_lvl int(11) default NULL,
  rr1 tinyint(4) NOT NULL default '0',
  rr2 int(11) default NULL,
  default_queue tinyint(4) NOT NULL default '0',
  KEY t3$qtype (qtype),
  KEY t3$id (id)
);

INSERT INTO t3 VALUES (30,1,29,NULL,NULL,0,NULL,0),(31,1,28,NULL,NULL,0,NULL,0),
  (36,1,34,NULL,NULL,0,NULL,0),(37,1,35,NULL,NULL,0,121,0);

SELECT COUNT(*) FROM t1 a STRAIGHT_JOIN t2 pq STRAIGHT_JOIN t3 q 
WHERE 
  (pq.profile_id = a.profile_id) AND (a.acct_id = 132) AND 
  (pq.queue_id = q.id) AND (q.rr1 <> 1);

drop table t1,t2,t3;

#
# Bug #11482 Wrongly applied optimization was erroneously rejecting valid
#            rows 
create table t1 (f1 int);
insert into t1 values (1),(NULL);
create table t2 (f2 int, f3 int, f4 int);
create index idx1 on t2 (f4);
insert into t2 values (1,2,3),(2,4,6);
select A.f2 from t1 left join t2 A on A.f2 = f1 where A.f3=(select min(f3)
from  t2 C where A.f4 = C.f4) or A.f3 IS NULL; 
drop table t1,t2;

#
# Bug #11521 Negative integer keys incorrectly substituted for 0 during
#            range analysis.

create table t2 (a tinyint unsigned);
create index t2i on t2(a);
insert into t2 values (0), (254), (255);
explain select * from t2 where a > -1;
select * from t2 where a > -1;
drop table t2;

#
# Bug #11745: SELECT ... FROM DUAL with WHERE condition
#

CREATE TABLE t1 (a int, b int, c int);
INSERT INTO t1
  SELECT 50, 3, 3 FROM DUAL
    WHERE NOT EXISTS
      (SELECT * FROM t1 WHERE a = 50 AND b = 3);
SELECT * FROM t1;
INSERT INTO t1
  SELECT 50, 3, 3 FROM DUAL
    WHERE NOT EXISTS
      (SELECT * FROM t1 WHERE a = 50 AND b = 3);
select found_rows();
SELECT * FROM t1;
select count(*) from t1;
select found_rows();
select count(*) from t1 limit 2,3;
select found_rows();
select SQL_CALC_FOUND_ROWS count(*) from t1 limit 2,3;
select found_rows();

DROP TABLE t1;

#
# Bug 7672 Unknown column error in order clause
#
CREATE TABLE t1 (a INT, b INT);
(SELECT a, b AS c FROM t1) ORDER BY c+1;
(SELECT a, b AS c FROM t1) ORDER BY b+1;
SELECT a, b AS c FROM t1 ORDER BY c+1;
SELECT a, b AS c FROM t1 ORDER BY b+1;
drop table t1;

#
# Bug #13356 assertion failed in resolve_const_item()
#
create table t1(f1 int, f2 int);
create table t2(f3 int);
select f1 from t1,t2 where f1=f2 and (f1,f2) = ((1,1));
select f1 from t1,t2 where f1=f2 and (f1,NULL) = ((1,1));
select f1 from t1,t2 where f1=f2 and (f1,f2) = ((1,NULL));
insert into t1 values(1,1),(2,null);
insert into t2 values(2);
select * from t1,t2 where f1=f3 and (f1,f2) = (2,null);
select * from t1,t2 where f1=f3 and (f1,f2) <=> (2,null);
drop table t1,t2; 

#
# Bug #13535
#
create table t1 (f1 int not null auto_increment primary key, f2 varchar(10));
create table t11 like t1;
insert into t1 values(1,""),(2,"");
--replace_column 7 X 8 X 9 X 10 X 11 X 12 X 13 X 14 X
show table status like 't1%';
select 123 as a from t1 where f1 is null;
drop table t1,t11;

#
# Bug #3874 (function in GROUP and LEFT JOIN)
#

CREATE TABLE t1 ( a INT NOT NULL, b INT NOT NULL, UNIQUE idx (a,b) );
INSERT INTO t1 VALUES (1,1),(1,2),(1,3),(1,4);
CREATE TABLE t2 ( a INT NOT NULL, b INT NOT NULL, e INT );
INSERT INTO t2 VALUES ( 1,10,1), (1,10,2), (1,11,1), (1,11,2), (1,2,1), (1,2,2),(1,2,3);
SELECT t2.a, t2.b, IF(t1.b IS NULL,'',e) AS c, COUNT(*) AS d FROM t2 LEFT JOIN
t1 ON t2.a = t1.a AND t2.b = t1.b GROUP BY a, b, c;
SELECT t2.a, t2.b, IF(t1.b IS NULL,'',e) AS c, COUNT(*) AS d FROM t2 LEFT JOIN
t1 ON t2.a = t1.a AND t2.b = t1.b GROUP BY t1.a, t1.b, c;
SELECT t2.a, t2.b, IF(t1.b IS NULL,'',e) AS c, COUNT(*) AS d FROM t2 LEFT JOIN
t1 ON t2.a = t1.a AND t2.b = t1.b GROUP BY t2.a, t2.b, c;
SELECT t2.a, t2.b, IF(t1.b IS NULL,'',e) AS c, COUNT(*) AS d FROM t2,t1
WHERE t2.a = t1.a AND t2.b = t1.b GROUP BY a, b, c;
DROP TABLE IF EXISTS t1, t2;

#
# Bug #13855 select distinct with group by caused server crash
#
create table t1 (f1 int primary key, f2 int);
create table t2 (f3 int, f4 int, primary key(f3,f4));
insert into t1 values (1,1);
insert into t2 values (1,1),(1,2);
select distinct count(f2) >0 from t1 left join t2 on f1=f3 group by f1;
drop table t1,t2;

#
# Bug #14482 Server crash when subselecting from the same table
#
create table t1 (f1 int,f2 int);
insert into t1 values(1,1);
create table t2 (f3 int, f4 int, primary key(f3,f4));
insert into t2 values(1,1);
select * from t1 where f1 in (select f3 from t2 where (f3,f4)= (select f3,f4 from t2)); 
drop table t1,t2;

#
# Bug #4981: 4.x and 5.x produce non-optimal execution path, 3.23 regression test failure
#
CREATE TABLE t1(a int, b int, c int, KEY b(b), KEY c(c));
insert into t1 values (1,0,0),(2,0,0);
CREATE TABLE t2 (a int, b varchar(2), c varchar(2), PRIMARY KEY(a));
insert into t2 values (1,'',''), (2,'','');
CREATE TABLE t3 (a int, b int, PRIMARY KEY (a,b), KEY a (a), KEY b (b));
insert into t3 values (1,1),(1,2);
# must have "range checked" for t2
explain select straight_join DISTINCT t2.a,t2.b, t1.c from t1, t3, t2 
 where (t1.c=t2.a or (t1.c=t3.a and t2.a=t3.b)) and t1.b=556476786 and 
       t2.b like '%%' order by t2.b limit 0,1;
DROP TABLE t1,t2,t3;

#
# Bug #17873: confusing error message when IGNORE INDEX refers a column name
#

CREATE TABLE t1 (a int, INDEX idx(a));
INSERT INTO t1 VALUES (2), (3), (1);

EXPLAIN SELECT * FROM t1 IGNORE INDEX (idx);
--error 1176
EXPLAIN SELECT * FROM t1 IGNORE INDEX (a);
--error 1176
EXPLAIN SELECT * FROM t1 FORCE INDEX (a);

DROP TABLE t1;

#
# Bug #21019: First result of SELECT COUNT(*) different than consecutive runs
#
CREATE TABLE t1 (a int, b int);
INSERT INTO t1 VALUES (1,1), (2,1), (4,10);

CREATE TABLE t2 (a int PRIMARY KEY, b int, KEY b (b));
INSERT INTO t2 VALUES (1,NULL), (2,10);
ALTER TABLE t1 ENABLE KEYS;

EXPLAIN SELECT STRAIGHT_JOIN SQL_NO_CACHE COUNT(*) FROM t2, t1 WHERE t1.b = t2.b OR t2.b IS NULL;
SELECT STRAIGHT_JOIN SQL_NO_CACHE * FROM t2, t1 WHERE t1.b = t2.b OR t2.b IS NULL;
EXPLAIN SELECT STRAIGHT_JOIN SQL_NO_CACHE COUNT(*) FROM t2, t1 WHERE t1.b = t2.b OR t2.b IS NULL;
SELECT STRAIGHT_JOIN SQL_NO_CACHE * FROM t2, t1 WHERE t1.b = t2.b OR t2.b IS NULL;
DROP TABLE IF EXISTS t1,t2;

#
# Bug #20954 "avg(keyval) retuns 0.38 but max(keyval) returns an empty set"
#
--disable_ps_protocol
CREATE TABLE t1 (key1 float default NULL, UNIQUE KEY key1 (key1));
CREATE TABLE t2 (key2 float default NULL, UNIQUE KEY key2 (key2));
INSERT INTO t1 VALUES (0.3762),(0.3845),(0.6158),(0.7941);
INSERT INTO t2 VALUES (1.3762),(1.3845),(1.6158),(1.7941);

explain select max(key1) from t1 where key1 <= 0.6158;
explain select max(key2) from t2 where key2 <= 1.6158;
explain select min(key1) from t1 where key1 >= 0.3762;
explain select min(key2) from t2 where key2 >= 1.3762;
explain select max(key1), min(key2) from t1, t2
where key1 <= 0.6158 and key2 >= 1.3762;
explain select max(key1) from t1 where key1 <= 0.6158 and rand() + 0.5 >= 0.5;
explain select min(key1) from t1 where key1 >= 0.3762 and rand() + 0.5 >= 0.5;

select max(key1) from t1 where key1 <= 0.6158;
select max(key2) from t2 where key2 <= 1.6158;
select min(key1) from t1 where key1 >= 0.3762;
select min(key2) from t2 where key2 >= 1.3762;
select max(key1), min(key2) from t1, t2
where key1 <= 0.6158 and key2 >= 1.3762;
select max(key1) from t1 where key1 <= 0.6158 and rand() + 0.5 >= 0.5;
select min(key1) from t1 where key1 >= 0.3762 and rand() + 0.5 >= 0.5;

DROP TABLE t1,t2;
--enable_ps_protocol

#
# Bug #18759 "Incorrect string to numeric conversion"
#
# This test is here so that the behavior will not be changed to 4.1
# and not to 5.0 either. In 4.1 and 5.0 sending an integer as a string
# will be converted internally to real (double) value and it is not
# as accurate as bigint (longlong) for integers. Thus the results may
# vary. In 5.1 internally it is decimal, which is a string type and
# will be more accurate. Due to rather big changes needed to fix this
# in 4.1 or 5.0 it is not desired to do it in the stable versions.
#
# This test is here only to make sure that behavior is not changed in
# 4.1 and 5.0
#
CREATE TABLE t1 (i BIGINT UNSIGNED NOT NULL);
INSERT INTO t1 VALUES (10);
SELECT i='1e+01',i=1e+01, i in (1e+01,1e+01), i in ('1e+01','1e+01') FROM t1;
DROP TABLE t1;

#
# Bug #22533: storing large hex strings
#

create table t1(a bigint unsigned, b bigint);
insert into t1 values (0xfffffffffffffffff, 0xfffffffffffffffff), 
  (0x10000000000000000, 0x10000000000000000), 
  (0x8fffffffffffffff, 0x8fffffffffffffff);
select hex(a), hex(b) from t1;
drop table t1;

--echo End of 4.1 tests

#
# Test for bug #6474
#

CREATE TABLE t1 ( 
K2C4 varchar(4) character set latin1 collate latin1_bin NOT NULL default '', 
K4N4 varchar(4) character set latin1 collate latin1_bin NOT NULL default '0000', 
F2I4 int(11) NOT NULL default '0' 
) ENGINE=MyISAM DEFAULT CHARSET=latin1;

INSERT INTO t1 VALUES 
('W%RT', '0100',  1), 
('W-RT', '0100', 1), 
('WART', '0100', 1), 
('WART', '0200', 1), 
('WERT', '0100', 2), 
('WORT','0200', 2), 
('WT', '0100', 2), 
('W_RT', '0100', 2), 
('WaRT', '0100', 3), 
('WART', '0300', 3), 
('WRT' , '0400', 3), 
('WURM', '0500', 3), 
('W%T', '0600', 4), 
('WA%T', '0700', 4), 
('WA_T', '0800', 4);

SELECT K2C4, K4N4, F2I4 FROM t1
  WHERE  K2C4 = 'WART' AND 
        (F2I4 = 2 AND K2C4 = 'WART' OR (F2I4 = 2 OR K4N4 = '0200'));
SELECT K2C4, K4N4, F2I4 FROM t1
  WHERE  K2C4 = 'WART' AND (K2C4 = 'WART' OR K4N4 = '0200');
DROP TABLE t1;

#
# Bug#8670
#
create table t1 (a int, b int);
create table t2 like t1;
select t1.a from (t1 inner join t2 on t1.a=t2.a) where t2.a=1;
select t1.a from ((t1 inner join t2 on t1.a=t2.a)) where t2.a=1;
select x.a, y.a, z.a from ( (t1 x inner join t2 y on x.a=y.a) inner join t2 z on y.a=z.a) WHERE x.a=1;
drop table t1,t2;

#
# Bug#9820
#

create table t1 (s1 varchar(5));
insert into t1 values ('Wall');
select min(s1) from t1 group by s1 with rollup;
drop table t1;

#
# Bug#9799
#

create table t1 (s1 int) engine=myisam;
insert into t1 values (0);
select avg(distinct s1) from t1 group by s1 with rollup;
drop table t1;

#
# Bug#9800
#

create table t1 (s1 int);
insert into t1 values (null),(1);
select distinct avg(s1) as x from t1 group by s1 with rollup;
drop table t1;


#
# Test for bug #10084: STRAIGHT_JOIN with ON expression 
#

CREATE TABLE t1 (a int);
CREATE TABLE t2 (a int);
INSERT INTO t1 VALUES (1), (2), (3), (4), (5);
INSERT INTO t2 VALUES (2), (4), (6);

SELECT t1.a FROM t1 STRAIGHT_JOIN t2 ON t1.a=t2.a;

EXPLAIN SELECT t1.a FROM t1 STRAIGHT_JOIN t2 ON t1.a=t2.a;
EXPLAIN SELECT t1.a FROM t1 INNER JOIN t2 ON t1.a=t2.a;

DROP TABLE t1,t2;

#
# Bug #10650
#

select x'10' + 0, X'10' + 0, b'10' + 0, B'10' + 0;

#
# Bug #11398 Bug in field_conv() results in wrong result of join with index
#
create table t1 (f1 varchar(6) default NULL, f2 int(6) primary key not null);
create table t2 (f3 varchar(5) not null, f4 varchar(5) not null, UNIQUE KEY UKEY (f3,f4));
insert into t1 values (" 2", 2);
insert into t2 values (" 2", " one "),(" 2", " two ");
select * from t1 left join t2 on f1 = f3;
drop table t1,t2;

#
# Bug #6558 Views: CREATE VIEW fails with JOIN ... USING
#

create table t1 (empnum smallint, grp int);
create table t2 (empnum int, name char(5));
insert into t1 values(1,1);
insert into t2 values(1,'bob');
create view v1 as select * from t2 inner join t1 using (empnum);
select * from v1;
drop table t1,t2;
drop view v1;

#
# Bug #10646 Columns included in the join between two tables are ambigious
# in the select
#

create table t1 (pk int primary key, b int);
create table t2 (pk int primary key, c int);
select pk from t1 inner join t2 using (pk);
drop table t1,t2;

#
# Bug #10972 Natural join of view and underlying table gives wrong result
#

create table t1 (s1 int, s2 char(5), s3 decimal(10));
create view v1 as select s1, s2, 'x' as s3 from t1;
select * from t1 natural join v1;
insert into t1 values (1,'x',5);
select * from t1 natural join v1;
drop table t1;
drop view v1;

#
# Bug #6276 A SELECT that does a NATURAL OUTER JOIN without common
#           columns crashes server because of empty ON condition
#

create table t1(a1 int);
create table t2(a2 int);
insert into t1 values(1),(2);
insert into t2 values(1),(2);
create view v2 (c) as select a1 from t1;

select * from t1 natural left join t2;
select * from t1 natural right join t2;

select * from v2 natural left join t2;
select * from v2 natural right join t2;

drop table t1, t2;
drop view v2;


#
# Bug #4789 Incosistent results of more than 2-way natural joins due to
#           incorrect transformation to join ... on.
#

create table t1 (a int(10), t1_val int(10));
create table t2 (b int(10), t2_val int(10));
create table t3 (a int(10), b int(10));
insert into t1 values (1,1),(2,2);
insert into t2 values (1,1),(2,2),(3,3);
insert into t3 values (1,1),(2,1),(3,1),(4,1);
# the following two queries must return the same result
select * from t1 natural join t2 natural join t3;
select * from t1 natural join t3 natural join t2;
drop table t1, t2, t3;


#
# Bug #12841: Server crash on DO IFNULL(NULL,NULL)
#
# (testing returning of int, decimal, real, string)
DO IFNULL(NULL, NULL);
SELECT CAST(IFNULL(NULL, NULL) AS DECIMAL);
SELECT ABS(IFNULL(NULL, NULL));
SELECT IFNULL(NULL, NULL);

#
# BUG #12595 (ESCAPE must be exactly one)
#
SET @OLD_SQL_MODE12595=@@SQL_MODE, @@SQL_MODE='';
SHOW LOCAL VARIABLES LIKE 'SQL_MODE';

CREATE TABLE BUG_12595(a varchar(100));
INSERT INTO BUG_12595 VALUES ('hakan%'), ('hakank'), ("ha%an");
SELECT * FROM BUG_12595 WHERE a LIKE 'hakan\%';
SELECT * FROM BUG_12595 WHERE a LIKE 'hakan*%' ESCAPE '*';
-- error 1210
SELECT * FROM BUG_12595 WHERE a LIKE 'hakan**%' ESCAPE '**';
# this should work when sql_mode is not NO_BACKSLASH_ESCAPES
SELECT * FROM BUG_12595 WHERE a LIKE 'hakan%' ESCAPE '';
SELECT * FROM BUG_12595 WHERE a LIKE 'hakan\%' ESCAPE '';
SELECT * FROM BUG_12595 WHERE a LIKE 'ha\%an' ESCAPE 0x5c;
SELECT * FROM BUG_12595 WHERE a LIKE 'ha%%an' ESCAPE '%';
SELECT * FROM BUG_12595 WHERE a LIKE 'ha\%an' ESCAPE '\\';
SELECT * FROM BUG_12595 WHERE a LIKE 'ha|%an' ESCAPE '|';

SET @@SQL_MODE='NO_BACKSLASH_ESCAPES';
SHOW LOCAL VARIABLES LIKE 'SQL_MODE';
SELECT * FROM BUG_12595 WHERE a LIKE 'hakan\%';
SELECT * FROM BUG_12595 WHERE a LIKE 'hakan*%' ESCAPE '*';
-- error 1210
SELECT * FROM BUG_12595 WHERE a LIKE 'hakan**%' ESCAPE '**';
-- error 1210
SELECT * FROM BUG_12595 WHERE a LIKE 'hakan\%' ESCAPE '\\';
#this gives an error when NO_BACKSLASH_ESCAPES is set
-- error 1210
SELECT * FROM BUG_12595 WHERE a LIKE 'hakan%' ESCAPE '';
SELECT * FROM BUG_12595 WHERE a LIKE 'ha\%an' ESCAPE 0x5c;
SELECT * FROM BUG_12595 WHERE a LIKE 'ha|%an' ESCAPE '|';
-- error 1210
SELECT * FROM BUG_12595 WHERE a LIKE 'hakan\n%' ESCAPE '\n';

SET @@SQL_MODE=@OLD_SQL_MODE12595;
DROP TABLE BUG_12595;

#
# Bug #6495 Illogical requirement for column qualification in NATURAL join
#

create table t1 (a char(1));
create table t2 (a char(1));
insert into t1 values ('a'),('b'),('c');
insert into t2 values ('b'),('c'),('d');
select a from t1 natural join t2;
select * from t1 natural join t2 where a = 'b';
drop table t1, t2;

#
# Bug #12977 Compare table names with qualifying field tables only
# for base tables, search all nested join operands of natural joins.
#

CREATE TABLE t1 (`id` TINYINT);
CREATE TABLE t2 (`id` TINYINT);
CREATE TABLE t3 (`id` TINYINT);
INSERT INTO t1 VALUES (1),(2),(3);
INSERT INTO t2 VALUES (2);
INSERT INTO t3 VALUES (3);
-- error 1052
SELECT t1.id,t3.id FROM t1 JOIN t2 ON (t2.id=t1.id) LEFT JOIN t3 USING (id);
-- error 1052
SELECT t1.id,t3.id FROM t1 JOIN t2 ON (t2.notacolumn=t1.id) LEFT JOIN t3 USING (id);
-- error 1052
SELECT id,t3.id FROM t1 JOIN t2 ON (t2.id=t1.id) LEFT JOIN t3 USING (id);
-- error 1052
SELECT id,t3.id FROM (t1 JOIN t2 ON (t2.id=t1.id)) LEFT JOIN t3 USING (id);

drop table t1, t2, t3;

#
# Bug #13067 JOIN xxx USING is case sensitive
#

create table t1 (a int(10),b int(10));
create table t2 (a int(10),b int(10));
insert into t1 values (1,10),(2,20),(3,30);
insert into t2 values (1,10);
# both queries should produce the same result
select * from t1 inner join t2 using (A);
select * from t1 inner join t2 using (a);
drop table t1, t2;

#
# Bug #12943 Incorrect nesting of [INNER| CROSS] JOIN due to unspecified
#            associativity in the parser.
#

create table t1 (a int, c int);
create table t2 (b int);
create table t3 (b int, a int);
create table t4 (c int);
insert into t1 values (1,1);
insert into t2 values (1);
insert into t3 values (1,1);
insert into t4 values (1);

select * from t1 join t2 join t3 on (t2.b = t3.b and t1.a = t3.a);
# Notice that ',' has lower priority than 'join', thus we have that:
# t1, t2 join t3 <==> t1, (t2 join t3).
-- error 1054
select * from t1, t2 join t3 on (t2.b = t3.b and t1.a = t3.a);
select * from t1 join t2 join t3 join t4 on (t1.a = t4.c and t2.b = t4.c);
select * from t1 join t2 join t4 using (c);
drop table t1, t2, t3, t4;

#
# Bug #12291 Table wasn't reinited for index scan after sequential scan 
#
create table t1(x int, y int);
create table t2(x int, y int);
create table t3(x int, primary key(x));
insert into t1 values (1, 1), (2, 1), (3, 1), (4, 3), (5, 6), (6, 6);
insert into t2 values (1, 1), (2, 1), (3, 3), (4, 6), (5, 6);
insert into t3 values (1), (2), (3), (4), (5);
select t1.x, t3.x from t1, t2, t3  where t1.x = t2.x and t3.x >= t1.y and t3.x <= t2.y;
drop table t1,t2,t3;

#
# Bug #13127 LEFT JOIN against a VIEW returns NULL instead of correct value
#

create table t1 (id char(16) not null default '', primary key  (id));
insert into t1 values ('100'),('101'),('102');
create table t2 (id char(16) default null);
insert into t2 values (1);
create view v1 as select t1.id from t1;
create view v2 as select t2.id from t2;
create view v3 as select (t1.id+2) as id from t1 natural left join t2;

# all queries must return the same result
select t1.id from t1 left join v2 using (id);
select t1.id from v2 right join t1 using (id);
select t1.id from t1 left join v3 using (id);
select * from t1 left join v2 using (id);
select * from v2 right join t1 using (id);
select * from t1 left join v3 using (id);

select v1.id from v1 left join v2 using (id);
select v1.id from v2 right join v1 using (id);
select v1.id from v1 left join v3 using (id);
select * from v1 left join v2 using (id);
select * from v2 right join v1 using (id);
select * from v1 left join v3 using (id);

drop table t1, t2;
drop view v1, v2, v3;

#
# Bug #13597 Column in ON condition not resolved if references a table in
# nested right join.
#

create table t1 (id int(11) not null default '0');
insert into t1 values (123),(191),(192);
create table t2 (id char(16) character set utf8 not null);
insert into t2 values ('58013'),('58014'),('58015'),('58016');
create table t3 (a_id int(11) not null, b_id char(16) character set utf8);
insert into t3 values (123,null),(123,null),(123,null),(123,null),(123,null),(123,'58013');

# both queries are equivalent
select count(*)
from t1 inner join (t3 left join t2 on t2.id = t3.b_id) on t1.id = t3.a_id;

select count(*)
from t1 inner join (t2 right join t3 on t2.id = t3.b_id) on t1.id = t3.a_id;

drop table t1,t2,t3;

#
# Bug #13832 Incorrect parse order of join productions due to unspecified
# operator priorities results in incorrect join tree.
#

create table t1 (a int);
create table t2 (b int);
create table t3 (c int);
select * from t1 join t2 join t3 on (t1.a=t3.c);
select * from t1 join t2 left join t3 on (t1.a=t3.c);
select * from t1 join t2 right join t3 on (t1.a=t3.c);
select * from t1 join t2 straight_join t3 on (t1.a=t3.c);
drop table t1, t2 ,t3;

#
# Bug #14093 Query takes a lot of time when date format is not valid
# fix optimizes execution. so here we just check that returned set is
# correct.
create table t1(f1 int, f2 date);
insert into t1 values(1,'2005-01-01'),(2,'2005-09-01'),(3,'2005-09-30'),
  (4,'2005-10-01'),(5,'2005-12-30');
# should return all records
select * from t1 where f2 >= 0            order by f2;
select * from t1 where f2 >= '0000-00-00' order by f2;
# should return 4,5
select * from t1 where f2 >= '2005-09-31' order by f2;
select * from t1 where f2 >= '2005-09-3a' order by f2;
# should return 1,2,3
select * from t1 where f2 <= '2005-09-31' order by f2;
select * from t1 where f2 <= '2005-09-3a' order by f2;
drop table t1;

#
# Bug ##14662  	ORDER BY on column of a view, with an alias of the same
# column causes ambiguous
#

create table t1 (f1 int, f2 int);
insert into t1 values (1, 30), (2, 20), (3, 10);
create algorithm=merge view v1 as select f1, f2 from t1;
create algorithm=merge view v2 (f2, f1) as select f1, f2 from t1;
create algorithm=merge view v3 as select t1.f1 as f2, t1.f2 as f1 from t1;
select t1.f1 as x1, f1 from t1 order by t1.f1;
select v1.f1 as x1, f1 from v1 order by v1.f1;
select v2.f1 as x1, f1 from v2 order by v2.f1;
select v3.f1 as x1, f1 from v3 order by v3.f1;
select f1, f2, v1.f1 as x1 from v1 order by v1.f1;
select f1, f2, v2.f1 as x1 from v2 order by v2.f1;
select f1, f2, v3.f1 as x1 from v3 order by v3.f1;
drop table t1;
drop view v1, v2, v3;

#
# Bug #15106: lost equality predicate of the form field=const in a join query
#

CREATE TABLE t1(key_a int4 NOT NULL, optimus varchar(32), PRIMARY KEY(key_a));
CREATE TABLE t2(key_a int4 NOT NULL, prime varchar(32), PRIMARY KEY(key_a));
CREATE table t3(key_a int4 NOT NULL, key_b int4 NOT NULL, foo varchar(32),
                PRIMARY KEY(key_a,key_b));

INSERT INTO t1 VALUES (0,'');
INSERT INTO t1 VALUES (1,'i');
INSERT INTO t1 VALUES (2,'j');
INSERT INTO t1 VALUES (3,'k');

INSERT INTO t2 VALUES (1,'r');
INSERT INTO t2 VALUES (2,'s');
INSERT INTO t2 VALUES (3,'t');

INSERT INTO t3 VALUES (1,5,'x');
INSERT INTO t3 VALUES (1,6,'y');
INSERT INTO t3 VALUES (2,5,'xx');
INSERT INTO t3 VALUES (2,6,'yy');
INSERT INTO t3 VALUES (2,7,'zz');
INSERT INTO t3 VALUES (3,5,'xxx');

SELECT t2.key_a,foo 
  FROM t1 INNER JOIN t2 ON t1.key_a = t2.key_a
          INNER JOIN t3 ON t1.key_a = t3.key_a
    WHERE t2.key_a=2 and key_b=5;
EXPLAIN SELECT t2.key_a,foo 
  FROM t1 INNER JOIN t2 ON t1.key_a = t2.key_a
          INNER JOIN t3 ON t1.key_a = t3.key_a
    WHERE t2.key_a=2 and key_b=5;

SELECT t2.key_a,foo 
  FROM t1 INNER JOIN t2 ON t2.key_a = t1.key_a
          INNER JOIN t3 ON t1.key_a = t3.key_a
    WHERE t2.key_a=2 and key_b=5;
EXPLAIN SELECT t2.key_a,foo 
  FROM t1 INNER JOIN t2 ON t2.key_a = t1.key_a
          INNER JOIN t3 ON t1.key_a = t3.key_a
    WHERE t2.key_a=2 and key_b=5;

DROP TABLE t1,t2,t3;

#
# Bug#15347 Wrong result of subselect when records cache and set functions
#           are involved
#
create  table t1 (f1 int);
insert into t1 values(1),(2);
create table t2 (f2 int, f3 int, key(f2));
insert into t2 values(1,1),(2,2);
create table t3 (f4 int not null);
insert into t3 values (2),(2),(2);
select f1,(select count(*) from t2,t3 where f2=f1 and f3=f4) as count from t1;
drop table t1,t2,t3;

#
# Bug #15633 Evaluation of Item_equal for non-const table caused wrong
#            select result
#
create table t1 (f1 int unique);
create table t2 (f2 int unique);
create table t3 (f3 int unique);
insert into t1 values(1),(2);
insert into t2 values(1),(2);
insert into t3 values(1),(NULL);
select * from t3 where f3 is null;
select t2.f2 from t1 left join t2 on f1=f2 join t3 on f1=f3 where f1=1;
drop table t1,t2,t3;

#
# Bug#15268 Unchecked null value caused server crash
#
create table t1(f1 char, f2 char not null);
insert into t1 values(null,'a');
create table t2 (f2 char not null);
insert into t2 values('b');
select * from t1 left join t2 on f1=t2.f2 where t1.f2='a';
drop table t1,t2;

#
# Bug#15538 unchecked table absense caused server crash.
#
--error 1064
select * from (select * left join t on f1=f2) tt;

#
# Bug #16504: re-evaluation of Item_equal object after reading const table
#

CREATE TABLE t1 (sku int PRIMARY KEY, pr int);
CREATE TABLE t2 (sku int PRIMARY KEY, sppr int, name varchar(255));

INSERT INTO t1 VALUES
  (10, 10), (20, 10), (30, 20), (40, 30), (50, 10), (60, 10);

INSERT INTO t2 VALUES 
  (10, 10, 'aaa'), (20, 10, 'bbb'), (30, 10, 'ccc'), (40, 20, 'ddd'),
  (50, 10, 'eee'), (60, 20, 'fff'), (70, 20, 'ggg'), (80, 30, 'hhh');

SELECT t2.sku, t2.sppr, t2.name, t1.sku, t1.pr
  FROM t2, t1 WHERE t2.sku=20 AND (t2.sku=t1.sku OR t2.sppr=t1.sku);
EXPLAIN
SELECT t2.sku, t2.sppr, t2.name, t1.sku, t1.pr
  FROM t2, t1 WHERE t2.sku=20 AND (t2.sku=t1.sku OR t2.sppr=t1.sku);


DROP TABLE t1,t2;

#
# Bug#18712: Truncation problem (needs just documenting and test
# cases to prevent fixing this accidently. It is intended behaviour)
#

CREATE TABLE t1 (i TINYINT UNSIGNED NOT NULL);
INSERT t1 SET i = 0;
UPDATE t1 SET i = -1;
SELECT * FROM t1;
UPDATE t1 SET i = CAST(i - 1 AS SIGNED);
SELECT * FROM t1;
UPDATE t1 SET i = i - 1;
SELECT * FROM t1;
DROP TABLE t1;

# BUG#17379

create table t1 (a int);
insert into t1 values (0),(1),(2),(3),(4),(5),(6),(7),(8),(9);
create table t2 (a int, b int, c int, e int, primary key(a,b,c));
insert into t2 select A.a, B.a, C.a, C.a from t1 A, t1 B, t1 C;
analyze table t2;
select 'In next EXPLAIN, B.rows must be exactly 10:' Z;

explain select * from t2 A, t2 B where A.a=5 and A.b=5 and A.C<5
          and B.a=5 and B.b=A.e and (B.b =1 or B.b = 3 or B.b=5);
drop table t1, t2;

#
#Bug #18940: selection of optimal execution plan caused by equality
#            propagation (the bug was fixed by the patch for bug #17379)

CREATE TABLE t1 (a int PRIMARY KEY, b int, INDEX(b));
INSERT INTO t1 VALUES (1, 3), (9,4), (7,5), (4,5), (6,2),
                      (3,1), (5,1), (8,9), (2,2), (0,9);

CREATE TABLE t2 (c int, d int, f int, INDEX(c,f));
INSERT INTO t2 VALUES
 (1,0,0), (1,0,1), (2,0,0), (2,0,1), (3,0,0), (4,0,1),
 (5,0,0), (5,0,1), (6,0,0), (0,0,1), (7,0,0), (7,0,1),
 (0,0,0), (0,0,1), (8,0,0), (8,0,1), (9,0,0), (9,0,1);

EXPLAIN
SELECT a, c, d, f FROM t1,t2 WHERE a=c AND b BETWEEN 4 AND 6;
EXPLAIN
SELECT a, c, d, f FROM t1,t2 WHERE a=c AND b BETWEEN 4 AND 6 AND a > 0;

DROP TABLE t1, t2;

#
# Bug #18895: BIT values cause joins to fail
#
create table t1 (
    a int unsigned    not null auto_increment primary key,
    b bit             not null,
    c bit             not null
);

create table t2 (
    a int unsigned    not null auto_increment primary key,
    b bit             not null,
    c int unsigned    not null,
    d varchar(50)
);

insert into t1 (b,c) values (0,1), (0,1);
insert into t2 (b,c) values (0,1);

# Row 1 should succeed.  Row 2 should fail.  Both fail.
select t1.a, t1.b + 0, t1.c + 0, t2.a, t2.b + 0, t2.c, t2.d
from t1 left outer join t2 on t1.a = t2.c and t2.b <> 1
where t1.b <> 1 order by t1.a;

drop table t1,t2;

#
# Bug #20569: Garbage in DECIMAL results from some mathematical functions
#
SELECT 0.9888889889 * 1.011111411911;

#
# Bug #10977: No warning issued if a column name is truncated
#
prepare stmt from 'select 1 as " a "';
execute stmt;

#
# Bug #21390: wrong estimate of rows after elimination of const tables
#

CREATE TABLE t1 (a int NOT NULL PRIMARY KEY, b int NOT NULL);
INSERT INTO t1 VALUES (1,1), (2,2), (3,3), (4,4);

CREATE TABLE t2 (c int NOT NULL, INDEX idx(c));
INSERT INTO t2 VALUES
  (1), (1), (1), (1), (1), (1), (1), (1),
  (2), (2), (2), (2),
  (3), (3),
  (4);

EXPLAIN SELECT b FROM t1, t2 WHERE b=c AND a=1;
EXPLAIN SELECT b FROM t1, t2 WHERE b=c AND a=4;

DROP TABLE t1, t2;

#
# No matches for a join after substitution of a const table
#

CREATE TABLE t1 (id int NOT NULL PRIMARY KEY, a int);
INSERT INTO t1 VALUES (1,2), (2,NULL), (3,2);

CREATE TABLE t2 (b int, c INT, INDEX idx1(b));
INSERT INTO t2 VALUES (2,1), (3,2);

CREATE TABLE t3 (d int,  e int, INDEX idx1(d));
INSERT INTO t3 VALUES (2,10), (2,20), (1,30), (2,40), (2,50);

EXPLAIN
SELECT * FROM t1 LEFT JOIN t2 ON t2.b=t1.a INNER JOIN t3 ON t3.d=t1.id
  WHERE t1.id=2;
SELECT * FROM t1 LEFT JOIN t2 ON t2.b=t1.a INNER JOIN t3 ON t3.d=t1.id
  WHERE t1.id=2;

DROP TABLE t1,t2,t3;

#
# Bug#20503: Server crash due to the ORDER clause isn't taken into account
#            while space allocation
#
create table t1 (c1 varchar(1), c2 int, c3 int, c4 int, c5 int, c6 int,
c7 int, c8 int, c9 int, fulltext key (`c1`));
select distinct match (`c1`) against ('z') , c2, c3, c4,c5, c6,c7, c8 
  from t1 where c9=1 order by c2, c2;
drop table t1;

#
# Bug #22735: no equality propagation for BETWEEN and IN with STRING arguments
#

CREATE TABLE t1 (pk varchar(10) PRIMARY KEY, fk varchar(16));
CREATE TABLE t2 (pk varchar(16) PRIMARY KEY, fk varchar(10));

INSERT INTO t1 VALUES
  ('d','dddd'), ('i','iii'), ('a','aa'), ('b','bb'), ('g','gg'), 
  ('e','eee'), ('c','cccc'), ('h','hhh'), ('j','jjj'), ('f','fff');
INSERT INTO t2 VALUES
  ('jjj', 'j'), ('cc','c'), ('ccc','c'), ('aaa', 'a'), ('jjjj','j'),
  ('hhh','h'), ('gg','g'), ('fff','f'), ('ee','e'), ('ffff','f'),
  ('bbb','b'), ('ff','f'), ('cccc','c'), ('dddd','d'), ('jj','j'),
  ('aaaa','a'), ('bb','b'), ('eeee','e'), ('aa','a'), ('hh','h');

EXPLAIN SELECT t2.* 
  FROM t1 JOIN t2 ON t2.fk=t1.pk
    WHERE t2.fk < 'c' AND t2.pk=t1.fk;
EXPLAIN SELECT t2.* 
  FROM t1 JOIN t2 ON t2.fk=t1.pk 
    WHERE t2.fk BETWEEN 'a' AND 'b' AND t2.pk=t1.fk;
EXPLAIN SELECT t2.* 
  FROM t1 JOIN t2 ON t2.fk=t1.pk 
    WHERE t2.fk IN ('a','b') AND t2.pk=t1.fk;

DROP TABLE t1,t2;

#
# Bug #22367: Optimizer uses ref join type instead of eq_ref for simple 
#               join on strings
#
CREATE TABLE t1 (a int, b varchar(20) NOT NULL, PRIMARY KEY(a));
CREATE TABLE t2 (a int, b varchar(20) NOT NULL,
                 PRIMARY KEY (a), UNIQUE KEY (b));
INSERT INTO t1 VALUES (1,'a'),(2,'b'),(3,'c');
INSERT INTO t2 VALUES (1,'a'),(2,'b'),(3,'c');

EXPLAIN SELECT t1.a FROM t1 LEFT JOIN t2 ON t2.b=t1.b WHERE t1.a=3;

DROP TABLE t1,t2;

#
# Bug #19579: predicates that become sargable after reading const tables
#             are not taken into account by optimizer
#

CREATE TABLE t1(id int PRIMARY KEY, b int, e int);
CREATE TABLE t2(i int, a int, INDEX si(i), INDEX ai(a));
CREATE TABLE t3(a int PRIMARY KEY, c char(4), INDEX ci(c));

INSERT INTO t1 VALUES 
  (1,10,19), (2,20,22), (4,41,42), (9,93,95), (7, 77,79),
  (6,63,67), (5,55,58), (3,38,39), (8,81,89);
INSERT INTO t2 VALUES
  (21,210), (41,410), (82,820), (83,830), (84,840),
  (65,650), (51,510), (37,370), (94,940), (76,760),
  (22,220), (33,330), (40,400), (95,950), (38,380),
  (67,670), (88,880), (57,570), (96,960), (97,970);
INSERT INTO t3 VALUES
  (210,'bb'), (950,'ii'), (400,'ab'), (500,'ee'), (220,'gg'),
  (440,'gg'), (310,'eg'), (380,'ee'), (840,'bb'), (830,'ff'),
  (230,'aa'), (960,'ii'), (410,'aa'), (510,'ee'), (290,'bb'),
  (450,'gg'), (320,'dd'), (390,'hh'), (850,'jj'), (860,'ff');

EXPLAIN
SELECT t3.a FROM t1,t2 FORCE INDEX (si),t3
  WHERE t1.id = 8 AND t2.i BETWEEN t1.b AND t1.e AND 
        t3.a=t2.a AND t3.c IN ('bb','ee');
EXPLAIN
SELECT t3.a FROM t1,t2,t3
  WHERE t1.id = 8 AND t2.i BETWEEN t1.b AND t1.e AND
        t3.a=t2.a AND t3.c IN ('bb','ee') ;

EXPLAIN 
SELECT t3.a FROM t1,t2 FORCE INDEX (si),t3
  WHERE t1.id = 8 AND (t2.i=t1.b OR t2.i=t1.e) AND t3.a=t2.a AND
        t3.c IN ('bb','ee');
EXPLAIN 
SELECT t3.a FROM t1,t2,t3
  WHERE t1.id = 8 AND (t2.i=t1.b OR t2.i=t1.e) AND t3.a=t2.a AND
        t3.c IN ('bb','ee');

DROP TABLE t1,t2,t3;
 
#
# Bug#25172: Not checked buffer size leads to a server crash
#
CREATE TABLE t1 ( f1 int primary key, f2 int, f3 int, f4 int, f5 int, f6 int, checked_out int);
CREATE TABLE t2 ( f11 int PRIMARY KEY );
INSERT INTO t1 VALUES (1,1,1,0,0,0,0),(2,1,1,3,8,1,0),(3,1,1,4,12,1,0);
INSERT INTO t2 VALUES (62);
SELECT * FROM t1 LEFT JOIN t2 ON f11 = t1.checked_out GROUP BY f1 ORDER BY f2, f3, f4, f5 LIMIT 0, 1;
DROP TABLE t1, t2;

#
# Bug#6298: LIMIT #, -1 no longer works to set start with no end limit
#

--disable_warnings
DROP TABLE IF EXISTS t1;
--enable_warnings

CREATE TABLE t1(a int);
INSERT into t1 values (1), (2), (3);

# LIMIT N, -1 was accepted by accident in 4.0, but was not intended.
# This test verifies that this illegal construct is now properly detected.

--error ER_PARSE_ERROR
SELECT * FROM t1 LIMIT 2, -1;

DROP TABLE t1;

#
# 25407: wrong estimate of NULL keys for unique indexes
#

CREATE TABLE t1 (
  ID_with_null int NULL,
  ID_better int NOT NULL,
  INDEX idx1 (ID_with_null),
  INDEX idx2 (ID_better)
);

INSERT INTO t1 VALUES (1,1), (2,1), (null,3), (null,3), (null,3), (null,3);
INSERT INTO t1 SELECT * FROM t1 WHERE ID_with_null IS NULL;
INSERT INTO t1 SELECT * FROM t1 WHERE ID_with_null IS NULL;
INSERT INTO t1 SELECT * FROM t1 WHERE ID_with_null IS NULL;
INSERT INTO t1 SELECT * FROM t1 WHERE ID_with_null IS NULL;
INSERT INTO t1 SELECT * FROM t1 WHERE ID_with_null IS NULL;

SELECT COUNT(*) FROM t1 WHERE ID_with_null IS NULL;
SELECT COUNT(*) FROM t1 WHERE ID_better=1;

EXPLAIN SELECT * FROM t1 WHERE ID_better=1 AND ID_with_null IS NULL;

DROP INDEX idx1 ON t1;
CREATE UNIQUE INDEX idx1 ON t1(ID_with_null);

EXPLAIN SELECT * FROM t1 WHERE ID_better=1 AND ID_with_null IS NULL;

DROP TABLE t1;

CREATE TABLE t1 (
  ID1_with_null int NULL,
  ID2_with_null int NULL,
  ID_better int NOT NULL,
  INDEX idx1 (ID1_with_null, ID2_with_null),
  INDEX idx2 (ID_better)
);

INSERT INTO t1 VALUES (1,1,1), (2,2,1), (3,null,3), (null,3,3), (null,null,3),
  (3,null,3), (null,3,3), (null,null,3), (3,null,3), (null,3,3), (null,null,3);

INSERT INTO t1 SELECT * FROM t1 WHERE ID1_with_null IS NULL;
INSERT INTO t1 SELECT * FROM t1 WHERE ID2_with_null IS NULL;
INSERT INTO t1 SELECT * FROM t1 WHERE ID1_with_null IS NULL;
INSERT INTO t1 SELECT * FROM t1 WHERE ID2_with_null IS NULL;
INSERT INTO t1 SELECT * FROM t1 WHERE ID1_with_null IS NULL;
INSERT INTO t1 SELECT * FROM t1 WHERE ID2_with_null IS NULL;

SELECT COUNT(*) FROM t1 WHERE ID1_with_null IS NULL AND ID2_with_null=3;
SELECT COUNT(*) FROM t1 WHERE ID1_with_null=3 AND ID2_with_null IS NULL;
SELECT COUNT(*) FROM t1 WHERE ID1_with_null IS NULL AND ID2_with_null IS NULL;
SELECT COUNT(*) FROM t1 WHERE ID_better=1;

EXPLAIN SELECT * FROM t1
  WHERE ID_better=1 AND ID1_with_null IS NULL AND ID2_with_null=3 ;
EXPLAIN SELECT * FROM t1
  WHERE ID_better=1 AND ID1_with_null=3 AND ID2_with_null=3 IS NULL ;
EXPLAIN SELECT * FROM t1
  WHERE ID_better=1 AND ID1_with_null IS NULL AND ID2_with_null IS NULL;

DROP INDEX idx1 ON t1;
CREATE UNIQUE INDEX idx1 ON t1(ID1_with_null,ID2_with_null);

EXPLAIN SELECT * FROM t1
  WHERE ID_better=1 AND ID1_with_null IS NULL AND ID2_with_null=3 ;
EXPLAIN SELECT * FROM t1
  WHERE ID_better=1 AND ID1_with_null=3 AND ID2_with_null IS NULL ;
EXPLAIN SELECT * FROM t1
  WHERE ID_better=1 AND ID1_with_null IS NULL AND ID2_with_null IS NULL;
EXPLAIN SELECT * FROM t1
  WHERE ID_better=1 AND ID1_with_null IS NULL AND 
        (ID2_with_null=1 OR ID2_with_null=2);

DROP TABLE t1;

#
# Bug #22344: InnoDB keys act strange on datetime vs timestamp comparison
#
CREATE TABLE t1 (a INT, ts TIMESTAMP, KEY ts(ts));
INSERT INTO t1 VALUES (30,"2006-01-03 23:00:00"), (31,"2006-01-03 23:00:00");
ANALYZE TABLE t1;

CREATE TABLE t2 (a INT, dt1 DATETIME, dt2 DATETIME, PRIMARY KEY (a));
INSERT INTO t2 VALUES (30, "2006-01-01 00:00:00", "2999-12-31 00:00:00");
INSERT INTO t2 SELECT a+1,dt1,dt2 FROM t2;
ANALYZE TABLE t2;

EXPLAIN
SELECT * FROM t1 LEFT JOIN t2 ON (t1.a=t2.a) WHERE t1.a=30
  AND t1.ts BETWEEN t2.dt1 AND t2.dt2
  AND t1.ts BETWEEN "2006-01-01" AND "2006-12-31";

SELECT * FROM t1 LEFT JOIN t2 ON (t1.a=t2.a) WHERE t1.a=30
  AND t1.ts BETWEEN t2.dt1 AND t2.dt2
  AND t1.ts BETWEEN "2006-01-01" AND "2006-12-31";

DROP TABLE t1,t2;
# Bug #22026: Warning when using IF statement and large unsigned bigint
#

create table t1 (a bigint unsigned);
insert into t1 values
  (if(1, 9223372036854775808, 1)),
  (case when 1 then 9223372036854775808 else 1 end),
  (coalesce(9223372036854775808, 1));
select * from t1;
drop table t1;
create table t1 select
  if(1, 9223372036854775808, 1) i,
  case when 1 then 9223372036854775808 else 1 end c,
  coalesce(9223372036854775808, 1) co;
show create table t1;
drop table t1;
# Ensure we handle big values properly
select 
  if(1, cast(1111111111111111111 as unsigned), 1) i,
  case when 1 then cast(1111111111111111111 as unsigned) else 1 end c,
  coalesce(cast(1111111111111111111 as unsigned), 1) co;

#
# Bug #22971: indexes on text columns are ignored for ref accesses 
#

CREATE TABLE t1 (name varchar(255));
CREATE TABLE t2 (name varchar(255), n int, KEY (name(3)));
INSERT INTO t1 VALUES ('ccc'), ('bb'), ('cc '), ('aa  '), ('aa');
INSERT INTO t2 VALUES ('bb',1), ('aa',2), ('cc   ',3);
INSERT INTO t2 VALUES (concat('cc ', 0x06), 4);
INSERT INTO t2 VALUES ('cc',5), ('bb ',6), ('cc ',7);
SELECT * FROM t2;
SELECT * FROM t2 ORDER BY name;
SELECT name, LENGTH(name), n FROM t2 ORDER BY name;

EXPLAIN SELECT name, LENGTH(name), n FROM t2 WHERE name='cc '; 
SELECT name, LENGTH(name), n FROM t2 WHERE name='cc '; 
EXPLAIN SELECT name , LENGTH(name), n FROM t2 WHERE name LIKE 'cc%';
SELECT name , LENGTH(name), n FROM t2 WHERE name LIKE 'cc%';
EXPLAIN SELECT name , LENGTH(name), n FROM t2 WHERE name LIKE 'cc%' ORDER BY name;
SELECT name , LENGTH(name), n FROM t2 WHERE name LIKE 'cc%' ORDER BY name;
EXPLAIN SELECT * FROM t1 LEFT JOIN t2 ON t1.name=t2.name;
SELECT * FROM t1 LEFT JOIN t2 ON t1.name=t2.name;

DROP TABLE t1,t2;

CREATE TABLE t1 (name text);
CREATE TABLE t2 (name text, n int, KEY (name(3)));
INSERT INTO t1 VALUES ('ccc'), ('bb'), ('cc '), ('aa  '), ('aa');
INSERT INTO t2 VALUES ('bb',1), ('aa',2), ('cc   ',3);
INSERT INTO t2 VALUES (concat('cc ', 0x06), 4);
INSERT INTO t2 VALUES ('cc',5), ('bb ',6), ('cc ',7);
SELECT * FROM t2;
SELECT * FROM t2 ORDER BY name;
SELECT name, LENGTH(name), n FROM t2 ORDER BY name;

EXPLAIN SELECT name, LENGTH(name), n FROM t2 WHERE name='cc '; 
SELECT name, LENGTH(name), n FROM t2 WHERE name='cc '; 
EXPLAIN SELECT name , LENGTH(name), n FROM t2 WHERE name LIKE 'cc%';
SELECT name , LENGTH(name), n FROM t2 WHERE name LIKE 'cc%';
EXPLAIN SELECT name , LENGTH(name), n FROM t2 WHERE name LIKE 'cc%' ORDER BY name;
SELECT name , LENGTH(name), n FROM t2 WHERE name LIKE 'cc%' ORDER BY name;
EXPLAIN SELECT * FROM t1 LEFT JOIN t2 ON t1.name=t2.name;
SELECT * FROM t1 LEFT JOIN t2 ON t1.name=t2.name;

DROP TABLE t1,t2;


#
# Bug #26963: join with predicates that contain fields from equalities evaluated
#             to constants after constant table substitution
#

CREATE TABLE t1 (
 access_id int NOT NULL default '0',
 name varchar(20) default NULL,
 rank int NOT NULL default '0',
 KEY idx (access_id)
);

CREATE TABLE t2 (
  faq_group_id int NOT NULL default '0',
  faq_id int NOT NULL default '0',
  access_id int default NULL,
  UNIQUE KEY idx1 (faq_id),
  KEY idx2 (faq_group_id,faq_id)
);

INSERT INTO t1 VALUES 
  (1,'Everyone',2),(2,'Help',3),(3,'Technical Support',1),(4,'Chat User',4);
INSERT INTO t2 VALUES
  (261,265,1),(490,494,1);


SELECT t2.faq_id 
  FROM t1 INNER JOIN t2 IGNORE INDEX (idx1)
       ON (t1.access_id = t2.access_id)
       LEFT JOIN t2 t
       ON (t.faq_group_id = t2.faq_group_id AND
           find_in_set(t.access_id, '1,4') < find_in_set(t2.access_id, '1,4'))
   WHERE
     t2.access_id IN (1,4) AND t.access_id IS NULL AND t2.faq_id in (265);

SELECT t2.faq_id 
  FROM t1 INNER JOIN t2
       ON (t1.access_id = t2.access_id)
       LEFT JOIN t2 t
       ON (t.faq_group_id = t2.faq_group_id AND
           find_in_set(t.access_id, '1,4') < find_in_set(t2.access_id, '1,4'))
   WHERE
     t2.access_id IN (1,4) AND t.access_id IS NULL AND t2.faq_id in (265);

DROP TABLE t1,t2;


#
# Bug #19372: Optimizer does not use index anymore when WHERE index NOT IN
# () is added
#
CREATE TABLE t1 (a INT, b INT, KEY inx (b,a));

INSERT INTO t1 VALUES (1,1), (1,2), (1,3), (1,4), (1,5), (1, 6), (1,7);
EXPLAIN SELECT COUNT(*) FROM t1 f1 INNER JOIN t1 f2
    ON ( f1.b=f2.b AND f1.a<f2.a ) 
    WHERE 1 AND f1.b NOT IN (100,2232,3343,51111);
DROP TABLE t1;    

#
# Bug #27352: Incorrect result of nested selects instead of error reporting
#

CREATE TABLE t1 (c1 INT, c2 INT);
INSERT INTO t1 VALUES (1,11), (2,22), (2,22);

let $n= 31;
let $q= COUNT(c2);
while ($n)
{
  let $q= (SELECT $q);
  dec $n;
}
--disable_warnings
eval EXPLAIN SELECT c1 FROM t1 WHERE $q > 0;
--enable_warnings

let $n= 64;
let $q= COUNT(c2);
while ($n)
{
  let $q= (SELECT $q);
  dec $n;
}
--error ER_TOO_HIGH_LEVEL_OF_NESTING_FOR_SELECT
eval EXPLAIN SELECT c1 FROM t1 WHERE $q > 0;

DROP TABLE t1;

#
# Bug #30396: crash for a join with equalities and sargable predicates
#             in disjunctive parts of the WHERE condition 
#

CREATE TABLE t1 (
  c1 int(11) NOT NULL AUTO_INCREMENT,
  c2 varchar(1000) DEFAULT NULL,
  c3 bigint(20) DEFAULT NULL,
  c4 bigint(20) DEFAULT NULL,
  PRIMARY KEY (c1)
);

EXPLAIN EXTENDED 
SELECT  join_2.c1  
FROM 
	t1 AS join_0, 
	t1 AS join_1, 
	t1 AS join_2, 
	t1 AS join_3, 
	t1 AS join_4, 
	t1 AS join_5, 
	t1 AS join_6, 
	t1 AS join_7
WHERE 
	join_0.c1=join_1.c1  AND 
	join_1.c1=join_2.c1  AND 
	join_2.c1=join_3.c1  AND 
	join_3.c1=join_4.c1  AND 
	join_4.c1=join_5.c1  AND 
	join_5.c1=join_6.c1  AND 
	join_6.c1=join_7.c1 
         OR 
	join_0.c2 < '?'  AND 
	join_1.c2 < '?'  AND
	join_2.c2 > '?'  AND
	join_2.c2 < '!'  AND
	join_3.c2 > '?'  AND 
	join_4.c2 = '?'  AND 
	join_5.c2 <> '?' AND
	join_6.c2 <> '?' AND 
	join_7.c2 >= '?' AND
        join_0.c1=join_1.c1  AND 
	join_1.c1=join_2.c1  AND 
        join_2.c1=join_3.c1  AND
	join_3.c1=join_4.c1  AND 
	join_4.c1=join_5.c1  AND 
	join_5.c1=join_6.c1  AND 
	join_6.c1=join_7.c1
GROUP BY 
	join_3.c1,
	join_2.c1,
	join_7.c1,
	join_1.c1,
	join_0.c1;
	
SHOW WARNINGS;

DROP TABLE t1;

#
# Bug #27695: Misleading warning when declaring all space column names and
#             truncation of one-space column names to zero length names.
#

--disable_ps_protocol
SELECT 1 AS ` `;
SELECT 1 AS `  `;
SELECT 1 AS ` x`;
--enable_ps_protocol

--error 1166
CREATE VIEW v1 AS SELECT 1 AS ``;

--error 1166
CREATE VIEW v1 AS SELECT 1 AS ` `;

--error 1166
CREATE VIEW v1 AS SELECT 1 AS `  `;

--error 1166
CREATE VIEW v1 AS SELECT (SELECT 1 AS `  `);

CREATE VIEW v1 AS SELECT 1 AS ` x`;
SELECT `x` FROM v1;

--error 1166
ALTER VIEW v1 AS SELECT 1 AS ` `;

DROP VIEW v1;

<<<<<<< HEAD
--echo End of 5.0 tests

#
# Bug #30639: limit offset,rowcount wraps when rowcount >= 2^32 in windows
#
create table t1(a INT, KEY (a));
INSERT INTO t1 VALUES (1),(2),(3),(4),(5);
SELECT a FROM t1 ORDER BY a LIMIT 2;
SELECT a FROM t1 ORDER BY a LIMIT 2,4294967296;
SELECT a FROM t1 ORDER BY a LIMIT 2,4294967297;
DROP TABLE t1;
=======
#
# Bug#31800: Date comparison fails with timezone and slashes for greater
#            than comparison
#

# On DATETIME-like literals with trailing garbage, BETWEEN fudged in a
# DATETIME comparator, while greater/less-than used bin-string comparisons.
# Should correctly be compared as DATE or DATETIME, but throw a warning:

select str_to_date('2007-10-09','%Y-%m-%d') between '2007/10/01 00:00:00 GMT'
                                                and '2007/10/20 00:00:00 GMT';
select str_to_date('2007-10-09','%Y-%m-%d') > '2007/10/01 00:00:00 GMT-6';
select str_to_date('2007-10-09','%Y-%m-%d') <= '2007/10/2000:00:00 GMT-6';

# We have all we need -- and trailing garbage:
# (leaving out a leading zero in first example to prove it's a
# value-comparison, not a string-comparison!)
select str_to_date('2007-10-01','%Y-%m-%d') = '2007-10-1 00:00:00 GMT-6';
select str_to_date('2007-10-01','%Y-%m-%d') = '2007-10-01 x00:00:00 GMT-6';
select str_to_date('2007-10-01','%Y-%m-%d %H:%i:%s') = '2007-10-01 00:00:00 GMT-6';
select str_to_date('2007-10-01','%Y-%m-%d %H:%i:%s') = '2007-10-01 00:x00:00 GMT-6';
# no time at all:
select str_to_date('2007-10-01','%Y-%m-%d %H:%i:%s') = '2007-10-01 x12:34:56 GMT-6';
# partial time:
select str_to_date('2007-10-01 12:34:00','%Y-%m-%d %H:%i:%s') = '2007-10-01 12:34x:56 GMT-6';
# fail, different second part:
select str_to_date('2007-10-01 12:34:56','%Y-%m-%d %H:%i:%s') = '2007-10-01 12:34x:56 GMT-6';
# correct syntax, no trailing nonsense -- this one must throw no warning:
select str_to_date('2007-10-01 12:34:56','%Y-%m-%d %H:%i:%s') = '2007-10-01 12:34:56';
# no warning, but failure (different hour parts):
select str_to_date('2007-10-01','%Y-%m-%d') = '2007-10-01 12:00:00';
# succeed:
select str_to_date('2007-10-01 12','%Y-%m-%d %H') = '2007-10-01 12:00:00';
# succeed, but warn for "trailing garbage" (":34"):
select str_to_date('2007-10-01 12:34','%Y-%m-%d %H') = '2007-10-01 12:00:00';
# invalid date (Feb 30) succeeds
select str_to_date('2007-02-30 12:34','%Y-%m-%d %H:%i') = '2007-02-30 12:34';
# 0-day for both, just works in default SQL mode.
select str_to_date('2007-10-00 12:34','%Y-%m-%d %H:%i') = '2007-10-00 12:34';
# 0-day, succeed
select str_to_date('2007-10-00','%Y-%m-%d') between '2007/09/01 00:00:00'
                                                and '2007/10/20 00:00:00';
set SQL_MODE=TRADITIONAL;
# 0-day throws warning in traditional mode, and fails
select str_to_date('2007-10-00 12:34','%Y-%m-%d %H:%i') = '2007-10-00 12:34';
select str_to_date('2007-10-01 12:34','%Y-%m-%d %H:%i') = '2007-10-00 12:34';
# different code-path: get_datetime_value() with 0-day
select str_to_date('2007-10-00 12:34','%Y-%m-%d %H:%i') = '2007-10-01 12:34';
select str_to_date('2007-10-00','%Y-%m-%d') between '2007/09/01'
                                                and '2007/10/20';
set SQL_MODE=DEFAULT;
select str_to_date('2007-10-00','%Y-%m-%d') between '' and '2007/10/20';
select str_to_date('','%Y-%m-%d') between '2007/10/01' and '2007/10/20';
select str_to_date('','%Y-%m-%d %H:%i') = '2007-10-01 12:34';
select str_to_date(NULL,'%Y-%m-%d %H:%i') = '2007-10-01 12:34';
select str_to_date('2007-10-00 12:34','%Y-%m-%d %H:%i') = '';

select str_to_date('1','%Y-%m-%d') = '1';
select str_to_date('1','%Y-%m-%d') = '1';
select str_to_date('','%Y-%m-%d') = '';

# these three should work!
select str_to_date('1000-01-01','%Y-%m-%d') between '0000-00-00' and NULL;
select str_to_date('1000-01-01','%Y-%m-%d') between NULL and '2000-00-00';
select str_to_date('1000-01-01','%Y-%m-%d') between NULL and NULL;

--echo End of 5.0 tests
>>>>>>> 2cb9a44c
<|MERGE_RESOLUTION|>--- conflicted
+++ resolved
@@ -3480,19 +3480,6 @@
 
 DROP VIEW v1;
 
-<<<<<<< HEAD
---echo End of 5.0 tests
-
-#
-# Bug #30639: limit offset,rowcount wraps when rowcount >= 2^32 in windows
-#
-create table t1(a INT, KEY (a));
-INSERT INTO t1 VALUES (1),(2),(3),(4),(5);
-SELECT a FROM t1 ORDER BY a LIMIT 2;
-SELECT a FROM t1 ORDER BY a LIMIT 2,4294967296;
-SELECT a FROM t1 ORDER BY a LIMIT 2,4294967297;
-DROP TABLE t1;
-=======
 #
 # Bug#31800: Date comparison fails with timezone and slashes for greater
 #            than comparison
@@ -3560,4 +3547,13 @@
 select str_to_date('1000-01-01','%Y-%m-%d') between NULL and NULL;
 
 --echo End of 5.0 tests
->>>>>>> 2cb9a44c
+
+#
+# Bug #30639: limit offset,rowcount wraps when rowcount >= 2^32 in windows
+#
+create table t1(a INT, KEY (a));
+INSERT INTO t1 VALUES (1),(2),(3),(4),(5);
+SELECT a FROM t1 ORDER BY a LIMIT 2;
+SELECT a FROM t1 ORDER BY a LIMIT 2,4294967296;
+SELECT a FROM t1 ORDER BY a LIMIT 2,4294967297;
+DROP TABLE t1;