# This test requires that --log-output includes 'table', and the general
# log is on

# embedded server causes different stat
-- source include/not_embedded.inc

# Disable concurrent inserts to avoid sporadic test failures as it might
# affect the the value of variables used throughout the test case.
set @old_concurrent_insert= @@global.concurrent_insert;
set @@global.concurrent_insert= 0;

# PS causes different statistics
--disable_ps_protocol

connect (con1,localhost,root,,);
connect (con2,localhost,root,,);

flush status;

show status like 'Table_lock%';
select * from information_schema.session_status where variable_name like 'Table_lock%';

connection con1;
--echo # Switched to connection: con1
set sql_log_bin=0;
set @old_general_log = @@global.general_log;
set global general_log = 'OFF';
--disable_warnings
drop table if exists t1;
--enable_warnings

create table t1(n int) engine=myisam;
insert into t1 values(1);
# Execute dummy select in order to ensure that tables used in the
# previous statement are unlocked and closed.
select 1;

connection con2;
--echo # Switched to connection: con2
lock tables t1 read;
unlock tables;
lock tables t1 read;

connection con1;
--echo # Switched to connection: con1
let $ID= `select connection_id()`;
--send update t1 set n = 3

connection con2;
--echo # Switched to connection: con2
# wait for the other query to start executing
let $wait_condition= select 1 from INFORMATION_SCHEMA.PROCESSLIST where ID = $ID and STATE = "Locked";
--source include/wait_condition.inc
unlock tables;

connection con1;
--echo # Switched to connection: con1
reap;
show status like 'Table_locks_waited';
drop table t1;
set global general_log = @old_general_log;

disconnect con2;
disconnect con1;
connection default;
--echo # Switched to connection: default

# End of 4.1 tests

#
# last_query_cost
#

select 1;
show status like 'last_query_cost';
create table t1 (a int);
insert into t1 values (1),(2),(3),(4),(5),(6),(7),(8),(9),(10);
insert into t1 values (1),(2),(3),(4),(5),(6),(7),(8),(9),(10);
insert into t1 values (1),(2),(3),(4),(5),(6),(7),(8),(9),(10);
insert into t1 values (1),(2),(3),(4),(5),(6),(7),(8),(9),(10);
insert into t1 values (1),(2),(3),(4),(5),(6),(7),(8),(9),(10);
select * from t1 where a=6;
show status like 'last_query_cost';
# Ensure value dosn't change by second status call
show status like 'last_query_cost';
select 1;
show status like 'last_query_cost';
drop table t1;

#
# Test for Bug #15933 max_used_connections is wrong after FLUSH STATUS
# if connections are cached
#
#
# The first suggested fix from the bug report was chosen
# (see http://bugs.mysql.com/bug.php?id=15933):
#
#   a) On flushing the status, set max_used_connections to
#   threads_connected, not to 0.
#
#   b) Check if it is necessary to increment max_used_connections when
#   taking a thread from the cache as well as when creating new threads
#

# Wait for at most $disconnect_timeout seconds for disconnects to finish.
let $disconnect_timeout = 10;

# Wait for any previous disconnects to finish.
FLUSH STATUS;
--disable_query_log
--disable_result_log
eval SET @wait_left = $disconnect_timeout;
let $max_used_connections = `SHOW STATUS LIKE 'max_used_connections'`;
eval SET @max_used_connections = SUBSTRING('$max_used_connections', 21)+0;
let $wait_more = `SELECT @max_used_connections != 1 && @wait_left > 0`;
while ($wait_more)
{
  sleep 1;
  FLUSH STATUS;
  SET @wait_left = @wait_left - 1;
  let $max_used_connections = `SHOW STATUS LIKE 'max_used_connections'`;
  eval SET @max_used_connections = SUBSTRING('$max_used_connections', 21)+0;
  let $wait_more = `SELECT @max_used_connections != 1 && @wait_left > 0`;
}
--enable_query_log
--enable_result_log

# Prerequisite.
SHOW STATUS LIKE 'max_used_connections';
SELECT * FROM INFORMATION_SCHEMA.SESSION_STATUS WHERE VARIABLE_NAME LIKE 'max_used_connections';

# Save original setting.
SET @save_thread_cache_size=@@thread_cache_size;
SET GLOBAL thread_cache_size=3;

connect (con1,localhost,root,,);
connect (con2,localhost,root,,);

connection con1;
disconnect con2;

# Check that max_used_connections still reflects maximum value.
SHOW STATUS LIKE 'max_used_connections';
SELECT * FROM INFORMATION_SCHEMA.SESSION_STATUS WHERE VARIABLE_NAME LIKE 'max_used_connections';

# Check that after flush max_used_connections equals to current number
# of connections.  First wait for previous disconnect to finish.
FLUSH STATUS;
--disable_query_log
--disable_result_log
eval SET @wait_left = $disconnect_timeout;
let $max_used_connections = `SHOW STATUS LIKE 'max_used_connections'`;
eval SET @max_used_connections = SUBSTRING('$max_used_connections', 21)+0;
let $wait_more = `SELECT @max_used_connections != 2 && @wait_left > 0`;
while ($wait_more)
{
  sleep 1;
  FLUSH STATUS;
  SET @wait_left = @wait_left - 1;
  let $max_used_connections = `SHOW STATUS LIKE 'max_used_connections'`;
  eval SET @max_used_connections = SUBSTRING('$max_used_connections', 21)+0;
  let $wait_more = `SELECT @max_used_connections != 2 && @wait_left > 0`;
}
--enable_query_log
--enable_result_log
# Check that we don't count disconnected thread any longer.
SHOW STATUS LIKE 'max_used_connections';
SELECT * FROM INFORMATION_SCHEMA.SESSION_STATUS WHERE VARIABLE_NAME LIKE 'max_used_connections';

# Check that max_used_connections is updated when cached thread is
# reused...
connect (con2,localhost,root,,);
SHOW STATUS LIKE 'max_used_connections';
SELECT * FROM INFORMATION_SCHEMA.SESSION_STATUS WHERE VARIABLE_NAME LIKE 'max_used_connections';

# ...and when new thread is created.
connect (con3,localhost,root,,);
SHOW STATUS LIKE 'max_used_connections';
SELECT * FROM INFORMATION_SCHEMA.SESSION_STATUS WHERE VARIABLE_NAME LIKE 'max_used_connections';

# Restore original setting.
connection default;
SET GLOBAL thread_cache_size=@save_thread_cache_size;

disconnect con3;
disconnect con2;
disconnect con1;


#
# Bug #30377: EXPLAIN loses last_query_cost when used with UNION
#

CREATE TABLE t1 ( a INT );
INSERT INTO t1 VALUES (1), (2);

SELECT a FROM t1 LIMIT 1;
SHOW SESSION STATUS LIKE 'Last_query_cost';

EXPLAIN SELECT a FROM t1;
SHOW SESSION STATUS LIKE 'Last_query_cost';

SELECT a FROM t1 UNION SELECT a FROM t1 ORDER BY a;
SHOW SESSION STATUS LIKE 'Last_query_cost';

EXPLAIN SELECT a FROM t1 UNION SELECT a FROM t1 ORDER BY a;
SHOW SESSION STATUS LIKE 'Last_query_cost';

SELECT a IN (SELECT a FROM t1) FROM t1 LIMIT 1;
SHOW SESSION STATUS LIKE 'Last_query_cost';

SELECT (SELECT a FROM t1 LIMIT 1) x FROM t1 LIMIT 1;
SHOW SESSION STATUS LIKE 'Last_query_cost';

SELECT * FROM t1 a, t1 b LIMIT 1;
SHOW SESSION STATUS LIKE 'Last_query_cost';

DROP TABLE t1;


<<<<<<< HEAD
# End of 5.0 tests

#
# Ensure that SHOW STATUS only changes global status variables
#

connect (con1,localhost,root,,);
let $rnd_next = `show global status like 'handler_read_rnd_next'`;
let $tmp_table = `show global status like 'Created_tmp_tables'`;
show status like 'com_show_status';
show status like 'hand%write%';
show status like '%tmp%';
show status like 'hand%write%';
show status like '%tmp%';
show status like 'com_show_status';
let $rnd_next2 = `show global status like 'handler_read_rnd_next'`;
let $tmp_table2 = `show global status like 'Created_tmp_tables'`;
--disable_query_log
eval select substring_index('$rnd_next2',0x9,-1)-substring_index('$rnd_next',0x9,-1) as rnd_diff, substring_index('$tmp_table2',0x9,-1)-substring_index('$tmp_table',0x9,-1) as tmp_table_diff;
--enable_query_log

# 
# Bug#30252 Com_create_function is not incremented.
#
flush status;
show status like 'Com%function';

DELIMITER //;
create function f1 (x INTEGER) returns integer
  begin
    declare ret integer;
    set ret = x * 10;
    return ret;
  end //
DELIMITER ;//

drop function f1;

show status like 'Com%function';

#
# Bug#37908: Skipped access right check caused server crash.
#
connect (root, localhost, root,,test);
connection root;
--disable_warnings
create database db37908;
--enable_warnings
create table db37908.t1(f1 int);
insert into db37908.t1 values(1);
grant usage,execute on test.* to mysqltest_1@localhost;
delimiter |;
create procedure proc37908() begin select 1; end |
create function func37908() returns int sql security invoker 
  return (select * from db37908.t1 limit 1)|
delimiter ;|
  
connect (user1,localhost,mysqltest_1,,test);
connection user1;

--error 1142
select * from db37908.t1;
--error 1142
show status where variable_name ='uptime' and 2 in (select * from db37908.t1);
--error 1142
show procedure status where name ='proc37908' and 1 in (select f1 from db37908.t1);
--error 1142
show function status where name ='func37908' and 1 in (select func37908());

connection root;
drop database db37908;
drop procedure proc37908;
drop function func37908;
# End of 5.1 tests

# Restore global concurrent_insert value. Keep in the end of the test file.
--connection default
set @@global.concurrent_insert= @old_concurrent_insert;
=======
#
# Bug#41131 "Questions" fails to increment - ignores statements instead stored procs
#
connect (con1,localhost,root,,);
connection con1;
--disable_warnings
DROP PROCEDURE IF EXISTS p1;
DROP FUNCTION IF EXISTS f1;
--enable_warnings
DELIMITER $$;
CREATE FUNCTION f1() RETURNS INTEGER
BEGIN
  DECLARE foo INTEGER;
  DECLARE bar INTEGER;
  SET foo=1;
  SET bar=2;
  RETURN foo;
END $$
CREATE PROCEDURE p1()
  BEGIN
  SELECT 1;
END $$
DELIMITER ;$$
let $org_queries= `SHOW STATUS LIKE 'Queries'`;
SELECT f1();
CALL p1();
let $new_queries= `SHOW STATUS LIKE 'Queries'`;
--disable_log
let $diff= `SELECT SUBSTRING('$new_queries',9)-SUBSTRING('$org_queries',9)`;
--enable_log
eval SELECT $diff;
disconnect con1;
connection default;
DROP PROCEDURE p1;
DROP FUNCTION f1;

# End of 5.0 tests
>>>>>>> 3b617acb
<|MERGE_RESOLUTION|>--- conflicted
+++ resolved
@@ -218,7 +218,6 @@
 DROP TABLE t1;
 
 
-<<<<<<< HEAD
 # End of 5.0 tests
 
 #
@@ -239,6 +238,8 @@
 --disable_query_log
 eval select substring_index('$rnd_next2',0x9,-1)-substring_index('$rnd_next',0x9,-1) as rnd_diff, substring_index('$tmp_table2',0x9,-1)-substring_index('$tmp_table',0x9,-1) as tmp_table_diff;
 --enable_query_log
+disconnect con1;
+connection default;
 
 # 
 # Bug#30252 Com_create_function is not incremented.
@@ -292,12 +293,7 @@
 drop database db37908;
 drop procedure proc37908;
 drop function func37908;
-# End of 5.1 tests
-
-# Restore global concurrent_insert value. Keep in the end of the test file.
---connection default
-set @@global.concurrent_insert= @old_concurrent_insert;
-=======
+
 #
 # Bug#41131 "Questions" fails to increment - ignores statements instead stored procs
 #
@@ -334,5 +330,8 @@
 DROP PROCEDURE p1;
 DROP FUNCTION f1;
 
-# End of 5.0 tests
->>>>>>> 3b617acb
+# End of 5.1 tests
+
+# Restore global concurrent_insert value. Keep in the end of the test file.
+--connection default
+set @@global.concurrent_insert= @old_concurrent_insert;