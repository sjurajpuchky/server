# 
# Run subselect_sj2.test with subquery materialization.
#
set optimizer_switch='materialization=on';
set optimizer_switch='mrr=on,mrr_sort_keys=on,index_condition_pushdown=on';

--source t/subselect_sj2.test

set optimizer_switch=default;
select @@optimizer_switch like '%materialization=on%';

--echo #
--echo # BUG#906385: EXPLAIN EXTENDED crashes in TABLE_LIST::print with limited max_join_size
--echo #
CREATE TABLE t1 ( a INT );
CREATE TABLE t2 ( b INT );

INSERT INTO t1 VALUES (1),(2);
INSERT INTO t2 VALUES
  (1),(2),(3),(4),(5),
  (6),(7),(8),(9),(10),
  (11),(12),(13),(14),(15),
  (16),(17),(18),(19),(20);

set @tmp_906385=@@max_join_size;
SET max_join_size = 80;

--error ER_TOO_BIG_SELECT
EXPLAIN EXTENDED
SELECT COUNT(*) FROM t1
WHERE a IN
      ( SELECT b FROM t2 GROUP BY b )
  AND ( 6 ) IN
  ( SELECT MIN( t2.b ) FROM t2 alias1, t2 );

DROP TABLE t1, t2;
set max_join_size= @tmp_906385;

<<<<<<< HEAD

--echo # 
--echo # mdev-3995: Wrong result for semijoin with materialization  
--echo # 

set @save_optimizer_switch=@@optimizer_switch;

CREATE TABLE t1 (
  cat_id int(10) unsigned NOT NULL,
  PRIMARY KEY (cat_id)
) ENGINE=MyISAM;

INSERT INTO t1 VALUES
(709411),(709412),(709413),(709414),(709416),(709417),(709418),(709419),(709421),(709422),
(709424),(709425),(709427),(709428),(709429),(709431),(709432),(709433),(709434),(709435),
(709438),(709439),(709441),(709442),(709443),(709444),(709445),(709446),(709447),(709450),
(709451),(709454),(709455),(709456),(709457),(709459),(709460),(709461),(709462),(709463),
(709464),(709465),(709467),(709469),(709470),(709471),(709472),(709473),(709474),(709475),
(709476),(709477),(709478),(709479),(709480),(709481),(709483),(709484),(709485),(709487),
(709490),(709491),(709492),(709493),(709494),(709495),(709496),(709497),(709498),(709499),
(709500),(709501),(709502),(709503),(709504),(709505),(709506),(709507),(709509),(709510),
(709511),(709512),(709513),(709514),(709515),(709516),(709517),(709518),(709519),(709520),
(709521),(709522),(709523),(709524),(709525),(709526),(709527),(709528),(709529),(709530),
(709531),(709532),(709533),(709534),(709535),(709536),(709537),(709538),(709539),(709540),
(709541),(709542),(709543),(709544),(709545),(709546),(709548),(709549),(709551),(709552),
(709553),(709555),(709556),(709557),(709558),(709559),(709560),(709561),(709562),(709563),
(709564),(709565),(709566),(709567),(709568),(709569),(709570),(709571),(709572),(709573),
(709574),(709575),(709576),(709577),(709578),(709579),(709580),(709581),(709582),(709583),
(709584),(709585),(709586),(709587),(709588),(709590),(709591),(709592),(709593),(709594),
(709595),(709596),(709597),(709598),(709600),(709601),(709602),(709603),(709604),(709605),
(709606),(709608),(709609),(709610),(709611),(709612),(709613),(709614),(709615),(709616),
(709617),(709618),(709619),(709620),(709621),(709622),(709623),(709624),(709625),(709626),
(709627),(709628),(709629),(709630),(709631),(709632),(709633),(709634),(709635),(709637),
(709638),(709639),(709640),(709641),(709642),(709643),(709644),(709645),(709646),(709649),
(709650),(709651),(709652),(709653),(709654),(709655),(709656),(709657),(709658),(709659);

CREATE TABLE t2 (
  cat_id int(10) NOT NULL,
  KEY cat_id (cat_id)
) ENGINE=MyISAM;

INSERT INTO t2 VALUES
(708742),(708755),(708759),(708761),(708766),(708769),(708796),(708798),(708824),(708825),
(708838),(708844),(708861),(708882),(708887),(708889),(708890),(709586),(709626);

CREATE TABLE t3 (
  sack_id int(10) unsigned NOT NULL,
  kit_id tinyint(3) unsigned NOT NULL DEFAULT '0',
  cat_id int(10) unsigned NOT NULL,
  PRIMARY KEY (sack_id,kit_id,cat_id)
) ENGINE=MyISAM;

INSERT INTO t3 VALUES
(33479,6,708523),(33479,6,708632),(33479,6,709085),(33479,6,709586),(33479,6,709626);

CREATE TABLE t4 (
  cat_id int(10) unsigned NOT NULL,
  KEY cat_id (cat_id)
) ENGINE=MyISAM;

INSERT INTO t4 (cat_id) SELECT cat_id from t2; 

set optimizer_switch='materialization=off';

EXPLAIN
SELECT count(*) FROM t1, t3 
  WHERE  t1.cat_id = t3.cat_id AND 
         t3.cat_id IN (SELECT cat_id FROM t2) AND 
         t3.sack_id = 33479 AND t3.kit_id = 6;

SELECT count(*) FROM t1, t3 
  WHERE  t1.cat_id = t3.cat_id AND 
         t3.cat_id IN (SELECT cat_id FROM t2) AND 
         t3.sack_id = 33479 AND t3.kit_id = 6;

set optimizer_switch='materialization=on';

EXPLAIN
SELECT count(*) FROM t1, t3 
  WHERE  t1.cat_id = t3.cat_id AND 
         t3.cat_id IN (SELECT cat_id FROM t4) AND 
         t3.sack_id = 33479 AND t3.kit_id = 6;

SELECT count(*) FROM t1, t3 
  WHERE  t1.cat_id = t3.cat_id AND 
         t3.cat_id IN (SELECT cat_id FROM t4) AND 
         t3.sack_id = 33479 AND t3.kit_id = 6;

EXPLAIN
SELECT count(*) FROM t1, t3 
  WHERE  t1.cat_id = t3.cat_id AND 
         t3.cat_id IN (SELECT cat_id FROM t2) AND 
         t3.sack_id = 33479 AND t3.kit_id = 6;

SELECT count(*) FROM t1, t3 
  WHERE  t1.cat_id = t3.cat_id AND 
         t3.cat_id IN (SELECT cat_id FROM t2) AND 
         t3.sack_id = 33479 AND t3.kit_id = 6;


DROP TABLE t1,t2,t3,t4;

set optimizer_switch=@save_optimizer_switch;
=======
--echo #
--echo # mdev-3913: LEFT JOIN with materialized multi-table IN subquery in WHERE
--echo #

set @save_optimizer_switch=@@optimizer_switch;

CREATE TABLE t1 (a1 char(1), b1 char(1), index idx(b1,a1));
INSERT INTO t1 VALUES ('f','c'),('d','m'),('g','y');
INSERT INTO t1 VALUES ('f','c'),('d','m'),('g','y');

CREATE TABLE t2 (a2 char(1), b2 char(1));
INSERT INTO t2 VALUES ('y','y'),('y','y'),('w','w');

CREATE TABLE t3 (a3 int);
INSERT INTO t3 VALUES (8),(6);

CREATE TABLE t4 (a4 char(1), b4 char(1));
INSERT INTO t4 VALUES ('y','y'),('y','y'),('w','w');

set optimizer_switch='materialization=off';

EXPLAIN EXTENDED
SELECT * FROM t1 LEFT JOIN t2 ON ( b1 = a2 ) 
  WHERE ( b1, b1 )  IN ( SELECT a4, b4 FROM t3, t4);
SELECT * FROM t1 LEFT JOIN t2 ON ( b1 = a2 ) 
  WHERE ( b1, b1 )  IN ( SELECT a4, b4 FROM t3, t4);

set optimizer_switch='materialization=on';

EXPLAIN EXTENDED
SELECT * FROM t1 LEFT JOIN t2 ON ( b1 = a2 ) 
  WHERE ( b1, b1 )  IN ( SELECT a4, b4 FROM t3, t4);
SELECT * FROM t1 LEFT JOIN t2 ON ( b1 = a2 ) 
  WHERE ( b1, b1 )  IN ( SELECT a4, b4 FROM t3, t4);

DROP TABLE t1,t2,t3,t4;

set optimizer_switch=@save_optimizer_switch;

>>>>>>> c9b63e6a
<|MERGE_RESOLUTION|>--- conflicted
+++ resolved
@@ -35,8 +35,6 @@
 
 DROP TABLE t1, t2;
 set max_join_size= @tmp_906385;
-
-<<<<<<< HEAD
 
 --echo # 
 --echo # mdev-3995: Wrong result for semijoin with materialization  
@@ -140,7 +138,7 @@
 DROP TABLE t1,t2,t3,t4;
 
 set optimizer_switch=@save_optimizer_switch;
-=======
+
 --echo #
 --echo # mdev-3913: LEFT JOIN with materialized multi-table IN subquery in WHERE
 --echo #
@@ -178,6 +176,4 @@
 
 DROP TABLE t1,t2,t3,t4;
 
-set optimizer_switch=@save_optimizer_switch;
-
->>>>>>> c9b63e6a
+set optimizer_switch=@save_optimizer_switch;