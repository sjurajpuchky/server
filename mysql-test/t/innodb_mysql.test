--- conflicted
+++ resolved
@@ -90,7 +90,33 @@
   t3.a = t2.a AND t2.b = t1.a AND t3.b = 1 AND t3.c IN (1, 2) 
   ORDER BY t1.b LIMIT 5;
 DROP TABLE t1, t2, t3;
-<<<<<<< HEAD
+
+
+# BUG#21077 (The testcase is not deterministic so correct execution doesn't
+# prove anything) For proof one should track if sequence of ha_innodb::* func
+# calls is correct.
+CREATE TABLE `t1` (`id1` INT) ;
+INSERT INTO `t1` (`id1`) VALUES (1),(5),(2);
+
+CREATE TABLE `t2` (
+  `id1` INT,
+  `id2` INT NOT NULL,
+  `id3` INT,
+  `id4` INT NOT NULL,
+  UNIQUE (`id2`,`id4`),
+  KEY (`id1`)
+) ENGINE=InnoDB;
+
+INSERT INTO `t2`(`id1`,`id2`,`id3`,`id4`) VALUES 
+(1,1,1,0),
+(1,1,2,1),
+(5,1,2,2),
+(6,1,2,3),
+(1,2,2,2),
+(1,2,1,1);
+
+SELECT `id1` FROM `t1` WHERE `id1` NOT IN (SELECT `id1` FROM `t2` WHERE `id2` = 1 AND `id3` = 2);
+DROP TABLE t1, t2;
 #
 # Bug #12882  	min/max inconsistent on empty table
 #
@@ -255,32 +281,3 @@
 explain select distinct f1 a, f1 b from t1;
 explain select distinct f1, f2 from t1;
 drop table t1;
-=======
-
-
-# BUG#21077 (The testcase is not deterministic so correct execution doesn't
-# prove anything) For proof one should track if sequence of ha_innodb::* func
-# calls is correct.
-CREATE TABLE `t1` (`id1` INT) ;
-INSERT INTO `t1` (`id1`) VALUES (1),(5),(2);
-
-CREATE TABLE `t2` (
-  `id1` INT,
-  `id2` INT NOT NULL,
-  `id3` INT,
-  `id4` INT NOT NULL,
-  UNIQUE (`id2`,`id4`),
-  KEY (`id1`)
-) ENGINE=InnoDB;
-
-INSERT INTO `t2`(`id1`,`id2`,`id3`,`id4`) VALUES 
-(1,1,1,0),
-(1,1,2,1),
-(5,1,2,2),
-(6,1,2,3),
-(1,2,2,2),
-(1,2,1,1);
-
-SELECT `id1` FROM `t1` WHERE `id1` NOT IN (SELECT `id1` FROM `t2` WHERE `id2` = 1 AND `id3` = 2);
-DROP TABLE t1, t2;
->>>>>>> 9907e970
