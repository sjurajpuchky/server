--- conflicted
+++ resolved
@@ -940,7 +940,35 @@
 SET sql_mode=@save_sql_mode;
 DROP TABLE t1, t2;
 
-<<<<<<< HEAD
+--echo # 
+--echo # BUG#38072: Wrong result: HAVING not observed in a query with aggregate
+--echo # 
+CREATE TABLE t1 (
+  pk int(11) NOT NULL AUTO_INCREMENT,
+  int_nokey int(11) NOT NULL,
+  int_key int(11) NOT NULL,
+  varchar_key varchar(1) NOT NULL,
+  varchar_nokey varchar(1) NOT NULL,
+  PRIMARY KEY (pk),
+  KEY int_key (int_key),
+  KEY varchar_key (varchar_key)
+);
+INSERT INTO t1 VALUES 
+(1,5,5, 'h','h'),
+(2,1,1, '{','{'),
+(3,1,1, 'z','z'),
+(4,8,8, 'x','x'),
+(5,7,7, 'o','o'),
+(6,3,3, 'p','p'),
+(7,9,9, 'c','c'),
+(8,0,0, 'k','k'),
+(9,6,6, 't','t'),
+(10,0,0,'c','c');
+
+explain SELECT COUNT(varchar_key) AS X FROM t1 WHERE pk = 8 having 'foo'='bar';
+SELECT COUNT(varchar_key) AS X FROM t1 WHERE pk = 8 having 'foo'='bar';
+drop table t1;
+  
 --echo End of 5.0 tests
 # Bug #21174: Index degrades sort performance and 
 #             optimizer does not honor IGNORE INDEX.
@@ -1110,35 +1138,3 @@
 SET @@sql_mode = @old_sql_mode;
 
 
-=======
---echo # 
---echo # BUG#38072: Wrong result: HAVING not observed in a query with aggregate
---echo # 
-CREATE TABLE t1 (
-  pk int(11) NOT NULL AUTO_INCREMENT,
-  int_nokey int(11) NOT NULL,
-  int_key int(11) NOT NULL,
-  varchar_key varchar(1) NOT NULL,
-  varchar_nokey varchar(1) NOT NULL,
-  PRIMARY KEY (pk),
-  KEY int_key (int_key),
-  KEY varchar_key (varchar_key)
-);
-INSERT INTO t1 VALUES 
-(1,5,5, 'h','h'),
-(2,1,1, '{','{'),
-(3,1,1, 'z','z'),
-(4,8,8, 'x','x'),
-(5,7,7, 'o','o'),
-(6,3,3, 'p','p'),
-(7,9,9, 'c','c'),
-(8,0,0, 'k','k'),
-(9,6,6, 't','t'),
-(10,0,0,'c','c');
-
-explain SELECT COUNT(varchar_key) AS X FROM t1 WHERE pk = 8 having 'foo'='bar';
-SELECT COUNT(varchar_key) AS X FROM t1 WHERE pk = 8 having 'foo'='bar';
-drop table t1;
-  
---echo End of 5.0 tests
->>>>>>> b1192b29
