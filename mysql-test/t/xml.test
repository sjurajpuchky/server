SET @xml='<a aa1="aa1" aa2="aa2">a1<b ba1="ba1">b1<c>c1</c>b2</b>a2</a>';
SELECT extractValue(@xml,'/a');
SELECT extractValue(@xml,'/a/b');
SELECT extractValue(@xml,'/a/b/c');
SELECT extractValue(@xml,'/a/@aa1');
SELECT extractValue(@xml,'/a/@aa2');
SELECT extractValue(@xml,'/a/@*');
SELECT extractValue(@xml,'//@ba1');

SELECT extractValue(@xml,'//a');
SELECT extractValue(@xml,'//b');
SELECT extractValue(@xml,'//c');
SELECT extractValue(@xml,'/a//b');
SELECT extractValue(@xml,'/a//c');
SELECT extractValue(@xml,'//*');
SELECT extractValue(@xml,'/a//*');
SELECT extractValue(@xml,'/./a');
SELECT extractValue(@xml,'/a/b/.');
SELECT extractValue(@xml,'/a/b/..');
SELECT extractValue(@xml,'/a/b/../@aa1');
SELECT extractValue(@xml,'/*');
SELECT extractValue(@xml,'/*/*');
SELECT extractValue(@xml,'/*/*/*');

SELECT extractValue(@xml,'/a/child::*');
SELECT extractValue(@xml,'/a/self::*');
SELECT extractValue(@xml,'/a/descendant::*');
SELECT extractValue(@xml,'/a/descendant-or-self::*');
SELECT extractValue(@xml,'/a/attribute::*');
SELECT extractValue(@xml,'/a/b/c/parent::*');
SELECT extractValue(@xml,'/a/b/c/ancestor::*');
SELECT extractValue(@xml,'/a/b/c/ancestor-or-self::*');
SELECT extractValue(@xml,'/descendant-or-self::*');

SET @xml='<a>a11<b ba="ba11" ba="ba12">b11</b><b ba="ba21" ba="ba22">b21<c>c1</c>b22</b>a12</a>';
SELECT extractValue(@xml,'/a/b/c/ancestor-or-self::*');
SELECT extractValue(@xml,'//@ba');

SET @xml='<a><b>b</b><c>c</c></a>';
SELECT extractValue(@xml,'/a/b');
SELECT extractValue(@xml,'/a/c');
SELECT extractValue(@xml,'/a/child::b');
SELECT extractValue(@xml,'/a/child::c');

SET @xml='<a><b>b1</b><c>c1</c><b>b2</b><c>c2</c></a>';
SELECT extractValue(@xml,'/a/b[1]');
SELECT extractValue(@xml,'/a/b[2]');
SELECT extractValue(@xml,'/a/c[1]');
SELECT extractValue(@xml,'/a/c[2]');

SET @xml='<a><b x="xb1" x="xb2"/><c x="xc1" x="xc2"/></a>';
SELECT extractValue(@xml,'/a//@x');
SELECT extractValue(@xml,'/a//@x[1]');
SELECT extractValue(@xml,'/a//@x[2]');

SET @xml='<a><b>b1</b><b>b2</b><c><b>c1b1</b><b>c1b2</b></c><c><b>c2b1</b></c></a>';
SELECT extractValue(@xml,'//b[1]');
SELECT extractValue(@xml,'/descendant::b[1]');

SET @xml='<a><b>b1</b><b>b2</b></a>';
SELECT extractValue(@xml,'/a/b[1+0]');
SELECT extractValue(@xml,'/a/b[1*1]');
SELECT extractValue(@xml,'/a/b[--1]');
SELECT extractValue(@xml,'/a/b[2*1-1]');

SELECT extractValue(@xml,'/a/b[1+1]');
SELECT extractValue(@xml,'/a/b[1*2]');
SELECT extractValue(@xml,'/a/b[--2]');
SELECT extractValue(@xml,'/a/b[1*(3-1)]');

SELECT extractValue(@xml,'//*[1=1]');
SELECT extractValue(@xml,'//*[1!=1]');
SELECT extractValue(@xml,'//*[1>1]');
SELECT extractValue(@xml,'//*[2>1]');
SELECT extractValue(@xml,'//*[1>2]');
SELECT extractValue(@xml,'//*[1>=1]');
SELECT extractValue(@xml,'//*[2>=1]');
SELECT extractValue(@xml,'//*[1>=2]');
SELECT extractValue(@xml,'//*[1<1]');
SELECT extractValue(@xml,'//*[2<1]');
SELECT extractValue(@xml,'//*[1<2]');
SELECT extractValue(@xml,'//*[1<=1]');
SELECT extractValue(@xml,'//*[2<=1]');
SELECT extractValue(@xml,'//*[1<=2]');

SET @xml='<a><b>b11<c>c11</c></b><b>b21<c>c21</c></b></a>';
SELECT extractValue(@xml,'/a/b[c="c11"]');
SELECT extractValue(@xml,'/a/b[c="c21"]');

SET @xml='<a><b c="c11">b11</b><b c="c21">b21</b></a>';
SELECT extractValue(@xml,'/a/b[@c="c11"]');
SELECT extractValue(@xml,'/a/b[@c="c21"]');

SET @xml='<a>a1<b c="c11">b11<d>d11</d></b><b c="c21">b21<d>d21</d></b></a>';
SELECT extractValue(@xml, '/a/b[@c="c11"]/d');
SELECT extractValue(@xml, '/a/b[@c="c21"]/d');
SELECT extractValue(@xml, '/a/b[d="d11"]/@c');
SELECT extractValue(@xml, '/a/b[d="d21"]/@c');
SELECT extractValue(@xml, '/a[b="b11"]');
SELECT extractValue(@xml, '/a[b/@c="c11"]');
SELECT extractValue(@xml, '/a[b/d="d11"]');
SELECT extractValue(@xml, '/a[/a/b="b11"]');
SELECT extractValue(@xml, '/a[/a/b/@c="c11"]');
SELECT extractValue(@xml, '/a[/a/b/d="d11"]');

SELECT extractValue('<a>a</a>', '/a[false()]');
SELECT extractValue('<a>a</a>', '/a[true()]');
SELECT extractValue('<a>a</a>', '/a[not(false())]');
SELECT extractValue('<a>a</a>', '/a[not(true())]');
SELECT extractValue('<a>a</a>', '/a[true() and true()]');
SELECT extractValue('<a>a</a>', '/a[true() and false()]');
SELECT extractValue('<a>a</a>', '/a[false()and false()]');
SELECT extractValue('<a>a</a>', '/a[false()and true()]');
SELECT extractValue('<a>a</a>', '/a[true() or true()]');
SELECT extractValue('<a>a</a>', '/a[true() or false()]');
SELECT extractValue('<a>a</a>', '/a[false()or false()]');
SELECT extractValue('<a>a</a>', '/a[false()or true()]');

SET @xml='<a>ab<b c="c" c="e">b1</b><b c="d">b2</b><b c="f" c="e">b3</b></a>';
select extractValue(@xml,'/a/b[@c="c"]');
select extractValue(@xml,'/a/b[@c="d"]');
select extractValue(@xml,'/a/b[@c="e"]');
select extractValue(@xml,'/a/b[not(@c="e")]');
select extractValue(@xml,'/a/b[@c!="e"]');
select extractValue(@xml,'/a/b[@c="c" or @c="d"]');
select extractValue(@xml,'/a/b[@c="c" and @c="e"]');

SET @xml='<a><b c="c" d="d">b1</b><b d="d" e="e">b2</b></a>';
select extractValue(@xml,'/a/b[@c]');
select extractValue(@xml,'/a/b[@d]');
select extractValue(@xml,'/a/b[@e]');
select extractValue(@xml,'/a/b[not(@c)]');
select extractValue(@xml,'/a/b[not(@d)]');
select extractValue(@xml,'/a/b[not(@e)]');

select extractValue(@xml, '/a/b[boolean(@c) or boolean(@d)]');
select extractValue(@xml, '/a/b[boolean(@c) or boolean(@e)]');
select extractValue(@xml, '/a/b[boolean(@d) or boolean(@e)]');
select extractValue(@xml, '/a/b[boolean(@c) and boolean(@d)]');
select extractValue(@xml, '/a/b[boolean(@c) and boolean(@e)]');
select extractValue(@xml, '/a/b[boolean(@d) and boolean(@e)]');

select extractValue(@xml, '/a/b[@c or @d]');
select extractValue(@xml, '/a/b[@c or @e]');
select extractValue(@xml, '/a/b[@d or @e]');
select extractValue(@xml, '/a/b[@c and @d]');
select extractValue(@xml, '/a/b[@c and @e]');
select extractValue(@xml, '/a/b[@d and @e]');

SET @xml='<a><b c="c">b1</b><b>b2</b></a>';
SELECT extractValue(@xml,'/a/b[@*]');
SELECT extractValue(@xml,'/a/b[not(@*)]');

SELECT extractValue('<a>a</a>', '/a[ceiling(3.1)=4]');
SELECT extractValue('<a>a</a>', '/a[floor(3.1)=3]');
SELECT extractValue('<a>a</a>', '/a[round(3.1)=3]');
SELECT extractValue('<a>a</a>', '/a[round(3.8)=4]');

SELECT extractValue('<a><b>b</b><c>c</c></a>', '/a/b | /a/c');

select extractValue('<a b="b1" b="b2" b="b3"/>','/a/@b[position()=1]');
select extractValue('<a b="b1" b="b2" b="b3"/>','/a/@b[position()=2]');
select extractValue('<a b="b1" b="b2" b="b3"/>','/a/@b[position()=3]');
select extractValue('<a b="b1" b="b2" b="b3"/>','/a/@b[1=position()]');
select extractValue('<a b="b1" b="b2" b="b3"/>','/a/@b[2=position()]');
select extractValue('<a b="b1" b="b2" b="b3"/>','/a/@b[3=position()]');
select extractValue('<a b="b1" b="b2" b="b3"/>','/a/@b[2>=position()]');
select extractValue('<a b="b1" b="b2" b="b3"/>','/a/@b[2<=position()]');
select extractValue('<a b="b1" b="b2" b="b3"/>','/a/@b[position()=3 or position()=2]');

SELECT extractValue('<a>a<b>a1<c>c1</c></b><b>a2</b></a>','/a/b[count(c)=0]');
SELECT extractValue('<a>a<b>a1<c>c1</c></b><b>a2</b></a>','/a/b[count(c)=1]');
select extractValue('<a>a1<b ba="1" ba="2">b1</b><b>b2</b>4</a>','/a/b[sum(@ba)=3]');

select extractValue('<a><b>b1</b><b>b2</b></a>','/a/b[1]');
select extractValue('<a><b>b1</b><b>b2</b></a>','/a/b[boolean(1)]');
select extractValue('<a><b>b1</b><b>b2</b></a>','/a/b[true()]');
select extractValue('<a><b>b1</b><b>b2</b></a>','/a/b[number(true())]');

select extractValue('<a>ab</a>','/a[contains("abc","b")]');
select extractValue('<a>ab</a>','/a[contains(.,"a")]');
select extractValue('<a>ab</a>','/a[contains(.,"b")]');
select extractValue('<a>ab</a>','/a[contains(.,"c")]');

select extractValue('<a b="1">ab</a>','/a[concat(@b,"2")="12"]');

SET @xml='<a b="11" b="12" b="21" b="22">ab</a>';
select extractValue(@xml, '/a/@b[substring(.,2)="1"]');
select extractValue(@xml, '/a/@b[substring(.,2)="2"]');
select extractValue(@xml, '/a/@b[substring(.,1,1)="1"]');
select extractValue(@xml, '/a/@b[substring(.,1,1)="2"]');
select extractValue(@xml, '/a/@b[substring(.,2,1)="1"]');
select extractValue(@xml, '/a/@b[substring(.,2,1)="2"]');

#
# Bug#16319: XML: extractvalue() returns syntax errors for some functions
#
SET @xml='<a><b>b1</b><b>b2</b></a>';
SELECT extractValue(@xml, '/a/b[string-length("x")=1]');
SELECT extractValue(@xml, '/a/b[string-length("xx")=2]');
SELECT extractValue(@xml, '/a/b[string-length("xxx")=2]');
SELECT extractValue(@xml, '/a/b[string-length("x")]');
SELECT extractValue(@xml, '/a/b[string-length("xx")]');
SELECT extractValue(@xml, '/a/b[string-length()]');
--error 1105
SELECT extractValue(@xml, 'string-length()');
SELECT extractValue(@xml, 'string-length("x")');

SET @xml='<a b="b11" b="b12" b="b21" b="22"/>';
select extractValue(@xml,'/a/@b');
select extractValue(@xml,'/a/@b[contains(.,"1")]');
select extractValue(@xml,'/a/@b[contains(.,"1")][contains(.,"2")]');
select extractValue(@xml,'/a/@b[contains(.,"1")][contains(.,"2")][2]');

SET @xml='<a>a1<b>b1<c>c1</c>b2</b>a2</a>';
select UpdateXML('<a>a1<b>b1<c>c1</c>b2</b>a2</a>','/a/b/c','+++++++++');
select UpdateXML('<a>a1<b>b1<c>c1</c>b2</b>a2</a>','/a/b/c','<c1>+++++++++</c1>');
select UpdateXML('<a>a1<b>b1<c>c1</c>b2</b>a2</a>','/a/b/c','<c1/>');

SET @xml='<a><b>bb</b></a>';
select UpdateXML(@xml, '/a/b', '<b>ccc</b>');

SET @xml='<a aa1="aa1" aa2="aa2"><b bb1="bb1" bb2="bb2">bb</b></a>';
select UpdateXML(@xml, '/a/b', '<b>ccc</b>');
select UpdateXML(@xml, '/a/@aa1', '');
select UpdateXML(@xml, '/a/@aa1', 'aa3="aa3"');
select UpdateXML(@xml, '/a/@aa2', '');
select UpdateXML(@xml, '/a/@aa2', 'aa3="aa3"');
select UpdateXML(@xml, '/a/b/@bb1', '');
select UpdateXML(@xml, '/a/b/@bb1', 'bb3="bb3"');
select UpdateXML(@xml, '/a/b/@bb2', '');
select UpdateXML(@xml, '/a/b/@bb2', 'bb3="bb3"');

#
# Bug#27898 UPDATEXML Crashes the Server!
#
select updatexml('<div><div><span>1</span><span>2</span></div></div>',
                 '/','<tr><td>1</td><td>2</td></tr>') as upd1;
select updatexml('', '/', '') as upd2;

#
#  Bug#16234 XML: Crash if ExtractValue()
#
SET @xml= '<order><clerk>lesser wombat</clerk></order>';
select extractvalue(@xml,'order/clerk');
select extractvalue(@xml,'/order/clerk');

#
# Bug#16314 XML: extractvalue() crash if vertical bar
#
select extractvalue('<a><b>B</b></a>','/a|/b');
select extractvalue('<a><b>B</b></a>','/a|b');
select extractvalue('<a>a<b>B</b></a>','/a|/b');
select extractvalue('<a>a<b>B</b></a>','/a|b');
select extractvalue('<a>a<b>B</b></a>','a|/b');

#
# Bug#16312 XML: extractvalue() crash if angle brackets
#
--error 1105
select extractvalue('<a>A</a>','/<a>');

#
# Bug#16313 XML: extractvalue() ignores '!' in names
#
--error 1105
select extractvalue('<a><b>b</b><b!>b!</b!></a>','//b!');

#
# Bug #16315 XML: extractvalue() handles self badly
#
select extractvalue('<a>A<b>B<c>C</c></b></a>','/a/descendant::*');
select extractvalue('<a>A<b>B<c>C</c></b></a>','/a/self::*');
select extractvalue('<a>A<b>B<c>C</c></b></a>','/a/descendant-or-self::*');
# Bug #16320 XML: extractvalue() won't accept names containing underscores
#
select extractvalue('<A_B>A</A_B>','/A_B');

#
# Bug#16318: XML: extractvalue() incorrectly returns last() = 1
#
select extractvalue('<a>A<b>B1</b><b>B2</b></a>','/a/b[position()]');
select extractvalue('<a>A<b>B1</b><b>B2</b></a>','/a/b[count(.)=last()]');
select extractvalue('<a>A<b>B1</b><b>B2</b></a>','/a/b[last()]');
select extractvalue('<a>A<b>B1</b><b>B2</b></a>','/a/b[last()-1]');
select extractvalue('<a>A<b>B1</b><b>B2</b></a>','/a/b[last()=1]');
select extractvalue('<a>A<b>B1</b><b>B2</b></a>','/a/b[last()=2]');
select extractvalue('<a>A<b>B1</b><b>B2</b></a>','/a/b[last()=position()]');
select extractvalue('<a>A<b>B1</b><b>B2</b></a>','/a/b[count(.)]');
select extractvalue('<a>A<b>B1</b><b>B2</b></a>','/a/b[count(.)-1]');
select extractvalue('<a>A<b>B1</b><b>B2</b></a>','/a/b[count(.)=1]');
select extractvalue('<a>A<b>B1</b><b>B2</b></a>','/a/b[count(.)=2]');
select extractvalue('<a>A<b>B1</b><b>B2</b></a>','/a/b[count(.)=position()]');
#
# Bug#16316: XML: extractvalue() is case-sensitive with contains()
#
select extractvalue('<a>Jack</a>','/a[contains(../a,"J")]');
select extractvalue('<a>Jack</a>','/a[contains(../a,"j")]');
select extractvalue('<a>Jack</a>','/a[contains(../a,"j")]' collate latin1_bin);
select extractvalue('<a>Jack</a>' collate latin1_bin,'/a[contains(../a,"j")]');

#
# Bug#18285: ExtractValue not returning character
# data within <![CDATA[]]> as expected
#
select ExtractValue('<tag1><![CDATA[test]]></tag1>','/tag1');

#
# Bug#18201: XML: ExtractValue works even if the xml fragment
# is not well-formed xml
#
select extractValue('<a>a','/a');
select extractValue('<a>a<','/a');
select extractValue('<a>a</','/a');
select extractValue('<a>a</a','/a');
select extractValue('<a>a</a></b>','/a');
select extractValue('<a b=>a</a>','/a');

#
# Bug #18171 XML: ExtractValue: the XPath position()
# function crashes the server!
#
--error 1105
select extractValue('<e>1</e>','position()');
--error 1105
select extractValue('<e>1</e>','last()');


#
# Bug #18172 XML: Extractvalue() accepts mallformed
# XPath without a XPath syntax error
#
--error 1105
select extractValue('<e><a>1</a></e>','/e/');

#
# Bug#16233: XML: ExtractValue() fails with special characters
#
set names utf8;
select extractValue('<Ñ><r>r</r></Ñ>','/Ñ/r');
select extractValue('<r><Ñ>Ñ</Ñ></r>','/r/Ñ');
select extractValue('<Ñ r="r"/>','/Ñ/@r');
select extractValue('<r Ñ="Ñ"/>','/r/@Ñ');
--disable_warnings
DROP PROCEDURE IF EXISTS p2;
--enable_warnings
DELIMITER //;
CREATE PROCEDURE p2 ()
BEGIN
 DECLARE p LONGTEXT CHARACTER SET UTF8 DEFAULT '<Ñ><r>A</r></Ñ>';
 SELECT EXTRACTVALUE(p,'/Ñ/r');
END//
DELIMITER ;//
CALL p2();
DROP PROCEDURE p2;

#
# Bug#18170: XML: ExtractValue():
# XPath expression can't use QNames (colon in names)
#
select extractValue('<ns:element xmlns:ns="myns"/>','count(ns:element)');
select extractValue('<ns:element xmlns:ns="myns">a</ns:element>','/ns:element');
select extractValue('<ns:element xmlns:ns="myns">a</ns:element>','/ns:element/@xmlns:ns');

#
# Bug#20795 extractvalue() won't accept names containing a dot (.)
#
select extractValue('<foo><foo.bar>Data</foo.bar><something>Otherdata</something></foo>','/foo/foo.bar');
select extractValue('<foo><foo.bar>Data</foo.bar><something>Otherdata</something></foo>','/foo/something');

#
# Bug#20854 XML functions: wrong result in ExtractValue
#
--error 1105
select extractValue('<zot><tim0><01>10:39:15</01><02>140</02></tim0></zot>','/zot/tim0/02');
select extractValue('<zot><tim0><01>10:39:15</01><02>140</02></tim0></zot>','//*');
# dot and dash are bad identtifier start character
select extractValue('<.>test</.>','//*');
select extractValue('<->test</->','//*');
# semicolon is good identifier start character
select extractValue('<:>test</:>','//*');
# underscore is good identifier start character
select extractValue('<_>test</_>','//*');
# dot, dash, underscore and semicolon are good identifier middle characters
select extractValue('<x.-_:>test</x.-_:>','//*');

#
# Bug#22823 gt and lt operators appear to be
# reversed in ExtractValue() command
#
set @xml= "<entry><id>pt10</id><pt>10</pt></entry><entry><id>pt50</id><pt>50</pt></entry>";
select ExtractValue(@xml, "/entry[(pt=10)]/id");
select ExtractValue(@xml, "/entry[(pt!=10)]/id");
select ExtractValue(@xml, "/entry[(pt<10)]/id");
select ExtractValue(@xml, "/entry[(pt<=10)]/id");
select ExtractValue(@xml, "/entry[(pt>10)]/id");
select ExtractValue(@xml, "/entry[(pt>=10)]/id");
select ExtractValue(@xml, "/entry[(pt=50)]/id");
select ExtractValue(@xml, "/entry[(pt!=50)]/id");
select ExtractValue(@xml, "/entry[(pt<50)]/id");
select ExtractValue(@xml, "/entry[(pt<=50)]/id");
select ExtractValue(@xml, "/entry[(pt>50)]/id");
select ExtractValue(@xml, "/entry[(pt>=50)]/id");
select ExtractValue(@xml, "/entry[(10=pt)]/id");
select ExtractValue(@xml, "/entry[(10!=pt)]/id");
select ExtractValue(@xml, "/entry[(10>pt)]/id");
select ExtractValue(@xml, "/entry[(10>=pt)]/id");
select ExtractValue(@xml, "/entry[(10<pt)]/id");
select ExtractValue(@xml, "/entry[(10<=pt)]/id");
select ExtractValue(@xml, "/entry[(50=pt)]/id");
select ExtractValue(@xml, "/entry[(50!=pt)]/id");
select ExtractValue(@xml, "/entry[(50>pt)]/id");
select ExtractValue(@xml, "/entry[(50>=pt)]/id");
select ExtractValue(@xml, "/entry[(50<pt)]/id");
select ExtractValue(@xml, "/entry[(50<=pt)]/id");

#
# Bug#24747 XPath error with the node name "Text"
#
#
# Test nodetypes in node name context
#
select ExtractValue('<a><b><Text>test</Text></b></a>','/a/b/Text');
select ExtractValue('<a><b><comment>test</comment></b></a>','/a/b/comment');
select ExtractValue('<a><b><node>test</node></b></a>','/a/b/node');
select ExtractValue('<a><b><processing-instruction>test</processing-instruction></b></a>','/a/b/processing-instruction');
#
# Test keywords in node name contexts
#
select ExtractValue('<a><and>test</and></a>', '/a/and');
select ExtractValue('<a><or>test</or></a>', '/a/or');
select ExtractValue('<a><mod>test</mod></a>', '/a/mod');
select ExtractValue('<a><div>test</div></a>', '/a/div');
select ExtractValue('<a><and:and>test</and:and></a>', '/a/and:and');
select ExtractValue('<a><or:or>test</or:or></a>', '/a/or:or');
select ExtractValue('<a><mod:mod>test</mod:mod></a>', '/a/mod:mod');
select ExtractValue('<a><div:div>test</div:div></a>', '/a/div:div');
#
# Test axis names in node name context
#
select ExtractValue('<a><ancestor>test</ancestor></a>', '/a/ancestor');
select ExtractValue('<a><ancestor-or-self>test</ancestor-or-self></a>', '/a/ancestor-or-self');
select ExtractValue('<a><attribute>test</attribute></a>', '/a/attribute');
select ExtractValue('<a><child>test</child></a>', '/a/child');
select ExtractValue('<a><descendant>test</descendant></a>', '/a/descendant');
select ExtractValue('<a><descendant-or-self>test</descendant-or-self></a>', '/a/descendant-or-self');
select ExtractValue('<a><following>test</following></a>', '/a/following');
select ExtractValue('<a><following-sibling>test</following-sibling></a>', '/a/following-sibling');
select ExtractValue('<a><namespace>test</namespace></a>', '/a/namespace');
select ExtractValue('<a><parent>test</parent></a>', '/a/parent');
select ExtractValue('<a><preceding>test</preceding></a>', '/a/preceding');
select ExtractValue('<a><preceding-sibling>test</preceding-sibling></a>', '/a/preceding-sibling');
select ExtractValue('<a><self>test</self></a>', '/a/self');

#
# Bug#26518 XPath and variables problem
# Check with user defined variables
#
set @i=1;
select ExtractValue('<a><b>b1</b><b>b2</b></a>','/a/b[$@i]');
set @i=2;
select ExtractValue('<a><b>b1</b><b>b2</b></a>','/a/b[$@i]');
set @i=NULL;
select ExtractValue('<a><b>b1</b><b>b2</b></a>','/a/b[$@i]');

#
# Check variables in a stored procedure - both local and user variables
# Make sure that SP and local variables with the same name work together.
#
DELIMITER |;
CREATE PROCEDURE spxml(xml VARCHAR(128))
BEGIN
  DECLARE c INT;
  DECLARE i INT DEFAULT 1;
  SET c= ExtractValue(xml,'count(/a/b)');
  SET @i= c;
  WHILE i <= c DO
    BEGIN
      SELECT i, @i, ExtractValue(xml,'/a/b[$i]'), ExtractValue(xml,'/a/b[$@i]');
      SET i= i + 1;
      SET @i= @i - 1;
    END;
  END WHILE;
END|
DELIMITER ;|

call spxml('<a><b>b1</b><b>b2</b><b>b3</b></a>');
drop procedure spxml;

#
# Additional tests for bug#26518
--echo Multiple matches, but no index specification
SELECT ExtractValue('<a><b>b1</b><b>b2</b></a>','/a/b');
--echo No matches
SELECT ExtractValue('<a><b>b1</b><b>b2</b></a>','/a/c');
--echo Index out of range
SELECT ExtractValue('<a><b>b1</b><b>b2</b></a>','/a/b[-1]');
SELECT ExtractValue('<a><b>b1</b><b>b2</b></a>','/a/b[10]');
--echo With string-to-number conversion
SELECT ExtractValue('<a><b>b1</b><b>b2</b></a>','/a/b["1"]');
SELECT ExtractValue('<a><b>b1</b><b>b2</b></a>','/a/b["1 and string"]');
SELECT ExtractValue('<a><b>b1</b><b>b2</b></a>','/a/b["string and 1"]');
SELECT ExtractValue('<a><b>b1</b><b>b2</b></a>','/a/b["string"]');
--echo String-to-number conversion from a user variable
SET @i='1';
SELECT ExtractValue('<a><b>b1</b><b>b2</b></a>','/a/b[$@i]');
SET @i='1 and string';
SELECT ExtractValue('<a><b>b1</b><b>b2</b></a>','/a/b[$@i]');
SET @i='string and 1';
SELECT ExtractValue('<a><b>b1</b><b>b2</b></a>','/a/b[$@i]');
SET @i='string';
SELECT ExtractValue('<a><b>b1</b><b>b2</b></a>','/a/b[$@i]');

--echo String-to-number conversion with a CHAR SP variable
DELIMITER |;
CREATE PROCEDURE spxml(xml VARCHAR(128), i CHAR(16))
BEGIN
  SELECT ExtractValue(xml,'/a/b[$i]');
END|
DELIMITER ;|
CALL spxml('<a><b>b1</b><b>b2</b></a>', '1');
CALL spxml('<a><b>b1</b><b>b2</b></a>', '1 and string');
CALL spxml('<a><b>b1</b><b>b2</b></a>', 'string and 1');
CALL spxml('<a><b>b1</b><b>b2</b></a>', 'string');
DROP PROCEDURE spxml;

#
# Bug#28558 UpdateXML called with garbage crashes server
#
--error 1105
select UpdateXML('<a>a</a>',repeat('a b ',1000),'');
--error 1105
select ExtractValue('<a>a</a>', '/a[@x=@y0123456789_0123456789_0123456789_0123456789]');
--error 1105
select ExtractValue('<a>a</a>', '/a[@x=$y0123456789_0123456789_0123456789_0123456789]');

#
# Bug #31438: updatexml still crashes
#

select updatexml(NULL, 1, 1), updatexml(1, NULL, 1), updatexml(1, 1, NULL);
select updatexml(NULL, NULL, 1), updatexml(1, NULL, NULL), 
       updatexml(NULL, 1, NULL);
select updatexml(NULL, NULL, NULL);

#
# Bug #32557: order by updatexml causes assertion in filesort
#
CREATE TABLE t1(a INT NOT NULL);
INSERT INTO t1 VALUES (0), (0);
SELECT 1 FROM t1 ORDER BY(UPDATEXML(a, '1', '1'));
DROP TABLE t1;

#
# BUG#38227 EXTRACTVALUE doesn't work with DTD declarations 
#
# Check that quoted strings work fine in DOCTYPE declaration.
#

SET @xml=
'<!DOCTYPE HTML PUBLIC "-//W3C//DTD HTML 4.01 Transitional//EN" "http://www.w3.org/TR/html4/loose.dtd">
<html> 
 <head>
  <title> Title - document with document declaration</title>
 </head> 
  <body> Hi, Im a webpage with document a declaration </body> 
</html>';

SELECT ExtractValue(@xml, 'html/head/title');
SELECT ExtractValue(@xml, 'html/body');

# These two documents will fail. 
# Quoted strings are not allowed in regular tags
#
SELECT ExtractValue('<xml "xxx" "yyy">CharData</xml>', '/xml');
SELECT ExtractValue('<xml  xxx  "yyy">CharData</xml>', '/xml');

#
# Bug#42495 updatexml: Assertion failed: xpath->context, file .\item_xmlfunc.cc, line 2507
#
set @x=10;
--error ER_UNKNOWN_ERROR
select extractvalue('<a></a>','$@x/a');
--error ER_UNKNOWN_ERROR
select extractvalue('<a></a>','round(123.4)/a');
--error ER_UNKNOWN_ERROR
select extractvalue('<a></a>','1/a');
--error ER_UNKNOWN_ERROR
select extractvalue('<a></a>','"b"/a');
--error ER_UNKNOWN_ERROR
select extractvalue('<a></a>','(1)/a');

#
# Bug#43183 ExctractValue() brings result list in missorder
#
CREATE TABLE IF NOT EXISTS t1 (
  id int(10) unsigned NOT NULL AUTO_INCREMENT,
  xml text,
  PRIMARY KEY (id)
) ENGINE=MyISAM;

INSERT INTO t1 (id, xml) VALUES
(15, '<?xml version="1.0"?><bla name="blubb"></bla>'),
(14, '<xml version="kaputt">');


SELECT
extractvalue( xml, '/bla/@name' ),
extractvalue( xml, '/bla/@name' )
FROM t1 ORDER BY t1.id;


SELECT
UpdateXML(xml, '/bla/@name', 'test'),
UpdateXML(xml, '/bla/@name', 'test')
FROM t1 ORDER BY t1.id;

DROP TABLE t1;


--echo #
--echo # Bug#57257 Replace(ExtractValue(...)) causes MySQL crash
--echo #
SET NAMES utf8;
SELECT REPLACE(EXTRACTVALUE('1', '/a'),'ds','');


--echo #
--echo # Bug #57820 extractvalue crashes
--echo #
SELECT AVG(DISTINCT EXTRACTVALUE((''),('$@k')));


--echo #
--echo # Bug#57279 updatexml dies with: Assertion failed: str_arg[length] == 0
--echo #

--error ER_ILLEGAL_VALUE_FOR_TYPE
SELECT UPDATEXML(NULL, (LPAD(0.1111E-15, '2011', 1)), 1);
--error ER_ILLEGAL_VALUE_FOR_TYPE
SELECT EXTRACTVALUE('', LPAD(0.1111E-15, '2011', 1));

--echo #
--echo # Bug #44332 	my_xml_scan reads behind the end of buffer
--echo #
SELECT UPDATEXML(CONVERT(_latin1'<' USING utf8),'1','1');
SELECT UPDATEXML(CONVERT(_latin1'<!--' USING utf8),'1','1');

--echo #
--echo # Bug#11766725 (bug#59901): EXTRACTVALUE STILL BROKEN AFTER FIX FOR BUG #44332
--echo #
SELECT ExtractValue(CONVERT('<\"', BINARY(10)), 1);

--echo End of 5.1 tests

<<<<<<< HEAD

--echo #
--echo # Start of 5.5 tests
--echo #

--echo #
--echo # Bug#58175 xml functions read initialized bytes when conversions happen
--echo #
SET NAMES latin1;
SELECT UPDATEXML(CONVERT('' USING swe7), TRUNCATE('',1), 0);

--echo #
--echo # Bug#12375190: UPDATEXML CRASHES ON SIMPLE INPUTS
--echo #
SELECT UPDATEXML('','(a)/a','');
SELECT UPDATEXML('<a><a>x</a></a>','(a)/a','<b />');
SELECT UPDATEXML('<a><c><a>x</a></c></a>','(a)/a','<b />');
SELECT UPDATEXML('<a><c><a>x</a></c></a>','(a)//a','<b />');
SELECT ExtractValue('<a><a>aa</a><b>bb</b></a>','(a)/a|(a)/b');

#
# MDEV-5689 ExtractValue(xml, 'substring(/x,/y)') crashes
# MySQL bug#12428404 MYSQLD.EXE CRASHES WHEN EXTRACTVALUE() IS CALLED WITH MALFORMED XPATH EXP
#
SELECT ExtractValue('<a><b>abc</b><c>2</c><d>1</d></a>','substring(/a/b,..)');

--echo #
--echo # End of 5.5 tests
=======
--echo #
--echo # Start of 5.3 tests
--echo #

--echo #
--echo # MDEV-5338 XML parser accepts malformed data
--echo #
SELECT ExtractValue('<a>xxx</c>','/a/b');
SELECT ExtractValue('<a><b>xxx</c></a>','/a/b');

--echo #
--echo # End of 5.3 tests
>>>>>>> a24ea50d
--echo #<|MERGE_RESOLUTION|>--- conflicted
+++ resolved
@@ -653,7 +653,18 @@
 
 --echo End of 5.1 tests
 
-<<<<<<< HEAD
+--echo #
+--echo # Start of 5.3 tests
+--echo #
+
+--echo #
+--echo # MDEV-5338 XML parser accepts malformed data
+--echo #
+SELECT ExtractValue('<a>xxx</c>','/a/b');
+SELECT ExtractValue('<a><b>xxx</c></a>','/a/b');
+
+--echo #
+--echo # End of 5.3 tests
 
 --echo #
 --echo # Start of 5.5 tests
@@ -682,18 +693,4 @@
 
 --echo #
 --echo # End of 5.5 tests
-=======
---echo #
---echo # Start of 5.3 tests
---echo #
-
---echo #
---echo # MDEV-5338 XML parser accepts malformed data
---echo #
-SELECT ExtractValue('<a>xxx</c>','/a/b');
-SELECT ExtractValue('<a><b>xxx</c></a>','/a/b');
-
---echo #
---echo # End of 5.3 tests
->>>>>>> a24ea50d
 --echo #