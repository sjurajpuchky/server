--- conflicted
+++ resolved
@@ -166,10 +166,7 @@
 select extract(MONTH FROM "0000-00-00"),extract(MONTH FROM d),extract(MONTH FROM dt),extract(MONTH FROM t),extract(MONTH FROM c) from t1;
 drop table t1;
 
-<<<<<<< HEAD
-=======
 
->>>>>>> 4575594e
 #
 # Test problem with TIMESTAMP and BETWEEN
 #
