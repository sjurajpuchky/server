# -*- cperl -*-

# This is a library file used by the Perl version of mysql-test-run,
# and is part of the translation of the Bourne shell script with the
# same name.

use File::Basename;
use IO::File();
use strict;

sub collect_test_cases ($);
sub collect_one_test_case ($$$$$$$);

sub mtr_options_from_test_file($$);

##############################################################################
#
#  Collect information about test cases we are to run
#
##############################################################################

sub collect_test_cases ($) {
  my $suite= shift;             # Test suite name

  my $testdir;
  my $resdir;

  if ( $suite eq "main" )
  {
    $testdir= "$::glob_mysql_test_dir/t";
    $resdir=  "$::glob_mysql_test_dir/r";
  }
  else
  {
    $testdir= "$::glob_mysql_test_dir/suite/$suite/t";
    $resdir=  "$::glob_mysql_test_dir/suite/$suite/r";
  }

  my $cases = [];           # Array of hash, will be array of C struct

  opendir(TESTDIR, $testdir) or mtr_error("Can't open dir \"$testdir\": $!");

  # ----------------------------------------------------------------------
  # Disable some tests listed in disabled.def
  # ----------------------------------------------------------------------
  my %disabled;
  if ( open(DISABLED, "$testdir/disabled.def" ) )
  {
    while ( <DISABLED> )
      {
        chomp;
        if ( /^\s*(\S+)\s*:\s*(.*?)\s*$/ )
          {
            $disabled{$1}= $2;
          }
      }
    close DISABLED;
  }

  if ( @::opt_cases )
  {
    foreach my $tname ( @::opt_cases )
    {
      # Run in specified order, no sort
      my $elem= undef;
      my $component_id= undef;

      # Get rid of directory part (path). Leave the extension since it is used
      # to understand type of the test.

      $tname = basename($tname);

      # Check if the extenstion has been specified.

      if ( mtr_match_extension($tname, "test") )
      {
        $elem= $tname;
        $tname=~ s/\.test$//;
        $component_id= 'mysqld';
      }
      elsif ( mtr_match_extension($tname, "imtest") )
      {
        $elem= $tname;
        $tname =~ s/\.imtest$//;
        $component_id= 'im';
      }

      # If target component is known, check that the specified test case
      # exists.
      #
      # Otherwise, try to guess the target component.

      if ( $component_id )
      {
        if ( ! -f "$testdir/$elem")
        {
          mtr_error("Test case $tname ($testdir/$elem) is not found");
        }
      }
      else
      {
        my $mysqld_test_exists = -f "$testdir/$tname.test";
        my $im_test_exists = -f "$testdir/$tname.imtest";

        if ( $mysqld_test_exists and $im_test_exists )
        {
          mtr_error("Ambiguous test case name ($tname)");
        }
        elsif ( ! $mysqld_test_exists and ! $im_test_exists )
        {
          mtr_error("Test case $tname is not found");
        }
        elsif ( $mysqld_test_exists )
        {
          $elem= "$tname.test";
          $component_id= 'mysqld';
        }
        elsif ( $im_test_exists )
        {
          $elem= "$tname.imtest";
          $component_id= 'im';
        }
      }

      collect_one_test_case($testdir,$resdir,$tname,$elem,$cases,\%disabled,
        $component_id);
    }
    closedir TESTDIR;
  }
  else
  {
    foreach my $elem ( sort readdir(TESTDIR) )
    {
      my $component_id= undef;
      my $tname= undef;

      if ($tname= mtr_match_extension($elem, 'test'))
      {
        $component_id = 'mysqld';
      }
      elsif ($tname= mtr_match_extension($elem, 'imtest'))
      {
        $component_id = 'im';
      }
      else
      {
        next;
      }

      # Skip tests that does not match the --do-test= filter
      next if $::opt_do_test and
	! defined mtr_match_prefix($elem,$::opt_do_test);

      collect_one_test_case($testdir,$resdir,$tname,$elem,$cases,\%disabled,
        $component_id);
    }
    closedir TESTDIR;
  }

  # Reorder the test cases in an order that will make them faster to run
  if ( $::opt_reorder )
  {

    my %sort_criteria;

    # Make a mapping of test name to a string that represents how that test
    # should be sorted among the other tests.  Put the most important criterion
    # first, then a sub-criterion, then sub-sub-criterion, et c.
    foreach my $tinfo (@$cases)
    {
      my @criteria = ();

      # Look for tests that muct be in run in a defined order
      # that is defined by test having the same name except for
      # the ending digit

      # Put variables into hash
      my $test_name= $tinfo->{'name'};
      my $depend_on_test_name;
      if ( $test_name =~ /^([\D]+)([0-9]{1})$/ )
      {
	my $base_name= $1;
	my $idx= $2;
	mtr_verbose("$test_name =>  $base_name idx=$idx");
	if ( $idx > 1 )
	{
	  $idx-= 1;
	  $base_name= "$base_name$idx";
	  mtr_verbose("New basename $base_name");
	}

	foreach my $tinfo2 (@$cases)
	{
	  if ( $tinfo2->{'name'} eq $base_name )
	  {
	    mtr_verbose("found dependent test $tinfo2->{'name'}");
	    $depend_on_test_name=$base_name;
	  }
	}
      }

      if ( defined $depend_on_test_name )
      {
	mtr_verbose("Giving $test_name same critera as $depend_on_test_name");
	$sort_criteria{$test_name} = $sort_criteria{$depend_on_test_name};
      }
      else
      {
	#
	# Append the criteria for sorting, in order of importance.
	#
	push(@criteria, "ndb=" . ($tinfo->{'ndb_test'} ? "1" : "0"));
	# Group test with equal options together.
	# Ending with "~" makes empty sort later than filled
	push(@criteria, join("!", sort @{$tinfo->{'master_opt'}}) . "~");

	$sort_criteria{$test_name} = join(" ", @criteria);
      }
    }

    @$cases = sort {
      $sort_criteria{$a->{'name'}} . $a->{'name'} cmp
	$sort_criteria{$b->{'name'}} . $b->{'name'}; } @$cases;

    if ( $::opt_script_debug )
    {
      # For debugging the sort-order
      foreach my $tinfo (@$cases)
      {
	print("$sort_criteria{$tinfo->{'name'}} -> \t$tinfo->{'name'}\n");
      }
    }
  }

  return $cases;
}


##############################################################################
#
#  Collect information about a single test case
#
##############################################################################


sub collect_one_test_case($$$$$$$) {
  my $testdir= shift;
  my $resdir=  shift;
  my $tname=   shift;
  my $elem=    shift;
  my $cases=   shift;
  my $disabled=shift;
  my $component_id= shift;

  my $path= "$testdir/$elem";

  # ----------------------------------------------------------------------
  # Skip some tests silently
  # ----------------------------------------------------------------------

  if ( $::opt_start_from and $tname lt $::opt_start_from )
  {
    return;
  }


  my $tinfo= {};
  $tinfo->{'name'}= $tname;
  $tinfo->{'result_file'}= "$resdir/$tname.result";
  $tinfo->{'component_id'} = $component_id;
  push(@$cases, $tinfo);

  # ----------------------------------------------------------------------
  # Skip some tests but include in list, just mark them to skip
  # ----------------------------------------------------------------------

  if ( $::opt_skip_test and defined mtr_match_prefix($tname,$::opt_skip_test) )
  {
    $tinfo->{'skip'}= 1;
    return;
  }

  # ----------------------------------------------------------------------
  # Collect information about test case
  # ----------------------------------------------------------------------

  $tinfo->{'path'}= $path;
  $tinfo->{'timezone'}= "GMT-3"; # for UNIX_TIMESTAMP tests to work

  $tinfo->{'slave_num'}= 0; # Default, no slave
  if ( defined mtr_match_prefix($tname,"rpl") )
  {
    if ( $::opt_skip_rpl )
    {
      $tinfo->{'skip'}= 1;
      $tinfo->{'comment'}= "No replication tests(--skip-rpl)";
      return;
    }


    $tinfo->{'slave_num'}= 1; # Default for rpl* tests, use one slave

    if ( $tname eq 'rpl_failsafe' or $tname eq 'rpl_chain_temp_table' )
    {
      # $tinfo->{'slave_num'}= 3;         # Not 3 ? Check old code, strange
    }
  }

  if ( defined mtr_match_prefix($tname,"federated") )
  {
    # Default, federated uses the first slave as it's federated database
    $tinfo->{'slave_num'}= 1;
  }

  my $master_opt_file= "$testdir/$tname-master.opt";
  my $slave_opt_file=  "$testdir/$tname-slave.opt";
  my $slave_mi_file=   "$testdir/$tname.slave-mi";
  my $master_sh=       "$testdir/$tname-master.sh";
  my $slave_sh=        "$testdir/$tname-slave.sh";
  my $disabled_file=   "$testdir/$tname.disabled";
  my $im_opt_file=     "$testdir/$tname-im.opt";

  $tinfo->{'master_opt'}= [];
  $tinfo->{'slave_opt'}=  [];
  $tinfo->{'slave_mi'}=   [];

  if ( -f $master_opt_file )
  {

    my $master_opt= mtr_get_opts_from_file($master_opt_file);

    foreach my $opt ( @$master_opt )
    {
      my $value;

      # The opt file is used both to send special options to the mysqld
      # as well as pass special test case specific options to this
      # script

      $value= mtr_match_prefix($opt, "--timezone=");
      if ( defined $value )
      {
	$tinfo->{'timezone'}= $value;
	next;
      }

      $value= mtr_match_prefix($opt, "--result-file=");
      if ( defined $value )
      {
	# Specifies the file mysqltest should compare
	# output against
	$tinfo->{'result_file'}= "r/$value.result";
	next;
      }

      # If we set default time zone, remove the one we have
      $value= mtr_match_prefix($opt, "--default-time-zone=");
      if ( defined $value )
      {
	# Set timezone for this test case to something different
	$tinfo->{'timezone'}= "GMT-8";
	# Fallthrough, add the --default-time-zone option
      }

      # The --restart option forces a restart even if no special
      # option is set. If the options are the same as next testcase
      # there is no need to restart after the testcase
      # has completed
      if ( $opt eq "--force-restart" )
      {
	$tinfo->{'force_restart'}= 1;
	next;
      }

      # Ok, this was a real option, add it
      push(@{$tinfo->{'master_opt'}}, $opt);
    }
  }

  if ( -f $slave_opt_file )
  {
    my $slave_opt= mtr_get_opts_from_file($slave_opt_file);

    foreach my $opt ( @$slave_opt )
    {
      # If we set default time zone, remove the one we have
      my $value= mtr_match_prefix($opt, "--default-time-zone=");
      $tinfo->{'slave_opt'}= [] if defined $value;
    }
    push(@{$tinfo->{'slave_opt'}}, @$slave_opt);
  }

  if ( -f $slave_mi_file )
  {
    $tinfo->{'slave_mi'}= mtr_get_opts_from_file($slave_mi_file);
  }

  if ( -f $master_sh )
  {
    if ( $::glob_win32_perl )
    {
      $tinfo->{'skip'}= 1;
      $tinfo->{'comment'}= "No tests with sh scripts on Windows";
      return;
    }
    else
    {
      $tinfo->{'master_sh'}= $master_sh;
    }
  }

  if ( -f $slave_sh )
  {
    if ( $::glob_win32_perl )
    {
      $tinfo->{'skip'}= 1;
      $tinfo->{'comment'}= "No tests with sh scripts on Windows";
      return;
    }
    else
    {
      $tinfo->{'slave_sh'}= $slave_sh;
    }
  }

  if ( -f $im_opt_file )
  {
    $tinfo->{'im_opts'} = mtr_get_opts_from_file($im_opt_file);
  }
  else
  {
    $tinfo->{'im_opts'} = [];
  }

  # FIXME why this late?
  my $marked_as_disabled= 0;
  if ( $disabled->{$tname} )
  {
    $marked_as_disabled= 1;
    $tinfo->{'comment'}= $disabled->{$tname};
  }

  if ( -f $disabled_file )
  {
    $marked_as_disabled= 1;
    $tinfo->{'comment'}= mtr_fromfile($disabled_file);
  }

  # If test was marked as disabled, either opt_enable_disabled is off and then
  # we skip this test, or it is on and then we run this test but warn

  if ( $marked_as_disabled )
  {
    if ( $::opt_enable_disabled )
    {
      $tinfo->{'dont_skip_though_disabled'}= 1;
    }
    else
    {
      $tinfo->{'skip'}= 1;
      $tinfo->{'disable'}= 1;   # Sub type of 'skip'
      return;
    }
  }

  if ( $component_id eq 'im' )
  {
    if ( $::glob_use_embedded_server )
    {
      $tinfo->{'skip'}= 1;
      $tinfo->{'comment'}= "No IM with embedded server";
      return;
    }
    elsif ( $::opt_ps_protocol )
    {
      $tinfo->{'skip'}= 1;
      $tinfo->{'comment'}= "No IM with --ps-protocol";
      return;
    }
    elsif ( $::opt_skip_im )
    {
      $tinfo->{'skip'}= 1;
      $tinfo->{'comment'}= "No IM tests(--skip-im)";
      return;
    }
  }
  else
  {
    mtr_options_from_test_file($tinfo,"$testdir/${tname}.test");

    if ( $tinfo->{'big_test'} and ! $::opt_big_test )
    {
      $tinfo->{'skip'}= 1;
      $tinfo->{'comment'}= "Test need 'big-test' option";
      return;
    }

    if ( $tinfo->{'ndb_extra'} and ! $::opt_ndb_extra_test )
    {
      $tinfo->{'skip'}= 1;
      $tinfo->{'comment'}= "Test need 'ndb_extra' option";
      return;
    }

    if ( $tinfo->{'require_manager'} )
    {
      $tinfo->{'skip'}= 1;
      $tinfo->{'comment'}= "Test need the _old_ manager(to be removed)";
      return;
    }

    if ( defined $tinfo->{'binlog_format'} and
	 ! ( $tinfo->{'binlog_format'} eq $::used_binlog_format ) )
    {
      $tinfo->{'skip'}= 1;
      $tinfo->{'comment'}= "Not running with binlog format '$tinfo->{'binlog_format'}'";
      return;
    }

    if ( $tinfo->{'need_debug'} && ! $::debug_compiled_binaries )
    {
      $tinfo->{'skip'}= 1;
      $tinfo->{'comment'}= "Test need debug binaries";
      return;
    }

    if ( $tinfo->{'ndb_test'} )
    {
      # This is a NDB test
      if ( ! $::glob_ndbcluster_supported )
      {
	# Ndb is not supported, skip it
	$tinfo->{'skip'}= 1;
	$tinfo->{'comment'}= "No ndbcluster support";
	return;
      }
      elsif ( $::opt_skip_ndbcluster )
      {
	# All ndb test's should be skipped
	$tinfo->{'skip'}= 1;
	$tinfo->{'comment'}= "No ndbcluster tests(--skip-ndbcluster)";
	return;
      }
    }
    else
    {
      # This is not a ndb test
      if ( $::opt_with_ndbcluster_only )
      {
	# Only the ndb test should be run, all other should be skipped
	$tinfo->{'skip'}= 1;
	$tinfo->{'comment'}= "Only ndbcluster tests(--with-ndbcluster-only)";
	return;
      }
    }

    if ( $tinfo->{'innodb_test'} )
    {
      # This is a test that need inndob
      if ( $::mysqld_variables{'innodb'} eq "FALSE" )
      {
	# innodb is not supported, skip it
	$tinfo->{'skip'}= 1;
	$tinfo->{'comment'}= "No innodb support";
	return;
      }
    }

  }
}


# List of tags in the .test files that if found should set
# the specified value in "tinfo"
our @tags=
(
 ["include/have_innodb.inc", "innodb_test", 1],
 ["include/have_binlog_format_row.inc", "binlog_format", "row"],
 ["include/have_binlog_format_statement.inc", "binlog_format", "stmt"],
 ["include/have_binlog_format_mixed.inc", "binlog_format", "mixed"],
 ["include/big_test.inc", "big_test", 1],
 ["include/have_debug.inc", "need_debug", 1],
 ["include/have_ndb.inc", "ndb_test", 1],
 ["include/have_ndb_extra.inc", "ndb_extra", 1],
 ["require_manager", "require_manager", 1],
);

sub mtr_options_from_test_file($$) {
  my $tinfo= shift;
  my $file= shift;
  #mtr_verbose("$file");
  my $F= IO::File->new($file) or mtr_error("can't open file \"$file\": $!");

  while ( my $line= <$F> )
  {
<<<<<<< HEAD
=======

>>>>>>> f0d89307
    # Skip line if it start's with #
    next if ( $line =~ /^#/ );

    # Match this line against tag in "tags" array
    foreach my $tag (@tags)
    {
      if ( index($line, $tag->[0]) >= 0 )
      {
	# Tag matched, assign value to "tinfo"
	$tinfo->{"$tag->[1]"}= $tag->[2];
      }
    }

    # If test sources another file, open it as well
    if ( $line =~ /^\-\-([[:space:]]*)source(.*)$/ or
	 $line =~ /^([[:space:]]*)source(.*);$/ )
    {
      my $value= $2;
      $value =~ s/^\s+//;  # Remove leading space
      $value =~ s/[[:space:]]+$//;  # Remove ending space

      my $sourced_file= "$::glob_mysql_test_dir/$value";
      if ( -f $sourced_file )
      {
	# Only source the file if it exists, we may get
	# false positives in the regexes above if someone
	# writes "source nnnn;" in a test case(such as mysqltest.test)
	mtr_options_from_test_file($tinfo, $sourced_file);
      }
    }

  }
}

1;<|MERGE_RESOLUTION|>--- conflicted
+++ resolved
@@ -593,10 +593,7 @@
 
   while ( my $line= <$F> )
   {
-<<<<<<< HEAD
-=======
-
->>>>>>> f0d89307
+
     # Skip line if it start's with #
     next if ( $line =~ /^#/ );
 
