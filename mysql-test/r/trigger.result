drop table if exists t1, t2, t3, t4;
drop view if exists v1;
drop database if exists mysqltest;
drop function if exists f1;
drop function if exists f2;
drop procedure if exists p1;
create table t1 (i int);
create trigger trg before insert on t1 for each row set @a:=1;
set @a:=0;
select @a;
@a
0
insert into t1 values (1);
select @a;
@a
1
drop trigger trg;
create trigger trg before insert on t1 for each row set @a:=new.i;
insert into t1 values (123);
select @a;
@a
123
drop trigger trg;
drop table t1;
create table t1 (i int not null, j int);
create trigger trg before insert on t1 for each row 
begin 
if isnull(new.j) then
set new.j:= new.i * 10;
end if;
end|
insert into t1 (i) values (1)|
insert into t1 (i,j) values (2, 3)|
select * from t1|
i	j
1	10
2	3
drop trigger trg|
drop table t1|
create table t1 (i int not null primary key);
create trigger trg after insert on t1 for each row 
set @a:= if(@a,concat(@a, ":", new.i), new.i);
set @a:="";
insert into t1 values (2),(3),(4),(5);
select @a;
@a
2:3:4:5
drop trigger trg;
drop table t1;
create table t1 (aid int not null primary key, balance int not null default 0);
insert into t1 values (1, 1000), (2,3000);
create trigger trg before update on t1 for each row 
begin
declare loc_err varchar(255);
if abs(new.balance - old.balance) > 1000 then
set new.balance:= old.balance;
set loc_err := concat("Too big change for aid = ", new.aid);
set @update_failed:= if(@update_failed, concat(@a, ":", loc_err), loc_err);
end if;
end|
set @update_failed:=""|
update t1 set balance=1500|
select @update_failed;
select * from t1|
@update_failed
Too big change for aid = 2
aid	balance
1	1500
2	3000
drop trigger trg|
drop table t1|
create table t1 (i int);
insert into t1 values (1),(2),(3),(4);
create trigger trg after update on t1 for each row 
set @total_change:=@total_change + new.i - old.i;
set @total_change:=0;
update t1 set i=3;
select @total_change;
@total_change
2
drop trigger trg;
drop table t1;
create table t1 (i int);
insert into t1 values (1),(2),(3),(4);
create trigger trg before delete on t1 for each row 
set @del_sum:= @del_sum + old.i;
set @del_sum:= 0;
delete from t1 where i <= 3;
select @del_sum;
@del_sum
6
drop trigger trg;
drop table t1;
create table t1 (i int);
insert into t1 values (1),(2),(3),(4);
create trigger trg after delete on t1 for each row set @del:= 1;
set @del:= 0;
delete from t1 where i <> 0;
select @del;
@del
1
drop trigger trg;
drop table t1;
create table t1 (i int, j int);
create trigger trg1 before insert on t1 for each row 
begin
if new.j > 10 then
set new.j := 10;
end if;
end|
create trigger trg2 before update on t1 for each row 
begin
if old.i % 2 = 0 then
set new.j := -1;
end if;
end|
create trigger trg3 after update on t1 for each row 
begin
if new.j = -1 then
set @fired:= "Yes";
end if;
end|
set @fired:="";
insert into t1 values (1,2),(2,3),(3,14);
select @fired;
@fired

select * from t1;
i	j
1	2
2	3
3	10
update t1 set j= 20;
select @fired;
@fired
Yes
select * from t1;
i	j
1	20
2	-1
3	20
drop trigger trg1;
drop trigger trg2;
drop trigger trg3;
drop table t1;
create table t1 (id int not null primary key, data int);
create trigger t1_bi before insert on t1 for each row
set @log:= concat(@log, "(BEFORE_INSERT: new=(id=", new.id, ", data=", new.data,"))");
create trigger t1_ai after insert on t1 for each row
set @log:= concat(@log, "(AFTER_INSERT: new=(id=", new.id, ", data=", new.data,"))");
create trigger t1_bu before update on t1 for each row
set @log:= concat(@log, "(BEFORE_UPDATE: old=(id=", old.id, ", data=", old.data,
") new=(id=", new.id, ", data=", new.data,"))");
create trigger t1_au after update on t1 for each row
set @log:= concat(@log, "(AFTER_UPDATE: old=(id=", old.id, ", data=", old.data,
") new=(id=", new.id, ", data=", new.data,"))");
create trigger t1_bd before delete on t1 for each row
set @log:= concat(@log, "(BEFORE_DELETE: old=(id=", old.id, ", data=", old.data,"))");
create trigger t1_ad after delete on t1 for each row
set @log:= concat(@log, "(AFTER_DELETE: old=(id=", old.id, ", data=", old.data,"))");
set @log:= "";
insert into t1 values (1, 1);
select @log;
@log
(BEFORE_INSERT: new=(id=1, data=1))(AFTER_INSERT: new=(id=1, data=1))
set @log:= "";
insert ignore t1 values (1, 2);
select @log;
@log
(BEFORE_INSERT: new=(id=1, data=2))
set @log:= "";
insert into t1 (id, data) values (1, 3), (2, 2) on duplicate key update data= data + 1;
select @log;
@log
(BEFORE_INSERT: new=(id=1, data=3))(BEFORE_UPDATE: old=(id=1, data=1) new=(id=1, data=2))(AFTER_UPDATE: old=(id=1, data=1) new=(id=1, data=2))(BEFORE_INSERT: new=(id=2, data=2))(AFTER_INSERT: new=(id=2, data=2))
set @log:= "";
replace t1 values (1, 4), (3, 3);
select @log;
@log
(BEFORE_INSERT: new=(id=1, data=4))(BEFORE_DELETE: old=(id=1, data=2))(AFTER_DELETE: old=(id=1, data=2))(AFTER_INSERT: new=(id=1, data=4))(BEFORE_INSERT: new=(id=3, data=3))(AFTER_INSERT: new=(id=3, data=3))
drop trigger t1_bd;
drop trigger t1_ad;
set @log:= "";
replace t1 values (1, 5);
select @log;
@log
(BEFORE_INSERT: new=(id=1, data=5))(AFTER_INSERT: new=(id=1, data=5))
drop table t1;
create table t1 (id int primary key, data varchar(10), fk int);
create table t2 (event varchar(100));
create table t3 (id int primary key);
create trigger t1_ai after insert on t1 for each row 
insert into t2 values (concat("INSERT INTO t1 id=", new.id, " data='", new.data, "'"));
insert into t1 (id, data) values (1, "one"), (2, "two");
select * from t1;
id	data	fk
1	one	NULL
2	two	NULL
select * from t2;
event
INSERT INTO t1 id=1 data='one'
INSERT INTO t1 id=2 data='two'
drop trigger t1_ai;
create trigger t1_bi before insert on t1 for each row
begin
if exists (select id from t3 where id=new.fk) then
insert into t2 values (concat("INSERT INTO t1 id=", new.id, " data='", new.data, "' fk=", new.fk));
else
insert into t2 values (concat("INSERT INTO t1 FAILED id=", new.id, " data='", new.data, "' fk=", new.fk));
set new.id= NULL;
end if;
end|
insert into t3 values (1);
insert into t1 values (4, "four", 1), (5, "five", 2);
ERROR 23000: Column 'id' cannot be null
select * from t1;
id	data	fk
1	one	NULL
2	two	NULL
4	four	1
select * from t2;
event
INSERT INTO t1 id=1 data='one'
INSERT INTO t1 id=2 data='two'
INSERT INTO t1 id=4 data='four' fk=1
INSERT INTO t1 FAILED id=5 data='five' fk=2
drop table t1, t2, t3;
create table t1 (id int primary key, data varchar(10));
create table t2 (seq int);
insert into t2 values (10);
create function f1 () returns int return (select max(seq) from t2);
create trigger t1_bi before insert on t1 for each row
begin
if new.id > f1() then
set new.id:= f1();
end if;
end|
insert into t1 values (1, "first");
insert into t1 values (f1(), "max");
select * from t1;
id	data
1	first
10	max
drop table t1, t2;
drop function f1;
create table t1 (id int primary key, fk_t2 int);
create table t2 (id int primary key, fk_t3 int);
create table t3 (id int primary key);
insert into t1 values (1,1), (2,1), (3,2);
insert into t2 values (1,1), (2,2);
insert into t3 values (1), (2);
create trigger t3_ad after delete on t3 for each row
delete from t2 where fk_t3=old.id;
create trigger t2_ad after delete on t2 for each row
delete from t1 where fk_t2=old.id;
delete from t3 where id = 1;
select * from t1 left join (t2 left join t3 on t2.fk_t3 = t3.id) on t1.fk_t2 = t2.id;
id	fk_t2	id	fk_t3	id
3	2	2	2	2
drop table t1, t2, t3;
create table t1 (id int primary key, copy int);
create table t2 (id int primary key, data int);
insert into t2 values (1,1), (2,2);
create trigger t1_bi before insert on t1 for each row
set new.copy= (select data from t2 where id = new.id);
create trigger t1_bu before update on t1 for each row
set new.copy= (select data from t2 where id = new.id);
insert into t1 values (1,3), (2,4), (3,3);
update t1 set copy= 1 where id = 2;
select * from t1;
id	copy
1	1
2	2
3	NULL
drop table t1, t2;
create table t1 (i int);
create table t3 (i int);
create trigger trg before insert on t1 for each row set @a:= old.i;
ERROR HY000: There is no OLD row in on INSERT trigger
create trigger trg before delete on t1 for each row set @a:= new.i;
ERROR HY000: There is no NEW row in on DELETE trigger
create trigger trg before update on t1 for each row set old.i:=1;
ERROR HY000: Updating of OLD row is not allowed in trigger
create trigger trg before delete on t1 for each row set new.i:=1;
ERROR HY000: There is no NEW row in on DELETE trigger
create trigger trg after update on t1 for each row set new.i:=1;
ERROR HY000: Updating of NEW row is not allowed in after trigger
create trigger trg before update on t1 for each row set new.j:=1;
ERROR 42S22: Unknown column 'j' in 'NEW'
create trigger trg before update on t1 for each row set @a:=old.j;
ERROR 42S22: Unknown column 'j' in 'OLD'
create trigger trg before insert on t2 for each row set @a:=1;
ERROR 42S02: Table 'test.t2' doesn't exist
create trigger trg before insert on t1 for each row set @a:=1;
create trigger trg after insert on t1 for each row set @a:=1;
ERROR HY000: Trigger already exists
create trigger trg2 before insert on t1 for each row set @a:=1;
ERROR 42000: This version of MySQL doesn't yet support 'multiple triggers with the same action time and event for one table'
create trigger trg before insert on t3 for each row set @a:=1;
ERROR HY000: Trigger already exists
create trigger trg2 before insert on t3 for each row set @a:=1;
drop trigger trg2;
drop trigger trg;
drop trigger trg;
ERROR HY000: Trigger does not exist
create view v1 as select * from t1;
create trigger trg before insert on v1 for each row set @a:=1;
ERROR HY000: 'test.v1' is not BASE TABLE
drop view v1;
drop table t1;
drop table t3;
create temporary table t1 (i int);
create trigger trg before insert on t1 for each row set @a:=1;
ERROR HY000: Trigger's 't1' is view or temporary table
drop table t1;
create table t1 (x1col char);
create trigger tx1 before insert on t1 for each row set new.x1col = 'x';
insert into t1 values ('y');
drop trigger tx1;
drop table t1;
create table t1 (i int) engine=myisam;
insert into t1 values (1), (2);
create trigger trg1 before delete on t1 for each row set @del_before:= @del_before + old.i;
create trigger trg2 after delete on t1 for each row set @del_after:= @del_after + old.i;
set @del_before:=0, @del_after:= 0;
delete from t1;
select @del_before, @del_after;
@del_before	@del_after
3	3
drop trigger trg1;
drop trigger trg2;
drop table t1;
create table t1 (a int);
create trigger trg1 before insert on t1 for each row set new.a= 10;
drop table t1;
create table t1 (a int);
insert into t1 values ();
select * from t1;
a
NULL
drop table t1;
create database mysqltest;
use mysqltest;
create table t1 (i int);
create trigger trg1 before insert on t1 for each row set @a:= 1;
drop database mysqltest;
use test;
create database mysqltest;
create table mysqltest.t1 (i int);
create trigger trg1 before insert on mysqltest.t1 for each row set @a:= 1;
ERROR HY000: Trigger in wrong schema
use mysqltest;
create trigger test.trg1 before insert on t1 for each row set @a:= 1;
ERROR HY000: Trigger in wrong schema
drop database mysqltest;
use test;
create table t1 (i int, j int default 10, k int not null, key (k));
create table t2 (i int);
insert into t1 (i, k) values (1, 1);
insert into t2 values (1);
create trigger trg1 before update on t1 for each row set @a:= @a + new.j - old.j;
create trigger trg2 after update on t1 for each row set @b:= "Fired";
set @a:= 0, @b:= "";
update t1, t2 set j = j + 10 where t1.i = t2.i;
select @a, @b;
@a	@b
10	Fired
insert into t1 values (2, 13, 2);
insert into t2 values (2);
set @a:= 0, @b:= "";
update t1, t2 set j = j + 15 where t1.i = t2.i and t1.k >= 2;
select @a, @b;
@a	@b
15	Fired
create trigger trg3 before delete on t1 for each row set @c:= @c + old.j;
create trigger trg4 before delete on t2 for each row set @d:= @d + old.i;
create trigger trg5 after delete on t1 for each row set @e:= "After delete t1 fired";
create trigger trg6 after delete on t2 for each row set @f:= "After delete t2 fired";
set @c:= 0, @d:= 0, @e:= "", @f:= "";
delete t1, t2 from t1, t2 where t1.i = t2.i;
select @c, @d, @e, @f;
@c	@d	@e	@f
48	3	After delete t1 fired	After delete t2 fired
drop table t1, t2;
create table t1 (i int, j int default 10)|
create table t2 (i int)|
insert into t2 values (1), (2)|
create trigger trg1 before insert on t1 for each row 
begin
if new.i = 1 then
set new.j := 1;
end if;
end|
create trigger trg2 after insert on t1 for each row set @a:= 1|
set @a:= 0|
insert into t1 (i) select * from t2|
select * from t1|
i	j
1	1
2	10
select @a|
@a
1
drop table t1, t2|
create table t1 (i int, j int, k int);
create trigger trg1 before insert on t1 for each row set new.k = new.i;
create trigger trg2 after insert on t1 for each row set @b:= "Fired";
set @b:="";
load data infile '../std_data_ln/rpl_loaddata.dat' into table t1 (@a, i);
select *, @b from t1;
i	j	k	@b
10	NULL	10	Fired
15	NULL	15	Fired
set @b:="";
load data infile '../std_data_ln/loaddata5.dat' into table t1 fields terminated by '' enclosed by '' (i, j);
select *, @b from t1;
i	j	k	@b
10	NULL	10	Fired
15	NULL	15	Fired
1	2	1	Fired
3	4	3	Fired
5	6	5	Fired
drop table t1;
create table t1 (i int, at int, k int, key(k)) engine=myisam;
create table t2 (i int);
insert into t1 values (1, 1, 1);
insert into t2 values (1), (2), (3);
create trigger ai after insert on t1 for each row set @a:= new.at;
create trigger au after update on t1 for each row set @a:= new.at;
create trigger ad after delete on t1 for each row set @a:= old.at;
alter table t1 drop column at;
select * from t1;
i	k
1	1
insert into t1 values (2, 1);
ERROR 42S22: Unknown column 'at' in 'NEW'
select * from t1;
i	k
1	1
2	1
update t1 set k = 2 where i = 2;
ERROR 42S22: Unknown column 'at' in 'NEW'
select * from t1;
i	k
1	1
2	2
delete from t1 where i = 2;
ERROR 42S22: Unknown column 'at' in 'OLD'
select * from t1;
i	k
1	1
load data infile '../std_data_ln/loaddata5.dat' into table t1 fields terminated by '' enclosed by '' (i, k);
ERROR 42S22: Unknown column 'at' in 'NEW'
select * from t1;
i	k
1	1
1	2
insert into t1 select 3, 3;
ERROR 42S22: Unknown column 'at' in 'NEW'
select * from t1;
i	k
1	1
1	2
3	3
update t1, t2 set k = k + 10 where t1.i = t2.i;
ERROR 42S22: Unknown column 'at' in 'NEW'
select * from t1;
i	k
1	11
1	2
3	3
update t1, t2 set k = k + 10 where t1.i = t2.i and k < 3;
ERROR 42S22: Unknown column 'at' in 'NEW'
select * from t1;
i	k
1	11
1	12
3	3
delete t1, t2 from t1 straight_join t2 where t1.i = t2.i;
ERROR 42S22: Unknown column 'at' in 'OLD'
select * from t1;
i	k
1	12
3	3
delete t2, t1 from t2 straight_join t1 where t1.i = t2.i;
ERROR 42S22: Unknown column 'at' in 'OLD'
select * from t1;
i	k
3	3
alter table t1 add primary key (i);
insert into t1 values (3, 4) on duplicate key update k= k + 10;
ERROR 42S22: Unknown column 'at' in 'NEW'
select * from t1;
i	k
3	13
replace into t1 values (3, 3);
ERROR 42S22: Unknown column 'at' in 'OLD'
select * from t1;
i	k
drop table t1, t2;
create table t1 (i int, bt int, k int, key(k)) engine=myisam;
create table t2 (i int);
insert into t1 values (1, 1, 1), (2, 2, 2);
insert into t2 values (1), (2), (3);
create trigger bi before insert on t1 for each row set @a:= new.bt;
create trigger bu before update on t1 for each row set @a:= new.bt;
create trigger bd before delete on t1 for each row set @a:= old.bt;
alter table t1 drop column bt;
insert into t1 values (3, 3);
ERROR 42S22: Unknown column 'bt' in 'NEW'
select * from t1;
i	k
1	1
2	2
update t1 set i = 2;
ERROR 42S22: Unknown column 'bt' in 'NEW'
select * from t1;
i	k
1	1
2	2
delete from t1;
ERROR 42S22: Unknown column 'bt' in 'OLD'
select * from t1;
i	k
1	1
2	2
load data infile '../std_data_ln/loaddata5.dat' into table t1 fields terminated by '' enclosed by '' (i, k);
ERROR 42S22: Unknown column 'bt' in 'NEW'
select * from t1;
i	k
1	1
2	2
insert into t1 select 3, 3;
ERROR 42S22: Unknown column 'bt' in 'NEW'
select * from t1;
i	k
1	1
2	2
update t1, t2 set k = k + 10 where t1.i = t2.i;
ERROR 42S22: Unknown column 'bt' in 'NEW'
select * from t1;
i	k
1	1
2	2
update t1, t2 set k = k + 10 where t1.i = t2.i and k < 2;
ERROR 42S22: Unknown column 'bt' in 'NEW'
select * from t1;
i	k
1	1
2	2
delete t1, t2 from t1 straight_join t2 where t1.i = t2.i;
ERROR 42S22: Unknown column 'bt' in 'OLD'
select * from t1;
i	k
1	1
2	2
delete t2, t1 from t2 straight_join t1 where t1.i = t2.i;
ERROR 42S22: Unknown column 'bt' in 'OLD'
select * from t1;
i	k
1	1
2	2
alter table t1 add primary key (i);
drop trigger bi;
insert into t1 values (2, 4) on duplicate key update k= k + 10;
ERROR 42S22: Unknown column 'bt' in 'NEW'
select * from t1;
i	k
1	1
2	2
replace into t1 values (2, 4);
ERROR 42S22: Unknown column 'bt' in 'OLD'
select * from t1;
i	k
1	1
2	2
drop table t1, t2;
drop function if exists bug5893;
create table t1 (col1 int, col2 int);
insert into t1 values (1, 2);
create function bug5893 () returns int return 5;
create trigger t1_bu before update on t1 for each row set new.col1= bug5893();
drop function bug5893;
update t1 set col2 = 4;
ERROR 42000: FUNCTION test.bug5893 does not exist
drop trigger t1_bu;
drop table t1;
set sql_mode='ansi';
create table t1 ("t1 column" int);
create trigger t1_bi before insert on t1 for each row set new."t1 column" = 5;
set sql_mode="";
insert into t1 values (0);
create trigger t1_af after insert on t1 for each row set @a=10;
insert into t1 values (0);
select * from t1;
t1 column
5
5
select @a;
@a
10
show triggers;
Trigger	Event	Table	Statement	Timing	Created	sql_mode	Definer
t1_bi	INSERT	t1	set new."t1 column" = 5	BEFORE	#	REAL_AS_FLOAT,PIPES_AS_CONCAT,ANSI_QUOTES,IGNORE_SPACE,ANSI	root@localhost
t1_af	INSERT	t1	set @a=10	AFTER	#		root@localhost
drop table t1;
set sql_mode="traditional";
create table t1 (a date);
insert into t1 values ('2004-01-00');
ERROR 22007: Incorrect date value: '2004-01-00' for column 'a' at row 1
set sql_mode="";
create trigger t1_bi before insert on t1 for each row set new.a = '2004-01-00';
set sql_mode="traditional";
insert into t1 values ('2004-01-01');
select * from t1;
a
2004-01-00
set sql_mode=default;
show create table t1;
Table	Create Table
t1	CREATE TABLE `t1` (
  `a` date default NULL
) ENGINE=MyISAM DEFAULT CHARSET=latin1
show triggers;
Trigger	Event	Table	Statement	Timing	Created	sql_mode	Definer
t1_bi	INSERT	t1	set new.a = '2004-01-00'	BEFORE	#		root@localhost
drop table t1;
create table t1 (id int);
create trigger t1_ai after insert on t1 for each row reset query cache;
ERROR 0A000: RESET is not allowed in stored function or trigger
create trigger t1_ai after insert on t1 for each row reset master;
ERROR 0A000: RESET is not allowed in stored function or trigger
create trigger t1_ai after insert on t1 for each row reset slave;
ERROR 0A000: RESET is not allowed in stored function or trigger
create trigger t1_ai after insert on t1 for each row flush hosts;
ERROR 0A000: FLUSH is not allowed in stored function or trigger
create trigger t1_ai after insert on t1 for each row flush tables with read lock;
ERROR 0A000: FLUSH is not allowed in stored function or trigger
create trigger t1_ai after insert on t1 for each row flush logs;
ERROR 0A000: FLUSH is not allowed in stored function or trigger
create trigger t1_ai after insert on t1 for each row flush status;
ERROR 0A000: FLUSH is not allowed in stored function or trigger
create trigger t1_ai after insert on t1 for each row flush slave;
ERROR 0A000: FLUSH is not allowed in stored function or trigger
create trigger t1_ai after insert on t1 for each row flush master;
ERROR 0A000: FLUSH is not allowed in stored function or trigger
create trigger t1_ai after insert on t1 for each row flush des_key_file;
ERROR 0A000: FLUSH is not allowed in stored function or trigger
create trigger t1_ai after insert on t1 for each row flush user_resources;
ERROR 0A000: FLUSH is not allowed in stored function or trigger
create trigger t1_ai after insert on t1 for each row flush tables;
ERROR 0A000: FLUSH is not allowed in stored function or trigger
create trigger t1_ai after insert on t1 for each row flush privileges;
ERROR 0A000: FLUSH is not allowed in stored function or trigger
drop procedure if exists p1;
create trigger t1_ai after insert on t1 for each row call p1();
create procedure p1() flush tables;
insert into t1 values (0);
ERROR 0A000: FLUSH is not allowed in stored function or trigger
drop procedure p1;
create procedure p1() reset query cache;
insert into t1 values (0);
ERROR 0A000: RESET is not allowed in stored function or trigger
drop procedure p1;
create procedure p1() reset master;
insert into t1 values (0);
ERROR 0A000: RESET is not allowed in stored function or trigger
drop procedure p1;
create procedure p1() reset slave;
insert into t1 values (0);
ERROR 0A000: RESET is not allowed in stored function or trigger
drop procedure p1;
create procedure p1() flush hosts;
insert into t1 values (0);
ERROR 0A000: FLUSH is not allowed in stored function or trigger
drop procedure p1;
create procedure p1() flush privileges;
insert into t1 values (0);
ERROR 0A000: FLUSH is not allowed in stored function or trigger
drop procedure p1;
create procedure p1() flush tables with read lock;
insert into t1 values (0);
ERROR 0A000: FLUSH is not allowed in stored function or trigger
drop procedure p1;
create procedure p1() flush tables;
insert into t1 values (0);
ERROR 0A000: FLUSH is not allowed in stored function or trigger
drop procedure p1;
create procedure p1() flush logs;
insert into t1 values (0);
ERROR 0A000: FLUSH is not allowed in stored function or trigger
drop procedure p1;
create procedure p1() flush status;
insert into t1 values (0);
ERROR 0A000: FLUSH is not allowed in stored function or trigger
drop procedure p1;
create procedure p1() flush slave;
insert into t1 values (0);
ERROR 0A000: FLUSH is not allowed in stored function or trigger
drop procedure p1;
create procedure p1() flush master;
insert into t1 values (0);
ERROR 0A000: FLUSH is not allowed in stored function or trigger
drop procedure p1;
create procedure p1() flush des_key_file;
insert into t1 values (0);
ERROR 0A000: FLUSH is not allowed in stored function or trigger
drop procedure p1;
create procedure p1() flush user_resources;
insert into t1 values (0);
ERROR 0A000: FLUSH is not allowed in stored function or trigger
drop procedure p1;
drop table t1;
create table t1 (id int, data int, username varchar(16));
insert into t1 (id, data) values (1, 0);
create trigger t1_whoupdated before update on t1 for each row
begin
declare user varchar(32);
declare i int;
select user() into user;
set NEW.username = user;
select count(*) from ((select 1) union (select 2)) as d1 into i;
end|
update t1 set data = 1;
update t1 set data = 2;
drop table t1;
create table t1 (c1 int, c2 datetime);
create trigger tr1 before insert on t1 for each row 
begin 
set new.c2= '2004-04-01';
select 'hello';
end|
ERROR 0A000: Not allowed to return a result set from a trigger
insert into t1 (c1) values (1),(2),(3);
select * from t1;
c1	c2
1	NULL
2	NULL
3	NULL
drop procedure if exists bug11587;
create procedure bug11587(x char(16))
begin
select "hello";
select "hello again";
end|
create trigger tr1 before insert on t1 for each row 
begin 
call bug11587();
set new.c2= '2004-04-02';
end|
insert into t1 (c1) values (4),(5),(6);
ERROR 0A000: Not allowed to return a result set from a trigger
select * from t1;
c1	c2
1	NULL
2	NULL
3	NULL
drop procedure bug11587;
drop table t1;
create table t1 (f1 integer);
create table t2 (f2 integer);
create trigger t1_ai after insert on t1
for each row insert into t2 values (new.f1+1);
create trigger t2_ai after insert on t2
for each row insert into t1 values (new.f2+1);
set @SAVE_SP_RECURSION_LEVELS=@@max_sp_recursion_depth;
set @@max_sp_recursion_depth=100;
insert into t1 values (1);
ERROR HY000: Can't update table 't1' in stored function/trigger because it is already used by statement which invoked this stored function/trigger.
set @@max_sp_recursion_depth=@SAVE_SP_RECURSION_LEVELS;
select * from t1;
f1
1
select * from t2;
f2
2
drop trigger t1_ai;
drop trigger t2_ai;
create trigger t1_bu before update on t1
for each row insert into t1 values (2);
update t1 set f1= 10;
ERROR HY000: Can't update table 't1' in stored function/trigger because it is already used by statement which invoked this stored function/trigger.
select * from t1;
f1
1
drop trigger t1_bu;
create trigger t1_bu before update on t1
for each row delete from t1 where f1=new.f1;
update t1 set f1= 10;
ERROR HY000: Can't update table 't1' in stored function/trigger because it is already used by statement which invoked this stored function/trigger.
select * from t1;
f1
1
drop trigger t1_bu;
create trigger t1_bi before insert on t1
for each row set new.f1=(select sum(f1) from t1);
insert into t1 values (3);
select * from t1;
f1
1
1
drop trigger t1_bi;
drop tables t1, t2;
create table t1 (id int);
create table t2 (id int);
create trigger t1_bi before insert on t1 for each row insert into t2 values (new.id);
prepare stmt1 from "insert into t1 values (10)";
create procedure p1() insert into t1 values (10);
call p1();
drop trigger t1_bi;
execute stmt1;
call p1();
deallocate prepare stmt1;
drop procedure p1;
create table t3 (id int);
create trigger t1_bi after insert on t1 for each row insert into t2 values (new.id);
prepare stmt1 from "insert into t1 values (10)";
create procedure p1() insert into t1 values (10);
call p1();
drop trigger t1_bi;
create trigger t1_bi after insert on t1 for each row insert into t3 values (new.id);
execute stmt1;
ERROR HY000: Table 't3' was not locked with LOCK TABLES
call p1();
ERROR HY000: Table 't3' was not locked with LOCK TABLES
deallocate prepare stmt1;
drop procedure p1;
drop table t1, t2, t3;
create table t1 (a int);
CREATE PROCEDURE `p1`()
begin
insert into t1 values (1);
end//
create trigger trg before insert on t1 for each row 
begin 
declare done int default 0;
set done= not done;
end//
CALL p1();
drop procedure p1;
drop table t1;
create trigger t1_bi before insert on test.t1 for each row set @a:=0;
ERROR 3D000: No database selected
create trigger test.t1_bi before insert on t1 for each row set @a:=0;
ERROR 3D000: No database selected
drop trigger t1_bi;
ERROR 3D000: No database selected
create table t1 (id int);
create trigger t1_bi before insert on t1 for each row set @a:=new.id;
create trigger t1_ai after insert on test.t1 for each row set @b:=new.id;
insert into t1 values (101);
select @a, @b;
@a	@b
101	101
select trigger_schema, trigger_name, event_object_schema,
event_object_table, action_statement from information_schema.triggers
where event_object_schema = 'test';
trigger_schema	trigger_name	event_object_schema	event_object_table	action_statement
test	t1_bi	test	t1	set @a:=new.id
test	t1_ai	test	t1	set @b:=new.id
rename table t1 to t2;
insert into t2 values (102);
select @a, @b;
@a	@b
102	102
select trigger_schema, trigger_name, event_object_schema,
event_object_table, action_statement from information_schema.triggers
where event_object_schema = 'test';
trigger_schema	trigger_name	event_object_schema	event_object_table	action_statement
test	t1_bi	test	t2	set @a:=new.id
test	t1_ai	test	t2	set @b:=new.id
alter table t2 rename to t3;
insert into t3 values (103);
select @a, @b;
@a	@b
103	103
select trigger_schema, trigger_name, event_object_schema,
event_object_table, action_statement from information_schema.triggers
where event_object_schema = 'test';
trigger_schema	trigger_name	event_object_schema	event_object_table	action_statement
test	t1_bi	test	t3	set @a:=new.id
test	t1_ai	test	t3	set @b:=new.id
alter table t3 rename to t4, add column val int default 0;
insert into t4 values (104, 1);
select @a, @b;
@a	@b
104	104
select trigger_schema, trigger_name, event_object_schema,
event_object_table, action_statement from information_schema.triggers
where event_object_schema = 'test';
trigger_schema	trigger_name	event_object_schema	event_object_table	action_statement
test	t1_bi	test	t4	set @a:=new.id
test	t1_ai	test	t4	set @b:=new.id
drop trigger t1_bi;
drop trigger t1_ai;
drop table t4;
create database mysqltest;
use mysqltest;
create table t1 (id int);
create trigger t1_bi before insert on t1 for each row set @a:=new.id;
insert into t1 values (101);
select @a;
@a
101
select trigger_schema, trigger_name, event_object_schema,
event_object_table, action_statement from information_schema.triggers
where event_object_schema = 'test' or event_object_schema = 'mysqltest';
trigger_schema	trigger_name	event_object_schema	event_object_table	action_statement
mysqltest	t1_bi	mysqltest	t1	set @a:=new.id
rename table t1 to test.t2;
ERROR HY000: Trigger in wrong schema
insert into t1 values (102);
select @a;
@a
102
select trigger_schema, trigger_name, event_object_schema,
event_object_table, action_statement from information_schema.triggers
where event_object_schema = 'test' or event_object_schema = 'mysqltest';
trigger_schema	trigger_name	event_object_schema	event_object_table	action_statement
mysqltest	t1_bi	mysqltest	t1	set @a:=new.id
drop trigger test.t1_bi;
ERROR HY000: Trigger does not exist
alter table t1 rename to test.t1;
ERROR HY000: Trigger in wrong schema
insert into t1 values (103);
select @a;
@a
103
select trigger_schema, trigger_name, event_object_schema,
event_object_table, action_statement from information_schema.triggers
where event_object_schema = 'test' or event_object_schema = 'mysqltest';
trigger_schema	trigger_name	event_object_schema	event_object_table	action_statement
mysqltest	t1_bi	mysqltest	t1	set @a:=new.id
drop trigger test.t1_bi;
ERROR HY000: Trigger does not exist
alter table t1 rename to test.t1, add column val int default 0;
ERROR HY000: Trigger in wrong schema
insert into t1 values (104);
select @a;
@a
104
select trigger_schema, trigger_name, event_object_schema,
event_object_table, action_statement from information_schema.triggers
where event_object_schema = 'test' or event_object_schema = 'mysqltest';
trigger_schema	trigger_name	event_object_schema	event_object_table	action_statement
mysqltest	t1_bi	mysqltest	t1	set @a:=new.id
show create table t1;
Table	Create Table
t1	CREATE TABLE `t1` (
  `id` int(11) default NULL
) ENGINE=MyISAM DEFAULT CHARSET=latin1
drop trigger test.t1_bi;
ERROR HY000: Trigger does not exist
drop trigger t1_bi;
drop table t1;
drop database mysqltest;
use test;
create table t1 (id int);
create trigger t1_bi before insert on t1 for each row set @a:=new.id;
create trigger t1_ai after insert on t1 for each row set @b:=new.id;
insert into t1 values (101);
select @a, @b;
@a	@b
101	101
select trigger_schema, trigger_name, event_object_schema,
event_object_table, action_statement from information_schema.triggers
where event_object_schema = 'test';
trigger_schema	trigger_name	event_object_schema	event_object_table	action_statement
test	t1_bi	test	t1	set @a:=new.id
test	t1_ai	test	t1	set @b:=new.id
rename table t1 to t2;
ERROR HY000: Can't create/write to file './test/t1_ai.TRN~' (Errcode: 13)
insert into t1 values (102);
select @a, @b;
@a	@b
102	102
select trigger_schema, trigger_name, event_object_schema,
event_object_table, action_statement from information_schema.triggers
where event_object_schema = 'test';
trigger_schema	trigger_name	event_object_schema	event_object_table	action_statement
test	t1_bi	test	t1	set @a:=new.id
test	t1_ai	test	t1	set @b:=new.id
drop trigger t1_bi;
drop trigger t1_ai;
drop table t1;
create table t1 (i int);
create trigger t1_bi before insert on t1 for each row return 0;
ERROR 42000: RETURN is only allowed in a FUNCTION
insert into t1 values (1);
drop table t1;
create table t1 (a varchar(64), b int);
create table t2 like t1;
create trigger t1_ai after insert on t1 for each row
set @a:= (select max(a) from t1);
insert into t1 (a) values
("Twas"),("brillig"),("and"),("the"),("slithy"),("toves"),
("Did"),("gyre"),("and"),("gimble"),("in"),("the"),("wabe");
create trigger t2_ai after insert on t2 for each row
set @a:= (select max(a) from t2);
insert into t2 select * from t1;
load data infile '../std_data_ln/words.dat' into table t1 (a);
drop trigger t1_ai;
drop trigger t2_ai;
create function f1() returns int return (select max(b) from t1);
insert into t1 values
("All",f1()),("mimsy",f1()),("were",f1()),("the",f1()),("borogoves",f1()),
("And",f1()),("the",f1()),("mome", f1()),("raths",f1()),("outgrabe",f1());
create function f2() returns int return (select max(b) from t2);
insert into t2 select a, f2() from t1;
load data infile '../std_data_ln/words.dat' into table t1 (a) set b:= f1();
drop table t1, t2;
drop function f1;
drop function f2;
create table t1(i int not null, j int not null, n numeric(15,2), primary key(i,j));
create table t2(i int not null, n numeric(15,2), primary key(i));
create trigger t1_ai after insert on t1 for each row
begin
declare sn numeric(15,2);
select sum(n) into sn from t1 where i=new.i;
replace into t2 values(new.i, sn);
end|
insert into t1 values
(1,1,10.00),(1,2,10.00),(1,3,10.00),(1,4,10.00),(1,5,10.00),
(1,6,10.00),(1,7,10.00),(1,8,10.00),(1,9,10.00),(1,10,10.00),
(1,11,10.00),(1,12,10.00),(1,13,10.00),(1,14,10.00),(1,15,10.00);
select * from t1;
i	j	n
1	1	10.00
1	2	10.00
1	3	10.00
1	4	10.00
1	5	10.00
1	6	10.00
1	7	10.00
1	8	10.00
1	9	10.00
1	10	10.00
1	11	10.00
1	12	10.00
1	13	10.00
1	14	10.00
1	15	10.00
select * from t2;
i	n
1	150.00
drop tables t1, t2;
DROP TABLE IF EXISTS t1;
CREATE TABLE t1 (
conn_id INT,
trigger_conn_id INT
);
CREATE TRIGGER t1_bi BEFORE INSERT ON t1 FOR EACH ROW
SET NEW.trigger_conn_id = CONNECTION_ID();
INSERT INTO t1 (conn_id, trigger_conn_id) VALUES (CONNECTION_ID(), -1);
INSERT INTO t1 (conn_id, trigger_conn_id) VALUES (CONNECTION_ID(), -1);
SELECT * FROM t1 WHERE conn_id != trigger_conn_id;
conn_id	trigger_conn_id
DROP TRIGGER t1_bi;
DROP TABLE t1;
DROP TABLE IF EXISTS t1;
CREATE TABLE t1 (i1 INT);
SET @save_sql_mode=@@sql_mode;
SET SQL_MODE='';
CREATE TRIGGER t1_ai AFTER INSERT ON t1 FOR EACH ROW
SET @x = 5/0;
SET SQL_MODE='traditional';
CREATE TRIGGER t1_au AFTER UPDATE ON t1 FOR EACH ROW
SET @x = 5/0;
SET @x=1;
INSERT INTO t1 VALUES (@x);
SELECT @x;
@x
NULL
SET @x=2;
UPDATE t1 SET i1 = @x;
Warnings:
Error	1365	Division by 0
SELECT @x;
@x
NULL
SET SQL_MODE='';
SET @x=3;
INSERT INTO t1 VALUES (@x);
SELECT @x;
@x
NULL
SET @x=4;
UPDATE t1 SET i1 = @x;
Warnings:
Error	1365	Division by 0
Error	1365	Division by 0
SELECT @x;
@x
NULL
SET @@sql_mode=@save_sql_mode;
DROP TRIGGER t1_ai;
DROP TRIGGER t1_au;
DROP TABLE t1;
DROP TABLE IF EXISTS t1;
DROP PROCEDURE IF EXISTS p1;
DROP PROCEDURE IF EXISTS p2;
CREATE TABLE t1 (i1 INT);
INSERT INTO t1 VALUES (3);
CREATE PROCEDURE p1(OUT i1 INT) DETERMINISTIC NO SQL SET i1 = 5;
CREATE PROCEDURE p2(INOUT i1 INT) DETERMINISTIC NO SQL SET i1 = i1 * 7;
CREATE TRIGGER t1_bu BEFORE UPDATE ON t1 FOR EACH ROW
BEGIN
CALL p1(NEW.i1);
CALL p2(NEW.i1);
END//
UPDATE t1 SET i1 = 11 WHERE i1 = 3;
DROP TRIGGER t1_bu;
DROP PROCEDURE p2;
DROP PROCEDURE p1;
INSERT INTO t1 VALUES (13);
CREATE PROCEDURE p1(OUT i1 INT) DETERMINISTIC NO SQL SET @a = 17;
CREATE TRIGGER t1_bu BEFORE UPDATE ON t1 FOR EACH ROW
CALL p1(OLD.i1);
UPDATE t1 SET i1 = 19 WHERE i1 = 13;
ERROR 42000: OUT or INOUT argument 1 for routine test.p1 is not a variable or NEW pseudo-variable in BEFORE trigger
DROP TRIGGER t1_bu;
DROP PROCEDURE p1;
INSERT INTO t1 VALUES (23);
CREATE PROCEDURE p1(INOUT i1 INT) DETERMINISTIC NO SQL SET @a = i1 * 29;
CREATE TRIGGER t1_bu BEFORE UPDATE ON t1 FOR EACH ROW
CALL p1(OLD.i1);
UPDATE t1 SET i1 = 31 WHERE i1 = 23;
ERROR 42000: OUT or INOUT argument 1 for routine test.p1 is not a variable or NEW pseudo-variable in BEFORE trigger
DROP TRIGGER t1_bu;
DROP PROCEDURE p1;
INSERT INTO t1 VALUES (37);
CREATE PROCEDURE p1(OUT i1 INT) DETERMINISTIC NO SQL SET @a = 41;
CREATE TRIGGER t1_au AFTER UPDATE ON t1 FOR EACH ROW
CALL p1(NEW.i1);
UPDATE t1 SET i1 = 43 WHERE i1 = 37;
ERROR 42000: OUT or INOUT argument 1 for routine test.p1 is not a variable or NEW pseudo-variable in BEFORE trigger
DROP TRIGGER t1_au;
DROP PROCEDURE p1;
INSERT INTO t1 VALUES (47);
CREATE PROCEDURE p1(INOUT i1 INT) DETERMINISTIC NO SQL SET @a = i1 * 49;
CREATE TRIGGER t1_au AFTER UPDATE ON t1 FOR EACH ROW
CALL p1(NEW.i1);
UPDATE t1 SET i1 = 51 WHERE i1 = 47;
ERROR 42000: OUT or INOUT argument 1 for routine test.p1 is not a variable or NEW pseudo-variable in BEFORE trigger
DROP TRIGGER t1_au;
DROP PROCEDURE p1;
SELECT * FROM t1;
i1
35
13
23
43
51
DROP TABLE t1;
create trigger wont_work after update on mysql.user for each row
begin
set @a:= 1;
end|
ERROR HY000: Triggers can not be created on system tables
use mysql|
create trigger wont_work after update on event for each row
begin
set @a:= 1;
end|
ERROR HY000: Triggers can not be created on system tables
use test|
DROP TABLE IF EXISTS t1;
DROP TABLE IF EXISTS t2;
CREATE TABLE t1(c INT);
CREATE TABLE t2(c INT);
CREATE DEFINER=1234567890abcdefGHIKL@localhost
TRIGGER t1_bi BEFORE INSERT ON t1 FOR EACH ROW SET @a = 1;
ERROR HY000: String '1234567890abcdefGHIKL' is too long for user name (should be no longer than 16)
CREATE DEFINER=some_user_name@1234567890abcdefghij1234567890abcdefghij1234567890abcdefghijQWERTY
TRIGGER t2_bi BEFORE INSERT ON t2 FOR EACH ROW SET @a = 2;
ERROR HY000: String '1234567890abcdefghij1234567890abcdefghij1234567890abcdefghijQWERTY' is too long for host name (should be no longer than 60)
DROP TABLE t1;
DROP TABLE t2;
drop table if exists t1;
drop table if exists t2;
drop table if exists t3;
drop table if exists t4;
SET @save_sql_mode=@@sql_mode;
SET sql_mode='TRADITIONAL'|
create table t1 (id int(10) not null primary key, v int(10) )|
create table t2 (id int(10) not null primary key, v int(10) )|
create table t3 (id int(10) not null primary key, v int(10) )|
create table t4 (c int)|
create trigger t4_bi before insert on t4 for each row set @t4_bi_called:=1|
create trigger t4_bu before update on t4 for each row set @t4_bu_called:=1|
insert into t1 values(10, 10)|
set @a:=1/0|
Warnings:
Error	1365	Division by 0
select 1/0 from t1|
1/0
NULL
Warnings:
Error	1365	Division by 0
create trigger t1_bi before insert on t1 for each row set @a:=1/0|
insert into t1 values(20, 20)|
Warnings:
Error	1365	Division by 0
drop trigger t1_bi|
create trigger t1_bi before insert on t1 for each row
begin
insert into t2 values (new.id, new.v);
update t2 set v=v+1 where id= new.id;
replace t3 values (new.id, 0);
update t2, t3 set t2.v=new.v, t3.v=new.v where t2.id=t3.id;
create temporary table t5 select * from t1;
delete from t5;
insert into t5 select * from t1;
insert into t4 values (0);
set @check= (select count(*) from t5);
update t4 set c= @check;
drop temporary table t5;
set @a:=1/0;
end|
set @check=0, @t4_bi_called=0, @t4_bu_called=0|
insert into t1 values(30, 30)|
Warnings:
Error	1365	Division by 0
select @check, @t4_bi_called, @t4_bu_called|
@check	@t4_bi_called	@t4_bu_called
2	1	1
SET @@sql_mode=@save_sql_mode;
drop table t1;
drop table t2;
drop table t3;
drop table t4;
drop table if exists t1;
create table t1 (i int, j int key);
insert into t1 values (1,1), (2,2), (3,3);
create trigger t1_bu before update on t1 for each row
set new.j = new.j + 10;
update t1 set i= i+ 10 where j > 2;
select * from t1;
i	j
1	1
2	2
13	13
drop table t1;
<<<<<<< HEAD
drop table if exists t1;
drop function if exists f1;
create table t1 (i int);
create function f1() returns int return 10;
create trigger t1_bi before insert on t1 for each row set @a:= f1() + 10;
insert into t1 values ();
select @a;
@a
20
insert into t1 values ();
select @a;
@a
20
drop table t1;
drop function f1;
drop table if exists t1;
create table t1(a int, b varchar(50));
drop trigger not_a_trigger;
ERROR HY000: Trigger does not exist
drop trigger if exists not_a_trigger;
Warnings:
Note	1360	Trigger does not exist
create trigger t1_bi before insert on t1
for each row set NEW.b := "In trigger t1_bi";
insert into t1 values (1, "a");
drop trigger if exists t1_bi;
insert into t1 values (2, "b");
drop trigger if exists t1_bi;
Warnings:
Note	1360	Trigger does not exist
insert into t1 values (3, "c");
select * from t1;
a	b
1	In trigger t1_bi
2	b
3	c
drop table t1;
CREATE TABLE t1 (
id int NOT NULL DEFAULT '0',
a  varchar(10) NOT NULL,
b  varchar(10),
c  varchar(10),
d  timestamp NOT NULL,
PRIMARY KEY (id, a)
);
CREATE TABLE t2 (
fubar_id         int unsigned NOT NULL DEFAULT '0',
last_change_time datetime NOT NULL DEFAULT '0000-00-00 00:00:00',
PRIMARY KEY  (fubar_id)
);
CREATE TRIGGER fubar_change
AFTER UPDATE ON t1
FOR EACH ROW
BEGIN
INSERT INTO t2 (fubar_id, last_change_time)
SELECT DISTINCT NEW.id AS fubar_id, NOW() AS last_change_time
FROM t1 WHERE (id = NEW.id) AND (OLD.c != NEW.c)
ON DUPLICATE KEY UPDATE
last_change_time =
IF((fubar_id = NEW.id)AND(OLD.c != NEW.c),NOW(),last_change_time);
END
|
INSERT INTO t1 (id,a, b,c,d) VALUES
(1,'a','b','c',now()),(2,'a','b','c',now());
UPDATE t1 SET c='Bang!' WHERE id=1;
SELECT fubar_id FROM t2;
fubar_id
1
=======
CREATE TABLE t1 (a INT PRIMARY KEY);
CREATE TABLE t2 (a INT PRIMARY KEY);
INSERT INTO t1 VALUES (1),(2),(3),(4),(5),(6),(7),(8);
CREATE TRIGGER trg_t1 BEFORE DELETE on t1 FOR EACH ROW 
INSERT INTO t2 VALUES (OLD.a);
FLUSH STATUS;
TRUNCATE t1;
SHOW STATUS LIKE 'handler_delete';
Variable_name	Value
Handler_delete	0
SELECT COUNT(*) FROM t2;
COUNT(*)
0
INSERT INTO t1 VALUES (1),(2),(3),(4),(5),(6),(7),(8);
DELETE FROM t2;
FLUSH STATUS;
DELETE FROM t1;
SHOW STATUS LIKE 'handler_delete';
Variable_name	Value
Handler_delete	8
SELECT COUNT(*) FROM t2;
COUNT(*)
8
DROP TRIGGER trg_t1;
>>>>>>> 1a0e1f13
DROP TABLE t1,t2;
End of 5.0 tests<|MERGE_RESOLUTION|>--- conflicted
+++ resolved
@@ -1241,7 +1241,6 @@
 2	2
 13	13
 drop table t1;
-<<<<<<< HEAD
 drop table if exists t1;
 drop function if exists f1;
 create table t1 (i int);
@@ -1310,7 +1309,7 @@
 SELECT fubar_id FROM t2;
 fubar_id
 1
-=======
+DROP TABLE t1,t2;
 CREATE TABLE t1 (a INT PRIMARY KEY);
 CREATE TABLE t2 (a INT PRIMARY KEY);
 INSERT INTO t1 VALUES (1),(2),(3),(4),(5),(6),(7),(8);
@@ -1335,6 +1334,5 @@
 COUNT(*)
 8
 DROP TRIGGER trg_t1;
->>>>>>> 1a0e1f13
 DROP TABLE t1,t2;
 End of 5.0 tests