--- conflicted
+++ resolved
@@ -2368,7 +2368,13 @@
 ERROR HY000: Can't reopen table: 'm1'
 UNLOCK TABLES;
 DROP TABLE t1, t2, t3, m1;
-<<<<<<< HEAD
+create temporary table t1_temp(i int);
+create temporary table tm_temp_temp (i int) engine=merge union=(t1_temp) insert_method=last;
+alter table tm_temp_temp insert_method=first;
+check table tm_temp_temp;
+Table	Op	Msg_type	Msg_text
+test.tm_temp_temp	check	status	OK
+drop temporary table t1_temp, tm_temp_temp;
 End of 5.1 tests
 # 
 # MDEV-4277: Crash inside mi_killed_in_mariadb() with myisammrg
@@ -2499,14 +2505,4 @@
 1	999	999	filler-data-FILLER-DATA-qqq
 2	999	999	filler-data-FILLER-DATA-qqq
 drop table t5;
-drop table t1,t2,t3,t4;
-=======
-create temporary table t1_temp(i int);
-create temporary table tm_temp_temp (i int) engine=merge union=(t1_temp) insert_method=last;
-alter table tm_temp_temp insert_method=first;
-check table tm_temp_temp;
-Table	Op	Msg_type	Msg_text
-test.tm_temp_temp	check	status	OK
-drop temporary table t1_temp, tm_temp_temp;
-End of 5.1 tests
->>>>>>> aea3dbc7
+drop table t1,t2,t3,t4;