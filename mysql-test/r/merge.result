--- conflicted
+++ resolved
@@ -816,7 +816,17 @@
 SELECT * FROM m1;
 c1	c2	c3	c4	c5	c6	c7	c8	c9
 DROP TABLE t1, m1;
-<<<<<<< HEAD
+CREATE TABLE t1 (a VARCHAR(255) CHARACTER SET latin1 COLLATE latin1_german2_ci,
+b INT, INDEX(a,b));
+CREATE TABLE t2 LIKE t1;
+CREATE TABLE t3 LIKE t1;
+ALTER TABLE t3 ENGINE=MERGE UNION=(t1,t2);
+INSERT INTO t1 VALUES ('ss',1);
+INSERT INTO t2 VALUES ('ss',2),(0xDF,2);
+SELECT COUNT(*) FROM t3 WHERE a=0xDF AND b=2;
+COUNT(*)
+2
+DROP TABLE t1,t2,t3;
 create table t1 (b bit(1));
 create table t2 (b bit(1));
 create table tm (b bit(1)) engine = merge union = (t1,t2);
@@ -834,17 +844,4 @@
 ERROR HY000: Table 't1' is read only
 drop table t2;
 drop table t1;
-End of 5.0 tests
-=======
-CREATE TABLE t1 (a VARCHAR(255) CHARACTER SET latin1 COLLATE latin1_german2_ci,
-b INT, INDEX(a,b));
-CREATE TABLE t2 LIKE t1;
-CREATE TABLE t3 LIKE t1;
-ALTER TABLE t3 ENGINE=MERGE UNION=(t1,t2);
-INSERT INTO t1 VALUES ('ss',1);
-INSERT INTO t2 VALUES ('ss',2),(0xDF,2);
-SELECT COUNT(*) FROM t3 WHERE a=0xDF AND b=2;
-COUNT(*)
-2
-DROP TABLE t1,t2,t3;
->>>>>>> aa432f0f
+End of 5.0 tests