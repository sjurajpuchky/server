##############################################################################
#
#  List the test cases that are to be disabled temporarily.
#
#  Separate the test case name and the comment with ':'.
#
#    <testcasename> : MDEV-<xxxx> <comment>
#
#  Do not use any TAB characters for whitespace.
#
##############################################################################

galera_flush :  MariaDB does not have global.thread_statistics
galera_account_management : MariaDB 10.0 does not support ALTER USER
galera_binlog_rows_query_log_events: MariaDB does not support binlog_rows_query_log_events
galera_migrate : MariaDB does not support START SLAVE USER
galera_as_master_gtid : Requires MySQL GTID
galera_as_master_gtid_change_master : Requires MySQL GTID
galera_as_slave_preordered : wsrep-preordered feature not merged to MariaDB
GAL-419 : MDEV-13549 Galera test failures
galera_var_notify_cmd : MDEV-13549 Galera test failures
galera_as_slave_replication_bundle : MDEV-13549 Galera test failures
galera_ssl_upgrade : MDEV-13549 Galera test failures
galera.MW-329 : wsrep_local_replays not stable
MW-416 : MDEV-13549 Galera test failures
<<<<<<< HEAD
MW-388 : MDEV-13549 Galera test failures
galera.MW-44 : MDEV-15809 Test failure on galera.MW-44
galera.galera_pc_ignore_sb : MDEV-15811 Test failure on galera_pc_ignore_sb
galera_kill_applier : race condition at the start of the test
galera_ist_progress: MDEV-15236 galera_ist_progress fails when trying to read transfer status
pxc-421: Lock timeout exceeded
=======
>>>>>>> 622e9e8a
galera_sst_mysqldump_with_key : MDEV-16890 Galera test failure
galera.galera_kill_ddl : MDEV-17108 Test failure on galera.galera_kill_ddl
galera.galera_var_node_address : MDEV-17151 Galera test failure on galera.galera_var_node_address
galera_gc_fc_limit : MDEV-17061 Test failure on galera.galera_gc_fc_limit
galera_as_slave_replication_budle : MDEV-15785 Test case galera_as_slave_replication_bundle caused debug assertion
galera_wan : MDEV-17259: Test failure on galera.galera_wan
galera_pc_ignore_sb : MDEV-17357 Test failure on galera.galera_pc_ignore_sb
galera.MW-328A : MDEV-17847 Galera test failure on MW-328[A|B|C]
galera.MW-328B : MDEV-17847 Galera test failure on MW-328[A|B|C]
galera.MW-328C : MDEV-17847 Galera test failure on MW-328[A|B|C]
galera.galera_sst_xtrabackup-v2 : MDEV-17848 Galera test failure on galera_sst_xtrabackup-v2[_data_dir]
galera.galera_sst_xtrabackup-v2_data_dir : MDEV-17848 Galera test failure on galera_sst_xtrabackup-v2[_data_dir]
query_cache : MDEV-18137: Galera test failure on query_cache<|MERGE_RESOLUTION|>--- conflicted
+++ resolved
@@ -23,15 +23,11 @@
 galera_ssl_upgrade : MDEV-13549 Galera test failures
 galera.MW-329 : wsrep_local_replays not stable
 MW-416 : MDEV-13549 Galera test failures
-<<<<<<< HEAD
-MW-388 : MDEV-13549 Galera test failures
 galera.MW-44 : MDEV-15809 Test failure on galera.MW-44
 galera.galera_pc_ignore_sb : MDEV-15811 Test failure on galera_pc_ignore_sb
 galera_kill_applier : race condition at the start of the test
 galera_ist_progress: MDEV-15236 galera_ist_progress fails when trying to read transfer status
 pxc-421: Lock timeout exceeded
-=======
->>>>>>> 622e9e8a
 galera_sst_mysqldump_with_key : MDEV-16890 Galera test failure
 galera.galera_kill_ddl : MDEV-17108 Test failure on galera.galera_kill_ddl
 galera.galera_var_node_address : MDEV-17151 Galera test failure on galera.galera_var_node_address
