--- conflicted
+++ resolved
@@ -3,12 +3,8 @@
 call mtr.add_suppression("InnoDB: cannot enable encryption, encryption plugin is not available");
 call mtr.add_suppression("Plugin 'InnoDB' init function returned error.");
 call mtr.add_suppression("Plugin 'InnoDB' registration as a STORAGE ENGINE failed.");
-<<<<<<< HEAD
-call mtr.add_suppression("InnoDB: The page \\[page id: space=[1-9][0-9]*, page number=[0-9]+\\] in file test/t[1-4] cannot be decrypted");
-=======
 call mtr.add_suppression("InnoDB: The page \\[page id: space=[0-9]+, page number=[0-9]+\\] in file '.*test.t[1-4]\\.ibd' cannot be decrypted\\.");
 call mtr.add_suppression("failed to read or decrypt \\[page id: space=[1-9][0-9]*, page number=[1-9][0-9]*\\]");
->>>>>>> ef3147b1
 # Restart mysqld --file-key-management-filename=keys2.txt
 SET GLOBAL innodb_file_per_table = ON;
 create table t1(a int not null primary key auto_increment, c char(200), b blob, index(b(10))) engine=innodb row_format=compressed encrypted=yes encryption_key_id=20;
