###############################################################################
# After the patch for BUG#49124:
#  - Use ' ' instead of '!' in the conditional comments which are not applied on
#  master. So they become common comments and will not be applied on slave.
#
#  - Example: 
#  'INSERT INTO t1 VALUES (1) /*!10000, (2)*/ /*!999999 ,(3)*/ 
#  will be binlogged as 
#  'INSERT INTO t1 VALUES (1) /*!10000, (2)*/ /* 99999 ,(3)*/'.
###############################################################################
source include/have_binlog_format_statement.inc;
source include/master-slave.inc;

CREATE TABLE t1(c1 INT);
source include/show_binlog_events.inc;
let $binlog_start= query_get_value(SHOW MASTER STATUS, Position, 1);

--echo
--echo # Case 1:
--echo # ------------------------------------------------------------------
--echo # In a statement, some CCs are applied while others are not. The CCs
--echo # which are not applied on master will be binlogged as common comments.

/*!999999 --- */INSERT /*!INTO*/ /*!10000 t1 */ VALUES(10) /*!999999 ,(11)*/;

source include/show_binlog_events.inc;
let $binlog_start= query_get_value(SHOW MASTER STATUS, Position, 1);
sync_slave_with_master;
--let $diff_tables= master:t1,slave:t1
--source include/diff_tables.inc

--echo
--echo # Case 2:
--echo # -----------------------------------------------------------------
--echo # Verify whether it can be binlogged correctly when executing prepared
--echo # statement.
--connection master
PREPARE stmt FROM 'INSERT INTO /*!999999 blabla*/ t1 VALUES(60) /*!999999 ,(61)*/';
EXECUTE stmt;
DROP TABLE t1;
CREATE TABLE t1(c1 INT);
EXECUTE stmt;

sync_slave_with_master;
--let $diff_tables= master:t1,slave:t1
--source include/diff_tables.inc

--connection master
--echo
SET @value=62;
PREPARE stmt FROM 'INSERT INTO /*!999999 blabla */ t1 VALUES(?) /*!999999 ,(63)*/';
EXECUTE stmt USING @value;
DROP TABLE t1;
CREATE TABLE t1(c1 INT);
EXECUTE stmt USING @value;

source include/show_binlog_events.inc;
let $binlog_start= query_get_value(SHOW MASTER STATUS, Position, 1);

sync_slave_with_master;
--let $diff_tables= master:t1,slave:t1
--source include/diff_tables.inc

--echo
--echo # Case 3:
--echo # -----------------------------------------------------------------
--echo # Verify it can restore the '!', if the it is an uncomplete conditional
--echo # comments
--connection master
--error 1064
<<<<<<< HEAD
SELECT c1 FROM /*!999999 t1 WHEREN;
=======
SELECT c1 FROM /*!99999 t1 WHEREN; #*/

#
# Bug#28388217 - SERVER CAN FAIL WHILE REPLICATING CONDITIONAL COMMENTS
#
insert t1 values (/*!50505 1 /* foo */ */ + 2);
insert t1 values (/*!999999 10 /* foo */ */ + 20);
source include/show_binlog_events.inc;
sync_slave_with_master;
select * from t1;
connection master;
>>>>>>> 6a31aea5

DROP TABLE t1;
--source include/rpl_end.inc<|MERGE_RESOLUTION|>--- conflicted
+++ resolved
@@ -68,10 +68,7 @@
 --echo # comments
 --connection master
 --error 1064
-<<<<<<< HEAD
-SELECT c1 FROM /*!999999 t1 WHEREN;
-=======
-SELECT c1 FROM /*!99999 t1 WHEREN; #*/
+SELECT c1 FROM /*!999999 t1 WHEREN; #*/
 
 #
 # Bug#28388217 - SERVER CAN FAIL WHILE REPLICATING CONDITIONAL COMMENTS
@@ -82,7 +79,6 @@
 sync_slave_with_master;
 select * from t1;
 connection master;
->>>>>>> 6a31aea5
 
 DROP TABLE t1;
 --source include/rpl_end.inc