--- conflicted
+++ resolved
@@ -16,13 +16,9 @@
 [on slave]
 ---- Wait until slave stops with an error ----
 include/wait_for_slave_sql_error.inc [errno=1062]
-<<<<<<< HEAD
 Last_SQL_Error (expected "duplicate key" error)
 Error 'Duplicate entry '1' for key 'PRIMARY'' on query. Default database: 'test'. Query: 'INSERT INTO t1 VALUES (1)'
-=======
-Last_SQL_Error = Error 'Duplicate entry '1' for key 'PRIMARY'' on query. Default database: 'test'. Query: 'INSERT INTO t1 VALUES (1)' (expected "duplicate key" error)
 call mtr.add_suppression("Slave SQL.*Duplicate entry .1. for key .PRIMARY.* Error_code: 1062");
->>>>>>> 8b3f9560
 SELECT * FROM t1;
 a
 1
