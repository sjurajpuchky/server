--- conflicted
+++ resolved
@@ -154,167 +154,4 @@
 affected rows: 0
 "Running on the master"
 DROP TABLE t1;
-<<<<<<< HEAD
-affected rows: 0
-set binlog_format=statement;
-drop table if exists t1;
-"*** Test 1) Test UDFs via loadable libraries ***
-"Running on the master"
-CREATE FUNCTION myfunc_double RETURNS REAL SONAME "UDF_EXAMPLE_LIB";
-affected rows: 0
-CREATE FUNCTION myfunc_int RETURNS INTEGER SONAME "UDF_EXAMPLE_LIB";
-affected rows: 0
-CREATE FUNCTION myfunc_nonexist RETURNS INTEGER SONAME "UDF_EXAMPLE_LIB";
-ERROR HY000: Can't find symbol 'myfunc_nonexist' in library
-SELECT * FROM mysql.func ORDER BY name;
-name	ret	dl	type
-myfunc_double	1	UDF_LIB	function
-myfunc_int	2	UDF_LIB	function
-affected rows: 2
-"Running on the slave"
-SELECT * FROM mysql.func ORDER BY name;
-name	ret	dl	type
-myfunc_double	1	UDF_LIB	function
-myfunc_int	2	UDF_LIB	function
-affected rows: 2
-"Running on the master"
-CREATE TABLE t1(sum INT, price FLOAT(24)) ENGINE=MyISAM;
-affected rows: 0
-INSERT INTO t1 VALUES(myfunc_int(100), myfunc_double(50.00));
-affected rows: 1
-Warnings:
-Note	1592	Statement may not be safe to log in statement format.
-INSERT INTO t1 VALUES(myfunc_int(10), myfunc_double(5.00));
-affected rows: 1
-Warnings:
-Note	1592	Statement may not be safe to log in statement format.
-INSERT INTO t1 VALUES(myfunc_int(200), myfunc_double(25.00));
-affected rows: 1
-Warnings:
-Note	1592	Statement may not be safe to log in statement format.
-INSERT INTO t1 VALUES(myfunc_int(1), myfunc_double(500.00));
-affected rows: 1
-Warnings:
-Note	1592	Statement may not be safe to log in statement format.
-SELECT * FROM t1 ORDER BY sum;
-sum	price
-1	48.5
-10	48.75
-100	48.6
-200	49
-affected rows: 4
-"Running on the slave"
-SELECT * FROM t1 ORDER BY sum;
-sum	price
-1	48.5
-10	48.75
-100	48.6
-200	49
-affected rows: 4
-SELECT myfunc_int(25);
-myfunc_int(25)
-25
-affected rows: 1
-SELECT myfunc_double(75.00);
-myfunc_double(75.00)
-50.00
-affected rows: 1
-"Running on the master"
-DROP FUNCTION myfunc_double;
-affected rows: 0
-DROP FUNCTION myfunc_int;
-affected rows: 0
-SELECT * FROM mysql.func ORDER BY name;
-name	ret	dl	type
-affected rows: 0
-"Running on the slave"
-SELECT * FROM mysql.func ORDER BY name;
-name	ret	dl	type
-affected rows: 0
-"Running on the master"
-DROP TABLE t1;
-affected rows: 0
-"*** Test 2) Test UDFs with SQL body ***
-"Running on the master"
-CREATE FUNCTION myfuncsql_int(i INT) RETURNS INTEGER DETERMINISTIC RETURN i;
-affected rows: 0
-CREATE FUNCTION myfuncsql_double(d DOUBLE) RETURNS INTEGER DETERMINISTIC RETURN d * 2.00;
-affected rows: 0
-SELECT db, name, type,  param_list, body, comment FROM mysql.proc WHERE db = 'test' AND name LIKE 'myfuncsql%' ORDER BY name;
-db	name	type	param_list	body	comment
-test	myfuncsql_double	FUNCTION	d DOUBLE	RETURN d * 2.00	
-test	myfuncsql_int	FUNCTION	i INT	RETURN i	
-affected rows: 2
-"Running on the slave"
-SELECT db, name, type,  param_list, body, comment FROM mysql.proc WHERE db = 'test' AND name LIKE 'myfuncsql%' ORDER BY name;
-db	name	type	param_list	body	comment
-test	myfuncsql_double	FUNCTION	d DOUBLE	RETURN d * 2.00	
-test	myfuncsql_int	FUNCTION	i INT	RETURN i	
-affected rows: 2
-"Running on the master"
-CREATE TABLE t1(sum INT, price FLOAT(24)) ENGINE=MyISAM;
-affected rows: 0
-INSERT INTO t1 VALUES(myfuncsql_int(100), myfuncsql_double(50.00));
-affected rows: 1
-INSERT INTO t1 VALUES(myfuncsql_int(10), myfuncsql_double(5.00));
-affected rows: 1
-INSERT INTO t1 VALUES(myfuncsql_int(200), myfuncsql_double(25.00));
-affected rows: 1
-INSERT INTO t1 VALUES(myfuncsql_int(1), myfuncsql_double(500.00));
-affected rows: 1
-SELECT * FROM t1 ORDER BY sum;
-sum	price
-1	1000
-10	10
-100	100
-200	50
-affected rows: 4
-"Running on the slave"
-SELECT * FROM t1 ORDER BY sum;
-sum	price
-1	1000
-10	10
-100	100
-200	50
-affected rows: 4
-"Running on the master"
-ALTER FUNCTION myfuncsql_int COMMENT "This was altered.";
-affected rows: 0
-ALTER FUNCTION myfuncsql_double COMMENT "This was altered.";
-affected rows: 0
-SELECT db, name, type,  param_list, body, comment FROM mysql.proc WHERE db = 'test' AND name LIKE 'myfuncsql%' ORDER BY name;
-db	name	type	param_list	body	comment
-test	myfuncsql_double	FUNCTION	d DOUBLE	RETURN d * 2.00	This was altered.
-test	myfuncsql_int	FUNCTION	i INT	RETURN i	This was altered.
-affected rows: 2
-"Running on the slave"
-SELECT db, name, type,  param_list, body, comment FROM mysql.proc WHERE db = 'test' AND name LIKE 'myfuncsql%' ORDER BY name;
-db	name	type	param_list	body	comment
-test	myfuncsql_double	FUNCTION	d DOUBLE	RETURN d * 2.00	This was altered.
-test	myfuncsql_int	FUNCTION	i INT	RETURN i	This was altered.
-affected rows: 2
-SELECT myfuncsql_int(25);
-myfuncsql_int(25)
-25
-affected rows: 1
-SELECT myfuncsql_double(75.00);
-myfuncsql_double(75.00)
-150
-affected rows: 1
-"Running on the master"
-DROP FUNCTION myfuncsql_double;
-affected rows: 0
-DROP FUNCTION myfuncsql_int;
-affected rows: 0
-SELECT db, name, type,  param_list, body, comment FROM mysql.proc WHERE db = 'test' AND name LIKE 'myfuncsql%' ORDER BY name;
-db	name	type	param_list	body	comment
-affected rows: 0
-"Running on the slave"
-SELECT db, name, type,  param_list, body, comment FROM mysql.proc WHERE db = 'test' AND name LIKE 'myfuncsql%' ORDER BY name;
-db	name	type	param_list	body	comment
-affected rows: 0
-"Running on the master"
-DROP TABLE t1;
-=======
->>>>>>> c203c8da
 affected rows: 0