drop table if exists t1,t2;
create table t1 (a int, b int, v int as (a+1), index idx(b));
insert into t1(a, b) values
(4, 40), (3, 30), (5, 50), (7, 70), (8, 80), (2, 20), (1, 10);
select * from t1 order by b;
a	b	v
1	10	2
2	20	3
3	30	4
4	40	5
5	50	6
7	70	8
8	80	9
delete from t1 where v > 6 order by b limit 1;
select * from t1 order by b;
a	b	v
1	10	2
2	20	3
3	30	4
4	40	5
5	50	6
8	80	9
update t1 set a=v order by b limit 1;
select * from t1 order by b;
a	b	v
2	10	3
2	20	3
3	30	4
4	40	5
5	50	6
8	80	9
drop table t1;
CREATE TABLE t1 (
a int NOT NULL DEFAULT '0',
v double AS ((1, a)) VIRTUAL
);
ERROR HY000: Expression for computed column cannot return a row
CREATE TABLE t1 (
a CHAR(255) BINARY NOT NULL DEFAULT 0,
b CHAR(255) BINARY NOT NULL DEFAULT 0,
v CHAR(255) BINARY AS (CONCAT(a,b)) VIRTUAL );
INSERT INTO t1(a,b) VALUES ('4','7'), ('4','6');
SELECT 1 AS C FROM t1 ORDER BY v;
C
1
1
DROP TABLE t1;
<<<<<<< HEAD
CREATE TABLE t1(a int, b int DEFAULT 0, v INT AS (b+10) PERSISTENT);
INSERT INTO t1(a) VALUES (1);
SELECT b, v FROM t1;
b	v
0	10
DROP TABLE t1;
CREATE TABLE t1(a int DEFAULT 100, v int AS (a+1) PERSISTENT);
INSERT INTO t1 () VALUES ();
CREATE TABLE t2(a int DEFAULT 100 , v int AS (a+1));
INSERT INTO t2 () VALUES ();
SELECT a, v FROM t1;
a	v
100	101
SELECT a, v FROM t2;
a	v
100	101
DROP TABLE t1,t2;
=======
CREATE TABLE t1 (
a datetime NOT NULL DEFAULT '2000-01-01',
v boolean AS (a < '2001-01-01')
);
INSERT INTO t1(a) VALUES ('2002-02-15');
INSERT INTO t1(a) VALUES ('2000-10-15');
SELECT a, v FROM t1;
a	v
2002-02-15 00:00:00	0
2000-10-15 00:00:00	1
SELECT a, v FROM t1;
a	v
2002-02-15 00:00:00	0
2000-10-15 00:00:00	1
CREATE TABLE t2 (
a datetime NOT NULL DEFAULT '2000-01-01',
v boolean AS (a < '2001-01-01') PERSISTENT
);
INSERT INTO t2(a) VALUES ('2002-02-15');
INSERT INTO t2(a) VALUES ('2000-10-15');
SELECT * FROM t2;
a	v
2002-02-15 00:00:00	0
2000-10-15 00:00:00	1
DROP TABLE t1, t2;
>>>>>>> 452860df
<|MERGE_RESOLUTION|>--- conflicted
+++ resolved
@@ -45,7 +45,6 @@
 1
 1
 DROP TABLE t1;
-<<<<<<< HEAD
 CREATE TABLE t1(a int, b int DEFAULT 0, v INT AS (b+10) PERSISTENT);
 INSERT INTO t1(a) VALUES (1);
 SELECT b, v FROM t1;
@@ -63,7 +62,6 @@
 a	v
 100	101
 DROP TABLE t1,t2;
-=======
 CREATE TABLE t1 (
 a datetime NOT NULL DEFAULT '2000-01-01',
 v boolean AS (a < '2001-01-01')
@@ -88,5 +86,4 @@
 a	v
 2002-02-15 00:00:00	0
 2000-10-15 00:00:00	1
-DROP TABLE t1, t2;
->>>>>>> 452860df
+DROP TABLE t1, t2;