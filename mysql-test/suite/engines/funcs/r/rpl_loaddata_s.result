stop slave;
drop table if exists t1,t2,t3,t4,t5,t6,t7,t8,t9;
reset master;
reset slave;
drop table if exists t1,t2,t3,t4,t5,t6,t7,t8,t9;
start slave;
reset master;
create table test.t1(a int, b int, unique(b));
load data infile '../../std_data/rpl_loaddata.dat' into table test.t1;
select count(*) from test.t1;
count(*)
2
<<<<<<< HEAD
show binlog events from 107;
=======
show binlog events from <binlog_start>;
>>>>>>> a3319fa5
Log_name	Pos	Event_type	Server_id	End_log_pos	Info
drop table test.t1;<|MERGE_RESOLUTION|>--- conflicted
+++ resolved
@@ -10,10 +10,6 @@
 select count(*) from test.t1;
 count(*)
 2
-<<<<<<< HEAD
-show binlog events from 107;
-=======
 show binlog events from <binlog_start>;
->>>>>>> a3319fa5
 Log_name	Pos	Event_type	Server_id	End_log_pos	Info
 drop table test.t1;