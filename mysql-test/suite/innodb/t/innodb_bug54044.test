--- conflicted
+++ resolved
@@ -8,10 +8,6 @@
 CREATE TEMPORARY TABLE table_54044 ENGINE = INNODB
  AS SELECT IF(NULL  IS NOT NULL, NULL, NULL); 
 SHOW CREATE TABLE table_54044;
-<<<<<<< HEAD
-CREATE TEMPORARY TABLE tmp1 ENGINE = INNODB AS SELECT COALESCE(NULL, NULL, NULL);
-CREATE TEMPORARY TABLE tmp2 ENGINE = INNODB AS SELECT GREATEST(NULL, NULL);
-=======
 DROP TABLE table_54044;
 
 # This 'create table' should pass since it uses a Field_string of size 0.
@@ -19,5 +15,4 @@
 CREATE TABLE tmp ENGINE = INNODB
  AS SELECT COALESCE(NULL, NULL, NULL), GREATEST(NULL, NULL), NULL;
 SHOW CREATE TABLE tmp;
-DROP TABLE tmp;
->>>>>>> 754e7eff
+DROP TABLE tmp;