--- conflicted
+++ resolved
@@ -365,7 +365,30 @@
 --source include/wait_all_purged.inc
 DROP TABLE t1;
 
-<<<<<<< HEAD
+#
+# MDEV-20066 Wrong value on instantly added column after DELETE and UPDATE
+#
+
+eval CREATE TABLE t1(a INT PRIMARY KEY) $engine;
+INSERT INTO t1 VALUES (7);
+
+ALTER TABLE t1 ADD COLUMN c INT NOT NULL DEFAULT 0;
+ALTER TABLE t1 ADD INDEX (c);
+
+BEGIN;
+DELETE FROM t1;
+INSERT INTO t1 VALUES (4,0),(7,77);
+COMMIT;
+BEGIN;
+DELETE FROM t1 WHERE a=7;
+UPDATE t1 SET a=7;
+COMMIT;
+SELECT * FROM t1 FORCE INDEX(PRIMARY);
+SELECT * FROM t1 FORCE INDEX(c);
+DELETE FROM t1;
+CHECK TABLE t1;
+DROP TABLE t1;
+
 # MDEV-15562 Instant DROP/ADD/reorder columns
 
 eval CREATE TABLE t1 (a INT, b INT UNIQUE) $engine;
@@ -748,30 +771,6 @@
 ALTER TABLE t1 MODIFY b VARCHAR(256), ADD COLUMN c INT;
 INSERT INTO t1 VALUES(2,'bah',3);
 SELECT * FROM t1;
-=======
-#
-# MDEV-20066 Wrong value on instantly added column after DELETE and UPDATE
-#
-
-eval CREATE TABLE t1(a INT PRIMARY KEY) $engine;
-INSERT INTO t1 VALUES (7);
-
-ALTER TABLE t1 ADD COLUMN c INT NOT NULL DEFAULT 0;
-ALTER TABLE t1 ADD INDEX (c);
-
-BEGIN;
-DELETE FROM t1;
-INSERT INTO t1 VALUES (4,0),(7,77);
-COMMIT;
-BEGIN;
-DELETE FROM t1 WHERE a=7;
-UPDATE t1 SET a=7;
-COMMIT;
-SELECT * FROM t1 FORCE INDEX(PRIMARY);
-SELECT * FROM t1 FORCE INDEX(c);
-DELETE FROM t1;
-CHECK TABLE t1;
->>>>>>> 396da1a7
 DROP TABLE t1;
 
 dec $format;
