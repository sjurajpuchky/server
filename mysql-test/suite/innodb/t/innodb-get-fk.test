-- source include/have_innodb.inc
# need to restart server
-- source include/not_embedded.inc
CREATE SCHEMA `repro`;

CREATE TABLE `repro`.`crew` (
`id` int(11) NOT NULL AUTO_INCREMENT,
`code` varchar(50) NOT NULL,
`name` varchar(50) NOT NULL,
`created_at` timestamp NULL DEFAULT NULL,
`updated_at` timestamp NULL DEFAULT NULL,
PRIMARY KEY (`id`),
KEY `code` (`code`)
) ENGINE=InnoDB;

CREATE TABLE `repro`.`pilot` (
`id` int(11) NOT NULL AUTO_INCREMENT,
`code` varchar(50) NOT NULL,
`name` varchar(50) NOT NULL,
`created_at` timestamp NULL DEFAULT NULL,
`updated_at` timestamp NULL DEFAULT NULL,
PRIMARY KEY (`id`),
KEY `code` (`code`)
) ENGINE=InnoDB;

CREATE TABLE `repro`.`crew_role_assigned` (
`id` int(11) NOT NULL AUTO_INCREMENT,
`crew_id` int(11) NOT NULL,
`role_code` varchar(50) NOT NULL,
PRIMARY KEY (`id`),
KEY `fk_crewRoleAssigned_roleCode` (`role_code`),
CONSTRAINT `fk_crewRoleAssigned_crewId` FOREIGN KEY (`crew_id`) REFERENCES `repro`.`crew` (`id`) ON DELETE CASCADE ON UPDATE CASCADE,
CONSTRAINT `fk_crewRoleAssigned_pilotId` FOREIGN KEY (`crew_id`) REFERENCES `repro`.`pilot` (`id`) ON DELETE CASCADE ON UPDATE CASCADE
) ENGINE=InnoDB COMMENT="This is a comment about tables";

<<<<<<< HEAD
--echo # Restart mysqld --innodb_read_only=1
-- let $restart_parameters=--innodb-read-only=1
=======
-- let $restart_parameters=--innodb-read-only
>>>>>>> f1627045
-- source include/restart_mysqld.inc

--error ER_CANT_LOCK
ALTER TABLE `repro`.`crew_role_assigned` COMMENT = 'innodb_read_only';
SHOW CREATE TABLE `repro`.`crew_role_assigned`;

-- let $restart_parameters=
-- source include/restart_mysqld.inc

ALTER TABLE `repro`.`crew_role_assigned` COMMENT = "This is a new comment about tables";
SHOW CREATE TABLE `repro`.`crew_role_assigned`;

<<<<<<< HEAD
--echo # Restart mysqld --innodb_read_only=1
-- let $restart_parameters=--innodb-read-only=1
=======
-- let $restart_parameters=--innodb-read-only
>>>>>>> f1627045
-- source include/restart_mysqld.inc

#
# Below create table should contain also fk definitions
#
SHOW CREATE TABLE `repro`.`crew_role_assigned`;

-- let $restart_parameters=
-- source include/restart_mysqld.inc

DROP TABLE `repro`.`crew_role_assigned`;
DROP TABLE `repro`.`pilot`;
DROP TABLE `repro`.`crew`;
DROP SCHEMA `repro`;<|MERGE_RESOLUTION|>--- conflicted
+++ resolved
@@ -33,15 +33,10 @@
 CONSTRAINT `fk_crewRoleAssigned_pilotId` FOREIGN KEY (`crew_id`) REFERENCES `repro`.`pilot` (`id`) ON DELETE CASCADE ON UPDATE CASCADE
 ) ENGINE=InnoDB COMMENT="This is a comment about tables";
 
-<<<<<<< HEAD
---echo # Restart mysqld --innodb_read_only=1
--- let $restart_parameters=--innodb-read-only=1
-=======
 -- let $restart_parameters=--innodb-read-only
->>>>>>> f1627045
 -- source include/restart_mysqld.inc
 
---error ER_CANT_LOCK
+--error ER_OPEN_AS_READONLY
 ALTER TABLE `repro`.`crew_role_assigned` COMMENT = 'innodb_read_only';
 SHOW CREATE TABLE `repro`.`crew_role_assigned`;
 
@@ -51,12 +46,7 @@
 ALTER TABLE `repro`.`crew_role_assigned` COMMENT = "This is a new comment about tables";
 SHOW CREATE TABLE `repro`.`crew_role_assigned`;
 
-<<<<<<< HEAD
---echo # Restart mysqld --innodb_read_only=1
--- let $restart_parameters=--innodb-read-only=1
-=======
 -- let $restart_parameters=--innodb-read-only
->>>>>>> f1627045
 -- source include/restart_mysqld.inc
 
 #
