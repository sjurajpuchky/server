--- conflicted
+++ resolved
@@ -21,21 +21,17 @@
 CREATE TABLE t1(c1 TEXT,c2 BLOB) ENGINE=InnoDB
 ROW_FORMAT=COMPRESSED;
 SHOW TABLE STATUS LIKE 't1';
-<<<<<<< HEAD
 Name	Engine	Version	Row_format	Rows	Avg_row_length	Data_length	Max_data_length	Index_length	Data_free	Auto_increment	Create_time	Update_time	Check_time	Collation	Checksum	Create_options	Comment	Max_index_length	Temporary
-t1	InnoDB	#	Compressed	#	#	#	#	#	#	NULL	#	NULL	NULL	latin1_swedish_ci	NULL	row_format=COMPRESSED key_block_size=1		0	N
-=======
-Name	Engine	Version	Row_format	Rows	Avg_row_length	Data_length	Max_data_length	Index_length	Data_free	Auto_increment	Create_time	Update_time	Check_time	Collation	Checksum	Create_options	Comment
-t1	InnoDB	#	Compressed	#	#	#	#	#	#	NULL	#	NULL	NULL	latin1_swedish_ci	NULL	row_format=COMPRESSED	
+t1	InnoDB	#	Compressed	#	#	#	#	#	#	NULL	#	NULL	NULL	latin1_swedish_ci	NULL	row_format=COMPRESSED		0	N
 TRUNCATE TABLE t1;
 SHOW TABLE STATUS LIKE 't1';
-Name	Engine	Version	Row_format	Rows	Avg_row_length	Data_length	Max_data_length	Index_length	Data_free	Auto_increment	Create_time	Update_time	Check_time	Collation	Checksum	Create_options	Comment
-t1	InnoDB	#	Compressed	#	#	#	#	#	#	NULL	#	NULL	NULL	latin1_swedish_ci	NULL	row_format=COMPRESSED	
+Name	Engine	Version	Row_format	Rows	Avg_row_length	Data_length	Max_data_length	Index_length	Data_free	Auto_increment	Create_time	Update_time	Check_time	Collation	Checksum	Create_options	Comment	Max_index_length	Temporary
+t1	InnoDB	#	Compressed	#	#	#	#	#	#	NULL	#	NULL	NULL	latin1_swedish_ci	NULL	row_format=COMPRESSED		0	N
 DROP TABLE t1;
 CREATE TABLE t1 (c1 INT) ENGINE=InnoDB page_compressed=1;
 SHOW TABLE STATUS LIKE 't1';
-Name	Engine	Version	Row_format	Rows	Avg_row_length	Data_length	Max_data_length	Index_length	Data_free	Auto_increment	Create_time	Update_time	Check_time	Collation	Checksum	Create_options	Comment
-t1	InnoDB	#	Dynamic	#	#	#	#	#	#	NULL	#	NULL	NULL	latin1_swedish_ci	NULL	`page_compressed`=1	
+Name	Engine	Version	Row_format	Rows	Avg_row_length	Data_length	Max_data_length	Index_length	Data_free	Auto_increment	Create_time	Update_time	Check_time	Collation	Checksum	Create_options	Comment	Max_index_length	Temporary
+t1	InnoDB	#	Dynamic	#	#	#	#	#	#	NULL	#	NULL	NULL	latin1_swedish_ci	NULL	`page_compressed`=1		0	N
 DROP TABLE IF EXISTS t1;
 SET @save_format = @@GLOBAL.innodb_default_row_format;
 SET GLOBAL innodb_default_row_format = redundant;
@@ -43,7 +39,6 @@
 SET GLOBAL innodb_default_row_format = @save_format;
 TRUNCATE TABLE t1;
 SHOW TABLE STATUS LIKE 't1';
-Name	Engine	Version	Row_format	Rows	Avg_row_length	Data_length	Max_data_length	Index_length	Data_free	Auto_increment	Create_time	Update_time	Check_time	Collation	Checksum	Create_options	Comment
-t1	InnoDB	#	Redundant	#	#	#	#	#	#	NULL	#	NULL	NULL	latin1_swedish_ci	NULL		
->>>>>>> e3dda3d9
+Name	Engine	Version	Row_format	Rows	Avg_row_length	Data_length	Max_data_length	Index_length	Data_free	Auto_increment	Create_time	Update_time	Check_time	Collation	Checksum	Create_options	Comment	Max_index_length	Temporary
+t1	InnoDB	#	Redundant	#	#	#	#	#	#	NULL	#	NULL	NULL	latin1_swedish_ci	NULL			0	N
 DROP TABLE t1;