SET @save_frequency= @@GLOBAL.innodb_purge_rseg_truncate_frequency;
SET GLOBAL innodb_purge_rseg_truncate_frequency=1;
SET @old_instant=
(SELECT variable_value FROM information_schema.global_status
WHERE variable_name = 'innodb_instant_alter_column');
CREATE TABLE t1 (
pk INT AUTO_INCREMENT PRIMARY KEY,
c1 INT,
c2 VARCHAR(255),
c3 VARCHAR(255),
c4 INT,
c5 INT,
c6 INT,
c7 VARCHAR(255),
c8 TIMESTAMP NULL
) ENGINE=InnoDB;
INSERT INTO t1 VALUES (NULL,1,NULL,'foo',NULL,1,NULL,NULL,'2011-11-11 00:00:00');
ALTER TABLE t1 ADD COLUMN f INT;
REPLACE INTO t1 (c7) VALUES ('bar');
CREATE TABLE t2 (i INT PRIMARY KEY) ENGINE=InnoDB;
INSERT INTO t2 VALUES (-1),(1);
ALTER TABLE t2 ADD COLUMN j INT;
BEGIN;
DELETE FROM t2;
ROLLBACK;
TRUNCATE TABLE t2;
INSERT INTO t2 VALUES (1,2);
CREATE TABLE t3 (pk INT AUTO_INCREMENT PRIMARY KEY) ENGINE=InnoDB;
INSERT INTO t3 () VALUES ();
ALTER TABLE t3 ADD COLUMN f INT;
UPDATE t3 SET pk = DEFAULT;
SELECT * FROM t3;
pk	f
0	NULL
CREATE TABLE t4 (pk INT PRIMARY KEY) ENGINE=InnoDB;
INSERT INTO t4 VALUES (0);
ALTER TABLE t4 ADD COLUMN b INT;
SELECT COUNT(*)>0 FROM INFORMATION_SCHEMA.COLUMNS
LEFT JOIN t4 ON (NUMERIC_SCALE = pk);
COUNT(*)>0
1
ALTER TABLE t4 ADD COLUMN c INT;
CREATE TABLE t5 (i INT, KEY(i)) ENGINE=InnoDB;
INSERT INTO t5 VALUES (-42);
ALTER TABLE t5 ADD UNIQUE ui(i);
ALTER TABLE t5 ADD COLUMN i2 INT, DROP INDEX i;
CREATE TABLE t6 (i INT NOT NULL) ENGINE=InnoDB;
INSERT INTO t6 VALUES (0);
ALTER TABLE t6 ADD COLUMN j INT;
TRUNCATE TABLE t6;
INSERT INTO t6 VALUES (1,2);
CREATE TABLE t7 (i INT) ENGINE=InnoDB;
INSERT INTO t7 VALUES (1),(2),(3),(4),(5);
ALTER TABLE t7 ADD t TEXT DEFAULT '';
CREATE TABLE t8 (i INT) ENGINE=InnoDB ROW_FORMAT=REDUNDANT;
INSERT INTO t8 VALUES (NULL);
ALTER TABLE t8 ADD c CHAR(3);
SET DEBUG_SYNC='row_log_table_apply1_before SIGNAL rebuilt WAIT_FOR dml';
ALTER TABLE t8 FORCE;
connect  dml,localhost,root,,;
SET DEBUG_SYNC='now WAIT_FOR rebuilt';
BEGIN;
INSERT INTO t8 SET i=1;
UPDATE t8 SET i=ISNULL(i);
ROLLBACK;
SET DEBUG_SYNC='now SIGNAL dml';
connection default;
SET DEBUG_SYNC='RESET';
CREATE TABLE t9 (
pk INT AUTO_INCREMENT PRIMARY KEY,
c1 BIGINT UNSIGNED,
c2 TIMESTAMP NULL DEFAULT CURRENT_TIMESTAMP,
c3 BIGINT,
c4 VARCHAR(257) CHARACTER SET utf8,
c5 TINYINT UNSIGNED,
c6 TINYINT,
c7 VARCHAR(257) CHARACTER SET latin1,
c8 VARCHAR(257) CHARACTER SET binary
) ENGINE=InnoDB;
INSERT INTO t9 () VALUES ();
ALTER TABLE t9 ADD COLUMN IF NOT EXISTS t TIMESTAMP NULL KEY;
Warnings:
Note	1061	Multiple primary key defined
SET DEBUG_SYNC='row_log_table_apply1_before SIGNAL rebuilt WAIT_FOR dml';
OPTIMIZE TABLE t9;
connection dml;
SET DEBUG_SYNC='now WAIT_FOR rebuilt';
BEGIN;
INSERT INTO t9 () VALUES (),();
UPDATE t9 SET t=current_timestamp();
ROLLBACK;
SET DEBUG_SYNC='now SIGNAL dml';
disconnect dml;
connection default;
Table	Op	Msg_type	Msg_text
test.t9	optimize	note	Table does not support optimize, doing recreate + analyze instead
test.t9	optimize	status	OK
SET DEBUG_SYNC='RESET';
CREATE TABLE t10 (pk INT DEFAULT 0 KEY) ENGINE=InnoDB;
INSERT INTO t10 (pk) VALUES (1);
ALTER TABLE t10 ADD c INT;
TRUNCATE TABLE t10;
INSERT INTO t10 VALUES (1,1),(2,2);
ALTER TABLE t10 FORCE;
CREATE TABLE t11 (
c01 enum('a','b'),
c02 bit,
c03 blob,
c04 enum('c','d'),
c05 blob,
c06 decimal,
c07 char(1),
c08 int,
c09 char(1),
c10 set('e','f'),
c11 char(1),
c12 float,
c13 bit,
c14 char(1),
c15 int,
c16 float,
c17 decimal,
c18 char(1) CHARACTER SET utf8 not null default '',
c19 float,
c20 set('g','h'),
c21 char(1),
c22 int,
c23 int,
c24 int,
c25 set('i','j'),
c26 decimal,
c27 float,
c28 char(1),
c29 int,
c30 enum('k','l'),
c31 decimal,
c32 char(1),
c33 decimal,
c34 bit,
c35 enum('m','n'),
c36 set('o','p'),
c37 enum('q','r'),
c38 blob,
c39 decimal,
c40 blob not null default '',
c41 char(1),
c42 int,
c43 float,
c44 float,
c45 enum('s','t'),
c46 decimal,
c47 set('u','v'),
c48 enum('w','x'),
c49 set('y','z'),
c50 float
) ENGINE=InnoDB;
INSERT INTO t11 () VALUES  ();
ALTER TABLE t11 ADD COLUMN f INT;
INSERT INTO t11 () VALUES ();
UPDATE t11 SET c22 = 1;
InnoDB		0 transactions not purged
DROP TABLE t1,t2,t3,t4,t5,t6,t7,t8,t9,t10,t11;
#
# MDEV-15060 Assertion in row_log_table_apply_op after instant ADD
# when the table is emptied during subsequent ALTER TABLE
#
CREATE TABLE t1 (a INT) ENGINE=InnoDB;
INSERT INTO t1 VALUES (NULL);
ALTER TABLE t1 ADD COLUMN b INT NOT NULL;
connect stop_purge,localhost,root;
START TRANSACTION WITH CONSISTENT SNAPSHOT;
connect ddl,localhost,root,,test;
DELETE FROM t1;
SET DEBUG_SYNC='row_log_table_apply1_before SIGNAL copied WAIT_FOR logged';
ALTER TABLE t1 FORCE;
connection default;
SET DEBUG_SYNC='now WAIT_FOR copied';
BEGIN;
INSERT INTO t1 SET b=1;
ROLLBACK;
connection stop_purge;
COMMIT;
connection default;
InnoDB		2 transactions not purged
SET DEBUG_SYNC='now SIGNAL logged';
connection ddl;
connection default;
DROP TABLE t1;
SET DEBUG_SYNC='RESET';
#
# MDEV-16131 Assertion failed in dict_index_t::instant_field_value()
#
CREATE TABLE t1 (a INT PRIMARY KEY) ENGINE=InnoDB;
INSERT INTO t1 SET a=0;
ALTER TABLE t1 ADD COLUMN b INT NOT NULL DEFAULT 2, ADD COLUMN c INT;
connection stop_purge;
START TRANSACTION WITH CONSISTENT SNAPSHOT;
connection default;
DELETE FROM t1;
connection ddl;
SET DEBUG_SYNC='row_log_table_apply1_before SIGNAL copied WAIT_FOR logged';
ALTER TABLE t1 FORCE;
connection stop_purge;
COMMIT;
connection default;
SET DEBUG_SYNC = 'now WAIT_FOR copied';
InnoDB		1 transactions not purged
INSERT INTO t1 SET a=1;
INSERT INTO t1 SET a=2,b=3,c=4;
SET DEBUG_SYNC = 'now SIGNAL logged';
connection ddl;
connection default;
SET DEBUG_SYNC = RESET;
SELECT * FROM t1;
a	b	c
1	2	NULL
2	3	4
ALTER TABLE t1 DROP b, ALGORITHM=INSTANT;
connection stop_purge;
START TRANSACTION WITH CONSISTENT SNAPSHOT;
connection default;
DELETE FROM t1;
connection ddl;
SET DEBUG_SYNC='row_log_table_apply1_before SIGNAL copied WAIT_FOR logged';
ALTER TABLE t1 ADD COLUMN b INT NOT NULL DEFAULT 2 AFTER a, FORCE;
disconnect stop_purge;
connection default;
SET DEBUG_SYNC = 'now WAIT_FOR copied';
InnoDB		1 transactions not purged
INSERT INTO t1 SET a=1;
INSERT INTO t1 SET a=2,c=4;
SET DEBUG_SYNC = 'now SIGNAL logged';
connection ddl;
UPDATE t1 SET b = b + 1 WHERE a = 2;
connection default;
SET DEBUG_SYNC = RESET;
SELECT * FROM t1;
a	b	c
1	2	NULL
2	3	4
#
# MDEV-15872 Crash in online ALTER TABLE...ADD PRIMARY KEY
# after instant ADD COLUMN ... NULL
#
ALTER TABLE t1 ADD COLUMN d INT, ALGORITHM=INSTANT;
UPDATE t1 SET d=1;
connection ddl;
SET DEBUG_SYNC='row_log_table_apply1_before SIGNAL copied WAIT_FOR logged';
ALTER TABLE t1 DROP PRIMARY KEY, ADD PRIMARY KEY (a,d);
connection default;
SET DEBUG_SYNC = 'now WAIT_FOR copied';
BEGIN;
INSERT INTO t1 SET a=3;
ROLLBACK;
SET DEBUG_SYNC = 'now SIGNAL logged';
connection ddl;
ERROR 22004: Invalid use of NULL value
disconnect ddl;
connection default;
SET DEBUG_SYNC = RESET;
SELECT * FROM t1;
a	b	c	d
1	2	NULL	1
2	3	4	1
DROP TABLE t1;
#
<<<<<<< HEAD
# MDEV-17899 Assertion failures on rollback of instant ADD/DROP
# MDEV-18098 Crash after rollback of instant DROP COLUMN
#
SET @save_dbug = @@SESSION.debug_dbug;
SET debug_dbug='+d,ib_commit_inplace_fail_1';
CREATE TABLE t1 (a int, b int) ENGINE=InnoDB;
INSERT INTO t1 VALUES (1,2);
ALTER TABLE t1 DROP COLUMN b;
ERROR HY000: Internal error: Injected error!
ALTER TABLE t1 DROP COLUMN b;
ERROR HY000: Internal error: Injected error!
ALTER TABLE t1 ADD COLUMN c INT;
ERROR HY000: Internal error: Injected error!
SELECT * FROM t1;
a	b
1	2
DROP TABLE t1;
CREATE TABLE t1 (a int, b int) ENGINE=InnoDB;
ALTER TABLE t1 ADD COLUMN c INT;
ERROR HY000: Internal error: Injected error!
BEGIN;
INSERT INTO t1 VALUES(1, 1);
ROLLBACK;
ALTER TABLE t1 DROP COLUMN b;
ERROR HY000: Internal error: Injected error!
INSERT INTO t1 values (1,1);
SELECT * FROM t1;
a	b
1	1
DROP TABLE t1;
SET debug_dbug = @save_dbug;
SELECT variable_value-@old_instant instants
FROM information_schema.global_status
WHERE variable_name = 'innodb_instant_alter_column';
instants
21
=======
# MDEV-19916 Corruption after instant ADD/DROP and shrinking the tree
#
CREATE TABLE t1 (a INT PRIMARY KEY) ENGINE=InnoDB;
SET @old_limit = @@innodb_limit_optimistic_insert_debug;
SET GLOBAL innodb_limit_optimistic_insert_debug = 2;
INSERT INTO t1 VALUES (1),(5),(4),(3),(2);
SET GLOBAL innodb_limit_optimistic_insert_debug = @old_limit;
ALTER TABLE t1 ADD COLUMN b INT, ALGORITHM=INSTANT;
SET @old_defragment = @@innodb_defragment;
SET GLOBAL innodb_defragment = 1;
OPTIMIZE TABLE t1;
Table	Op	Msg_type	Msg_text
test.t1	optimize	status	OK
SET GLOBAL innodb_defragment = @old_defragment;
ALTER TABLE t1 ADD vb INT AS (b) VIRTUAL;
CHECK TABLE t1;
Table	Op	Msg_type	Msg_text
test.t1	check	status	OK
SELECT * FROM t1;
a	b	vb
1	NULL	NULL
2	NULL	NULL
3	NULL	NULL
4	NULL	NULL
5	NULL	NULL
DROP TABLE t1;
>>>>>>> 0e1ba364
SET GLOBAL innodb_purge_rseg_truncate_frequency = @save_frequency;<|MERGE_RESOLUTION|>--- conflicted
+++ resolved
@@ -264,44 +264,6 @@
 2	3	4	1
 DROP TABLE t1;
 #
-<<<<<<< HEAD
-# MDEV-17899 Assertion failures on rollback of instant ADD/DROP
-# MDEV-18098 Crash after rollback of instant DROP COLUMN
-#
-SET @save_dbug = @@SESSION.debug_dbug;
-SET debug_dbug='+d,ib_commit_inplace_fail_1';
-CREATE TABLE t1 (a int, b int) ENGINE=InnoDB;
-INSERT INTO t1 VALUES (1,2);
-ALTER TABLE t1 DROP COLUMN b;
-ERROR HY000: Internal error: Injected error!
-ALTER TABLE t1 DROP COLUMN b;
-ERROR HY000: Internal error: Injected error!
-ALTER TABLE t1 ADD COLUMN c INT;
-ERROR HY000: Internal error: Injected error!
-SELECT * FROM t1;
-a	b
-1	2
-DROP TABLE t1;
-CREATE TABLE t1 (a int, b int) ENGINE=InnoDB;
-ALTER TABLE t1 ADD COLUMN c INT;
-ERROR HY000: Internal error: Injected error!
-BEGIN;
-INSERT INTO t1 VALUES(1, 1);
-ROLLBACK;
-ALTER TABLE t1 DROP COLUMN b;
-ERROR HY000: Internal error: Injected error!
-INSERT INTO t1 values (1,1);
-SELECT * FROM t1;
-a	b
-1	1
-DROP TABLE t1;
-SET debug_dbug = @save_dbug;
-SELECT variable_value-@old_instant instants
-FROM information_schema.global_status
-WHERE variable_name = 'innodb_instant_alter_column';
-instants
-21
-=======
 # MDEV-19916 Corruption after instant ADD/DROP and shrinking the tree
 #
 CREATE TABLE t1 (a INT PRIMARY KEY) ENGINE=InnoDB;
@@ -328,5 +290,41 @@
 4	NULL	NULL
 5	NULL	NULL
 DROP TABLE t1;
->>>>>>> 0e1ba364
+#
+# MDEV-17899 Assertion failures on rollback of instant ADD/DROP
+# MDEV-18098 Crash after rollback of instant DROP COLUMN
+#
+SET @save_dbug = @@SESSION.debug_dbug;
+SET debug_dbug='+d,ib_commit_inplace_fail_1';
+CREATE TABLE t1 (a int, b int) ENGINE=InnoDB;
+INSERT INTO t1 VALUES (1,2);
+ALTER TABLE t1 DROP COLUMN b;
+ERROR HY000: Internal error: Injected error!
+ALTER TABLE t1 DROP COLUMN b;
+ERROR HY000: Internal error: Injected error!
+ALTER TABLE t1 ADD COLUMN c INT;
+ERROR HY000: Internal error: Injected error!
+SELECT * FROM t1;
+a	b
+1	2
+DROP TABLE t1;
+CREATE TABLE t1 (a int, b int) ENGINE=InnoDB;
+ALTER TABLE t1 ADD COLUMN c INT;
+ERROR HY000: Internal error: Injected error!
+BEGIN;
+INSERT INTO t1 VALUES(1, 1);
+ROLLBACK;
+ALTER TABLE t1 DROP COLUMN b;
+ERROR HY000: Internal error: Injected error!
+INSERT INTO t1 values (1,1);
+SELECT * FROM t1;
+a	b
+1	1
+DROP TABLE t1;
+SET debug_dbug = @save_dbug;
+SELECT variable_value-@old_instant instants
+FROM information_schema.global_status
+WHERE variable_name = 'innodb_instant_alter_column';
+instants
+22
 SET GLOBAL innodb_purge_rseg_truncate_frequency = @save_frequency;