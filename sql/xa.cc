/*
   Copyright (c) 2000, 2016, Oracle and/or its affiliates.
   Copyright (c) 2009, 2020, MariaDB Corporation.

   This program is free software; you can redistribute it and/or modify
   it under the terms of the GNU General Public License as published by
   the Free Software Foundation; version 2 of the License.

   This program is distributed in the hope that it will be useful,
   but WITHOUT ANY WARRANTY; without even the implied warranty of
   MERCHANTABILITY or FITNESS FOR A PARTICULAR PURPOSE.  See the
   GNU General Public License for more details.

   You should have received a copy of the GNU General Public License
   along with this program; if not, write to the Free Software
   Foundation, Inc., 51 Franklin Street, Fifth Floor, Boston, MA  02110-1301, USA
*/

#include "mariadb.h"
#include "sql_class.h"
#include "transaction.h"
#include "my_cpu.h"
#include <pfs_transaction_provider.h>
#include <mysql/psi/mysql_transaction.h>

static bool slave_applier_reset_xa_trans(THD *thd);

/***************************************************************************
  Handling of XA id caching
***************************************************************************/
struct XID_cache_insert_element
{
  enum xa_states xa_state;
  XID *xid;
  XID_cache_element *xid_cache_element;

  XID_cache_insert_element(enum xa_states xa_state_arg, XID *xid_arg):
    xa_state(xa_state_arg), xid(xid_arg) {}
};


class XID_cache_element
{
  /*
    m_state is used to prevent elements from being deleted while XA RECOVER
    iterates xid cache and to prevent recovered elments from being acquired by
    multiple threads.

    bits 1..29 are reference counter
    bit 30 is RECOVERED flag
    bit 31 is ACQUIRED flag (thread owns this xid)
    bit 32 is unused

    Newly allocated and deleted elements have m_state set to 0.

    On lock() m_state is atomically incremented. It also creates load-ACQUIRE
    memory barrier to make sure m_state is actually updated before furhter
    memory accesses. Attempting to lock an element that has neither ACQUIRED
    nor RECOVERED flag set returns failure and further accesses to element
    memory are forbidden.

    On unlock() m_state is decremented. It also creates store-RELEASE memory
    barrier to make sure m_state is actually updated after preceding memory
    accesses.

    ACQUIRED flag is set when thread registers it's xid or when thread acquires
    recovered xid.

    RECOVERED flag is set for elements found during crash recovery.

    ACQUIRED and RECOVERED flags are cleared before element is deleted from
    hash in a spin loop, after last reference is released.
  */
  std::atomic<int32_t> m_state;
public:
  static const int32 ACQUIRED= 1 << 30;
  static const int32 RECOVERED= 1 << 29;
  /* Error reported by the Resource Manager (RM) to the Transaction Manager. */
  uint rm_error;
  enum xa_states xa_state;
  XID xid;
  bool is_set(int32_t flag)
  { return m_state.load(std::memory_order_relaxed) & flag; }
  void set(int32_t flag)
  {
    DBUG_ASSERT(!is_set(ACQUIRED | RECOVERED));
    m_state.fetch_add(flag, std::memory_order_relaxed);
  }
  bool lock()
  {
    int32_t old= m_state.fetch_add(1, std::memory_order_acquire);
    if (old & (ACQUIRED | RECOVERED))
      return true;
    unlock();
    return false;
  }
  void unlock()
  { m_state.fetch_sub(1, std::memory_order_release); }
  void mark_uninitialized()
  {
    int32_t old= ACQUIRED;
    while (!m_state.compare_exchange_weak(old, 0,
                                          std::memory_order_relaxed,
                                          std::memory_order_relaxed))
    {
      old&= ACQUIRED | RECOVERED;
      (void) LF_BACKOFF();
    }
  }
  void acquired_to_recovered()
  {
    m_state.fetch_or(RECOVERED, std::memory_order_relaxed);
    m_state.fetch_and(~ACQUIRED, std::memory_order_release);
  }
  bool acquire_recovered()
  {
    int32_t old= RECOVERED;
    while (!m_state.compare_exchange_weak(old, ACQUIRED | RECOVERED,
                                          std::memory_order_acquire,
                                          std::memory_order_relaxed))
    {
      if (!(old & RECOVERED) || (old & ACQUIRED))
        return false;
      old= RECOVERED;
      (void) LF_BACKOFF();
    }
    return true;
  }
  static void lf_hash_initializer(LF_HASH *hash __attribute__((unused)),
                                  XID_cache_element *element,
                                  XID_cache_insert_element *new_element)
  {
    DBUG_ASSERT(!element->is_set(ACQUIRED | RECOVERED));
    element->rm_error= 0;
    element->xa_state= new_element->xa_state;
    element->xid.set(new_element->xid);
    new_element->xid_cache_element= element;
  }
  static void lf_alloc_constructor(uchar *ptr)
  {
    XID_cache_element *element= (XID_cache_element*) (ptr + LF_HASH_OVERHEAD);
    element->m_state= 0;
  }
  static void lf_alloc_destructor(uchar *ptr)
  {
    DBUG_ASSERT(!reinterpret_cast<XID_cache_element*>(ptr + LF_HASH_OVERHEAD)
		->is_set(ACQUIRED));
  }
  static uchar *key(const XID_cache_element *element, size_t *length,
                    my_bool not_used __attribute__((unused)))
  {
    *length= element->xid.key_length();
    return element->xid.key();
  }
};


static LF_HASH xid_cache;
static bool xid_cache_inited;


enum xa_states XID_STATE::get_state_code() const
{
  return xid_cache_element ? xid_cache_element->xa_state : XA_NO_STATE;
}


bool THD::fix_xid_hash_pins()
{
  if (!xid_hash_pins)
    xid_hash_pins= lf_hash_get_pins(&xid_cache);
  return !xid_hash_pins;
}


void XID_STATE::set_error(uint error)
{
  if (is_explicit_XA())
    xid_cache_element->rm_error= error;
}


void XID_STATE::er_xaer_rmfail() const
{
  static const char *xa_state_names[]=
    { "ACTIVE", "IDLE", "PREPARED", "ROLLBACK ONLY", "NON-EXISTING"};
  my_error(ER_XAER_RMFAIL, MYF(0), xa_state_names[get_state_code()]);
}


/**
  Check that XA transaction has an uncommitted work. Report an error
  to the user in case when there is an uncommitted work for XA transaction.

  @return  result of check
    @retval  false  XA transaction is NOT in state IDLE, PREPARED
                    or ROLLBACK_ONLY.
    @retval  true   XA transaction is in state IDLE or PREPARED
                    or ROLLBACK_ONLY.
*/

bool XID_STATE::check_has_uncommitted_xa() const
{
  if (is_explicit_XA() && xid_cache_element->xa_state != XA_ACTIVE)
  {
    er_xaer_rmfail();
    return true;
  }
  return false;
}


XID *XID_STATE::get_xid() const
{
  DBUG_ASSERT(is_explicit_XA());
  return &xid_cache_element->xid;
}


void xid_cache_init()
{
  xid_cache_inited= true;
  lf_hash_init(&xid_cache, sizeof(XID_cache_element), LF_HASH_UNIQUE, 0, 0,
               (my_hash_get_key) XID_cache_element::key, &my_charset_bin);
  xid_cache.alloc.constructor= XID_cache_element::lf_alloc_constructor;
  xid_cache.alloc.destructor= XID_cache_element::lf_alloc_destructor;
  xid_cache.initializer=
    (lf_hash_initializer) XID_cache_element::lf_hash_initializer;
}


void xid_cache_free()
{
  if (xid_cache_inited)
  {
    lf_hash_destroy(&xid_cache);
    xid_cache_inited= false;
  }
}


/**
  Find recovered XA transaction by XID.
*/

static XID_cache_element *xid_cache_search(THD *thd, XID *xid)
{
  DBUG_ASSERT(thd->xid_hash_pins);
  XID_cache_element *element=
    (XID_cache_element*) lf_hash_search(&xid_cache, thd->xid_hash_pins,
                                        xid->key(), xid->key_length());
  if (element)
  {
    if (!element->acquire_recovered())
      element= 0;
    lf_hash_search_unpin(thd->xid_hash_pins);
    DEBUG_SYNC(thd, "xa_after_search");
  }
  return element;
}


bool xid_cache_insert(XID *xid)
{
  XID_cache_insert_element new_element(XA_PREPARED, xid);
  LF_PINS *pins;

  if (!(pins= lf_hash_get_pins(&xid_cache)))
    return true;

  int res= lf_hash_insert(&xid_cache, pins, &new_element);
  switch (res)
  {
  case 0:
    new_element.xid_cache_element->set(XID_cache_element::RECOVERED);
    break;
  case 1:
    res= 0;
  }
  lf_hash_put_pins(pins);
  return res;
}


bool xid_cache_insert(THD *thd, XID_STATE *xid_state, XID *xid)
{
  XID_cache_insert_element new_element(XA_ACTIVE, xid);

  if (thd->fix_xid_hash_pins())
    return true;

  int res= lf_hash_insert(&xid_cache, thd->xid_hash_pins, &new_element);
  switch (res)
  {
  case 0:
    xid_state->xid_cache_element= new_element.xid_cache_element;
    xid_state->xid_cache_element->set(XID_cache_element::ACQUIRED);
    break;
  case 1:
    my_error(ER_XAER_DUPID, MYF(0));
  }
  return res;
}


static void xid_cache_delete(THD *thd, XID_cache_element *&element)
{
  DBUG_ASSERT(thd->xid_hash_pins);
  element->mark_uninitialized();
  lf_hash_delete(&xid_cache, thd->xid_hash_pins,
                 element->xid.key(), element->xid.key_length());
}


void xid_cache_delete(THD *thd, XID_STATE *xid_state)
{
  DBUG_ASSERT(xid_state->is_explicit_XA());
  xid_cache_delete(thd, xid_state->xid_cache_element);
  xid_state->xid_cache_element= 0;
}


struct xid_cache_iterate_arg
{
  my_hash_walk_action action;
  void *argument;
};

static my_bool xid_cache_iterate_callback(XID_cache_element *element,
                                          xid_cache_iterate_arg *arg)
{
  my_bool res= FALSE;
  if (element->lock())
  {
    res= arg->action(element, arg->argument);
    element->unlock();
  }
  return res;
}

static int xid_cache_iterate(THD *thd, my_hash_walk_action action, void *arg)
{
  xid_cache_iterate_arg argument= { action, arg };
  return thd->fix_xid_hash_pins() ? -1 :
         lf_hash_iterate(&xid_cache, thd->xid_hash_pins,
                         (my_hash_walk_action) xid_cache_iterate_callback,
                         &argument);
}


/**
  Mark a XA transaction as rollback-only if the RM unilaterally
  rolled back the transaction branch.

  @note If a rollback was requested by the RM, this function sets
        the appropriate rollback error code and transits the state
        to XA_ROLLBACK_ONLY.

  @return TRUE if transaction was rolled back or if the transaction
          state is XA_ROLLBACK_ONLY. FALSE otherwise.
*/
static bool xa_trans_rolled_back(XID_cache_element *element)
{
  if (element->rm_error)
  {
    switch (element->rm_error) {
    case ER_LOCK_WAIT_TIMEOUT:
      my_error(ER_XA_RBTIMEOUT, MYF(0));
      break;
    case ER_LOCK_DEADLOCK:
      my_error(ER_XA_RBDEADLOCK, MYF(0));
      break;
    default:
      my_error(ER_XA_RBROLLBACK, MYF(0));
    }
    element->xa_state= XA_ROLLBACK_ONLY;
  }

  return element->xa_state == XA_ROLLBACK_ONLY;
}


/**
  Rollback the active XA transaction.

  @return TRUE if the rollback failed, FALSE otherwise.
*/

bool xa_trans_force_rollback(THD *thd)
{
  bool rc= false;

  if (ha_rollback_trans(thd, true))
  {
    my_error(ER_XAER_RMERR, MYF(0));
    rc= true;
  }
  thd->variables.option_bits&=
    ~(OPTION_BEGIN | OPTION_KEEP_LOG | OPTION_GTID_BEGIN);
  thd->transaction->all.reset();
  thd->server_status&=
    ~(SERVER_STATUS_IN_TRANS | SERVER_STATUS_IN_TRANS_READONLY);
  DBUG_PRINT("info", ("clearing SERVER_STATUS_IN_TRANS"));
  xid_cache_delete(thd, &thd->transaction->xid_state);

  trans_track_end_trx(thd);

  return rc;
}


/**
  Starts an XA transaction with the given xid value.

  @param thd    Current thread

  @retval FALSE  Success
  @retval TRUE   Failure
*/

bool trans_xa_start(THD *thd)
{
  DBUG_ENTER("trans_xa_start");

  if (thd->transaction->xid_state.is_explicit_XA() &&
      thd->transaction->xid_state.xid_cache_element->xa_state == XA_IDLE &&
      thd->lex->xa_opt == XA_RESUME)
  {
    bool not_equal=
      !thd->transaction->xid_state.xid_cache_element->xid.eq(thd->lex->xid);
    if (not_equal)
      my_error(ER_XAER_NOTA, MYF(0));
    else
    {
      thd->transaction->xid_state.xid_cache_element->xa_state= XA_ACTIVE;
      MYSQL_SET_TRANSACTION_XA_STATE(thd->m_transaction_psi, XA_ACTIVE);
    }
    DBUG_RETURN(not_equal);
  }

  /* TODO: JOIN is not supported yet. */
  if (thd->lex->xa_opt != XA_NONE)
    my_error(ER_XAER_INVAL, MYF(0));
  else if (!thd->lex->xid->gtrid_length)
    my_error(ER_XAER_INVAL, MYF(0));
  else if (thd->transaction->xid_state.is_explicit_XA())
    thd->transaction->xid_state.er_xaer_rmfail();
  else if (thd->locked_tables_mode || thd->in_active_multi_stmt_transaction())
    my_error(ER_XAER_OUTSIDE, MYF(0));
  else if (!trans_begin(thd))
  {
    MYSQL_SET_TRANSACTION_XID(thd->m_transaction_psi, thd->lex->xid, XA_ACTIVE);
    if (xid_cache_insert(thd, &thd->transaction->xid_state, thd->lex->xid))
    {
      trans_rollback(thd);
      DBUG_RETURN(true);
    }
    DBUG_RETURN(FALSE);
  }

  DBUG_RETURN(TRUE);
}


/**
  Put a XA transaction in the IDLE state.

  @param thd    Current thread

  @retval FALSE  Success
  @retval TRUE   Failure
*/

bool trans_xa_end(THD *thd)
{
  DBUG_ENTER("trans_xa_end");

  /* TODO: SUSPEND and FOR MIGRATE are not supported yet. */
  if (thd->lex->xa_opt != XA_NONE)
    my_error(ER_XAER_INVAL, MYF(0));
  else if (!thd->transaction->xid_state.is_explicit_XA() ||
           thd->transaction->xid_state.xid_cache_element->xa_state != XA_ACTIVE)
    thd->transaction->xid_state.er_xaer_rmfail();
  else if (!thd->transaction->xid_state.xid_cache_element->xid.eq(thd->lex->xid))
    my_error(ER_XAER_NOTA, MYF(0));
  else if (!xa_trans_rolled_back(thd->transaction->xid_state.xid_cache_element))
  {
    thd->transaction->xid_state.xid_cache_element->xa_state= XA_IDLE;
    MYSQL_SET_TRANSACTION_XA_STATE(thd->m_transaction_psi, XA_IDLE);
  }

  DBUG_RETURN(thd->is_error() ||
    thd->transaction->xid_state.xid_cache_element->xa_state != XA_IDLE);
}


/**
  Put a XA transaction in the PREPARED state.

  @param thd    Current thread

  @retval FALSE  Success
  @retval TRUE   Failure
*/

bool trans_xa_prepare(THD *thd)
{
  int res= 1;

  DBUG_ENTER("trans_xa_prepare");

  if (!thd->transaction->xid_state.is_explicit_XA() ||
      thd->transaction->xid_state.xid_cache_element->xa_state != XA_IDLE)
    thd->transaction->xid_state.er_xaer_rmfail();
  else if (!thd->transaction->xid_state.xid_cache_element->xid.eq(thd->lex->xid))
    my_error(ER_XAER_NOTA, MYF(0));
  else
  {
    /*
      Acquire metadata lock which will ensure that COMMIT is blocked
      by active FLUSH TABLES WITH READ LOCK (and vice versa COMMIT in
      progress blocks FTWRL).

      We allow FLUSHer to COMMIT; we assume FLUSHer knows what it does.
    */
    MDL_request mdl_request;
    MDL_REQUEST_INIT(&mdl_request, MDL_key::BACKUP, "", "", MDL_BACKUP_COMMIT,
                     MDL_STATEMENT);
    if (thd->mdl_context.acquire_lock(&mdl_request,
                                      thd->variables.lock_wait_timeout) ||
        ha_prepare(thd))
    {
      if (!mdl_request.ticket)
        ha_rollback_trans(thd, TRUE);
      thd->variables.option_bits&= ~(OPTION_BEGIN | OPTION_KEEP_LOG);
      thd->transaction->all.reset();
      thd->server_status&=
        ~(SERVER_STATUS_IN_TRANS | SERVER_STATUS_IN_TRANS_READONLY);
      xid_cache_delete(thd, &thd->transaction->xid_state);
      my_error(ER_XA_RBROLLBACK, MYF(0));
    }
    else
    {
      thd->transaction->xid_state.xid_cache_element->xa_state= XA_PREPARED;
      MYSQL_SET_TRANSACTION_XA_STATE(thd->m_transaction_psi, XA_PREPARED);
      res= thd->variables.pseudo_slave_mode || thd->slave_thread ?
        slave_applier_reset_xa_trans(thd) : 0;
    }
  }

  DBUG_RETURN(res);
}


/**
  Commit and terminate the a XA transaction.

  @param thd    Current thread

  @retval FALSE  Success
  @retval TRUE   Failure
*/

bool trans_xa_commit(THD *thd)
{
  bool res= true;
  XID_STATE &xid_state= thd->transaction->xid_state;

  DBUG_ENTER("trans_xa_commit");

  if (!xid_state.is_explicit_XA() ||
      !xid_state.xid_cache_element->xid.eq(thd->lex->xid))
  {
    if (thd->in_multi_stmt_transaction_mode())
    {
      /*
        Not allow to commit from inside an not-"native" to xid
        ongoing transaction: the commit effect can't be reversed.
      */
      my_error(ER_XAER_OUTSIDE, MYF(0));
      DBUG_RETURN(TRUE);
    }
    if (thd->lex->xa_opt != XA_NONE)
    {
      /*
        Not allow to commit with one phase a prepared xa out of compatibility
        with the native commit branch's error out.
      */
      my_error(ER_XAER_INVAL, MYF(0));
      DBUG_RETURN(TRUE);
    }
    if (thd->fix_xid_hash_pins())
    {
      my_error(ER_OUT_OF_RESOURCES, MYF(0));
      DBUG_RETURN(TRUE);
    }

    if (auto xs= xid_cache_search(thd, thd->lex->xid))
    {
      res= xa_trans_rolled_back(xs);
      /*
        Acquire metadata lock which will ensure that COMMIT is blocked
        by active FLUSH TABLES WITH READ LOCK (and vice versa COMMIT in
        progress blocks FTWRL).

        We allow FLUSHer to COMMIT; we assume FLUSHer knows what it does.
      */
      MDL_request mdl_request;
      MDL_REQUEST_INIT(&mdl_request, MDL_key::BACKUP, "", "", MDL_BACKUP_COMMIT,
                       MDL_STATEMENT);
      if (thd->mdl_context.acquire_lock(&mdl_request,
                                        thd->variables.lock_wait_timeout))
      {
        /*
          We can't rollback an XA transaction on lock failure due to
          Innodb redo log and bin log update is involved in rollback.
          Return error to user for a retry.
        */
        DBUG_ASSERT(thd->is_error());

        xs->acquired_to_recovered();
        DBUG_RETURN(true);
      }
      DBUG_ASSERT(!xid_state.xid_cache_element);

      if (thd->wait_for_prior_commit())
      {
        DBUG_ASSERT(thd->is_error());

        xs->acquired_to_recovered();
        DBUG_RETURN(true);
      }

      xid_state.xid_cache_element= xs;
      ha_commit_or_rollback_by_xid(thd->lex->xid, !res);
      xid_state.xid_cache_element= 0;

      res= res || thd->is_error();
      xid_cache_delete(thd, xs);
    }
    else
      my_error(ER_XAER_NOTA, MYF(0));
    DBUG_RETURN(res);
  }

  if (xa_trans_rolled_back(xid_state.xid_cache_element))
  {
    xa_trans_force_rollback(thd);
    DBUG_RETURN(thd->is_error());
  }
  else if (xid_state.xid_cache_element->xa_state == XA_IDLE &&
           thd->lex->xa_opt == XA_ONE_PHASE)
  {
    int r= ha_commit_trans(thd, TRUE);
    if ((res= MY_TEST(r)))
      my_error(r == 1 ? ER_XA_RBROLLBACK : ER_XAER_RMERR, MYF(0));
  }
  else if (thd->transaction->xid_state.xid_cache_element->xa_state == XA_PREPARED)
  {
    MDL_request mdl_request;
    if (thd->lex->xa_opt != XA_NONE)
    {
      my_error(ER_XAER_INVAL, MYF(0));
      DBUG_RETURN(TRUE);
    }

    /*
      Acquire metadata lock which will ensure that COMMIT is blocked
      by active FLUSH TABLES WITH READ LOCK (and vice versa COMMIT in
      progress blocks FTWRL).

      We allow FLUSHer to COMMIT; we assume FLUSHer knows what it does.
    */
    MDL_REQUEST_INIT(&mdl_request, MDL_key::BACKUP, "", "", MDL_BACKUP_COMMIT,
                     MDL_TRANSACTION);

    if (thd->mdl_context.acquire_lock(&mdl_request,
                                      thd->variables.lock_wait_timeout))
    {
      /*
        We can't rollback an XA transaction on lock failure due to
        Innodb redo log and bin log update is involved in rollback.
        Return error to user for a retry.
      */
      my_error(ER_XAER_RMERR, MYF(0));
      DBUG_RETURN(true);
    }
    else
    {
      DEBUG_SYNC(thd, "trans_xa_commit_after_acquire_commit_lock");

<<<<<<< HEAD
      if ((res= MY_TEST(ha_commit_one_phase(thd, 1))))
=======
      res= MY_TEST(ha_commit_one_phase(thd, 1, 1));
      if (res)
>>>>>>> b1538f4d
        my_error(ER_XAER_RMERR, MYF(0));
      else
      {
        /*
          Since we don't call ha_commit_trans() for prepared transactions,
          we need to explicitly mark the transaction as committed.
        */
        MYSQL_COMMIT_TRANSACTION(thd->m_transaction_psi);
      }

      thd->m_transaction_psi= NULL;
    }
  }
  else
  {
    xid_state.er_xaer_rmfail();
    DBUG_RETURN(TRUE);
  }

  thd->variables.option_bits&= ~(OPTION_BEGIN | OPTION_KEEP_LOG);
  thd->transaction->all.reset();
  thd->server_status&=
    ~(SERVER_STATUS_IN_TRANS | SERVER_STATUS_IN_TRANS_READONLY);
  DBUG_PRINT("info", ("clearing SERVER_STATUS_IN_TRANS"));
  xid_cache_delete(thd, &xid_state);

  trans_track_end_trx(thd);
  /* The transaction should be marked as complete in P_S. */
  DBUG_ASSERT(thd->m_transaction_psi == NULL || res);
  DBUG_RETURN(res);
}


/**
  Roll back and terminate a XA transaction.

  @param thd    Current thread

  @retval FALSE  Success
  @retval TRUE   Failure
*/

bool trans_xa_rollback(THD *thd)
{
  XID_STATE &xid_state= thd->transaction->xid_state;

  DBUG_ENTER("trans_xa_rollback");

  if (!xid_state.is_explicit_XA() ||
      !xid_state.xid_cache_element->xid.eq(thd->lex->xid))
  {
    if (thd->in_multi_stmt_transaction_mode())
    {
      my_error(ER_XAER_OUTSIDE, MYF(0));
      DBUG_RETURN(TRUE);
    }
    if (thd->fix_xid_hash_pins())
    {
      my_error(ER_OUT_OF_RESOURCES, MYF(0));
      DBUG_RETURN(TRUE);
    }

    if (auto xs= xid_cache_search(thd, thd->lex->xid))
    {
      MDL_request mdl_request;
      MDL_REQUEST_INIT(&mdl_request, MDL_key::BACKUP, "", "", MDL_BACKUP_COMMIT,
                       MDL_STATEMENT);
      if (thd->mdl_context.acquire_lock(&mdl_request,
                                        thd->variables.lock_wait_timeout))
      {
        /*
          We can't rollback an XA transaction on lock failure due to
          Innodb redo log and bin log update is involved in rollback.
          Return error to user for a retry.
        */
        DBUG_ASSERT(thd->is_error());

        xs->acquired_to_recovered();
        DBUG_RETURN(true);
      }
      xa_trans_rolled_back(xs);
      DBUG_ASSERT(!xid_state.xid_cache_element);

      if (thd->wait_for_prior_commit())
      {
        DBUG_ASSERT(thd->is_error());
        xs->acquired_to_recovered();
        DBUG_RETURN(true);
      }

      xid_state.xid_cache_element= xs;
      ha_commit_or_rollback_by_xid(thd->lex->xid, 0);
      xid_state.xid_cache_element= 0;
      xid_cache_delete(thd, xs);
    }
    else
      my_error(ER_XAER_NOTA, MYF(0));
    DBUG_RETURN(thd->get_stmt_da()->is_error());
  }

  if (xid_state.xid_cache_element->xa_state == XA_ACTIVE)
  {
    xid_state.er_xaer_rmfail();
    DBUG_RETURN(TRUE);
  }

  MDL_request mdl_request;
  MDL_REQUEST_INIT(&mdl_request, MDL_key::BACKUP, "", "", MDL_BACKUP_COMMIT,
      MDL_STATEMENT);
  if (thd->mdl_context.acquire_lock(&mdl_request,
        thd->variables.lock_wait_timeout))
  {
    /*
      We can't rollback an XA transaction on lock failure due to
      Innodb redo log and bin log update is involved in rollback.
      Return error to user for a retry.
    */
    my_error(ER_XAER_RMERR, MYF(0));
    DBUG_RETURN(true);
  }

  DBUG_RETURN(xa_trans_force_rollback(thd));
}


bool trans_xa_detach(THD *thd)
{
  DBUG_ASSERT(thd->transaction->xid_state.is_explicit_XA());

  if (thd->transaction->xid_state.xid_cache_element->xa_state != XA_PREPARED)
    return xa_trans_force_rollback(thd);
  else if (!thd->transaction->all.is_trx_read_write())
  {
    thd->transaction->xid_state.set_error(ER_XA_RBROLLBACK);
    ha_rollback_trans(thd, true);
  }

  thd->transaction->xid_state.xid_cache_element->acquired_to_recovered();
  thd->transaction->xid_state.xid_cache_element= 0;
  thd->transaction->cleanup();

  Ha_trx_info *ha_info, *ha_info_next;
  for (ha_info= thd->transaction->all.ha_list;
       ha_info;
       ha_info= ha_info_next)
  {
    ha_info_next= ha_info->next();
    ha_info->reset(); /* keep it conveniently zero-filled */
  }

  thd->transaction->all.ha_list= 0;
  thd->transaction->all.no_2pc= 0;
  return false;
}


/**
  return the XID as it appears in the SQL function's arguments.
  So this string can be passed to XA START, XA PREPARE etc...

  @note
    the 'buf' has to have space for at least SQL_XIDSIZE bytes.
*/


/*
  'a'..'z' 'A'..'Z', '0'..'9'
  and '-' '_' ' ' symbols don't have to be
  converted.
*/

static const char xid_needs_conv[128]=
{
  1,1,1,1,1,1,1,1,1,1,1,1,1,1,1,1,
  1,1,1,1,1,1,1,1,1,1,1,1,1,1,1,1,
  0,1,1,1,1,1,1,1,1,1,1,1,1,0,1,1,
  0,0,0,0,0,0,0,0,0,0,1,1,1,1,1,1,
  1,0,0,0,0,0,0,0,0,0,0,0,0,0,0,0,
  0,0,0,0,0,0,0,0,0,0,0,1,1,1,1,0,
  1,0,0,0,0,0,0,0,0,0,0,0,0,0,0,0,
  0,0,0,0,0,0,0,0,0,0,0,1,1,1,1,1
};

/*
  The size of XID string representation in the form
  'gtrid', 'bqual', formatID
  see xid_t::get_sql_string() for details.
*/
#define SQL_XIDSIZE (XIDDATASIZE * 2 + 8 + MY_INT64_NUM_DECIMAL_DIGITS)

/* The 'buf' has to have space for at least SQL_XIDSIZE bytes. */
static uint get_sql_xid(XID *xid, char *buf)
{
  int tot_len= xid->gtrid_length + xid->bqual_length;
  int i;
  const char *orig_buf= buf;

  for (i=0; i<tot_len; i++)
  {
    uchar c= ((uchar *) xid->data)[i];
    if (c >= 128 || xid_needs_conv[c])
      break;
  }

  if (i >= tot_len)
  {
    /* No need to convert characters to hexadecimals. */
    *buf++= '\'';
    memcpy(buf, xid->data, xid->gtrid_length);
    buf+= xid->gtrid_length;
    *buf++= '\'';
    if (xid->bqual_length > 0 || xid->formatID != 1)
    {
      *buf++= ',';
      *buf++= '\'';
      memcpy(buf, xid->data+xid->gtrid_length, xid->bqual_length);
      buf+= xid->bqual_length;
      *buf++= '\'';
    }
  }
  else
  {
    *buf++= 'X';
    *buf++= '\'';
    for (i= 0; i < xid->gtrid_length; i++)
    {
      *buf++=_dig_vec_lower[((uchar*) xid->data)[i] >> 4];
      *buf++=_dig_vec_lower[((uchar*) xid->data)[i] & 0x0f];
    }
    *buf++= '\'';
    if (xid->bqual_length > 0 || xid->formatID != 1)
    {
      *buf++= ',';
      *buf++= 'X';
      *buf++= '\'';
      for (; i < tot_len; i++)
      {
        *buf++=_dig_vec_lower[((uchar*) xid->data)[i] >> 4];
        *buf++=_dig_vec_lower[((uchar*) xid->data)[i] & 0x0f];
      }
      *buf++= '\'';
    }
  }

  if (xid->formatID != 1)
  {
    *buf++= ',';
    buf+= my_longlong10_to_str_8bit(&my_charset_bin, buf,
            MY_INT64_NUM_DECIMAL_DIGITS, -10, xid->formatID);
  }

  return (uint)(buf - orig_buf);
}


/**
  return the list of XID's to a client, the same way SHOW commands do.

  @note
    I didn't find in XA specs that an RM cannot return the same XID twice,
    so mysql_xa_recover does not filter XID's to ensure uniqueness.
    It can be easily fixed later, if necessary.
*/

static my_bool xa_recover_callback(XID_cache_element *xs, Protocol *protocol,
                  char *data, uint data_len, CHARSET_INFO *data_cs)
{
  if (xs->xa_state == XA_PREPARED)
  {
    protocol->prepare_for_resend();
    protocol->store_longlong((longlong) xs->xid.formatID, FALSE);
    protocol->store_longlong((longlong) xs->xid.gtrid_length, FALSE);
    protocol->store_longlong((longlong) xs->xid.bqual_length, FALSE);
    protocol->store(data, data_len, data_cs);
    if (protocol->write())
      return TRUE;
  }
  return FALSE;
}


static my_bool xa_recover_callback_short(XID_cache_element *xs,
                                         Protocol *protocol)
{
  return xa_recover_callback(xs, protocol, xs->xid.data,
      xs->xid.gtrid_length + xs->xid.bqual_length, &my_charset_bin);
}


static my_bool xa_recover_callback_verbose(XID_cache_element *xs,
                                           Protocol *protocol)
{
  char buf[SQL_XIDSIZE];
  uint len= get_sql_xid(&xs->xid, buf);
  return xa_recover_callback(xs, protocol, buf, len,
                             &my_charset_utf8mb3_general_ci);
}


bool mysql_xa_recover(THD *thd)
{
  List<Item> field_list;
  Protocol *protocol= thd->protocol;
  MEM_ROOT *mem_root= thd->mem_root;
  my_hash_walk_action action;
  DBUG_ENTER("mysql_xa_recover");

  field_list.push_back(new (mem_root)
                       Item_int(thd, "formatID", 0,
                                MY_INT32_NUM_DECIMAL_DIGITS), mem_root);
  field_list.push_back(new (mem_root)
                       Item_int(thd, "gtrid_length", 0,
                                MY_INT32_NUM_DECIMAL_DIGITS), mem_root);
  field_list.push_back(new (mem_root)
                       Item_int(thd, "bqual_length", 0,
                                MY_INT32_NUM_DECIMAL_DIGITS), mem_root);
  {
    uint len;
    CHARSET_INFO *cs;

    if (thd->lex->verbose)
    {
      len= SQL_XIDSIZE;
      cs= &my_charset_utf8mb3_general_ci;
      action= (my_hash_walk_action) xa_recover_callback_verbose;
    }
    else
    {
      len= XIDDATASIZE;
      cs= &my_charset_bin;
      action= (my_hash_walk_action) xa_recover_callback_short;
    }

    field_list.push_back(new (mem_root)
                         Item_empty_string(thd, "data", len, cs), mem_root);
  }

  if (protocol->send_result_set_metadata(&field_list,
                            Protocol::SEND_NUM_ROWS | Protocol::SEND_EOF))
    DBUG_RETURN(1);

  if (xid_cache_iterate(thd, action, protocol))
    DBUG_RETURN(1);
  my_eof(thd);
  DBUG_RETURN(0);
}


/**
  This is a specific to (pseudo-) slave applier collection of standard cleanup
  actions to reset XA transaction state sim to @c ha_commit_one_phase.
  THD of the slave applier is dissociated from a transaction object in engine
  that continues to exist there.

  @param  THD current thread
  @return the value of is_error()
*/

static bool slave_applier_reset_xa_trans(THD *thd)
{
  thd->variables.option_bits&= ~(OPTION_BEGIN | OPTION_KEEP_LOG);
  thd->server_status&=
    ~(SERVER_STATUS_IN_TRANS | SERVER_STATUS_IN_TRANS_READONLY);
  DBUG_PRINT("info", ("clearing SERVER_STATUS_IN_TRANS"));

  thd->transaction->xid_state.xid_cache_element->acquired_to_recovered();
  thd->transaction->xid_state.xid_cache_element= 0;

  for (Ha_trx_info *ha_info= thd->transaction->all.ha_list, *ha_info_next;
       ha_info; ha_info= ha_info_next)
  {
    ha_info_next= ha_info->next();
    ha_info->reset();
  }
  thd->transaction->all.ha_list= 0;

  ha_close_connection(thd);
  thd->transaction->cleanup();
  thd->transaction->all.reset();

  DBUG_ASSERT(!thd->transaction->all.ha_list);
  DBUG_ASSERT(!thd->transaction->all.no_2pc);

  thd->has_waiter= false;
  MYSQL_COMMIT_TRANSACTION(thd->m_transaction_psi); // TODO/Fixme: commit?
  thd->m_transaction_psi= NULL;
  return thd->is_error();
}<|MERGE_RESOLUTION|>--- conflicted
+++ resolved
@@ -689,12 +689,8 @@
     {
       DEBUG_SYNC(thd, "trans_xa_commit_after_acquire_commit_lock");
 
-<<<<<<< HEAD
-      if ((res= MY_TEST(ha_commit_one_phase(thd, 1))))
-=======
       res= MY_TEST(ha_commit_one_phase(thd, 1, 1));
       if (res)
->>>>>>> b1538f4d
         my_error(ER_XAER_RMERR, MYF(0));
       else
       {
