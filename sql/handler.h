#ifndef HANDLER_INCLUDED
#define HANDLER_INCLUDED
/*
<<<<<<< HEAD
   Copyright (c) 2000, 2016, Oracle and/or its affiliates.
=======
   Copyright (c) 2000, 2019, Oracle and/or its affiliates.
>>>>>>> 2ae83aff
   Copyright (c) 2009, 2019, MariaDB

   This program is free software; you can redistribute it and/or
   modify it under the terms of the GNU General Public License
   as published by the Free Software Foundation; version 2 of
   the License.

   This program is distributed in the hope that it will be useful,
   but WITHOUT ANY WARRANTY; without even the implied warranty of
   MERCHANTABILITY or FITNESS FOR A PARTICULAR PURPOSE. See the
   GNU General Public License for more details.

   You should have received a copy of the GNU General Public License
   along with this program; if not, write to the Free Software
   Foundation, Inc., 51 Franklin St, Fifth Floor, Boston, MA 02110-1335  USA
*/

/* Definitions for parameters to do with handler-routines */

#ifdef USE_PRAGMA_INTERFACE
#pragma interface			/* gcc class implementation */
#endif

#include "sql_const.h"
#include "sql_basic_types.h"
#include "mysqld.h"                             /* server_id */
#include "sql_plugin.h"        /* plugin_ref, st_plugin_int, plugin */
#include "thr_lock.h"          /* thr_lock_type, THR_LOCK_DATA */
#include "sql_cache.h"
#include "structs.h"                            /* SHOW_COMP_OPTION */
#include "sql_array.h"          /* Dynamic_array<> */
#include "mdl.h"
#include "vers_string.h"

#include "sql_analyze_stmt.h" // for Exec_time_tracker 

#include <my_compare.h>
#include <ft_global.h>
#include <keycache.h>
#include <mysql/psi/mysql_table.h>
#include "sql_sequence.h"
#include "mem_root_array.h"

class Alter_info;
class Virtual_column_info;
class sequence_definition;
class Rowid_filter;

// the following is for checking tables

#define HA_ADMIN_ALREADY_DONE	  1
#define HA_ADMIN_OK               0
#define HA_ADMIN_NOT_IMPLEMENTED -1
#define HA_ADMIN_FAILED		 -2
#define HA_ADMIN_CORRUPT         -3
#define HA_ADMIN_INTERNAL_ERROR  -4
#define HA_ADMIN_INVALID         -5
#define HA_ADMIN_REJECT          -6
#define HA_ADMIN_TRY_ALTER       -7
#define HA_ADMIN_WRONG_CHECKSUM  -8
#define HA_ADMIN_NOT_BASE_TABLE  -9
#define HA_ADMIN_NEEDS_UPGRADE  -10
#define HA_ADMIN_NEEDS_ALTER    -11
#define HA_ADMIN_NEEDS_CHECK    -12

/**
   Return values for check_if_supported_inplace_alter().

   @see check_if_supported_inplace_alter() for description of
   the individual values.
*/
enum enum_alter_inplace_result {
  HA_ALTER_ERROR,
  HA_ALTER_INPLACE_COPY_NO_LOCK,
  HA_ALTER_INPLACE_COPY_LOCK,
  HA_ALTER_INPLACE_NOCOPY_LOCK,
  HA_ALTER_INPLACE_NOCOPY_NO_LOCK,
  HA_ALTER_INPLACE_INSTANT,
  HA_ALTER_INPLACE_NOT_SUPPORTED,
  HA_ALTER_INPLACE_EXCLUSIVE_LOCK,
  HA_ALTER_INPLACE_SHARED_LOCK,
  HA_ALTER_INPLACE_NO_LOCK
};

/* Bits in table_flags() to show what database can do */

#define HA_NO_TRANSACTIONS     (1ULL << 0) /* Doesn't support transactions */
#define HA_PARTIAL_COLUMN_READ (1ULL << 1) /* read may not return all columns */
#define HA_TABLE_SCAN_ON_INDEX (1ULL << 2) /* No separate data/index file */
/*
  The following should be set if the following is not true when scanning
  a table with rnd_next()
  - We will see all rows (including deleted ones)
  - Row positions are 'table->s->db_record_offset' apart
  If this flag is not set, filesort will do a position() call for each matched
  row to be able to find the row later.
*/
#define HA_REC_NOT_IN_SEQ      (1ULL << 3)
#define HA_CAN_GEOMETRY        (1ULL << 4)
/*
  Reading keys in random order is as fast as reading keys in sort order
  (Used in records.cc to decide if we should use a record cache and by
  filesort to decide if we should sort key + data or key + pointer-to-row
*/
#define HA_FAST_KEY_READ       (1ULL << 5)
/*
  Set the following flag if we on delete should force all key to be read
  and on update read all keys that changes
*/
#define HA_REQUIRES_KEY_COLUMNS_FOR_DELETE (1ULL << 6)
#define HA_NULL_IN_KEY         (1ULL << 7) /* One can have keys with NULL */
#define HA_DUPLICATE_POS       (1ULL << 8)    /* ha_position() gives dup row */
#define HA_NO_BLOBS            (1ULL << 9) /* Doesn't support blobs */
#define HA_CAN_INDEX_BLOBS     (1ULL << 10)
#define HA_AUTO_PART_KEY       (1ULL << 11) /* auto-increment in multi-part key */
/*
  The engine requires every table to have a user-specified PRIMARY KEY.
  Do not set the flag if the engine can generate a hidden primary key internally.
  This flag is ignored if a SEQUENCE is created (which, in turn, needs
  HA_CAN_TABLES_WITHOUT_ROLLBACK flag)
*/
#define HA_REQUIRE_PRIMARY_KEY (1ULL << 12)
#define HA_STATS_RECORDS_IS_EXACT (1ULL << 13) /* stats.records is exact */
/*
  INSERT_DELAYED only works with handlers that uses MySQL internal table
  level locks
*/
#define HA_CAN_INSERT_DELAYED  (1ULL << 14)
/*
  If we get the primary key columns for free when we do an index read
  (usually, it also implies that HA_PRIMARY_KEY_REQUIRED_FOR_POSITION
  flag is set).
*/
#define HA_PRIMARY_KEY_IN_READ_INDEX (1ULL << 15)
/*
  If HA_PRIMARY_KEY_REQUIRED_FOR_POSITION is set, it means that to position()
  uses a primary key given by the record argument.
  Without primary key, we can't call position().
  If not set, the position is returned as the current rows position
  regardless of what argument is given.
*/ 
#define HA_PRIMARY_KEY_REQUIRED_FOR_POSITION (1ULL << 16) 
#define HA_CAN_RTREEKEYS       (1ULL << 17)
#define HA_NOT_DELETE_WITH_CACHE (1ULL << 18) /* unused */
/*
  The following is we need to a primary key to delete (and update) a row.
  If there is no primary key, all columns needs to be read on update and delete
*/
#define HA_PRIMARY_KEY_REQUIRED_FOR_DELETE (1ULL << 19)
#define HA_NO_PREFIX_CHAR_KEYS (1ULL << 20)
#define HA_CAN_FULLTEXT        (1ULL << 21)
#define HA_CAN_SQL_HANDLER     (1ULL << 22)
#define HA_NO_AUTO_INCREMENT   (1ULL << 23)
/* Has automatic checksums and uses the old checksum format */
#define HA_HAS_OLD_CHECKSUM    (1ULL << 24)
/* Table data are stored in separate files (for lower_case_table_names) */
#define HA_FILE_BASED	       (1ULL << 26)
#define HA_CAN_BIT_FIELD       (1ULL << 28) /* supports bit fields */
#define HA_NEED_READ_RANGE_BUFFER (1ULL << 29) /* for read_multi_range */
#define HA_ANY_INDEX_MAY_BE_UNIQUE (1ULL << 30)
#define HA_NO_COPY_ON_ALTER    (1ULL << 31)
#define HA_HAS_RECORDS	       (1ULL << 32) /* records() gives exact count*/
/* Has it's own method of binlog logging */
#define HA_HAS_OWN_BINLOGGING  (1ULL << 33)
/*
  Engine is capable of row-format and statement-format logging,
  respectively
*/
#define HA_BINLOG_ROW_CAPABLE  (1ULL << 34)
#define HA_BINLOG_STMT_CAPABLE (1ULL << 35)

/*
    When a multiple key conflict happens in a REPLACE command mysql
    expects the conflicts to be reported in the ascending order of
    key names.

    For e.g.

    CREATE TABLE t1 (a INT, UNIQUE (a), b INT NOT NULL, UNIQUE (b), c INT NOT
                     NULL, INDEX(c));

    REPLACE INTO t1 VALUES (1,1,1),(2,2,2),(2,1,3);

    MySQL expects the conflict with 'a' to be reported before the conflict with
    'b'.

    If the underlying storage engine does not report the conflicting keys in
    ascending order, it causes unexpected errors when the REPLACE command is
    executed.

    This flag helps the underlying SE to inform the server that the keys are not
    ordered.
*/
#define HA_DUPLICATE_KEY_NOT_IN_ORDER    (1ULL << 36)

/*
  Engine supports REPAIR TABLE. Used by CHECK TABLE FOR UPGRADE if an
  incompatible table is detected. If this flag is set, CHECK TABLE FOR UPGRADE
  will report ER_TABLE_NEEDS_UPGRADE, otherwise ER_TABLE_NEED_REBUILD.
*/
#define HA_CAN_REPAIR                    (1ULL << 37)

/* Has automatic checksums and uses the new checksum format */
#define HA_HAS_NEW_CHECKSUM    (1ULL << 38)
#define HA_CAN_VIRTUAL_COLUMNS (1ULL << 39)
#define HA_MRR_CANT_SORT       (1ULL << 40)
#define HA_RECORD_MUST_BE_CLEAN_ON_WRITE (1ULL << 41) /* unused */

/*
  This storage engine supports condition pushdown
*/
#define HA_CAN_TABLE_CONDITION_PUSHDOWN (1ULL << 42)
/* old name for the same flag */
#define HA_MUST_USE_TABLE_CONDITION_PUSHDOWN HA_CAN_TABLE_CONDITION_PUSHDOWN

/**
  The handler supports read before write removal optimization

  Read before write removal may be used for storage engines which support
  write without previous read of the row to be updated. Handler returning
  this flag must implement start_read_removal() and end_read_removal().
  The handler may return "fake" rows constructed from the key of the row
  asked for. This is used to optimize UPDATE and DELETE by reducing the
  numer of roundtrips between handler and storage engine.
  
  Example:
  UPDATE a=1 WHERE pk IN (<keys>)

  mysql_update()
  {
    if (<conditions for starting read removal>)
      start_read_removal()
      -> handler returns true if read removal supported for this table/query

    while(read_record("pk=<key>"))
      -> handler returns fake row with column "pk" set to <key>

      ha_update_row()
      -> handler sends write "a=1" for row with "pk=<key>"

    end_read_removal()
    -> handler returns the number of rows actually written
  }

  @note This optimization in combination with batching may be used to
        remove even more roundtrips.
*/
#define HA_READ_BEFORE_WRITE_REMOVAL  (1ULL << 43)

/*
  Engine supports extended fulltext API
 */
#define HA_CAN_FULLTEXT_EXT              (1ULL << 44)

/*
  Storage engine supports table export using the
  FLUSH TABLE <table_list> FOR EXPORT statement
  (meaning, after this statement one can copy table files out of the
  datadir and later "import" (somehow) in another MariaDB instance)
 */
#define HA_CAN_EXPORT                 (1ULL << 45)

/*
  Storage engine does not require an exclusive metadata lock
  on the table during optimize. (TODO and repair?).
  It can allow other connections to open the table.
  (it does not necessarily mean that other connections can
  read or modify the table - this is defined by THR locks and the
  ::store_lock() method).
*/
#define HA_CONCURRENT_OPTIMIZE          (1ULL << 46)

/*
  If the storage engine support tables that will not roll back on commit
  In addition the table should not lock rows and support READ and WRITE
  UNCOMMITTED.
  This is useful for implementing things like SEQUENCE but can also in
  the future be useful to do logging that should never roll back.
*/
#define HA_CAN_TABLES_WITHOUT_ROLLBACK  (1ULL << 47)

/*
  Mainly for usage by SEQUENCE engine. Setting this flag means
  that the table will never roll back and that all operations
  for this table should stored in the non transactional log
  space that will always be written, even on rollback.
*/

#define HA_PERSISTENT_TABLE              (1ULL << 48)

/*
  Set of all binlog flags. Currently only contain the capabilities
  flags.
 */
#define HA_BINLOG_FLAGS (HA_BINLOG_ROW_CAPABLE | HA_BINLOG_STMT_CAPABLE)

/* The following are used by Spider */
#define HA_CAN_FORCE_BULK_UPDATE (1ULL << 50)
#define HA_CAN_FORCE_BULK_DELETE (1ULL << 51)
#define HA_CAN_DIRECT_UPDATE_AND_DELETE (1ULL << 52)

/* The following is for partition handler */
#define HA_CAN_MULTISTEP_MERGE (1LL << 53)

/* calling cmp_ref() on the engine is expensive */
#define HA_SLOW_CMP_REF         (1ULL << 54)
#define HA_CMP_REF_IS_EXPENSIVE HA_SLOW_CMP_REF

/**
  Some engines are unable to provide an efficient implementation for rnd_pos().
  Server will try to avoid it, if possible

  TODO better to do it with cost estimates, not with an explicit flag
*/
#define HA_SLOW_RND_POS  (1ULL << 55)

/* Safe for online backup */
#define HA_CAN_ONLINE_BACKUPS (1ULL << 56)

/** whether every data field explicitly stores length
(holds for InnoDB ROW_FORMAT=REDUNDANT) */
#define HA_EXTENDED_TYPES_CONVERSION (1ULL << 57)

/* Support native hash index */
#define HA_CAN_HASH_KEYS        (1ULL << 58)
#define HA_LAST_TABLE_FLAG HA_CAN_HASH_KEYS

/* bits in index_flags(index_number) for what you can do with index */
#define HA_READ_NEXT            1       /* TODO really use this flag */
#define HA_READ_PREV            2       /* supports ::index_prev */
#define HA_READ_ORDER           4       /* index_next/prev follow sort order */
#define HA_READ_RANGE           8       /* can find all records in a range */
#define HA_ONLY_WHOLE_INDEX	16	/* Can't use part key searches */
#define HA_KEYREAD_ONLY         64	/* Support HA_EXTRA_KEYREAD */

/*
  Index scan will not return records in rowid order. Not guaranteed to be
  set for unordered (e.g. HASH) indexes.
*/
#define HA_KEY_SCAN_NOT_ROR     128 
#define HA_DO_INDEX_COND_PUSHDOWN  256 /* Supports Index Condition Pushdown */
/*
  Data is clustered on this key. This means that when you read the key
  you also get the row data without any additional disk reads.
*/
#define HA_CLUSTERED_INDEX      512

#define HA_DO_RANGE_FILTER_PUSHDOWN  1024

/*
  bits in alter_table_flags:
*/
/*
  These bits are set if different kinds of indexes can be created or dropped
  in-place without re-creating the table using a temporary table.
  NO_READ_WRITE indicates that the handler needs concurrent reads and writes
  of table data to be blocked.
  Partitioning needs both ADD and DROP to be supported by its underlying
  handlers, due to error handling, see bug#57778.
*/
#define HA_INPLACE_ADD_INDEX_NO_READ_WRITE         (1UL << 0)
#define HA_INPLACE_DROP_INDEX_NO_READ_WRITE        (1UL << 1)
#define HA_INPLACE_ADD_UNIQUE_INDEX_NO_READ_WRITE  (1UL << 2)
#define HA_INPLACE_DROP_UNIQUE_INDEX_NO_READ_WRITE (1UL << 3)
#define HA_INPLACE_ADD_PK_INDEX_NO_READ_WRITE      (1UL << 4)
#define HA_INPLACE_DROP_PK_INDEX_NO_READ_WRITE     (1UL << 5)
/*
  These are set if different kinds of indexes can be created or dropped
  in-place while still allowing concurrent reads (but not writes) of table
  data. If a handler is capable of one or more of these, it should also set
  the corresponding *_NO_READ_WRITE bit(s).
*/
#define HA_INPLACE_ADD_INDEX_NO_WRITE              (1UL << 6)
#define HA_INPLACE_DROP_INDEX_NO_WRITE             (1UL << 7)
#define HA_INPLACE_ADD_UNIQUE_INDEX_NO_WRITE       (1UL << 8)
#define HA_INPLACE_DROP_UNIQUE_INDEX_NO_WRITE      (1UL << 9)
#define HA_INPLACE_ADD_PK_INDEX_NO_WRITE           (1UL << 10)
#define HA_INPLACE_DROP_PK_INDEX_NO_WRITE          (1UL << 11)
/*
  HA_PARTITION_FUNCTION_SUPPORTED indicates that the function is
  supported at all.
  HA_FAST_CHANGE_PARTITION means that optimised variants of the changes
  exists but they are not necessarily done online.

  HA_ONLINE_DOUBLE_WRITE means that the handler supports writing to both
  the new partition and to the old partitions when updating through the
  old partitioning schema while performing a change of the partitioning.
  This means that we can support updating of the table while performing
  the copy phase of the change. For no lock at all also a double write
  from new to old must exist and this is not required when this flag is
  set.
  This is actually removed even before it was introduced the first time.
  The new idea is that handlers will handle the lock level already in
  store_lock for ALTER TABLE partitions.

  HA_PARTITION_ONE_PHASE is a flag that can be set by handlers that take
  care of changing the partitions online and in one phase. Thus all phases
  needed to handle the change are implemented inside the storage engine.
  The storage engine must also support auto-discovery since the frm file
  is changed as part of the change and this change must be controlled by
  the storage engine. A typical engine to support this is NDB (through
  WL #2498).
*/
#define HA_PARTITION_FUNCTION_SUPPORTED         (1UL << 12)
#define HA_FAST_CHANGE_PARTITION                (1UL << 13)
#define HA_PARTITION_ONE_PHASE                  (1UL << 14)

/* operations for disable/enable indexes */
#define HA_KEY_SWITCH_NONUNIQ      0
#define HA_KEY_SWITCH_ALL          1
#define HA_KEY_SWITCH_NONUNIQ_SAVE 2
#define HA_KEY_SWITCH_ALL_SAVE     3

/*
  Note: the following includes binlog and closing 0.
  TODO remove the limit, use dynarrays
*/
#define MAX_HA 64

/*
  Use this instead of 0 as the initial value for the slot number of
  handlerton, so that we can distinguish uninitialized slot number
  from slot 0.
*/
#define HA_SLOT_UNDEF ((uint)-1)

/*
  Parameters for open() (in register form->filestat)
  HA_GET_INFO does an implicit HA_ABORT_IF_LOCKED
*/

#define HA_OPEN_KEYFILE		1U
#define HA_READ_ONLY		16U	/* File opened as readonly */
/* Try readonly if can't open with read and write */
#define HA_TRY_READ_ONLY	32U

	/* Some key definitions */
#define HA_KEY_NULL_LENGTH	1
#define HA_KEY_BLOB_LENGTH	2

/* Maximum length of any index lookup key, in bytes */

#define MAX_KEY_LENGTH (MAX_DATA_LENGTH_FOR_KEY \
                         +(MAX_REF_PARTS \
                          *(HA_KEY_NULL_LENGTH + HA_KEY_BLOB_LENGTH)))

#define HA_LEX_CREATE_TMP_TABLE	1U
#define HA_CREATE_TMP_ALTER     8U
#define HA_LEX_CREATE_SEQUENCE  16U
#define HA_VERSIONED_TABLE      32U

#define HA_MAX_REC_LENGTH	65535

/* Table caching type */
#define HA_CACHE_TBL_NONTRANSACT 0
#define HA_CACHE_TBL_NOCACHE     1U
#define HA_CACHE_TBL_ASKTRANSACT 2U
#define HA_CACHE_TBL_TRANSACT    4U

/**
  Options for the START TRANSACTION statement.

  Note that READ ONLY and READ WRITE are logically mutually exclusive.
  This is enforced by the parser and depended upon by trans_begin().

  We need two flags instead of one in order to differentiate between
  situation when no READ WRITE/ONLY clause were given and thus transaction
  is implicitly READ WRITE and the case when READ WRITE clause was used
  explicitly.
*/

// WITH CONSISTENT SNAPSHOT option
static const uint MYSQL_START_TRANS_OPT_WITH_CONS_SNAPSHOT = 1;
// READ ONLY option
static const uint MYSQL_START_TRANS_OPT_READ_ONLY          = 2;
// READ WRITE option
static const uint MYSQL_START_TRANS_OPT_READ_WRITE         = 4;

/* Flags for method is_fatal_error */
#define HA_CHECK_DUP_KEY 1U
#define HA_CHECK_DUP_UNIQUE 2U
#define HA_CHECK_FK_ERROR 4U
#define HA_CHECK_DUP (HA_CHECK_DUP_KEY + HA_CHECK_DUP_UNIQUE)
#define HA_CHECK_ALL (~0U)

/* Options for info_push() */
#define INFO_KIND_UPDATE_FIELDS       101
#define INFO_KIND_UPDATE_VALUES       102
#define INFO_KIND_FORCE_LIMIT_BEGIN   103
#define INFO_KIND_FORCE_LIMIT_END     104

enum legacy_db_type
{
  /* note these numerical values are fixed and can *not* be changed */
  DB_TYPE_UNKNOWN=0,
  DB_TYPE_HEAP=6,
  DB_TYPE_MYISAM=9,
  DB_TYPE_MRG_MYISAM=10,
  DB_TYPE_INNODB=12,
  DB_TYPE_EXAMPLE_DB=15,
  DB_TYPE_ARCHIVE_DB=16,
  DB_TYPE_CSV_DB=17,
  DB_TYPE_FEDERATED_DB=18,
  DB_TYPE_BLACKHOLE_DB=19,
  DB_TYPE_PARTITION_DB=20,
  DB_TYPE_BINLOG=21,
  DB_TYPE_PBXT=23,
  DB_TYPE_PERFORMANCE_SCHEMA=28,
  DB_TYPE_ARIA=42,
  DB_TYPE_TOKUDB=43,
  DB_TYPE_SEQUENCE=44,
  DB_TYPE_FIRST_DYNAMIC=45,
  DB_TYPE_DEFAULT=127 // Must be last
};
/*
  Better name for DB_TYPE_UNKNOWN. Should be used for engines that do not have
  a hard-coded type value here.
 */
#define DB_TYPE_AUTOASSIGN DB_TYPE_UNKNOWN

enum row_type { ROW_TYPE_NOT_USED=-1, ROW_TYPE_DEFAULT, ROW_TYPE_FIXED,
		ROW_TYPE_DYNAMIC, ROW_TYPE_COMPRESSED,
		ROW_TYPE_REDUNDANT, ROW_TYPE_COMPACT, ROW_TYPE_PAGE };

/* not part of the enum, so that it shouldn't be in switch(row_type) */
#define ROW_TYPE_MAX ((uint)ROW_TYPE_PAGE + 1)

/* Specifies data storage format for individual columns */
enum column_format_type {
  COLUMN_FORMAT_TYPE_DEFAULT=   0, /* Not specified (use engine default) */
  COLUMN_FORMAT_TYPE_FIXED=     1, /* FIXED format */
  COLUMN_FORMAT_TYPE_DYNAMIC=   2  /* DYNAMIC format */
};

enum enum_binlog_func {
  BFN_RESET_LOGS=        1,
  BFN_RESET_SLAVE=       2,
  BFN_BINLOG_WAIT=       3,
  BFN_BINLOG_END=        4,
  BFN_BINLOG_PURGE_FILE= 5
};

enum enum_binlog_command {
  LOGCOM_CREATE_TABLE,
  LOGCOM_ALTER_TABLE,
  LOGCOM_RENAME_TABLE,
  LOGCOM_DROP_TABLE,
  LOGCOM_CREATE_DB,
  LOGCOM_ALTER_DB,
  LOGCOM_DROP_DB
};

/* struct to hold information about the table that should be created */

/* Bits in used_fields */
#define HA_CREATE_USED_AUTO             (1UL << 0)
#define HA_CREATE_USED_RAID             (1UL << 1) //RAID is no longer availble
#define HA_CREATE_USED_UNION            (1UL << 2)
#define HA_CREATE_USED_INSERT_METHOD    (1UL << 3)
#define HA_CREATE_USED_MIN_ROWS         (1UL << 4)
#define HA_CREATE_USED_MAX_ROWS         (1UL << 5)
#define HA_CREATE_USED_AVG_ROW_LENGTH   (1UL << 6)
#define HA_CREATE_USED_PACK_KEYS        (1UL << 7)
#define HA_CREATE_USED_CHARSET          (1UL << 8)
#define HA_CREATE_USED_DEFAULT_CHARSET  (1UL << 9)
#define HA_CREATE_USED_DATADIR          (1UL << 10)
#define HA_CREATE_USED_INDEXDIR         (1UL << 11)
#define HA_CREATE_USED_ENGINE           (1UL << 12)
#define HA_CREATE_USED_CHECKSUM         (1UL << 13)
#define HA_CREATE_USED_DELAY_KEY_WRITE  (1UL << 14)
#define HA_CREATE_USED_ROW_FORMAT       (1UL << 15)
#define HA_CREATE_USED_COMMENT          (1UL << 16)
#define HA_CREATE_USED_PASSWORD         (1UL << 17)
#define HA_CREATE_USED_CONNECTION       (1UL << 18)
#define HA_CREATE_USED_KEY_BLOCK_SIZE   (1UL << 19)
/* The following two are used by Maria engine: */
#define HA_CREATE_USED_TRANSACTIONAL    (1UL << 20)
#define HA_CREATE_USED_PAGE_CHECKSUM    (1UL << 21)
/** This is set whenever STATS_PERSISTENT=0|1|default has been
specified in CREATE/ALTER TABLE. See also HA_OPTION_STATS_PERSISTENT in
include/my_base.h. It is possible to distinguish whether
STATS_PERSISTENT=default has been specified or no STATS_PERSISTENT= is
given at all. */
#define HA_CREATE_USED_STATS_PERSISTENT (1UL << 22)
/**
   This is set whenever STATS_AUTO_RECALC=0|1|default has been
   specified in CREATE/ALTER TABLE. See enum_stats_auto_recalc.
   It is possible to distinguish whether STATS_AUTO_RECALC=default
   has been specified or no STATS_AUTO_RECALC= is given at all.
*/
#define HA_CREATE_USED_STATS_AUTO_RECALC (1UL << 23)
/**
   This is set whenever STATS_SAMPLE_PAGES=N|default has been
   specified in CREATE/ALTER TABLE. It is possible to distinguish whether
   STATS_SAMPLE_PAGES=default has been specified or no STATS_SAMPLE_PAGES= is
   given at all.
*/
#define HA_CREATE_USED_STATS_SAMPLE_PAGES (1UL << 24)

/* Create a sequence */
#define HA_CREATE_USED_SEQUENCE           (1UL << 25)

typedef ulonglong alter_table_operations;

/*
  These flags are set by the parser and describes the type of
  operation(s) specified by the ALTER TABLE statement.
*/

// Set by parser for ADD [COLUMN]
#define ALTER_PARSER_ADD_COLUMN     (1ULL <<  0)
// Set by parser for DROP [COLUMN]
#define ALTER_PARSER_DROP_COLUMN    (1ULL <<  1)
// Set for CHANGE [COLUMN] | MODIFY [CHANGE] & mysql_recreate_table
#define ALTER_CHANGE_COLUMN         (1ULL <<  2)
// Set for ADD INDEX | ADD KEY | ADD PRIMARY KEY | ADD UNIQUE KEY |
//         ADD UNIQUE INDEX | ALTER ADD [COLUMN]
#define ALTER_ADD_INDEX             (1ULL <<  3)
// Set for DROP PRIMARY KEY | DROP FOREIGN KEY | DROP KEY | DROP INDEX
#define ALTER_DROP_INDEX            (1ULL <<  4)
// Set for RENAME [TO]
#define ALTER_RENAME                (1ULL <<  5)
// Set for ORDER BY
#define ALTER_ORDER                 (1ULL <<  6)
// Set for table_options, like table comment
#define ALTER_OPTIONS               (1ULL <<  7)
// Set for ALTER [COLUMN] ... SET DEFAULT ... | DROP DEFAULT
#define ALTER_CHANGE_COLUMN_DEFAULT (1ULL <<  8)
// Set for DISABLE KEYS | ENABLE KEYS
#define ALTER_KEYS_ONOFF            (1ULL <<  9)
// Set for FORCE, ENGINE(same engine), by mysql_recreate_table()
#define ALTER_RECREATE              (1ULL << 10)
// Set for CONVERT TO
#define ALTER_CONVERT_TO            (1ULL << 11)
// Set for DROP ... ADD some_index
#define ALTER_RENAME_INDEX          (1ULL << 12)
// Set for ADD FOREIGN KEY
#define ALTER_ADD_FOREIGN_KEY       (1ULL << 21)
// Set for DROP FOREIGN KEY
#define ALTER_DROP_FOREIGN_KEY      (1ULL << 22)
// Set for ADD [COLUMN] FIRST | AFTER
#define ALTER_COLUMN_ORDER          (1ULL << 25)
#define ALTER_ADD_CHECK_CONSTRAINT  (1ULL << 27)
#define ALTER_DROP_CHECK_CONSTRAINT (1ULL << 28)
#define ALTER_RENAME_COLUMN         (1ULL << 29)
#define ALTER_COLUMN_UNVERSIONED    (1ULL << 30)
#define ALTER_ADD_SYSTEM_VERSIONING (1ULL << 31)
#define ALTER_DROP_SYSTEM_VERSIONING (1ULL << 32)
#define ALTER_ADD_PERIOD             (1ULL << 33)
#define ALTER_DROP_PERIOD            (1ULL << 34)

/*
  Following defines are used by ALTER_INPLACE_TABLE

  They do describe in more detail the type operation(s) to be executed
  by the storage engine. For example, which type of type of index to be
  added/dropped.  These are set by fill_alter_inplace_info().
*/

#define ALTER_RECREATE_TABLE	     ALTER_RECREATE
#define ALTER_CHANGE_CREATE_OPTION   ALTER_OPTIONS
#define ALTER_ADD_COLUMN             (ALTER_ADD_VIRTUAL_COLUMN | \
                                      ALTER_ADD_STORED_BASE_COLUMN | \
                                      ALTER_ADD_STORED_GENERATED_COLUMN)
#define ALTER_DROP_COLUMN             (ALTER_DROP_VIRTUAL_COLUMN | \
                                       ALTER_DROP_STORED_COLUMN)
#define ALTER_COLUMN_DEFAULT          ALTER_CHANGE_COLUMN_DEFAULT

// Add non-unique, non-primary index
#define ALTER_ADD_NON_UNIQUE_NON_PRIM_INDEX  (1ULL << 35)

// Drop non-unique, non-primary index
#define ALTER_DROP_NON_UNIQUE_NON_PRIM_INDEX (1ULL << 36)

// Add unique, non-primary index
#define ALTER_ADD_UNIQUE_INDEX               (1ULL << 37)

// Drop unique, non-primary index
#define ALTER_DROP_UNIQUE_INDEX              (1ULL << 38)

// Add primary index
#define ALTER_ADD_PK_INDEX                   (1ULL << 39)

// Drop primary index
#define ALTER_DROP_PK_INDEX                  (1ULL << 40)

// Virtual generated column
#define ALTER_ADD_VIRTUAL_COLUMN             (1ULL << 41)
// Stored base (non-generated) column
#define ALTER_ADD_STORED_BASE_COLUMN         (1ULL << 42)
// Stored generated column
#define ALTER_ADD_STORED_GENERATED_COLUMN    (1ULL << 43)

// Drop column
#define ALTER_DROP_VIRTUAL_COLUMN            (1ULL << 44)
#define ALTER_DROP_STORED_COLUMN             (1ULL << 45)

// Rename column (verified; ALTER_RENAME_COLUMN may use original name)
#define ALTER_COLUMN_NAME          	     (1ULL << 46)

// Change column datatype
#define ALTER_VIRTUAL_COLUMN_TYPE            (1ULL << 47)
#define ALTER_STORED_COLUMN_TYPE             (1ULL << 48)

/**
  Change column datatype in such way that new type has compatible
  packed representation with old type, so it is theoretically
  possible to perform change by only updating data dictionary
  without changing table rows.
*/
#define ALTER_COLUMN_EQUAL_PACK_LENGTH       (1ULL << 49)

// Reorder column
#define ALTER_STORED_COLUMN_ORDER            (1ULL << 50)

// Reorder column
#define ALTER_VIRTUAL_COLUMN_ORDER           (1ULL << 51)

// Change column from NOT NULL to NULL
#define ALTER_COLUMN_NULLABLE                (1ULL << 52)

// Change column from NULL to NOT NULL
#define ALTER_COLUMN_NOT_NULLABLE            (1ULL << 53)

// Change column generation expression
#define ALTER_VIRTUAL_GCOL_EXPR              (1ULL << 54)
#define ALTER_STORED_GCOL_EXPR               (1ULL << 55)

// column's engine options changed, something in field->option_struct
#define ALTER_COLUMN_OPTION                  (1ULL << 56)

// MySQL alias for the same thing:
#define ALTER_COLUMN_STORAGE_TYPE            ALTER_COLUMN_OPTION

// Change the column format of column
#define ALTER_COLUMN_COLUMN_FORMAT           (1ULL << 57)

/**
  Changes in generated columns that affect storage,
  for example, when a vcol type or expression changes
  and this vcol is indexed or used in a partitioning expression
*/
#define ALTER_COLUMN_VCOL                    (1ULL << 58)

/**
  ALTER TABLE for a partitioned table. The engine needs to commit
  online alter of all partitions atomically (using group_commit_ctx)
*/
#define ALTER_PARTITIONED                    (1ULL << 59)

/**
   Change in index length such that it doesn't require index rebuild.
*/
#define ALTER_COLUMN_INDEX_LENGTH            (1ULL << 60)

/*
  Flags set in partition_flags when altering partitions
*/

// Set for ADD PARTITION
#define ALTER_PARTITION_ADD         (1ULL << 1)
// Set for DROP PARTITION
#define ALTER_PARTITION_DROP        (1ULL << 2)
// Set for COALESCE PARTITION
#define ALTER_PARTITION_COALESCE    (1ULL << 3)
// Set for REORGANIZE PARTITION ... INTO
#define ALTER_PARTITION_REORGANIZE  (1ULL << 4)
// Set for partition_options
#define ALTER_PARTITION_INFO        (1ULL << 5)
// Set for LOAD INDEX INTO CACHE ... PARTITION
// Set for CACHE INDEX ... PARTITION
#define ALTER_PARTITION_ADMIN       (1ULL << 6)
// Set for REBUILD PARTITION
#define ALTER_PARTITION_REBUILD     (1ULL << 7)
// Set for partitioning operations specifying ALL keyword
#define ALTER_PARTITION_ALL         (1ULL << 8)
// Set for REMOVE PARTITIONING
#define ALTER_PARTITION_REMOVE      (1ULL << 9)
// Set for EXCHANGE PARITION
#define ALTER_PARTITION_EXCHANGE    (1ULL << 10)
// Set by Sql_cmd_alter_table_truncate_partition::execute()
#define ALTER_PARTITION_TRUNCATE    (1ULL << 11)
// Set for REORGANIZE PARTITION
#define ALTER_PARTITION_TABLE_REORG           (1ULL << 12)

/*
  This is master database for most of system tables. However there
  can be other databases which can hold system tables. Respective
  storage engines define their own system database names.
*/
extern const char *mysqld_system_database;

/*
  Structure to hold list of system_database.system_table.
  This is used at both mysqld and storage engine layer.
*/
struct st_system_tablename
{
  const char *db;
  const char *tablename;
};


typedef ulonglong my_xid; // this line is the same as in log_event.h
#define MYSQL_XID_PREFIX "MySQLXid"
#define MYSQL_XID_PREFIX_LEN 8 // must be a multiple of 8
#define MYSQL_XID_OFFSET (MYSQL_XID_PREFIX_LEN+sizeof(server_id))
#define MYSQL_XID_GTRID_LEN (MYSQL_XID_OFFSET+sizeof(my_xid))

#define XIDDATASIZE MYSQL_XIDDATASIZE
#define MAXGTRIDSIZE 64
#define MAXBQUALSIZE 64

#define COMPATIBLE_DATA_YES 0
#define COMPATIBLE_DATA_NO  1

/**
  struct xid_t is binary compatible with the XID structure as
  in the X/Open CAE Specification, Distributed Transaction Processing:
  The XA Specification, X/Open Company Ltd., 1991.
  http://www.opengroup.org/bookstore/catalog/c193.htm

  @see MYSQL_XID in mysql/plugin.h
*/
struct xid_t {
  long formatID;
  long gtrid_length;
  long bqual_length;
  char data[XIDDATASIZE];  // not \0-terminated !

  xid_t() {}                                /* Remove gcc warning */
  bool eq(struct xid_t *xid)
  { return !xid->is_null() && eq(xid->gtrid_length, xid->bqual_length, xid->data); }
  bool eq(long g, long b, const char *d)
  { return !is_null() && g == gtrid_length && b == bqual_length && !memcmp(d, data, g+b); }
  void set(struct xid_t *xid)
  { memcpy(this, xid, xid->length()); }
  void set(long f, const char *g, long gl, const char *b, long bl)
  {
    formatID= f;
    memcpy(data, g, gtrid_length= gl);
    memcpy(data+gl, b, bqual_length= bl);
  }
  void set(ulonglong xid)
  {
    my_xid tmp;
    formatID= 1;
    set(MYSQL_XID_PREFIX_LEN, 0, MYSQL_XID_PREFIX);
    memcpy(data+MYSQL_XID_PREFIX_LEN, &server_id, sizeof(server_id));
    tmp= xid;
    memcpy(data+MYSQL_XID_OFFSET, &tmp, sizeof(tmp));
    gtrid_length=MYSQL_XID_GTRID_LEN;
  }
  void set(long g, long b, const char *d)
  {
    formatID= 1;
    gtrid_length= g;
    bqual_length= b;
    memcpy(data, d, g+b);
  }
  bool is_null() const { return formatID == -1; }
  void null() { formatID= -1; }
  my_xid quick_get_my_xid()
  {
    my_xid tmp;
    memcpy(&tmp, data+MYSQL_XID_OFFSET, sizeof(tmp));
    return tmp;
  }
  my_xid get_my_xid()
  {
    return gtrid_length == MYSQL_XID_GTRID_LEN && bqual_length == 0 &&
           !memcmp(data, MYSQL_XID_PREFIX, MYSQL_XID_PREFIX_LEN) ?
           quick_get_my_xid() : 0;
  }
  uint length()
  {
    return static_cast<uint>(sizeof(formatID)) + key_length();
  }
  uchar *key() const
  {
    return (uchar *)&gtrid_length;
  }
  uint key_length() const
  {
    return static_cast<uint>(sizeof(gtrid_length)+sizeof(bqual_length)+
                             gtrid_length+bqual_length);
  }
};
typedef struct xid_t XID;

/* for recover() handlerton call */
#define MIN_XID_LIST_SIZE  128
#define MAX_XID_LIST_SIZE  (1024*128)

/*
  These structures are used to pass information from a set of SQL commands
  on add/drop/change tablespace definitions to the proper hton.
*/
#define UNDEF_NODEGROUP 65535
enum ts_command_type
{
  TS_CMD_NOT_DEFINED = -1,
  CREATE_TABLESPACE = 0,
  ALTER_TABLESPACE = 1,
  CREATE_LOGFILE_GROUP = 2,
  ALTER_LOGFILE_GROUP = 3,
  DROP_TABLESPACE = 4,
  DROP_LOGFILE_GROUP = 5,
  CHANGE_FILE_TABLESPACE = 6,
  ALTER_ACCESS_MODE_TABLESPACE = 7
};

enum ts_alter_tablespace_type
{
  TS_ALTER_TABLESPACE_TYPE_NOT_DEFINED = -1,
  ALTER_TABLESPACE_ADD_FILE = 1,
  ALTER_TABLESPACE_DROP_FILE = 2
};

enum tablespace_access_mode
{
  TS_NOT_DEFINED= -1,
  TS_READ_ONLY = 0,
  TS_READ_WRITE = 1,
  TS_NOT_ACCESSIBLE = 2
};

struct handlerton;
class st_alter_tablespace : public Sql_alloc
{
  public:
  const char *tablespace_name;
  const char *logfile_group_name;
  enum ts_command_type ts_cmd_type;
  enum ts_alter_tablespace_type ts_alter_tablespace_type;
  const char *data_file_name;
  const char *undo_file_name;
  const char *redo_file_name;
  ulonglong extent_size;
  ulonglong undo_buffer_size;
  ulonglong redo_buffer_size;
  ulonglong initial_size;
  ulonglong autoextend_size;
  ulonglong max_size;
  uint nodegroup_id;
  handlerton *storage_engine;
  bool wait_until_completed;
  const char *ts_comment;
  enum tablespace_access_mode ts_access_mode;
  st_alter_tablespace()
  {
    tablespace_name= NULL;
    logfile_group_name= "DEFAULT_LG"; //Default log file group
    ts_cmd_type= TS_CMD_NOT_DEFINED;
    data_file_name= NULL;
    undo_file_name= NULL;
    redo_file_name= NULL;
    extent_size= 1024*1024;        //Default 1 MByte
    undo_buffer_size= 8*1024*1024; //Default 8 MByte
    redo_buffer_size= 8*1024*1024; //Default 8 MByte
    initial_size= 128*1024*1024;   //Default 128 MByte
    autoextend_size= 0;            //No autoextension as default
    max_size= 0;                   //Max size == initial size => no extension
    storage_engine= NULL;
    nodegroup_id= UNDEF_NODEGROUP;
    wait_until_completed= TRUE;
    ts_comment= NULL;
    ts_access_mode= TS_NOT_DEFINED;
  }
};

/* The handler for a table type.  Will be included in the TABLE structure */

struct TABLE;

/*
  Make sure that the order of schema_tables and enum_schema_tables are the same.
*/
enum enum_schema_tables
{
  SCH_ALL_PLUGINS,
  SCH_APPLICABLE_ROLES,
  SCH_CHARSETS,
  SCH_CHECK_CONSTRAINTS,
  SCH_COLLATIONS,
  SCH_COLLATION_CHARACTER_SET_APPLICABILITY,
  SCH_COLUMNS,
  SCH_COLUMN_PRIVILEGES,
  SCH_ENABLED_ROLES,
  SCH_ENGINES,
  SCH_EVENTS,
  SCH_EXPLAIN,
  SCH_FILES,
  SCH_GLOBAL_STATUS,
  SCH_GLOBAL_VARIABLES,
  SCH_KEY_CACHES,
  SCH_KEY_COLUMN_USAGE,
  SCH_OPEN_TABLES,
  SCH_OPT_TRACE,
  SCH_PARAMETERS,
  SCH_PARTITIONS,
  SCH_PLUGINS,
  SCH_PROCESSLIST,
  SCH_PROFILES,
  SCH_REFERENTIAL_CONSTRAINTS,
  SCH_PROCEDURES,
  SCH_SCHEMATA,
  SCH_SCHEMA_PRIVILEGES,
  SCH_SESSION_STATUS,
  SCH_SESSION_VARIABLES,
  SCH_STATISTICS,
  SCH_SYSTEM_VARIABLES,
  SCH_TABLES,
  SCH_TABLESPACES,
  SCH_TABLE_CONSTRAINTS,
  SCH_TABLE_NAMES,
  SCH_TABLE_PRIVILEGES,
  SCH_TRIGGERS,
  SCH_USER_PRIVILEGES,
  SCH_VIEWS,
#ifdef HAVE_SPATIAL
  SCH_GEOMETRY_COLUMNS,
  SCH_SPATIAL_REF_SYS,
#endif /*HAVE_SPATIAL*/
};

struct TABLE_SHARE;
struct HA_CREATE_INFO;
struct st_foreign_key_info;
typedef struct st_foreign_key_info FOREIGN_KEY_INFO;
typedef bool (stat_print_fn)(THD *thd, const char *type, size_t type_len,
                             const char *file, size_t file_len,
                             const char *status, size_t status_len);
enum ha_stat_type { HA_ENGINE_STATUS, HA_ENGINE_LOGS, HA_ENGINE_MUTEX };
extern st_plugin_int *hton2plugin[MAX_HA];

/* Transaction log maintains type definitions */
enum log_status
{
  HA_LOG_STATUS_FREE= 0,      /* log is free and can be deleted */
  HA_LOG_STATUS_INUSE= 1,     /* log can't be deleted because it is in use */
  HA_LOG_STATUS_NOSUCHLOG= 2  /* no such log (can't be returned by
                                the log iterator status) */
};
/*
  Function for signaling that the log file changed its state from
  LOG_STATUS_INUSE to LOG_STATUS_FREE

  Now it do nothing, will be implemented as part of new transaction
  log management for engines.
  TODO: implement the function.
*/
void signal_log_not_needed(struct handlerton, char *log_file);
/*
  Data of transaction log iterator.
*/
struct handler_log_file_data {
  LEX_STRING filename;
  enum log_status status;
};

/*
  Definitions for engine-specific table/field/index options in the CREATE TABLE.

  Options are declared with HA_*OPTION_* macros (HA_TOPTION_NUMBER,
  HA_FOPTION_ENUM, HA_IOPTION_STRING, etc).

  Every macros takes the option name, and the name of the underlying field of
  the appropriate C structure. The "appropriate C structure" is
  ha_table_option_struct for table level options,
  ha_field_option_struct for field level options,
  ha_index_option_struct for key level options. The engine either
  defines a structure of this name, or uses #define's to map
  these "appropriate" names to the actual structure type name.

  ULL options use a ulonglong as the backing store.
  HA_*OPTION_NUMBER() takes the option name, the structure field name,
  the default value for the option, min, max, and blk_siz values.

  STRING options use a char* as a backing store.
  HA_*OPTION_STRING takes the option name and the structure field name.
  The default value will be 0.

  ENUM options use a uint as a backing store (not enum!!!).
  HA_*OPTION_ENUM takes the option name, the structure field name,
  the default value for the option as a number, and a string with the
  permitted values for this enum - one string with comma separated values,
  for example: "gzip,bzip2,lzma"

  BOOL options use a bool as a backing store.
  HA_*OPTION_BOOL takes the option name, the structure field name,
  and the default value for the option.
  From the SQL, BOOL options accept YES/NO, ON/OFF, and 1/0.

  The name of the option is limited to 255 bytes,
  the value (for string options) - to the 32767 bytes.

  See ha_example.cc for an example.
*/

struct ha_table_option_struct;
struct ha_field_option_struct;
struct ha_index_option_struct;

enum ha_option_type { HA_OPTION_TYPE_ULL,    /* unsigned long long */
                      HA_OPTION_TYPE_STRING, /* char * */
                      HA_OPTION_TYPE_ENUM,   /* uint */
                      HA_OPTION_TYPE_BOOL,   /* bool */
                      HA_OPTION_TYPE_SYSVAR};/* type of the sysval */

#define HA_xOPTION_NUMBER(name, struc, field, def, min, max, blk_siz)   \
  { HA_OPTION_TYPE_ULL, name, sizeof(name)-1,                        \
    offsetof(struc, field), def, min, max, blk_siz, 0, 0 }
#define HA_xOPTION_STRING(name, struc, field)                        \
  { HA_OPTION_TYPE_STRING, name, sizeof(name)-1,                     \
    offsetof(struc, field), 0, 0, 0, 0, 0, 0}
#define HA_xOPTION_ENUM(name, struc, field, values, def)             \
  { HA_OPTION_TYPE_ENUM, name, sizeof(name)-1,                       \
    offsetof(struc, field), def, 0,                                  \
    sizeof(values)-1, 0, values, 0 }
#define HA_xOPTION_BOOL(name, struc, field, def)                     \
  { HA_OPTION_TYPE_BOOL, name, sizeof(name)-1,                       \
    offsetof(struc, field), def, 0, 1, 0, 0, 0 }
#define HA_xOPTION_SYSVAR(name, struc, field, sysvar)                \
  { HA_OPTION_TYPE_SYSVAR, name, sizeof(name)-1,                     \
    offsetof(struc, field), 0, 0, 0, 0, 0, MYSQL_SYSVAR(sysvar) }
#define HA_xOPTION_END { HA_OPTION_TYPE_ULL, 0, 0, 0, 0, 0, 0, 0, 0, 0 }

#define HA_TOPTION_NUMBER(name, field, def, min, max, blk_siz)          \
  HA_xOPTION_NUMBER(name, ha_table_option_struct, field, def, min, max, blk_siz)
#define HA_TOPTION_STRING(name, field)                               \
  HA_xOPTION_STRING(name, ha_table_option_struct, field)
#define HA_TOPTION_ENUM(name, field, values, def)                    \
  HA_xOPTION_ENUM(name, ha_table_option_struct, field, values, def)
#define HA_TOPTION_BOOL(name, field, def)                            \
  HA_xOPTION_BOOL(name, ha_table_option_struct, field, def)
#define HA_TOPTION_SYSVAR(name, field, sysvar)                       \
  HA_xOPTION_SYSVAR(name, ha_table_option_struct, field, sysvar)
#define HA_TOPTION_END HA_xOPTION_END

#define HA_FOPTION_NUMBER(name, field, def, min, max, blk_siz)          \
  HA_xOPTION_NUMBER(name, ha_field_option_struct, field, def, min, max, blk_siz)
#define HA_FOPTION_STRING(name, field)                               \
  HA_xOPTION_STRING(name, ha_field_option_struct, field)
#define HA_FOPTION_ENUM(name, field, values, def)                    \
  HA_xOPTION_ENUM(name, ha_field_option_struct, field, values, def)
#define HA_FOPTION_BOOL(name, field, def)                            \
  HA_xOPTION_BOOL(name, ha_field_option_struct, field, def)
#define HA_FOPTION_SYSVAR(name, field, sysvar)                       \
  HA_xOPTION_SYSVAR(name, ha_field_option_struct, field, sysvar)
#define HA_FOPTION_END HA_xOPTION_END

#define HA_IOPTION_NUMBER(name, field, def, min, max, blk_siz)          \
  HA_xOPTION_NUMBER(name, ha_index_option_struct, field, def, min, max, blk_siz)
#define HA_IOPTION_STRING(name, field)                               \
  HA_xOPTION_STRING(name, ha_index_option_struct, field)
#define HA_IOPTION_ENUM(name, field, values, def)                    \
  HA_xOPTION_ENUM(name, ha_index_option_struct, field, values, def)
#define HA_IOPTION_BOOL(name, field, def)                            \
  HA_xOPTION_BOOL(name, ha_index_option_struct, field, def)
#define HA_IOPTION_SYSVAR(name, field, sysvar)                       \
  HA_xOPTION_SYSVAR(name, ha_index_option_struct, field, sysvar)
#define HA_IOPTION_END HA_xOPTION_END

typedef struct st_ha_create_table_option {
  enum ha_option_type type;
  const char *name;
  size_t name_length;
  ptrdiff_t offset;
  ulonglong def_value;
  ulonglong min_value, max_value, block_size;
  const char *values;
  struct st_mysql_sys_var *var;
} ha_create_table_option;

enum handler_iterator_type
{
  /* request of transaction log iterator */
  HA_TRANSACTLOG_ITERATOR= 1
};
enum handler_create_iterator_result
{
  HA_ITERATOR_OK,          /* iterator created */
  HA_ITERATOR_UNSUPPORTED, /* such type of iterator is not supported */
  HA_ITERATOR_ERROR        /* error during iterator creation */
};

/*
  Iterator structure. Can be used by handler/handlerton for different purposes.

  Iterator should be created in the way to point "before" the first object
  it iterate, so next() call move it to the first object or return !=0 if
  there is nothing to iterate through.
*/
struct handler_iterator {
  /*
    Moves iterator to next record and return 0 or return !=0
    if there is no records.
    iterator_object will be filled by this function if next() returns 0.
    Content of the iterator_object depend on iterator type.
  */
  int (*next)(struct handler_iterator *, void *iterator_object);
  /*
    Free resources allocated by iterator, after this call iterator
    is not usable.
  */
  void (*destroy)(struct handler_iterator *);
  /*
    Pointer to buffer for the iterator to use.
    Should be allocated by function which created the iterator and
    destroied by freed by above "destroy" call
  */
  void *buffer;
};

class handler;
class group_by_handler;
class derived_handler;
class select_handler;
struct Query;
typedef class st_select_lex SELECT_LEX;
typedef struct st_order ORDER;

/*
  handlerton is a singleton structure - one instance per storage engine -
  to provide access to storage engine functionality that works on the
  "global" level (unlike handler class that works on a per-table basis)

  usually handlerton instance is defined statically in ha_xxx.cc as

  static handlerton { ... } xxx_hton;

  savepoint_*, prepare, recover, and *_by_xid pointers can be 0.
*/
struct handlerton
{
  /*
    Historical marker for if the engine is available of not
  */
  SHOW_COMP_OPTION state;

  /*
    Historical number used for frm file to determine the correct
    storage engine.  This is going away and new engines will just use
    "name" for this.
  */
  enum legacy_db_type db_type;
  /*
    each storage engine has it's own memory area (actually a pointer)
    in the thd, for storing per-connection information.
    It is accessed as

      thd->ha_data[xxx_hton.slot]

   slot number is initialized by MySQL after xxx_init() is called.
   */
   uint slot;
   /*
     to store per-savepoint data storage engine is provided with an area
     of a requested size (0 is ok here).
     savepoint_offset must be initialized statically to the size of
     the needed memory to store per-savepoint information.
     After xxx_init it is changed to be an offset to savepoint storage
     area and need not be used by storage engine.
     see binlog_hton and binlog_savepoint_set/rollback for an example.
   */
   uint savepoint_offset;
   /*
     handlerton methods:

     close_connection is only called if
     thd->ha_data[xxx_hton.slot] is non-zero, so even if you don't need
     this storage area - set it to something, so that MySQL would know
     this storage engine was accessed in this connection
   */
   int  (*close_connection)(handlerton *hton, THD *thd);
   /*
     Tell handler that query has been killed.
   */
   void (*kill_query)(handlerton *hton, THD *thd, enum thd_kill_levels level);
   /*
     sv points to an uninitialized storage area of requested size
     (see savepoint_offset description)
   */
   int  (*savepoint_set)(handlerton *hton, THD *thd, void *sv);
   /*
     sv points to a storage area, that was earlier passed
     to the savepoint_set call
   */
   int  (*savepoint_rollback)(handlerton *hton, THD *thd, void *sv);
   /**
     Check if storage engine allows to release metadata locks which were
     acquired after the savepoint if rollback to savepoint is done.
     @return true  - If it is safe to release MDL locks.
             false - If it is not.
   */
   bool (*savepoint_rollback_can_release_mdl)(handlerton *hton, THD *thd);
   int  (*savepoint_release)(handlerton *hton, THD *thd, void *sv);
   /*
     'all' is true if it's a real commit, that makes persistent changes
     'all' is false if it's not in fact a commit but an end of the
     statement that is part of the transaction.
     NOTE 'all' is also false in auto-commit mode where 'end of statement'
     and 'real commit' mean the same event.
   */
   int (*commit)(handlerton *hton, THD *thd, bool all);
   /*
     The commit_ordered() method is called prior to the commit() method, after
     the transaction manager has decided to commit (not rollback) the
     transaction. Unlike commit(), commit_ordered() is called only when the
     full transaction is committed, not for each commit of statement
     transaction in a multi-statement transaction.

     Not that like prepare(), commit_ordered() is only called when 2-phase
     commit takes place. Ie. when no binary log and only a single engine
     participates in a transaction, one commit() is called, no
     commit_ordered(). So engines must be prepared for this.

     The calls to commit_ordered() in multiple parallel transactions is
     guaranteed to happen in the same order in every participating
     handler. This can be used to ensure the same commit order among multiple
     handlers (eg. in table handler and binlog). So if transaction T1 calls
     into commit_ordered() of handler A before T2, then T1 will also call
     commit_ordered() of handler B before T2.

     Engines that implement this method should during this call make the
     transaction visible to other transactions, thereby making the order of
     transaction commits be defined by the order of commit_ordered() calls.

     The intention is that commit_ordered() should do the minimal amount of
     work that needs to happen in consistent commit order among handlers. To
     preserve ordering, calls need to be serialised on a global mutex, so
     doing any time-consuming or blocking operations in commit_ordered() will
     limit scalability.

     Handlers can rely on commit_ordered() calls to be serialised (no two
     calls can run in parallel, so no extra locking on the handler part is
     required to ensure this).

     Note that commit_ordered() can be called from a different thread than the
     one handling the transaction! So it can not do anything that depends on
     thread local storage, in particular it can not call my_error() and
     friends (instead it can store the error code and delay the call of
     my_error() to the commit() method).

     Similarly, since commit_ordered() returns void, any return error code
     must be saved and returned from the commit() method instead.

     The commit_ordered method is optional, and can be left unset if not
     needed in a particular handler (then there will be no ordering guarantees
     wrt. other engines and binary log).
   */
   void (*commit_ordered)(handlerton *hton, THD *thd, bool all);
   int  (*rollback)(handlerton *hton, THD *thd, bool all);
   int  (*prepare)(handlerton *hton, THD *thd, bool all);
   /*
     The prepare_ordered method is optional. If set, it will be called after
     successful prepare() in all handlers participating in 2-phase
     commit. Like commit_ordered(), it is called only when the full
     transaction is committed, not for each commit of statement transaction.

     The calls to prepare_ordered() among multiple parallel transactions are
     ordered consistently with calls to commit_ordered(). This means that
     calls to prepare_ordered() effectively define the commit order, and that
     each handler will see the same sequence of transactions calling into
     prepare_ordered() and commit_ordered().

     Thus, prepare_ordered() can be used to define commit order for handlers
     that need to do this in the prepare step (like binlog). It can also be
     used to release transaction's locks early in an order consistent with the
     order transactions will be eventually committed.

     Like commit_ordered(), prepare_ordered() calls are serialised to maintain
     ordering, so the intention is that they should execute fast, with only
     the minimal amount of work needed to define commit order. Handlers can
     rely on this serialisation, and do not need to do any extra locking to
     avoid two prepare_ordered() calls running in parallel.

     Like commit_ordered(), prepare_ordered() is not guaranteed to be called
     in the context of the thread handling the rest of the transaction. So it
     cannot invoke code that relies on thread local storage, in particular it
     cannot call my_error().

     prepare_ordered() cannot cause a rollback by returning an error, all
     possible errors must be handled in prepare() (the prepare_ordered()
     method returns void). In case of some fatal error, a record of the error
     must be made internally by the engine and returned from commit() later.

     Note that for user-level XA SQL commands, no consistent ordering among
     prepare_ordered() and commit_ordered() is guaranteed (as that would
     require blocking all other commits for an indefinite time).

     When 2-phase commit is not used (eg. only one engine (and no binlog) in
     transaction), neither prepare() nor prepare_ordered() is called.
   */
   void (*prepare_ordered)(handlerton *hton, THD *thd, bool all);
   int  (*recover)(handlerton *hton, XID *xid_list, uint len);
   int  (*commit_by_xid)(handlerton *hton, XID *xid);
   int  (*rollback_by_xid)(handlerton *hton, XID *xid);
   /*
     The commit_checkpoint_request() handlerton method is used to checkpoint
     the XA recovery process for storage engines that support two-phase
     commit.

     The method is optional - an engine that does not implemented is expected
     to work the traditional way, where every commit() durably flushes the
     transaction to disk in the engine before completion, so XA recovery will
     no longer be needed for that transaction.

     An engine that does implement commit_checkpoint_request() is also
     expected to implement commit_ordered(), so that ordering of commits is
     consistent between 2pc participants. Such engine is no longer required to
     durably flush to disk transactions in commit(), provided that the
     transaction has been successfully prepare()d and commit_ordered(); thus
     potentionally saving one fsync() call. (Engine must still durably flush
     to disk in commit() when no prepare()/commit_ordered() steps took place,
     at least if durable commits are wanted; this happens eg. if binlog is
     disabled).

     The TC will periodically (eg. once per binlog rotation) call
     commit_checkpoint_request(). When this happens, the engine must arrange
     for all transaction that have completed commit_ordered() to be durably
     flushed to disk (this does not include transactions that might be in the
     middle of executing commit_ordered()). When such flush has completed, the
     engine must call commit_checkpoint_notify_ha(), passing back the opaque
     "cookie".

     The flush and call of commit_checkpoint_notify_ha() need not happen
     immediately - it can be scheduled and performed asynchroneously (ie. as
     part of next prepare(), or sync every second, or whatever), but should
     not be postponed indefinitely. It is however also permissible to do it
     immediately, before returning from commit_checkpoint_request().

     When commit_checkpoint_notify_ha() is called, the TC will know that the
     transactions are durably committed, and thus no longer require XA
     recovery. It uses that to reduce the work needed for any subsequent XA
     recovery process.
   */
   void (*commit_checkpoint_request)(handlerton *hton, void *cookie);
  /*
    "Disable or enable checkpointing internal to the storage engine. This is
    used for FLUSH TABLES WITH READ LOCK AND DISABLE CHECKPOINT to ensure that
    the engine will never start any recovery from a time between
    FLUSH TABLES ... ; UNLOCK TABLES.

    While checkpointing is disabled, the engine should pause any background
    write activity (such as tablespace checkpointing) that require consistency
    between different files (such as transaction log and tablespace files) for
    crash recovery to succeed. The idea is to use this to make safe
    multi-volume LVM snapshot backups.
  */
   int  (*checkpoint_state)(handlerton *hton, bool disabled);
   void *(*create_cursor_read_view)(handlerton *hton, THD *thd);
   void (*set_cursor_read_view)(handlerton *hton, THD *thd, void *read_view);
   void (*close_cursor_read_view)(handlerton *hton, THD *thd, void *read_view);
   handler *(*create)(handlerton *hton, TABLE_SHARE *table, MEM_ROOT *mem_root);
   void (*drop_database)(handlerton *hton, char* path);
   int (*panic)(handlerton *hton, enum ha_panic_function flag);
   int (*start_consistent_snapshot)(handlerton *hton, THD *thd);
   bool (*flush_logs)(handlerton *hton);
   bool (*show_status)(handlerton *hton, THD *thd, stat_print_fn *print, enum ha_stat_type stat);
   uint (*partition_flags)();
   alter_table_operations (*alter_table_flags)(alter_table_operations flags);
   int (*alter_tablespace)(handlerton *hton, THD *thd, st_alter_tablespace *ts_info);
   int (*fill_is_table)(handlerton *hton, THD *thd, TABLE_LIST *tables, 
                        class Item *cond, 
                        enum enum_schema_tables);
   uint32 flags;                                /* global handler flags */
   /*
      Those handlerton functions below are properly initialized at handler
      init.
   */
   int (*binlog_func)(handlerton *hton, THD *thd, enum_binlog_func fn, void *arg);
   void (*binlog_log_query)(handlerton *hton, THD *thd, 
                            enum_binlog_command binlog_command,
                            const char *query, uint query_length,
                            const char *db, const char *table_name);

   /*
     Get log status.
     If log_status is null then the handler do not support transaction
     log information (i.e. log iterator can't be created).
     (see example of implementation in handler.cc, TRANS_LOG_MGM_EXAMPLE_CODE)

   */
   enum log_status (*get_log_status)(handlerton *hton, char *log);

   /*
     Iterators creator.
     Presence of the pointer should be checked before using
   */
   enum handler_create_iterator_result
     (*create_iterator)(handlerton *hton, enum handler_iterator_type type,
                        struct handler_iterator *fill_this_in);
   int (*abort_transaction)(handlerton *hton, THD *bf_thd,
			    THD *victim_thd, my_bool signal);
   int (*set_checkpoint)(handlerton *hton, const XID* xid);
   int (*get_checkpoint)(handlerton *hton, XID* xid);
   /*
     Optional clauses in the CREATE/ALTER TABLE
   */
   ha_create_table_option *table_options; // table level options
   ha_create_table_option *field_options; // these are specified per field
   ha_create_table_option *index_options; // these are specified per index

   /**
     The list of extensions of files created for a single table in the
     database directory (datadir/db_name/).

     Used by open_table_error(), by the default rename_table and delete_table
     handler methods, and by the default discovery implementation.
  
     For engines that have more than one file name extentions (separate
     metadata, index, and/or data files), the order of elements is relevant.
     First element of engine file name extentions array should be metadata
     file extention. This is implied by the open_table_error()
     and the default discovery implementation.
     
     Second element - data file extention. This is implied
     assumed by REPAIR TABLE ... USE_FRM implementation.
   */
   const char **tablefile_extensions; // by default - empty list

  /**********************************************************************
   Functions to intercept queries
  **********************************************************************/

  /*
    Create and return a group_by_handler, if the storage engine can execute
    the summary / group by query.
    If the storage engine can't do that, return NULL.

    The server guaranteeds that all tables in the list belong to this
    storage engine.
  */
  group_by_handler *(*create_group_by)(THD *thd, Query *query);

  /*
    Create and return a derived_handler if the storage engine can execute
    the derived table 'derived', otherwise return NULL.
    In a general case 'derived' may contain tables not from the engine.
    If the engine cannot handle or does not want to handle such pushed derived
    the function create_group_by has to return NULL.
  */
  derived_handler *(*create_derived)(THD *thd, TABLE_LIST *derived);

  /*
    Create and return a select_handler if the storage engine can execute
    the select statement 'select, otherwise return NULL
  */
  select_handler *(*create_select) (THD *thd, SELECT_LEX *select);
   
   /*********************************************************************
     Table discovery API.
     It allows the server to "discover" tables that exist in the storage
     engine, without user issuing an explicit CREATE TABLE statement.
   **********************************************************************/

   /*
     This method is required for any engine that supports automatic table
     discovery, there is no default implementation.

     Given a TABLE_SHARE discover_table() fills it in with a correct table
     structure using one of the TABLE_SHARE::init_from_* methods.

     Returns HA_ERR_NO_SUCH_TABLE if the table did not exist in the engine,
     zero if the table was discovered successfully, or any other
     HA_ERR_* error code as appropriate if the table existed, but the
     discovery failed.
   */
   int (*discover_table)(handlerton *hton, THD* thd, TABLE_SHARE *share);

   /*
     The discover_table_names method tells the server
     about all tables in the specified database that the engine
     knows about. Tables (or file names of tables) are added to
     the provided discovered_list collector object using
     add_table() or add_file() methods.
   */
   class discovered_list
   {
     public:
     virtual bool add_table(const char *tname, size_t tlen) = 0;
     virtual bool add_file(const char *fname) = 0;
     protected: virtual ~discovered_list() {}
   };

   /*
     By default (if not implemented by the engine, but the discover_table() is
     implemented) it will perform a file-based discovery:

     - if tablefile_extensions[0] is not null, this will discovers all tables
       with the tablefile_extensions[0] extension.

     Returns 0 on success and 1 on error.
   */
   int (*discover_table_names)(handlerton *hton, LEX_CSTRING *db, MY_DIR *dir,
                               discovered_list *result);

   /*
     This is a method that allows to server to check if a table exists without
     an overhead of the complete discovery.

     By default (if not implemented by the engine, but the discovery_table() is
     implemented) it will try to perform a file-based discovery:

     - if tablefile_extensions[0] is not null this will look for a file name
       with the tablefile_extensions[0] extension.

     - if tablefile_extensions[0] is null, this will resort to discover_table().

     Note that resorting to discover_table() is slow and the engine
     should probably implement its own discover_table_existence() method,
     if its tablefile_extensions[0] is null.

     Returns 1 if the table exists and 0 if it does not.
   */
   int (*discover_table_existence)(handlerton *hton, const char *db,
                                   const char *table_name);

   /*
     This is the assisted table discovery method. Unlike the fully
     automatic discovery as above, here a user is expected to issue an
     explicit CREATE TABLE with the appropriate table attributes to
     "assist" the discovery of a table. But this "discovering" CREATE TABLE
     statement will not specify the table structure - the engine discovers
     it using this method. For example, FederatedX uses it in

      CREATE TABLE t1 ENGINE=FEDERATED CONNECTION="mysql://foo/bar/t1";

     Given a TABLE_SHARE discover_table_structure() fills it in with a correct
     table structure using one of the TABLE_SHARE::init_from_* methods.

     Assisted discovery works independently from the automatic discover.
     An engine is allowed to support only assisted discovery and not
     support automatic one. Or vice versa.
   */
   int (*discover_table_structure)(handlerton *hton, THD* thd,
                                   TABLE_SHARE *share, HA_CREATE_INFO *info);

   /*
     System Versioning
   */
   /** Determine if system-versioned data was modified by the transaction.
   @param[in,out] thd          current session
   @param[out]    trx_id       transaction start ID
   @return transaction commit ID
   @retval 0 if no system-versioned data was affected by the transaction */
   ulonglong (*prepare_commit_versioned)(THD *thd, ulonglong *trx_id);

  /* backup */
  void (*prepare_for_backup)(void);
  void (*end_backup)(void);
};


static inline LEX_CSTRING *hton_name(const handlerton *hton)
{
  return &(hton2plugin[hton->slot]->name);
}

static inline handlerton *plugin_hton(plugin_ref plugin)
{
  return plugin_data(plugin, handlerton *);
}

static inline sys_var *find_hton_sysvar(handlerton *hton, st_mysql_sys_var *var)
{
  return find_plugin_sysvar(hton2plugin[hton->slot], var);
}

handlerton *ha_default_handlerton(THD *thd);
handlerton *ha_default_tmp_handlerton(THD *thd);

/* Possible flags of a handlerton (there can be 32 of them) */
#define HTON_NO_FLAGS                 0
#define HTON_CLOSE_CURSORS_AT_COMMIT (1 << 0)
#define HTON_ALTER_NOT_SUPPORTED     (1 << 1) //Engine does not support alter
#define HTON_CAN_RECREATE            (1 << 2) //Delete all is used for truncate
#define HTON_HIDDEN                  (1 << 3) //Engine does not appear in lists
#define HTON_NOT_USER_SELECTABLE     (1 << 5)
#define HTON_TEMPORARY_NOT_SUPPORTED (1 << 6) //Having temporary tables not supported
#define HTON_SUPPORT_LOG_TABLES      (1 << 7) //Engine supports log tables
#define HTON_NO_PARTITION            (1 << 8) //Not partition of these tables

/*
  This flag should be set when deciding that the engine does not allow
  row based binary logging (RBL) optimizations.

  Currently, setting this flag, means that table's read/write_set will
  be left untouched when logging changes to tables in this engine. In
  practice this means that the server will not mess around with
  table->write_set and/or table->read_set when using RBL and deciding
  whether to log full or minimal rows.

  It's valuable for instance for virtual tables, eg: Performance
  Schema which have no meaning for replication.
*/
#define HTON_NO_BINLOG_ROW_OPT       (1 << 9)
#define HTON_SUPPORTS_EXTENDED_KEYS  (1 <<10) //supports extended keys
#define HTON_NATIVE_SYS_VERSIONING (1 << 11) //Engine supports System Versioning

// MySQL compatibility. Unused.
#define HTON_SUPPORTS_FOREIGN_KEYS   (1 << 0) //Foreign key constraint supported.

#define HTON_CAN_MERGE               (1 <<11) //Merge type table
// Engine needs to access the main connect string in partitions
#define HTON_CAN_READ_CONNECT_STRING_IN_PARTITION (1 <<12)

/* can be replicated by wsrep replication provider plugin */
#define HTON_WSREP_REPLICATION (1 << 13)

class Ha_trx_info;

struct THD_TRANS
{
  /* true is not all entries in the ht[] support 2pc */
  bool        no_2pc;
  /* storage engines that registered in this transaction */
  Ha_trx_info *ha_list;
  /* 
    The purpose of this flag is to keep track of non-transactional
    tables that were modified in scope of:
    - transaction, when the variable is a member of
    THD::transaction.all
    - top-level statement or sub-statement, when the variable is a
    member of THD::transaction.stmt
    This member has the following life cycle:
    * stmt.modified_non_trans_table is used to keep track of
    modified non-transactional tables of top-level statements. At
    the end of the previous statement and at the beginning of the session,
    it is reset to FALSE.  If such functions
    as mysql_insert, mysql_update, mysql_delete etc modify a
    non-transactional table, they set this flag to TRUE.  At the
    end of the statement, the value of stmt.modified_non_trans_table 
    is merged with all.modified_non_trans_table and gets reset.
    * all.modified_non_trans_table is reset at the end of transaction
    
    * Since we do not have a dedicated context for execution of a
    sub-statement, to keep track of non-transactional changes in a
    sub-statement, we re-use stmt.modified_non_trans_table. 
    At entrance into a sub-statement, a copy of the value of
    stmt.modified_non_trans_table (containing the changes of the
    outer statement) is saved on stack. Then 
    stmt.modified_non_trans_table is reset to FALSE and the
    substatement is executed. Then the new value is merged with the
    saved value.
  */
  bool modified_non_trans_table;

  void reset() {
    no_2pc= FALSE;
    modified_non_trans_table= FALSE;
    m_unsafe_rollback_flags= 0;
  }
  bool is_empty() const { return ha_list == NULL; }
  THD_TRANS() {}                        /* Remove gcc warning */

  unsigned int m_unsafe_rollback_flags;
 /*
    Define the type of statements which cannot be rolled back safely.
    Each type occupies one bit in m_unsafe_rollback_flags.
  */
  enum unsafe_statement_types
  {
    CREATED_TEMP_TABLE= 2,
    DROPPED_TEMP_TABLE= 4,
    DID_WAIT= 8,
    DID_DDL= 0x10
  };

  void mark_created_temp_table()
  {
    DBUG_PRINT("debug", ("mark_created_temp_table"));
    m_unsafe_rollback_flags|= CREATED_TEMP_TABLE;
  }
  void mark_dropped_temp_table()
  {
    DBUG_PRINT("debug", ("mark_dropped_temp_table"));
    m_unsafe_rollback_flags|= DROPPED_TEMP_TABLE;
  }
  bool has_created_dropped_temp_table() const {
    return
      (m_unsafe_rollback_flags & (CREATED_TEMP_TABLE|DROPPED_TEMP_TABLE)) != 0;
  }
  void mark_trans_did_wait() { m_unsafe_rollback_flags|= DID_WAIT; }
  bool trans_did_wait() const {
    return (m_unsafe_rollback_flags & DID_WAIT) != 0;
  }
  bool is_trx_read_write() const;
  void mark_trans_did_ddl() { m_unsafe_rollback_flags|= DID_DDL; }
  bool trans_did_ddl() const {
    return (m_unsafe_rollback_flags & DID_DDL) != 0;
  }

};


/**
  Either statement transaction or normal transaction - related
  thread-specific storage engine data.

  If a storage engine participates in a statement/transaction,
  an instance of this class is present in
  thd->transaction.{stmt|all}.ha_list. The addition to
  {stmt|all}.ha_list is made by trans_register_ha().

  When it's time to commit or rollback, each element of ha_list
  is used to access storage engine's prepare()/commit()/rollback()
  methods, and also to evaluate if a full two phase commit is
  necessary.

  @sa General description of transaction handling in handler.cc.
*/

class Ha_trx_info
{
public:
  /** Register this storage engine in the given transaction context. */
  void register_ha(THD_TRANS *trans, handlerton *ht_arg)
  {
    DBUG_ASSERT(m_flags == 0);
    DBUG_ASSERT(m_ht == NULL);
    DBUG_ASSERT(m_next == NULL);

    m_ht= ht_arg;
    m_flags= (int) TRX_READ_ONLY; /* Assume read-only at start. */

    m_next= trans->ha_list;
    trans->ha_list= this;
  }

  /** Clear, prepare for reuse. */
  void reset()
  {
    m_next= NULL;
    m_ht= NULL;
    m_flags= 0;
  }

  Ha_trx_info() { reset(); }

  void set_trx_read_write()
  {
    DBUG_ASSERT(is_started());
    m_flags|= (int) TRX_READ_WRITE;
  }
  bool is_trx_read_write() const
  {
    DBUG_ASSERT(is_started());
    return m_flags & (int) TRX_READ_WRITE;
  }
  bool is_started() const { return m_ht != NULL; }
  /** Mark this transaction read-write if the argument is read-write. */
  void coalesce_trx_with(const Ha_trx_info *stmt_trx)
  {
    /*
      Must be called only after the transaction has been started.
      Can be called many times, e.g. when we have many
      read-write statements in a transaction.
    */
    DBUG_ASSERT(is_started());
    if (stmt_trx->is_trx_read_write())
      set_trx_read_write();
  }
  Ha_trx_info *next() const
  {
    DBUG_ASSERT(is_started());
    return m_next;
  }
  handlerton *ht() const
  {
    DBUG_ASSERT(is_started());
    return m_ht;
  }
private:
  enum { TRX_READ_ONLY= 0, TRX_READ_WRITE= 1 };
  /** Auxiliary, used for ha_list management */
  Ha_trx_info *m_next;
  /**
    Although a given Ha_trx_info instance is currently always used
    for the same storage engine, 'ht' is not-NULL only when the
    corresponding storage is a part of a transaction.
  */
  handlerton *m_ht;
  /**
    Transaction flags related to this engine.
    Not-null only if this instance is a part of transaction.
    May assume a combination of enum values above.
  */
  uchar       m_flags;
};


inline bool THD_TRANS::is_trx_read_write() const
{
  Ha_trx_info *ha_info;
  for (ha_info= ha_list; ha_info; ha_info= ha_info->next())
    if (ha_info->is_trx_read_write())
      return TRUE;
  return FALSE;
}


enum enum_tx_isolation { ISO_READ_UNCOMMITTED, ISO_READ_COMMITTED,
			 ISO_REPEATABLE_READ, ISO_SERIALIZABLE};


typedef struct {
  ulonglong data_file_length;
  ulonglong max_data_file_length;
  ulonglong index_file_length;
  ulonglong max_index_file_length;
  ulonglong delete_length;
  ha_rows records;
  ulong mean_rec_length;
  time_t create_time;
  time_t check_time;
  time_t update_time;
  ulonglong check_sum;
} PARTITION_STATS;

#define UNDEF_NODEGROUP 65535
class Item;
struct st_table_log_memory_entry;

class partition_info;

struct st_partition_iter;

enum ha_choice { HA_CHOICE_UNDEF, HA_CHOICE_NO, HA_CHOICE_YES, HA_CHOICE_MAX };

enum enum_stats_auto_recalc { HA_STATS_AUTO_RECALC_DEFAULT= 0,
                              HA_STATS_AUTO_RECALC_ON,
                              HA_STATS_AUTO_RECALC_OFF };

/**
  A helper struct for schema DDL statements:
    CREATE SCHEMA [IF NOT EXISTS] name [ schema_specification... ]
    ALTER SCHEMA name [ schema_specification... ]

  It stores the "schema_specification" part of the CREATE/ALTER statements and
  is passed to mysql_create_db() and  mysql_alter_db().
  Currently consists only of the schema default character set and collation.
*/
struct Schema_specification_st
{
  CHARSET_INFO *default_table_charset;
  void init()
  {
    bzero(this, sizeof(*this));
  }
};

class Create_field;

enum vers_sys_type_t
{
  VERS_UNDEFINED= 0,
  VERS_TIMESTAMP,
  VERS_TRX_ID
};

struct Table_period_info: Sql_alloc
{
<<<<<<< HEAD
  Table_period_info() :
    create_if_not_exists(false),
    constr(NULL) {}
  Table_period_info(const char *name_arg, size_t size) :
    name(name_arg, size),
    create_if_not_exists(false),
    constr(NULL) {}

  Lex_ident name;
=======
  Vers_parse_info() :
    versioned_fields(false),
    unversioned_fields(false)
  {}

  void init() // Deep initialization
  {
    system_time= start_end_t(null_clex_str, null_clex_str);
    as_row= start_end_t(null_clex_str, null_clex_str);
    versioned_fields= false;
    unversioned_fields= false;
  }
>>>>>>> 2ae83aff

  struct start_end_t
  {
    start_end_t() {};
    start_end_t(const LEX_CSTRING& _start, const LEX_CSTRING& _end) :
      start(_start),
      end(_end) {}
    Lex_ident start;
    Lex_ident end;
  };
  start_end_t period;
  bool create_if_not_exists;
  Virtual_column_info *constr;

<<<<<<< HEAD
  bool is_set() const
  {
    DBUG_ASSERT(bool(period.start) == bool(period.end));
    return period.start;
  }
=======
  start_end_t system_time;
  start_end_t as_row;
>>>>>>> 2ae83aff

  void set_period(const Lex_ident& start, const Lex_ident& end)
  {
    period.start= start;
    period.end= end;
  }
  bool check_field(const Create_field* f, const Lex_ident& f_name) const;
};

struct Vers_parse_info: public Table_period_info
{
  Vers_parse_info() :
    Table_period_info(STRING_WITH_LEN("SYSTEM_TIME")),
    check_unit(VERS_UNDEFINED),
    versioned_fields(false),
    unversioned_fields(false)
  {}

  Table_period_info::start_end_t as_row;
  vers_sys_type_t check_unit;

protected:
  friend struct Table_scope_and_contents_source_st;
  void set_start(const LEX_CSTRING field_name)
  {
    as_row.start= field_name;
    period.start= field_name;
  }
  void set_end(const LEX_CSTRING field_name)
  {
    as_row.end= field_name;
    period.end= field_name;
  }
  bool is_start(const char *name) const;
  bool is_end(const char *name) const;
  bool is_start(const Create_field &f) const;
  bool is_end(const Create_field &f) const;
  bool fix_implicit(THD *thd, Alter_info *alter_info);
  operator bool() const
  {
    return as_row.start || as_row.end || period.start || period.end;
  }
  bool need_check(const Alter_info *alter_info) const;
  bool check_conditions(const Lex_table_name &table_name,
                        const Lex_table_name &db) const;
public:
  static const Lex_ident default_start;
  static const Lex_ident default_end;

  bool fix_alter_info(THD *thd, Alter_info *alter_info,
                       HA_CREATE_INFO *create_info, TABLE *table);
  bool fix_create_like(Alter_info &alter_info, HA_CREATE_INFO &create_info,
                       TABLE_LIST &src_table, TABLE_LIST &table);
  bool check_sys_fields(const Lex_table_name &table_name,
                        const Lex_table_name &db, Alter_info *alter_info,
                        bool can_native) const;

  /**
     At least one field was specified 'WITH/WITHOUT SYSTEM VERSIONING'.
     Useful for error handling.
  */
  bool versioned_fields : 1;
  bool unversioned_fields : 1;
};

/**
  A helper struct for table DDL statements, e.g.:
  CREATE [OR REPLACE] [TEMPORARY]
    TABLE [IF NOT EXISTS] tbl_name table_contents_source;

  Represents a combinations of:
  1. The scope, i.e. TEMPORARY or not TEMPORARY
  2. The "table_contents_source" part of the table DDL statements,
     which can be initialized from either of these:
     - table_element_list ...      // Explicit definition (column and key list)
     - LIKE another_table_name ... // Copy structure from another table
     - [AS] SELECT ...             // Copy structure from a subquery
*/

struct Table_scope_and_contents_source_pod_st // For trivial members
{
  CHARSET_INFO *table_charset;
  LEX_CUSTRING tabledef_version;
  LEX_CSTRING connect_string;
  LEX_CSTRING comment;
  LEX_CSTRING alias;
  const char *password, *tablespace;
  const char *data_file_name, *index_file_name;
  ulonglong max_rows,min_rows;
  ulonglong auto_increment_value;
  ulong table_options;                  ///< HA_OPTION_ values
  ulong avg_row_length;
  ulong used_fields;
  ulong key_block_size;
  ulong expression_length;
  ulong field_check_constraints;
  /*
    number of pages to sample during
    stats estimation, if used, otherwise 0.
  */
  uint stats_sample_pages;
  uint null_bits;                       /* NULL bits at start of record */
  uint options;				/* OR of HA_CREATE_ options */
  uint merge_insert_method;
  uint extra_size;                      /* length of extra data segment */
  handlerton *db_type;
  /**
    Row type of the table definition.

    Defaults to ROW_TYPE_DEFAULT for all non-ALTER statements.
    For ALTER TABLE defaults to ROW_TYPE_NOT_USED (means "keep the current").

    Can be changed either explicitly by the parser.
    If nothing specified inherits the value of the original table (if present).
  */
  enum row_type row_type;
  enum ha_choice transactional;
  enum ha_storage_media storage_media;  ///< DEFAULT, DISK or MEMORY
  enum ha_choice page_checksum;         ///< If we have page_checksums
  engine_option_value *option_list;     ///< list of table create options
  enum_stats_auto_recalc stats_auto_recalc;
  bool varchar;                         ///< 1 if table has a VARCHAR
  bool sequence;                        // If SEQUENCE=1 was used

  List<Virtual_column_info> *check_constraint_list;

  /* the following three are only for ALTER TABLE, check_if_incompatible_data() */
  ha_table_option_struct *option_struct;           ///< structure with parsed table options
  ha_field_option_struct **fields_option_struct;   ///< array of field option structures
  ha_index_option_struct **indexes_option_struct;  ///< array of index option structures

  /* The following is used to remember the old state for CREATE OR REPLACE */
  TABLE *table;
  TABLE_LIST *pos_in_locked_tables;
  TABLE_LIST *merge_list;
  MDL_ticket *mdl_ticket;
  bool table_was_deleted;
  sequence_definition *seq_create_info;

  void init()
  {
    bzero(this, sizeof(*this));
  }
  bool tmp_table() const { return options & HA_LEX_CREATE_TMP_TABLE; }
  void use_default_db_type(THD *thd)
  {
    db_type= tmp_table() ? ha_default_tmp_handlerton(thd)
                         : ha_default_handlerton(thd);
  }

  bool versioned() const
  {
    return options & HA_VERSIONED_TABLE;
  }
};


struct Table_scope_and_contents_source_st:
         public Table_scope_and_contents_source_pod_st
{
  Vers_parse_info vers_info;
  Table_period_info period_info;

  void init()
  {
    Table_scope_and_contents_source_pod_st::init();
    vers_info= {};
    period_info= {};
  }

  bool fix_create_fields(THD *thd, Alter_info *alter_info,
                         const TABLE_LIST &create_table,
                         bool create_select= false);
  bool fix_period_fields(THD *thd, Alter_info *alter_info);
  bool check_fields(THD *thd, Alter_info *alter_info, TABLE_LIST &create_table);
  bool check_period_fields(THD *thd, Alter_info *alter_info);

  bool vers_fix_system_fields(THD *thd, Alter_info *alter_info,
                              const TABLE_LIST &create_table,
                              bool create_select= false);

  bool vers_check_system_fields(THD *thd, Alter_info *alter_info,
                                const TABLE_LIST &create_table);
};


/**
  This struct is passed to handler table routines, e.g. ha_create().
  It does not include the "OR REPLACE" and "IF NOT EXISTS" parts, as these
  parts are handled on the SQL level and are not needed on the handler level.
*/
struct HA_CREATE_INFO: public Table_scope_and_contents_source_st,
                       public Schema_specification_st
{
  void init()
  {
    Table_scope_and_contents_source_st::init();
    Schema_specification_st::init();
  }
  bool check_conflicting_charset_declarations(CHARSET_INFO *cs);
  bool add_table_option_default_charset(CHARSET_INFO *cs)
  {
    // cs can be NULL, e.g.:  CREATE TABLE t1 (..) CHARACTER SET DEFAULT;
    if (check_conflicting_charset_declarations(cs))
      return true;
    default_table_charset= cs;
    used_fields|= HA_CREATE_USED_DEFAULT_CHARSET;
    return false;
  }
  bool add_alter_list_item_convert_to_charset(CHARSET_INFO *cs)
  {
    /* 
      cs cannot be NULL, as sql_yacc.yy translates
         CONVERT TO CHARACTER SET DEFAULT
      to
         CONVERT TO CHARACTER SET <character-set-of-the-current-database>
      TODO: Should't we postpone resolution of DEFAULT until the
      character set of the table owner database is loaded from its db.opt?
    */
    DBUG_ASSERT(cs);
    if (check_conflicting_charset_declarations(cs))
      return true;
    table_charset= default_table_charset= cs;
    used_fields|= (HA_CREATE_USED_CHARSET | HA_CREATE_USED_DEFAULT_CHARSET);  
    return false;
  }
  ulong table_options_with_row_type()
  {
    if (row_type == ROW_TYPE_DYNAMIC || row_type == ROW_TYPE_PAGE)
      return table_options | HA_OPTION_PACK_RECORD;
    else
      return table_options;
  }
};


/**
  This struct is passed to mysql_create_table() and similar creation functions,
  as well as to show_create_table().
*/
struct Table_specification_st: public HA_CREATE_INFO,
                               public DDL_options_st
{
  // Deep initialization
  void init()
  {
    HA_CREATE_INFO::init();
    DDL_options_st::init();
  }
  void init(DDL_options_st::Options options_arg)
  {
    HA_CREATE_INFO::init();
    DDL_options_st::init(options_arg);
  }
  /*
    Quick initialization, for parser.
    Most of the HA_CREATE_INFO is left uninitialized.
    It gets fully initialized in sql_yacc.yy, only when the parser
    scans a related keyword (e.g. CREATE, ALTER).
  */
  void lex_start()
  {
    HA_CREATE_INFO::options= 0;
    DDL_options_st::init();
  }
};


/**
  In-place alter handler context.

  This is a superclass intended to be subclassed by individual handlers
  in order to store handler unique context between in-place alter API calls.

  The handler is responsible for creating the object. This can be done
  as early as during check_if_supported_inplace_alter().

  The SQL layer is responsible for destroying the object.
  The class extends Sql_alloc so the memory will be mem root allocated.

  @see Alter_inplace_info
*/

class inplace_alter_handler_ctx : public Sql_alloc
{
public:
  inplace_alter_handler_ctx() {}

  virtual ~inplace_alter_handler_ctx() {}
  virtual void set_shared_data(const inplace_alter_handler_ctx& ctx) {}
};


/**
  Class describing changes to be done by ALTER TABLE.
  Instance of this class is passed to storage engine in order
  to determine if this ALTER TABLE can be done using in-place
  algorithm. It is also used for executing the ALTER TABLE
  using in-place algorithm.
*/

class Alter_inplace_info
{
public:

  /**
    Create options (like MAX_ROWS) for the new version of table.

    @note The referenced instance of HA_CREATE_INFO object was already
          used to create new .FRM file for table being altered. So it
          has been processed by mysql_prepare_create_table() already.
          For example, this means that it has HA_OPTION_PACK_RECORD
          flag in HA_CREATE_INFO::table_options member correctly set.
  */
  HA_CREATE_INFO *create_info;

  /**
    Alter options, fields and keys for the new version of table.

    @note The referenced instance of Alter_info object was already
          used to create new .FRM file for table being altered. So it
          has been processed by mysql_prepare_create_table() already.
          In particular, this means that in Create_field objects for
          fields which were present in some form in the old version
          of table, Create_field::field member points to corresponding
          Field instance for old version of table.
  */
  Alter_info *alter_info;

  /**
    Array of KEYs for new version of table - including KEYs to be added.

    @note Currently this array is produced as result of
          mysql_prepare_create_table() call.
          This means that it follows different convention for
          KEY_PART_INFO::fieldnr values than objects in TABLE::key_info
          array.

    @todo This is mainly due to the fact that we need to keep compatibility
          with removed handler::add_index() call. We plan to switch to
          TABLE::key_info numbering later.

    KEYs are sorted - see sort_keys().
  */
  KEY  *key_info_buffer;

  /** Size of key_info_buffer array. */
  uint key_count;

  /** Size of index_drop_buffer array. */
  uint index_drop_count;

  /**
     Array of pointers to KEYs to be dropped belonging to the TABLE instance
     for the old version of the table.
  */
  KEY  **index_drop_buffer;

  /** Size of index_add_buffer array. */
  uint index_add_count;

  /**
     Array of indexes into key_info_buffer for KEYs to be added,
     sorted in increasing order.
  */
  uint *index_add_buffer;

  /**
     Old and new index names. Used for index rename.
  */
  struct Rename_key_pair
  {
    Rename_key_pair(const KEY *old_key, const KEY *new_key)
        : old_key(old_key), new_key(new_key)
    {
    }
    const KEY *old_key;
    const KEY *new_key;
  };
  /**
     Vector of key pairs from DROP/ADD index which can be renamed.
  */
  typedef Mem_root_array<Rename_key_pair, true> Rename_keys_vector;

  /**
     A list of indexes which should be renamed.
     Index definitions stays the same.
  */
  Rename_keys_vector rename_keys;

  /**
     Context information to allow handlers to keep context between in-place
     alter API calls.

     @see inplace_alter_handler_ctx for information about object lifecycle.
  */
  inplace_alter_handler_ctx *handler_ctx;

  /**
    If the table uses several handlers, like ha_partition uses one handler
    per partition, this contains a Null terminated array of ctx pointers
    that should all be committed together.
    Or NULL if only handler_ctx should be committed.
    Set to NULL if the low level handler::commit_inplace_alter_table uses it,
    to signal to the main handler that everything was committed as atomically.

    @see inplace_alter_handler_ctx for information about object lifecycle.
  */
  inplace_alter_handler_ctx **group_commit_ctx;

  /**
     Flags describing in detail which operations the storage engine is to
     execute. Flags are defined in sql_alter.h
  */
  alter_table_operations handler_flags;

  /* Alter operations involving parititons are strored here */
  ulong partition_flags;

  /**
     Partition_info taking into account the partition changes to be performed.
     Contains all partitions which are present in the old version of the table
     with partitions to be dropped or changed marked as such + all partitions
     to be added in the new version of table marked as such.
  */
  partition_info *modified_part_info;

  /** true for ALTER IGNORE TABLE ... */
  const bool ignore;

  /** true for online operation (LOCK=NONE) */
  bool online;

  /**
     Can be set by handler to describe why a given operation cannot be done
     in-place (HA_ALTER_INPLACE_NOT_SUPPORTED) or why it cannot be done
     online (HA_ALTER_INPLACE_NO_LOCK or HA_ALTER_INPLACE_COPY_NO_LOCK)
     If set, it will be used with ER_ALTER_OPERATION_NOT_SUPPORTED_REASON if
     results from handler::check_if_supported_inplace_alter() doesn't match
     requirements set by user. If not set, the more generic
     ER_ALTER_OPERATION_NOT_SUPPORTED will be used.

     Please set to a properly localized string, for example using
     my_get_err_msg(), so that the error message as a whole is localized.
  */
  const char *unsupported_reason;

  Alter_inplace_info(HA_CREATE_INFO *create_info_arg,
                     Alter_info *alter_info_arg,
                     KEY *key_info_arg, uint key_count_arg,
                     partition_info *modified_part_info_arg,
                     bool ignore_arg);

  ~Alter_inplace_info()
  {
    delete handler_ctx;
  }

  /**
    Used after check_if_supported_inplace_alter() to report
    error if the result does not match the LOCK/ALGORITHM
    requirements set by the user.

    @param not_supported  Part of statement that was not supported.
    @param try_instead    Suggestion as to what the user should
                          replace not_supported with.
  */
  void report_unsupported_error(const char *not_supported,
                                const char *try_instead) const;
};


typedef struct st_key_create_information
{
  enum ha_key_alg algorithm;
  ulong block_size;
  uint flags;                                   /* HA_USE.. flags */
  LEX_CSTRING parser_name;
  LEX_CSTRING comment;
  /**
    A flag to determine if we will check for duplicate indexes.
    This typically means that the key information was specified
    directly by the user (set by the parser).
  */
  bool check_for_duplicate_indexes;
} KEY_CREATE_INFO;


/*
  Class for maintaining hooks used inside operations on tables such
  as: create table functions, delete table functions, and alter table
  functions.

  Class is using the Template Method pattern to separate the public
  usage interface from the private inheritance interface.  This
  imposes no overhead, since the public non-virtual function is small
  enough to be inlined.

  The hooks are usually used for functions that does several things,
  e.g., create_table_from_items(), which both create a table and lock
  it.
 */
class TABLEOP_HOOKS
{
public:
  TABLEOP_HOOKS() {}
  virtual ~TABLEOP_HOOKS() {}

  inline void prelock(TABLE **tables, uint count)
  {
    do_prelock(tables, count);
  }

  inline int postlock(TABLE **tables, uint count)
  {
    return do_postlock(tables, count);
  }
private:
  /* Function primitive that is called prior to locking tables */
  virtual void do_prelock(TABLE **tables, uint count)
  {
    /* Default is to do nothing */
  }

  /**
     Primitive called after tables are locked.

     If an error is returned, the tables will be unlocked and error
     handling start.

     @return Error code or zero.
   */
  virtual int do_postlock(TABLE **tables, uint count)
  {
    return 0;                           /* Default is to do nothing */
  }
};

typedef struct st_savepoint SAVEPOINT;
extern ulong savepoint_alloc_size;
extern KEY_CREATE_INFO default_key_create_info;

/* Forward declaration for condition pushdown to storage engine */
typedef class Item COND;

typedef struct st_ha_check_opt
{
  st_ha_check_opt() {}                        /* Remove gcc warning */
  uint flags;       /* isam layer flags (e.g. for myisamchk) */
  uint sql_flags;   /* sql layer flags - for something myisamchk cannot do */
  time_t start_time;   /* When check/repair starts */
  KEY_CACHE *key_cache; /* new key cache when changing key cache */
  void init();
} HA_CHECK_OPT;


/********************************************************************************
 * MRR
 ********************************************************************************/

typedef void *range_seq_t;

typedef struct st_range_seq_if
{
  /*
    Get key information
 
    SYNOPSIS
      get_key_info()
        init_params  The seq_init_param parameter 
        length       OUT length of the keys in this range sequence
        map          OUT key_part_map of the keys in this range sequence

    DESCRIPTION
      This function is set only when using HA_MRR_FIXED_KEY mode. In that mode, 
      all ranges are single-point equality ranges that use the same set of key
      parts. This function allows the MRR implementation to get the length of
      a key, and which keyparts it uses.
  */
  void (*get_key_info)(void *init_params, uint *length, key_part_map *map);

  /*
    Initialize the traversal of range sequence
    
    SYNOPSIS
      init()
        init_params  The seq_init_param parameter 
        n_ranges     The number of ranges obtained 
        flags        A combination of HA_MRR_SINGLE_POINT, HA_MRR_FIXED_KEY

    RETURN
      An opaque value to be used as RANGE_SEQ_IF::next() parameter
  */
  range_seq_t (*init)(void *init_params, uint n_ranges, uint flags);


  /*
    Get the next range in the range sequence

    SYNOPSIS
      next()
        seq    The value returned by RANGE_SEQ_IF::init()
        range  OUT Information about the next range
    
    RETURN
      FALSE - Ok, the range structure filled with info about the next range
      TRUE  - No more ranges
  */
  bool (*next) (range_seq_t seq, KEY_MULTI_RANGE *range);

  /*
    Check whether range_info orders to skip the next record

    SYNOPSIS
      skip_record()
        seq         The value returned by RANGE_SEQ_IF::init()
        range_info  Information about the next range 
                    (Ignored if MRR_NO_ASSOCIATION is set)
        rowid       Rowid of the record to be checked (ignored if set to 0)
    
    RETURN
      1 - Record with this range_info and/or this rowid shall be filtered
          out from the stream of records returned by multi_range_read_next()
      0 - The record shall be left in the stream
  */ 
  bool (*skip_record) (range_seq_t seq, range_id_t range_info, uchar *rowid);

  /*
    Check if the record combination matches the index condition
    SYNOPSIS
      skip_index_tuple()
        seq         The value returned by RANGE_SEQ_IF::init()
        range_info  Information about the next range 
    
    RETURN
      0 - The record combination satisfies the index condition
      1 - Otherwise
  */ 
  bool (*skip_index_tuple) (range_seq_t seq, range_id_t range_info);
} RANGE_SEQ_IF;

typedef bool (*SKIP_INDEX_TUPLE_FUNC) (range_seq_t seq, range_id_t range_info);

class Cost_estimate
{ 
public:
  double io_count;        /* number of I/O to fetch records                */
  double avg_io_cost;     /* cost of an average I/O oper. to fetch records */
  double idx_io_count;    /* number of I/O to read keys                    */
  double idx_avg_io_cost; /* cost of an average I/O oper. to fetch records */
  double cpu_cost;        /* total cost of operations in CPU               */
  double idx_cpu_cost;    /* cost of operations in CPU for index           */
  double import_cost;     /* cost of remote operations     */
  double mem_cost;        /* cost of used memory           */
  
  enum { IO_COEFF=1 };
  enum { CPU_COEFF=1 };
  enum { MEM_COEFF=1 };
  enum { IMPORT_COEFF=1 };

  Cost_estimate()
  {
    reset();
  }

  double total_cost() 
  {
    return IO_COEFF*io_count*avg_io_cost +
           IO_COEFF*idx_io_count*idx_avg_io_cost +
           CPU_COEFF*cpu_cost + 
           MEM_COEFF*mem_cost + IMPORT_COEFF*import_cost;
  }

  double index_only_cost()
  {
    return IO_COEFF*idx_io_count*idx_avg_io_cost +
           CPU_COEFF*idx_cpu_cost;
  }

  /**
    Whether or not all costs in the object are zero

    @return true if all costs are zero, false otherwise
  */
  bool is_zero() const
  {
    return io_count == 0.0 && idx_io_count && cpu_cost == 0.0 &&
      import_cost == 0.0 && mem_cost == 0.0;
  }

  void reset()
  {
    avg_io_cost= 1.0;
    idx_avg_io_cost= 1.0;
    io_count= idx_io_count= cpu_cost= idx_cpu_cost= mem_cost= import_cost= 0.0;
  }

  void multiply(double m)
  {
    io_count *= m;
    cpu_cost *= m;
    idx_io_count *= m;
    idx_cpu_cost *= m;
    import_cost *= m;
    /* Don't multiply mem_cost */
  }

  void add(const Cost_estimate* cost)
  {
    if (cost->io_count)
    {
      double io_count_sum= io_count + cost->io_count;
      avg_io_cost= (io_count * avg_io_cost +
                    cost->io_count * cost->avg_io_cost)
	            /io_count_sum;
      io_count= io_count_sum;
    }
    if (cost->idx_io_count)
    {
      double idx_io_count_sum= idx_io_count + cost->idx_io_count;
      idx_avg_io_cost= (idx_io_count * idx_avg_io_cost +
                        cost->idx_io_count * cost->idx_avg_io_cost)
	               /idx_io_count_sum;
      idx_io_count= idx_io_count_sum;
    }
    cpu_cost += cost->cpu_cost;
    idx_cpu_cost += cost->idx_cpu_cost;
    import_cost += cost->import_cost;
  }

  void add_io(double add_io_cnt, double add_avg_cost)
  {
    /* In edge cases add_io_cnt may be zero */
    if (add_io_cnt > 0)
    {
      double io_count_sum= io_count + add_io_cnt;
      avg_io_cost= (io_count * avg_io_cost + 
                    add_io_cnt * add_avg_cost) / io_count_sum;
      io_count= io_count_sum;
    }
  }

  /// Add to CPU cost
  void add_cpu(double add_cpu_cost) { cpu_cost+= add_cpu_cost; }

  /// Add to import cost
  void add_import(double add_import_cost) { import_cost+= add_import_cost; }

  /// Add to memory cost
  void add_mem(double add_mem_cost) { mem_cost+= add_mem_cost; }

  /*
    To be used when we go from old single value-based cost calculations to
    the new Cost_estimate-based.
  */
  void convert_from_cost(double cost)
  {
    reset();
    io_count= cost;
  }
};

void get_sweep_read_cost(TABLE *table, ha_rows nrows, bool interrupted, 
                         Cost_estimate *cost);

/*
  Indicates that all scanned ranges will be singlepoint (aka equality) ranges.
  The ranges may not use the full key but all of them will use the same number
  of key parts.
*/
#define HA_MRR_SINGLE_POINT 1U
#define HA_MRR_FIXED_KEY  2U

/* 
  Indicates that RANGE_SEQ_IF::next(&range) doesn't need to fill in the
  'range' parameter.
*/
#define HA_MRR_NO_ASSOCIATION 4U

/* 
  The MRR user will provide ranges in key order, and MRR implementation
  must return rows in key order.
*/
#define HA_MRR_SORTED 8U

/* MRR implementation doesn't have to retrieve full records */
#define HA_MRR_INDEX_ONLY 16U

/* 
  The passed memory buffer is of maximum possible size, the caller can't
  assume larger buffer.
*/
#define HA_MRR_LIMITS 32U


/*
  Flag set <=> default MRR implementation is used
  (The choice is made by **_info[_const]() function which may set this
   flag. SQL layer remembers the flag value and then passes it to
   multi_read_range_init().
*/
#define HA_MRR_USE_DEFAULT_IMPL 64U

/*
  Used only as parameter to multi_range_read_info():
  Flag set <=> the caller guarantees that the bounds of the scanned ranges
  will not have NULL values.
*/
#define HA_MRR_NO_NULL_ENDPOINTS 128U

/*
  The MRR user has materialized range keys somewhere in the user's buffer.
  This can be used for optimization of the procedure that sorts these keys
  since in this case key values don't have to be copied into the MRR buffer.

  In other words, it is guaranteed that after RANGE_SEQ_IF::next() call the 
  pointer in range->start_key.key will point to a key value that will remain 
  there until the end of the MRR scan.
*/
#define HA_MRR_MATERIALIZED_KEYS 256U

/*
  The following bits are reserved for use by MRR implementation. The intended
  use scenario:

  * sql layer calls handler->multi_range_read_info[_const]() 
    - MRR implementation figures out what kind of scan it will perform, saves
      the result in *mrr_mode parameter.
  * sql layer remembers what was returned in *mrr_mode

  * the optimizer picks the query plan (which may or may not include the MRR 
    scan that was estimated by the multi_range_read_info[_const] call)

  * if the query is an EXPLAIN statement, sql layer will call 
    handler->multi_range_read_explain_info(mrr_mode) to get a text description
    of the picked MRR scan; the description will be a part of EXPLAIN output.
*/
#define HA_MRR_IMPLEMENTATION_FLAG1 512U
#define HA_MRR_IMPLEMENTATION_FLAG2 1024U
#define HA_MRR_IMPLEMENTATION_FLAG3 2048U
#define HA_MRR_IMPLEMENTATION_FLAG4 4096U
#define HA_MRR_IMPLEMENTATION_FLAG5 8192U
#define HA_MRR_IMPLEMENTATION_FLAG6 16384U

#define HA_MRR_IMPLEMENTATION_FLAGS \
  (512U | 1024U | 2048U | 4096U | 8192U | 16384U)

/*
  This is a buffer area that the handler can use to store rows.
  'end_of_used_area' should be kept updated after calls to
  read-functions so that other parts of the code can use the
  remaining area (until next read calls is issued).
*/

typedef struct st_handler_buffer
{
  /* const? */uchar *buffer;         /* Buffer one can start using */
  /* const? */uchar *buffer_end;     /* End of buffer */
  uchar *end_of_used_area;     /* End of area that was used by handler */
} HANDLER_BUFFER;

typedef struct system_status_var SSV;

class ha_statistics
{
public:
  ulonglong data_file_length;		/* Length off data file */
  ulonglong max_data_file_length;	/* Length off data file */
  ulonglong index_file_length;
  ulonglong max_index_file_length;
  ulonglong delete_length;		/* Free bytes */
  ulonglong auto_increment_value;
  /*
    The number of records in the table. 
      0    - means the table has exactly 0 rows
    other  - if (table_flags() & HA_STATS_RECORDS_IS_EXACT)
               the value is the exact number of records in the table
             else
               it is an estimate
  */
  ha_rows records;
  ha_rows deleted;			/* Deleted records */
  ulong mean_rec_length;		/* physical reclength */
  time_t create_time;			/* When table was created */
  time_t check_time;
  time_t update_time;
  uint block_size;			/* index block size */
  ha_checksum checksum;

  /*
    number of buffer bytes that native mrr implementation needs,
  */
  uint mrr_length_per_rec; 

  ha_statistics():
    data_file_length(0), max_data_file_length(0),
    index_file_length(0), max_index_file_length(0), delete_length(0),
    auto_increment_value(0), records(0), deleted(0), mean_rec_length(0),
    create_time(0), check_time(0), update_time(0), block_size(0),
    mrr_length_per_rec(0)
  {}
};

extern "C" enum icp_result handler_index_cond_check(void* h_arg);

extern "C" int handler_rowid_filter_check(void* h_arg);
extern "C" int handler_rowid_filter_is_active(void* h_arg);

uint calculate_key_len(TABLE *, uint, const uchar *, key_part_map);
/*
  bitmap with first N+1 bits set
  (keypart_map for a key prefix of [0..N] keyparts)
*/
#define make_keypart_map(N) (((key_part_map)2 << (N)) - 1)
/*
  bitmap with first N bits set
  (keypart_map for a key prefix of [0..N-1] keyparts)
*/
#define make_prev_keypart_map(N) (((key_part_map)1 << (N)) - 1)


/** Base class to be used by handlers different shares */
class Handler_share
{
public:
  Handler_share() {}
  virtual ~Handler_share() {}
};


/**
  The handler class is the interface for dynamically loadable
  storage engines. Do not add ifdefs and take care when adding or
  changing virtual functions to avoid vtable confusion

  Functions in this class accept and return table columns data. Two data
  representation formats are used:
  1. TableRecordFormat - Used to pass [partial] table records to/from
     storage engine

  2. KeyTupleFormat - used to pass index search tuples (aka "keys") to
     storage engine. See opt_range.cc for description of this format.

  TableRecordFormat
  =================
  [Warning: this description is work in progress and may be incomplete]
  The table record is stored in a fixed-size buffer:
   
    record: null_bytes, column1_data, column2_data, ...
  
  The offsets of the parts of the buffer are also fixed: every column has 
  an offset to its column{i}_data, and if it is nullable it also has its own
  bit in null_bytes. 

  The record buffer only includes data about columns that are marked in the
  relevant column set (table->read_set and/or table->write_set, depending on
  the situation). 
  <not-sure>It could be that it is required that null bits of non-present
  columns are set to 1</not-sure>

  VARIOUS EXCEPTIONS AND SPECIAL CASES

  If the table has no nullable columns, then null_bytes is still 
  present, its length is one byte <not-sure> which must be set to 0xFF 
  at all times. </not-sure>
  
  If the table has columns of type BIT, then certain bits from those columns
  may be stored in null_bytes as well. Grep around for Field_bit for
  details.

  For blob columns (see Field_blob), the record buffer stores length of the 
  data, following by memory pointer to the blob data. The pointer is owned 
  by the storage engine and is valid until the next operation.

  If a blob column has NULL value, then its length and blob data pointer
  must be set to 0.
*/

class handler :public Sql_alloc
{
public:
  typedef ulonglong Table_flags;
protected:
  TABLE_SHARE *table_share;   /* The table definition */
  TABLE *table;               /* The current open table */
  Table_flags cached_table_flags;       /* Set on init() and open() */

  ha_rows estimation_rows_to_insert;
public:
  handlerton *ht;                 /* storage engine of this handler */
  uchar *ref;				/* Pointer to current row */
  uchar *dup_ref;			/* Pointer to duplicate row */

  ha_statistics stats;

  /** MultiRangeRead-related members: */
  range_seq_t mrr_iter;    /* Interator to traverse the range sequence */
  RANGE_SEQ_IF mrr_funcs;  /* Range sequence traversal functions */
  HANDLER_BUFFER *multi_range_buffer; /* MRR buffer info */
  uint ranges_in_seq; /* Total number of ranges in the traversed sequence */
  /** Current range (the one we're now returning rows from) */
  KEY_MULTI_RANGE mrr_cur_range;

  /** The following are for read_range() */
  key_range save_end_range, *end_range;
  KEY_PART_INFO *range_key_part;
  int key_compare_result_on_equal;

  /* TRUE <=> source MRR ranges and the output are ordered */
  bool mrr_is_output_sorted;
  /** TRUE <=> we're currently traversing a range in mrr_cur_range. */
  bool mrr_have_range;
  bool eq_range;
  bool internal_tmp_table;                 /* If internal tmp table */
  bool implicit_emptied;                   /* Can be !=0 only if HEAP */
  bool mark_trx_read_write_done;           /* mark_trx_read_write was called */
  bool check_table_binlog_row_based_done; /* check_table_binlog.. was called */
  bool check_table_binlog_row_based_result; /* cached check_table_binlog... */
  /* Set to 1 if handler logged last insert/update/delete operation */
  bool row_already_logged;
  /* 
    TRUE <=> the engine guarantees that returned records are within the range
    being scanned.
  */
  bool in_range_check_pushed_down;

  uint errkey;                             /* Last dup key */
  uint key_used_on_scan;
  uint active_index, keyread;

  /** Length of ref (1-8 or the clustered key length) */
  uint ref_length;
  FT_INFO *ft_handler;
  enum init_stat { NONE=0, INDEX, RND };
  init_stat inited, pre_inited;

  const COND *pushed_cond;
  /**
    next_insert_id is the next value which should be inserted into the
    auto_increment column: in a inserting-multi-row statement (like INSERT
    SELECT), for the first row where the autoinc value is not specified by the
    statement, get_auto_increment() called and asked to generate a value,
    next_insert_id is set to the next value, then for all other rows
    next_insert_id is used (and increased each time) without calling
    get_auto_increment().
  */
  ulonglong next_insert_id;
  /**
    insert id for the current row (*autogenerated*; if not
    autogenerated, it's 0).
    At first successful insertion, this variable is stored into
    THD::first_successful_insert_id_in_cur_stmt.
  */
  ulonglong insert_id_for_cur_row;
  /**
    Interval returned by get_auto_increment() and being consumed by the
    inserter.
  */
  /* Statistics  variables */
  ulonglong rows_read;
  ulonglong rows_tmp_read;
  ulonglong rows_changed;
  /* One bigger than needed to avoid to test if key == MAX_KEY */
  ulonglong index_rows_read[MAX_KEY+1];

private:
  /* ANALYZE time tracker, if present */
  Exec_time_tracker *tracker;
public:
  void set_time_tracker(Exec_time_tracker *tracker_arg) { tracker=tracker_arg;}
  Exec_time_tracker *get_time_tracker() { return tracker; }

  Item *pushed_idx_cond;
  uint pushed_idx_cond_keyno;  /* The index which the above condition is for */

  /* Rowid filter pushed into the engine */
  Rowid_filter *pushed_rowid_filter;
  /* true when the pushed rowid filter has been already filled */
  bool rowid_filter_is_active;

  Discrete_interval auto_inc_interval_for_cur_row;
  /**
     Number of reserved auto-increment intervals. Serves as a heuristic
     when we have no estimation of how many records the statement will insert:
     the more intervals we have reserved, the bigger the next one. Reset in
     handler::ha_release_auto_increment().
  */
  uint auto_inc_intervals_count;

  /**
    Instrumented table associated with this handler.
    This member should be set to NULL when no instrumentation is in place,
    so that linking an instrumented/non instrumented server/plugin works.
    For example:
    - the server is compiled with the instrumentation.
    The server expects either NULL or valid pointers in m_psi.
    - an engine plugin is compiled without instrumentation.
    The plugin can not leave this pointer uninitialized,
    or can not leave a trash value on purpose in this pointer,
    as this would crash the server.
  */
  PSI_table *m_psi;

  virtual void unbind_psi();
  virtual void rebind_psi();

  bool set_top_table_fields;
  struct TABLE *top_table;
  Field **top_table_field;
  uint top_table_fields;

private:
  /**
    The lock type set by when calling::ha_external_lock(). This is 
    propagated down to the storage engine. The reason for also storing 
    it here, is that when doing MRR we need to create/clone a second handler
    object. This cloned handler object needs to know about the lock_type used.
  */
  int m_lock_type;
  /**
    Pointer where to store/retrieve the Handler_share pointer.
    For non partitioned handlers this is &TABLE_SHARE::ha_share.
  */
  Handler_share **ha_share;

public:
  handler(handlerton *ht_arg, TABLE_SHARE *share_arg)
    :table_share(share_arg), table(0),
    estimation_rows_to_insert(0), ht(ht_arg),
    ref(0), end_range(NULL),
    implicit_emptied(0),
    mark_trx_read_write_done(0),
    check_table_binlog_row_based_done(0),
    check_table_binlog_row_based_result(0),
    row_already_logged(0),
    in_range_check_pushed_down(FALSE), errkey(-1),
    key_used_on_scan(MAX_KEY),
    active_index(MAX_KEY), keyread(MAX_KEY),
    ref_length(sizeof(my_off_t)),
    ft_handler(0), inited(NONE), pre_inited(NONE),
    pushed_cond(0), next_insert_id(0), insert_id_for_cur_row(0),
    tracker(NULL),
    pushed_idx_cond(NULL),
    pushed_idx_cond_keyno(MAX_KEY),
    pushed_rowid_filter(NULL),
    rowid_filter_is_active(0),
    auto_inc_intervals_count(0),
    m_psi(NULL), set_top_table_fields(FALSE), top_table(0),
    top_table_field(0), top_table_fields(0),
    m_lock_type(F_UNLCK), ha_share(NULL)
  {
    DBUG_PRINT("info",
               ("handler created F_UNLCK %d F_RDLCK %d F_WRLCK %d",
                F_UNLCK, F_RDLCK, F_WRLCK));
    reset_statistics();
  }
  virtual ~handler(void)
  {
    DBUG_ASSERT(m_lock_type == F_UNLCK);
    DBUG_ASSERT(inited == NONE);
  }
  virtual handler *clone(const char *name, MEM_ROOT *mem_root);
  /** This is called after create to allow us to set up cached variables */
  void init()
  {
    cached_table_flags= table_flags();
  }
  /* ha_ methods: pubilc wrappers for private virtual API */
  
  int ha_open(TABLE *table, const char *name, int mode, uint test_if_locked,
              MEM_ROOT *mem_root= 0, List<String> *partitions_to_open=NULL);
  int ha_index_init(uint idx, bool sorted)
  {
    DBUG_EXECUTE_IF("ha_index_init_fail", return HA_ERR_TABLE_DEF_CHANGED;);
    int result;
    DBUG_ENTER("ha_index_init");
    DBUG_ASSERT(inited==NONE);
    if (!(result= index_init(idx, sorted)))
    {
      inited=       INDEX;
      active_index= idx;
      end_range= NULL;
    }
    DBUG_RETURN(result);
  }
  int ha_index_end()
  {
    DBUG_ENTER("ha_index_end");
    DBUG_ASSERT(inited==INDEX);
    inited=       NONE;
    active_index= MAX_KEY;
    end_range=    NULL;
    DBUG_RETURN(index_end());
  }
  /* This is called after index_init() if we need to do a index scan */
  virtual int prepare_index_scan() { return 0; }
  virtual int prepare_index_key_scan_map(const uchar * key, key_part_map keypart_map)
  {
    uint key_len= calculate_key_len(table, active_index, key, keypart_map);
    return  prepare_index_key_scan(key, key_len);
  }
  virtual int prepare_index_key_scan( const uchar * key, uint key_len )
  { return 0; }
  virtual int prepare_range_scan(const key_range *start_key, const key_range *end_key)
  { return 0; }

  int ha_rnd_init(bool scan) __attribute__ ((warn_unused_result))
  {
    DBUG_EXECUTE_IF("ha_rnd_init_fail", return HA_ERR_TABLE_DEF_CHANGED;);
    int result;
    DBUG_ENTER("ha_rnd_init");
    DBUG_ASSERT(inited==NONE || (inited==RND && scan));
    inited= (result= rnd_init(scan)) ? NONE: RND;
    end_range= NULL;
    DBUG_RETURN(result);
  }
  int ha_rnd_end()
  {
    DBUG_ENTER("ha_rnd_end");
    DBUG_ASSERT(inited==RND);
    inited=NONE;
    end_range= NULL;
    DBUG_RETURN(rnd_end());
  }
  int ha_rnd_init_with_error(bool scan) __attribute__ ((warn_unused_result));
  int ha_reset();
  /* this is necessary in many places, e.g. in HANDLER command */
  int ha_index_or_rnd_end()
  {
    return inited == INDEX ? ha_index_end() : inited == RND ? ha_rnd_end() : 0;
  }
  /**
    The cached_table_flags is set at ha_open and ha_external_lock
  */
  Table_flags ha_table_flags() const
  {
    DBUG_ASSERT(cached_table_flags < (HA_LAST_TABLE_FLAG << 1));
    return cached_table_flags;
  }
  /**
    These functions represent the public interface to *users* of the
    handler class, hence they are *not* virtual. For the inheritance
    interface, see the (private) functions write_row(), update_row(),
    and delete_row() below.
  */
  int ha_external_lock(THD *thd, int lock_type);
  int ha_write_row(uchar * buf);
  int ha_update_row(const uchar * old_data, const uchar * new_data);
  int ha_delete_row(const uchar * buf);
  void ha_release_auto_increment();

  bool keyread_enabled() { return keyread < MAX_KEY; }
  int ha_start_keyread(uint idx)
  {
    int res= keyread_enabled() ? 0 : extra_opt(HA_EXTRA_KEYREAD, idx);
    keyread= idx;
    return res;
  }
  int ha_end_keyread()
  {
    if (!keyread_enabled())
      return 0;
    keyread= MAX_KEY;
    return extra(HA_EXTRA_NO_KEYREAD);
  }

  int check_collation_compatibility();
  int ha_check_for_upgrade(HA_CHECK_OPT *check_opt);
  /** to be actually called to get 'check()' functionality*/
  int ha_check(THD *thd, HA_CHECK_OPT *check_opt);
  int ha_repair(THD* thd, HA_CHECK_OPT* check_opt);
  void ha_start_bulk_insert(ha_rows rows, uint flags= 0)
  {
    DBUG_ENTER("handler::ha_start_bulk_insert");
    estimation_rows_to_insert= rows;
    start_bulk_insert(rows, flags);
    DBUG_VOID_RETURN;
  }
  int ha_end_bulk_insert()
  {
    DBUG_ENTER("handler::ha_end_bulk_insert");
    estimation_rows_to_insert= 0;
    int ret= end_bulk_insert();
    DBUG_RETURN(ret);
  }
  int ha_bulk_update_row(const uchar *old_data, const uchar *new_data,
                         ha_rows *dup_key_found);
  int ha_delete_all_rows();
  int ha_truncate();
  int ha_reset_auto_increment(ulonglong value);
  int ha_optimize(THD* thd, HA_CHECK_OPT* check_opt);
  int ha_analyze(THD* thd, HA_CHECK_OPT* check_opt);
  bool ha_check_and_repair(THD *thd);
  int ha_disable_indexes(uint mode);
  int ha_enable_indexes(uint mode);
  int ha_discard_or_import_tablespace(my_bool discard);
  int ha_rename_table(const char *from, const char *to);
  int ha_delete_table(const char *name);
  void ha_drop_table(const char *name);

  int ha_create(const char *name, TABLE *form, HA_CREATE_INFO *info);

  int ha_create_partitioning_metadata(const char *name, const char *old_name,
                                      int action_flag);

  int ha_change_partitions(HA_CREATE_INFO *create_info,
                           const char *path,
                           ulonglong * const copied,
                           ulonglong * const deleted,
                           const uchar *pack_frm_data,
                           size_t pack_frm_len);
  int ha_drop_partitions(const char *path);
  int ha_rename_partitions(const char *path);

  void adjust_next_insert_id_after_explicit_value(ulonglong nr);
  int update_auto_increment();
  virtual void print_error(int error, myf errflag);
  virtual bool get_error_message(int error, String *buf);
  uint get_dup_key(int error);
  /**
    Retrieves the names of the table and the key for which there was a
    duplicate entry in the case of HA_ERR_FOREIGN_DUPLICATE_KEY.

    If any of the table or key name is not available this method will return
    false and will not change any of child_table_name or child_key_name.

    @param child_table_name[out]    Table name
    @param child_table_name_len[in] Table name buffer size
    @param child_key_name[out]      Key name
    @param child_key_name_len[in]   Key name buffer size

    @retval  true                  table and key names were available
                                   and were written into the corresponding
                                   out parameters.
    @retval  false                 table and key names were not available,
                                   the out parameters were not touched.
  */
  virtual bool get_foreign_dup_key(char *child_table_name,
                                   uint child_table_name_len,
                                   char *child_key_name,
                                   uint child_key_name_len)
  { DBUG_ASSERT(false); return(false); }
  void reset_statistics()
  {
    rows_read= rows_changed= rows_tmp_read= 0;
    bzero(index_rows_read, sizeof(index_rows_read));
  }
  virtual void change_table_ptr(TABLE *table_arg, TABLE_SHARE *share)
  {
    table= table_arg;
    table_share= share;
    reset_statistics();
  }
  virtual double scan_time()
  { return ulonglong2double(stats.data_file_length) / IO_SIZE + 2; }

  virtual double key_scan_time(uint index)
  {
    return keyread_time(index, 1, records());
  }

  /**
     The cost of reading a set of ranges from the table using an index
     to access it.
     
     @param index  The index number.
     @param ranges The number of ranges to be read.
     @param rows   Total number of rows to be read.
     
     This method can be used to calculate the total cost of scanning a table
     using an index by calling it using read_time(index, 1, table_size).
  */
  virtual double read_time(uint index, uint ranges, ha_rows rows)
  { return rows2double(ranges+rows); }

  /**
    Calculate cost of 'keyread' scan for given index and number of records.

     @param index    index to read
     @param ranges   #of ranges to read
     @param rows     #of records to read
  */
  virtual double keyread_time(uint index, uint ranges, ha_rows rows);

  virtual const key_map *keys_to_use_for_scanning() { return &key_map_empty; }

  /*
    True if changes to the table is persistent (no rollback)
    This is mainly used to decide how to log changes to the table in
    the binary log.
  */
  bool has_transactions()
  {
    return ((ha_table_flags() & (HA_NO_TRANSACTIONS | HA_PERSISTENT_TABLE))
            == 0);
  }
  /*
    True if the underlaying table doesn't support transactions
  */
  bool has_transaction_manager()
  {
    return ((ha_table_flags() & HA_NO_TRANSACTIONS) == 0);
  }

  /**
    This method is used to analyse the error to see whether the error
    is ignorable or not, certain handlers can have more error that are
    ignorable than others. E.g. the partition handler can get inserts
    into a range where there is no partition and this is an ignorable
    error.
    HA_ERR_FOUND_DUP_UNIQUE is a special case in MyISAM that means the
    same thing as HA_ERR_FOUND_DUP_KEY but can in some cases lead to
    a slightly different error message.
  */
  virtual bool is_fatal_error(int error, uint flags)
  {
    if (!error ||
        ((flags & HA_CHECK_DUP_KEY) &&
         (error == HA_ERR_FOUND_DUPP_KEY ||
          error == HA_ERR_FOUND_DUPP_UNIQUE)) ||
        error == HA_ERR_AUTOINC_ERANGE ||
        ((flags & HA_CHECK_FK_ERROR) &&
         (error == HA_ERR_ROW_IS_REFERENCED ||
          error == HA_ERR_NO_REFERENCED_ROW)))
      return FALSE;
    return TRUE;
  }

  /**
    Number of rows in table. It will only be called if
    (table_flags() & (HA_HAS_RECORDS | HA_STATS_RECORDS_IS_EXACT)) != 0
  */
  virtual int pre_records() { return 0; }
  virtual ha_rows records() { return stats.records; }
  /**
    Return upper bound of current number of records in the table
    (max. of how many records one will retrieve when doing a full table scan)
    If upper bound is not known, HA_POS_ERROR should be returned as a max
    possible upper bound.
  */
  virtual ha_rows estimate_rows_upper_bound()
  { return stats.records+EXTRA_RECORDS; }

  /**
    Get the row type from the storage engine.  If this method returns
    ROW_TYPE_NOT_USED, the information in HA_CREATE_INFO should be used.
  */
  virtual enum row_type get_row_type() const { return ROW_TYPE_NOT_USED; }

  virtual const char *index_type(uint key_number) { DBUG_ASSERT(0); return "";}


  /**
    Signal that the table->read_set and table->write_set table maps changed
    The handler is allowed to set additional bits in the above map in this
    call. Normally the handler should ignore all calls until we have done
    a ha_rnd_init() or ha_index_init(), write_row(), update_row or delete_row()
    as there may be several calls to this routine.
  */
  virtual void column_bitmaps_signal();
  /*
    We have to check for inited as some engines, like innodb, sets
    active_index during table scan.
  */
  uint get_index(void) const
  { return inited == INDEX ? active_index : MAX_KEY; }
  int ha_close(void);

  /**
    @retval  0   Bulk update used by handler
    @retval  1   Bulk update not used, normal operation used
  */
  virtual bool start_bulk_update() { return 1; }
  /**
    @retval  0   Bulk delete used by handler
    @retval  1   Bulk delete not used, normal operation used
  */
  virtual bool start_bulk_delete() { return 1; }
  /**
    After this call all outstanding updates must be performed. The number
    of duplicate key errors are reported in the duplicate key parameter.
    It is allowed to continue to the batched update after this call, the
    handler has to wait until end_bulk_update with changing state.

    @param    dup_key_found       Number of duplicate keys found

    @retval  0           Success
    @retval  >0          Error code
  */
  virtual int exec_bulk_update(ha_rows *dup_key_found)
  {
    DBUG_ASSERT(FALSE);
    return HA_ERR_WRONG_COMMAND;
  }
  /**
    Perform any needed clean-up, no outstanding updates are there at the
    moment.
  */
  virtual int end_bulk_update() { return 0; }
  /**
    Execute all outstanding deletes and close down the bulk delete.

    @retval 0             Success
    @retval >0            Error code
  */
  virtual int end_bulk_delete()
  {
    DBUG_ASSERT(FALSE);
    return HA_ERR_WRONG_COMMAND;
  }
  virtual int pre_index_read_map(const uchar *key,
                                 key_part_map keypart_map,
                                 enum ha_rkey_function find_flag,
                                 bool use_parallel)
   { return 0; }
  virtual int pre_index_first(bool use_parallel)
   { return 0; }
  virtual int pre_index_last(bool use_parallel)
   { return 0; }
  virtual int pre_index_read_last_map(const uchar *key,
                                      key_part_map keypart_map,
                                      bool use_parallel)
   { return 0; }
/*
  virtual int pre_read_multi_range_first(KEY_MULTI_RANGE **found_range_p,
                                         KEY_MULTI_RANGE *ranges,
                                         uint range_count,
                                         bool sorted, HANDLER_BUFFER *buffer,
                                         bool use_parallel);
*/
  virtual int pre_multi_range_read_next(bool use_parallel)
  { return 0; }
  virtual int pre_read_range_first(const key_range *start_key,
                                   const key_range *end_key,
                                   bool eq_range, bool sorted,
                                   bool use_parallel)
   { return 0; }
  virtual int pre_ft_read(bool use_parallel)
   { return 0; }
  virtual int pre_rnd_next(bool use_parallel)
   { return 0; }
  int ha_pre_rnd_init(bool scan)
  {
    int result;
    DBUG_ENTER("ha_pre_rnd_init");
    DBUG_ASSERT(pre_inited==NONE || (pre_inited==RND && scan));
    pre_inited= (result= pre_rnd_init(scan)) ? NONE: RND;
    DBUG_RETURN(result);
  }
  int ha_pre_rnd_end()
  {
    DBUG_ENTER("ha_pre_rnd_end");
    DBUG_ASSERT(pre_inited==RND);
    pre_inited=NONE;
    DBUG_RETURN(pre_rnd_end());
  }
  virtual int pre_rnd_init(bool scan) { return 0; }
  virtual int pre_rnd_end() { return 0; }
  virtual int pre_index_init(uint idx, bool sorted) { return 0; }
  virtual int pre_index_end() { return 0; }
  int ha_pre_index_init(uint idx, bool sorted)
  {
    int result;
    DBUG_ENTER("ha_pre_index_init");
    DBUG_ASSERT(pre_inited==NONE);
    if (!(result= pre_index_init(idx, sorted)))
      pre_inited=INDEX;
    DBUG_RETURN(result);
  }
  int ha_pre_index_end()
  {
    DBUG_ENTER("ha_pre_index_end");
    DBUG_ASSERT(pre_inited==INDEX);
    pre_inited=NONE;
    DBUG_RETURN(pre_index_end());
  }
  int ha_pre_index_or_rnd_end()
  {
    return (pre_inited == INDEX ?
            ha_pre_index_end() :
            pre_inited == RND ? ha_pre_rnd_end() : 0 );
  }
  virtual bool vers_can_native(THD *thd)
  {
    return ht->flags & HTON_NATIVE_SYS_VERSIONING;
  }

  /**
     @brief
     Positions an index cursor to the index specified in the
     handle. Fetches the row if available. If the key value is null,
     begin at the first key of the index.
  */
protected:
  virtual int index_read_map(uchar * buf, const uchar * key,
                             key_part_map keypart_map,
                             enum ha_rkey_function find_flag)
  {
    uint key_len= calculate_key_len(table, active_index, key, keypart_map);
    return index_read(buf, key, key_len, find_flag);
  }
  /**
     @brief
     Positions an index cursor to the index specified in the
     handle. Fetches the row if available. If the key value is null,
     begin at the first key of the index.
  */
  virtual int index_read_idx_map(uchar * buf, uint index, const uchar * key,
                                 key_part_map keypart_map,
                                 enum ha_rkey_function find_flag);
  virtual int index_next(uchar * buf)
   { return  HA_ERR_WRONG_COMMAND; }
  virtual int index_prev(uchar * buf)
   { return  HA_ERR_WRONG_COMMAND; }
  virtual int index_first(uchar * buf)
   { return  HA_ERR_WRONG_COMMAND; }
  virtual int index_last(uchar * buf)
   { return  HA_ERR_WRONG_COMMAND; }
  virtual int index_next_same(uchar *buf, const uchar *key, uint keylen);
  /**
     @brief
     The following functions works like index_read, but it find the last
     row with the current key value or prefix.
     @returns @see index_read_map().
  */
  virtual int index_read_last_map(uchar * buf, const uchar * key,
                                  key_part_map keypart_map)
  {
    uint key_len= calculate_key_len(table, active_index, key, keypart_map);
    return index_read_last(buf, key, key_len);
  }
  virtual int close(void)=0;
  inline void update_rows_read()
  {
    if (likely(!internal_tmp_table))
      rows_read++;
    else
      rows_tmp_read++;
  }
  inline void update_index_statistics()
  {
    index_rows_read[active_index]++;
    update_rows_read();
  }
public:

  int ha_index_read_map(uchar * buf, const uchar * key,
                        key_part_map keypart_map,
                        enum ha_rkey_function find_flag);
  int ha_index_read_idx_map(uchar * buf, uint index, const uchar * key,
                            key_part_map keypart_map,
                            enum ha_rkey_function find_flag);
  int ha_index_next(uchar * buf);
  int ha_index_prev(uchar * buf);
  int ha_index_first(uchar * buf);
  int ha_index_last(uchar * buf);
  int ha_index_next_same(uchar *buf, const uchar *key, uint keylen);
  /*
    TODO: should we make for those functions non-virtual ha_func_name wrappers,
    too?
  */
  virtual ha_rows multi_range_read_info_const(uint keyno, RANGE_SEQ_IF *seq,
                                              void *seq_init_param, 
                                              uint n_ranges, uint *bufsz,
                                              uint *mrr_mode,
                                              Cost_estimate *cost);
  virtual ha_rows multi_range_read_info(uint keyno, uint n_ranges, uint keys,
                                        uint key_parts, uint *bufsz, 
                                        uint *mrr_mode, Cost_estimate *cost);
  virtual int multi_range_read_init(RANGE_SEQ_IF *seq, void *seq_init_param,
                                    uint n_ranges, uint mrr_mode, 
                                    HANDLER_BUFFER *buf);
  virtual int multi_range_read_next(range_id_t *range_info);
  /*
    Return string representation of the MRR plan.

    This is intended to be used for EXPLAIN, via the following scenario:
    1. SQL layer calls handler->multi_range_read_info().
    1.1. Storage engine figures out whether it will use some non-default
         MRR strategy, sets appropritate bits in *mrr_mode, and returns 
         control to SQL layer
    2. SQL layer remembers the returned mrr_mode
    3. SQL layer compares various options and choses the final query plan. As
       a part of that, it makes a choice of whether to use the MRR strategy
       picked in 1.1
    4. EXPLAIN code converts the query plan to its text representation. If MRR
       strategy is part of the plan, it calls
       multi_range_read_explain_info(mrr_mode) to get a text representation of
       the picked MRR strategy.

    @param mrr_mode   Mode which was returned by multi_range_read_info[_const]
    @param str        INOUT string to be printed for EXPLAIN
    @param str_end    End of the string buffer. The function is free to put the 
                      string into [str..str_end] memory range.
  */
  virtual int multi_range_read_explain_info(uint mrr_mode, char *str, 
                                            size_t size)
  { return 0; }

  virtual int read_range_first(const key_range *start_key,
                               const key_range *end_key,
                               bool eq_range, bool sorted);
  virtual int read_range_next();
  void set_end_range(const key_range *end_key);
  int compare_key(key_range *range);
  int compare_key2(key_range *range) const;
  virtual int ft_init() { return HA_ERR_WRONG_COMMAND; }
  virtual int pre_ft_init() { return HA_ERR_WRONG_COMMAND; }
  virtual void ft_end() {}
  virtual int pre_ft_end() { return 0; }
  virtual FT_INFO *ft_init_ext(uint flags, uint inx,String *key)
    { return NULL; }
public:
  virtual int ft_read(uchar *buf) { return HA_ERR_WRONG_COMMAND; }
  virtual int rnd_next(uchar *buf)=0;
  virtual int rnd_pos(uchar * buf, uchar *pos)=0;
  /**
    This function only works for handlers having
    HA_PRIMARY_KEY_REQUIRED_FOR_POSITION set.
    It will return the row with the PK given in the record argument.
  */
  virtual int rnd_pos_by_record(uchar *record)
  {
    int error;
    DBUG_ASSERT(table_flags() & HA_PRIMARY_KEY_REQUIRED_FOR_POSITION);

    error = ha_rnd_init(false);
    if (error != 0)
      return error;

    position(record);
    error = ha_rnd_pos(record, ref);
    ha_rnd_end();
    return error;
  }
  virtual int read_first_row(uchar *buf, uint primary_key);
public:

  /* Same as above, but with statistics */
  inline int ha_ft_read(uchar *buf);
  inline void ha_ft_end() { ft_end(); ft_handler=NULL; }
  int ha_rnd_next(uchar *buf);
  int ha_rnd_pos(uchar *buf, uchar *pos);
  inline int ha_rnd_pos_by_record(uchar *buf);
  inline int ha_read_first_row(uchar *buf, uint primary_key);

  /**
    The following 3 function is only needed for tables that may be
    internal temporary tables during joins.
  */
  virtual int remember_rnd_pos()
    { return HA_ERR_WRONG_COMMAND; }
  virtual int restart_rnd_next(uchar *buf)
    { return HA_ERR_WRONG_COMMAND; }
  virtual int rnd_same(uchar *buf, uint inx)
    { return HA_ERR_WRONG_COMMAND; }

  virtual ha_rows records_in_range(uint inx, key_range *min_key,
                                   key_range *max_key)
    { return (ha_rows) 10; }
  /*
    If HA_PRIMARY_KEY_REQUIRED_FOR_POSITION is set, then it sets ref
    (reference to the row, aka position, with the primary key given in
    the record).
    Otherwise it set ref to the current row.
  */
  virtual void position(const uchar *record)=0;
  virtual int info(uint)=0; // see my_base.h for full description
  virtual void get_dynamic_partition_info(PARTITION_STATS *stat_info,
                                          uint part_id);
  virtual void set_partitions_to_open(List<String> *partition_names) {}
  virtual int change_partitions_to_open(List<String> *partition_names)
  { return 0; }
  virtual int extra(enum ha_extra_function operation)
  { return 0; }
  virtual int extra_opt(enum ha_extra_function operation, ulong arg)
  { return extra(operation); }

  /**
    In an UPDATE or DELETE, if the row under the cursor was locked by another
    transaction, and the engine used an optimistic read of the last
    committed row value under the cursor, then the engine returns 1 from this
    function. MySQL must NOT try to update this optimistic value. If the
    optimistic value does not match the WHERE condition, MySQL can decide to
    skip over this row. Currently only works for InnoDB. This can be used to
    avoid unnecessary lock waits.

    If this method returns nonzero, it will also signal the storage
    engine that the next read will be a locking re-read of the row.
  */
  bool ha_was_semi_consistent_read();
  virtual bool was_semi_consistent_read() { return 0; }
  /**
    Tell the engine whether it should avoid unnecessary lock waits.
    If yes, in an UPDATE or DELETE, if the row under the cursor was locked
    by another transaction, the engine may try an optimistic read of
    the last committed row value under the cursor.
  */
  virtual void try_semi_consistent_read(bool) {}
  virtual void unlock_row() {}
  virtual int start_stmt(THD *thd, thr_lock_type lock_type) {return 0;}
  virtual bool need_info_for_auto_inc() { return 0; }
  virtual bool can_use_for_auto_inc_init() { return 1; }
  virtual void get_auto_increment(ulonglong offset, ulonglong increment,
                                  ulonglong nb_desired_values,
                                  ulonglong *first_value,
                                  ulonglong *nb_reserved_values);
  void set_next_insert_id(ulonglong id)
  {
    DBUG_PRINT("info",("auto_increment: next value %lu", (ulong)id));
    next_insert_id= id;
  }
  void restore_auto_increment(ulonglong prev_insert_id)
  {
    /*
      Insertion of a row failed, re-use the lastly generated auto_increment
      id, for the next row. This is achieved by resetting next_insert_id to
      what it was before the failed insertion (that old value is provided by
      the caller). If that value was 0, it was the first row of the INSERT;
      then if insert_id_for_cur_row contains 0 it means no id was generated
      for this first row, so no id was generated since the INSERT started, so
      we should set next_insert_id to 0; if insert_id_for_cur_row is not 0, it
      is the generated id of the first and failed row, so we use it.
    */
    next_insert_id= (prev_insert_id > 0) ? prev_insert_id :
      insert_id_for_cur_row;
  }

  virtual void update_create_info(HA_CREATE_INFO *create_info) {}
  int check_old_types();
  virtual int assign_to_keycache(THD* thd, HA_CHECK_OPT* check_opt)
  { return HA_ADMIN_NOT_IMPLEMENTED; }
  virtual int preload_keys(THD* thd, HA_CHECK_OPT* check_opt)
  { return HA_ADMIN_NOT_IMPLEMENTED; }
  /* end of the list of admin commands */

  virtual int indexes_are_disabled(void) {return 0;}
  virtual char *update_table_comment(const char * comment)
  { return (char*) comment;}
  virtual void append_create_info(String *packet) {}
  /**
    If index == MAX_KEY then a check for table is made and if index <
    MAX_KEY then a check is made if the table has foreign keys and if
    a foreign key uses this index (and thus the index cannot be dropped).

    @param  index            Index to check if foreign key uses it

    @retval   TRUE            Foreign key defined on table or index
    @retval   FALSE           No foreign key defined
  */
  virtual bool is_fk_defined_on_table_or_index(uint index)
  { return FALSE; }
  virtual char* get_foreign_key_create_info()
  { return(NULL);}  /* gets foreign key create string from InnoDB */
  /**
    Used in ALTER TABLE to check if changing storage engine is allowed.

    @note Called without holding thr_lock.c lock.

    @retval true   Changing storage engine is allowed.
    @retval false  Changing storage engine not allowed.
  */
  virtual bool can_switch_engines() { return true; }
  virtual int can_continue_handler_scan() { return 0; }
  /**
    Get the list of foreign keys in this table.

    @remark Returns the set of foreign keys where this table is the
            dependent or child table.

    @param thd  The thread handle.
    @param f_key_list[out]  The list of foreign keys.

    @return The handler error code or zero for success.
  */
  virtual int
  get_foreign_key_list(THD *thd, List<FOREIGN_KEY_INFO> *f_key_list)
  { return 0; }
  /**
    Get the list of foreign keys referencing this table.

    @remark Returns the set of foreign keys where this table is the
            referenced or parent table.

    @param thd  The thread handle.
    @param f_key_list[out]  The list of foreign keys.

    @return The handler error code or zero for success.
  */
  virtual int
  get_parent_foreign_key_list(THD *thd, List<FOREIGN_KEY_INFO> *f_key_list)
  { return 0; }
  virtual uint referenced_by_foreign_key() { return 0;}
  virtual void init_table_handle_for_HANDLER()
  { return; }       /* prepare InnoDB for HANDLER */
  virtual void free_foreign_key_create_info(char* str) {}
  /** The following can be called without an open handler */
  const char *table_type() const { return hton_name(ht)->str; }
  const char **bas_ext() const { return ht->tablefile_extensions; }

  virtual int get_default_no_partitions(HA_CREATE_INFO *create_info)
  { return 1;}
  virtual void set_auto_partitions(partition_info *part_info) { return; }
  virtual bool get_no_parts(const char *name,
                            uint *no_parts)
  {
    *no_parts= 0;
    return 0;
  }
  virtual void set_part_info(partition_info *part_info) {return;}
  virtual void return_record_by_parent() { return; }

  virtual ulong index_flags(uint idx, uint part, bool all_parts) const =0;

  uint max_record_length() const
  { return MY_MIN(HA_MAX_REC_LENGTH, max_supported_record_length()); }
  uint max_keys() const
  { return MY_MIN(MAX_KEY, max_supported_keys()); }
  uint max_key_parts() const
  { return MY_MIN(MAX_REF_PARTS, max_supported_key_parts()); }
  uint max_key_length() const
  { return MY_MIN(MAX_DATA_LENGTH_FOR_KEY, max_supported_key_length()); }
  uint max_key_part_length() const
  { return MY_MIN(MAX_DATA_LENGTH_FOR_KEY, max_supported_key_part_length()); }

  virtual uint max_supported_record_length() const { return HA_MAX_REC_LENGTH; }
  virtual uint max_supported_keys() const { return 0; }
  virtual uint max_supported_key_parts() const { return MAX_REF_PARTS; }
  virtual uint max_supported_key_length() const { return MAX_DATA_LENGTH_FOR_KEY; }
  virtual uint max_supported_key_part_length() const { return 255; }
  virtual uint min_record_length(uint options) const { return 1; }

  virtual int calculate_checksum();
  virtual bool is_crashed() const  { return 0; }
  virtual bool auto_repair(int error) const { return 0; }

  void update_global_table_stats();
  void update_global_index_stats();

#define CHF_CREATE_FLAG 0
#define CHF_DELETE_FLAG 1
#define CHF_RENAME_FLAG 2
#define CHF_INDEX_FLAG  3

  /**
    @note lock_count() can return > 1 if the table is MERGE or partitioned.
  */
  virtual uint lock_count(void) const { return 1; }
  /**
    Is not invoked for non-transactional temporary tables.

    @note store_lock() can return more than one lock if the table is MERGE
    or partitioned.

    @note that one can NOT rely on table->in_use in store_lock().  It may
    refer to a different thread if called from mysql_lock_abort_for_thread().

    @note If the table is MERGE, store_lock() can return less locks
    than lock_count() claimed. This can happen when the MERGE children
    are not attached when this is called from another thread.
  */
  virtual THR_LOCK_DATA **store_lock(THD *thd,
				     THR_LOCK_DATA **to,
				     enum thr_lock_type lock_type)=0;

  /** Type of table for caching query */
  virtual uint8 table_cache_type() { return HA_CACHE_TBL_NONTRANSACT; }


  /**
    @brief Register a named table with a call back function to the query cache.

    @param thd The thread handle
    @param table_key A pointer to the table name in the table cache
    @param key_length The length of the table name
    @param[out] engine_callback The pointer to the storage engine call back
      function
    @param[out] engine_data Storage engine specific data which could be
      anything

    This method offers the storage engine, the possibility to store a reference
    to a table name which is going to be used with query cache. 
    The method is called each time a statement is written to the cache and can
    be used to verify if a specific statement is cachable. It also offers
    the possibility to register a generic (but static) call back function which
    is called each time a statement is matched against the query cache.

    @note If engine_data supplied with this function is different from
      engine_data supplied with the callback function, and the callback returns
      FALSE, a table invalidation on the current table will occur.

    @return Upon success the engine_callback will point to the storage engine
      call back function, if any, and engine_data will point to any storage
      engine data used in the specific implementation.
      @retval TRUE Success
      @retval FALSE The specified table or current statement should not be
        cached
  */

  virtual my_bool register_query_cache_table(THD *thd, const char *table_key,
                                             uint key_length,
                                             qc_engine_callback
                                             *engine_callback,
                                             ulonglong *engine_data)
  {
    *engine_callback= 0;
    return TRUE;
  }

  /*
    Count tables invisible from all tables list on which current one built
    (like myisammrg and partitioned tables)

    tables_type          mask for the tables should be added herdde

    returns number of such tables
  */

  virtual uint count_query_cache_dependant_tables(uint8 *tables_type
                                                  __attribute__((unused)))
  {
    return 0;
  }

  /*
    register tables invisible from all tables list on which current one built
    (like myisammrg and partitioned tables).

    @note they should be counted by method above

    cache                Query cache pointer
    block                Query cache block to write the table
    n                    Number of the table

    @retval FALSE - OK
    @retval TRUE  - Error
  */

  virtual my_bool
    register_query_cache_dependant_tables(THD *thd
                                          __attribute__((unused)),
                                          Query_cache *cache
                                          __attribute__((unused)),
                                          Query_cache_block_table **block
                                          __attribute__((unused)),
                                          uint *n __attribute__((unused)))
  {
    return FALSE;
  }

 /*
   Check if the primary key (if there is one) is a clustered and a
   reference key. This means:

   - Data is stored together with the primary key (no secondary lookup
     needed to find the row data). The optimizer uses this to find out
     the cost of fetching data.
   - The primary key is part of each secondary key and is used
     to find the row data in the primary index when reading trough
     secondary indexes.
   - When doing a HA_KEYREAD_ONLY we get also all the primary key parts
     into the row. This is critical property used by index_merge.

   All the above is usually true for engines that store the row
   data in the primary key index (e.g. in a b-tree), and use the primary
   key value as a position().  InnoDB is an example of such an engine.

   For such a clustered primary key, the following should also hold:
   index_flags() should contain HA_CLUSTERED_INDEX
   table_flags() should contain HA_TABLE_SCAN_ON_INDEX

   @retval TRUE   yes
   @retval FALSE  No.
 */
 virtual bool primary_key_is_clustered() { return FALSE; }
 virtual int cmp_ref(const uchar *ref1, const uchar *ref2)
 {
   return memcmp(ref1, ref2, ref_length);
 }

 /*
   Condition pushdown to storage engines
 */

 /**
   Push condition down to the table handler.

   @param  cond   Condition to be pushed. The condition tree must not be
                  modified by the by the caller.

   @return
     The 'remainder' condition that caller must use to filter out records.
     NULL means the handler will not return rows that do not match the
     passed condition.

   @note
   The pushed conditions form a stack (from which one can remove the
   last pushed condition using cond_pop).
   The table handler filters out rows using (pushed_cond1 AND pushed_cond2 
   AND ... AND pushed_condN)
   or less restrictive condition, depending on handler's capabilities.

   handler->ha_reset() call empties the condition stack.
   Calls to rnd_init/rnd_end, index_init/index_end etc do not affect the
   condition stack.
 */ 
 virtual const COND *cond_push(const COND *cond) { return cond; };
 /**
   Pop the top condition from the condition stack of the handler instance.

   Pops the top if condition stack, if stack is not empty.
 */
 virtual void cond_pop() { return; };

 /**
   Push metadata for the current operation down to the table handler.
 */
 virtual int info_push(uint info_type, void *info) { return 0; };

 /**
    This function is used to get correlating of a parent (table/column)
    and children (table/column). When conditions are pushed down to child
    table (like child of myisam_merge), child table needs to know about
    which table/column is my parent for understanding conditions.
 */
 virtual int set_top_table_and_fields(TABLE *top_table,
                                      Field **top_table_field,
                                      uint top_table_fields)
 {
   if (!set_top_table_fields)
   {
     set_top_table_fields= TRUE;
     this->top_table= top_table;
     this->top_table_field= top_table_field;
     this->top_table_fields= top_table_fields;
   }
   return 0;
 }
 virtual void clear_top_table_fields()
 {
   if (set_top_table_fields)
   {
     set_top_table_fields= FALSE;
     top_table= NULL;
     top_table_field= NULL;
     top_table_fields= 0;
   }
 }

 /**
   Push down an index condition to the handler.

   The server will use this method to push down a condition it wants
   the handler to evaluate when retrieving records using a specified
   index. The pushed index condition will only refer to fields from
   this handler that is contained in the index (but it may also refer
   to fields in other handlers). Before the handler evaluates the
   condition it must read the content of the index entry into the 
   record buffer.

   The handler is free to decide if and how much of the condition it
   will take responsibility for evaluating. Based on this evaluation
   it should return the part of the condition it will not evaluate.
   If it decides to evaluate the entire condition it should return
   NULL. If it decides not to evaluate any part of the condition it
   should return a pointer to the same condition as given as argument.

   @param keyno    the index number to evaluate the condition on
   @param idx_cond the condition to be evaluated by the handler

   @return The part of the pushed condition that the handler decides
           not to evaluate
 */
 virtual Item *idx_cond_push(uint keyno, Item* idx_cond) { return idx_cond; }

 /** Reset information about pushed index conditions */
 virtual void cancel_pushed_idx_cond()
 {
   pushed_idx_cond= NULL;
   pushed_idx_cond_keyno= MAX_KEY;
   in_range_check_pushed_down= false;
 }

 virtual void cancel_pushed_rowid_filter()
 {
   pushed_rowid_filter= NULL;
   rowid_filter_is_active= false;
 }

 virtual bool rowid_filter_push(Rowid_filter *rowid_filter) { return true; }

 /* Needed for partition / spider */
  virtual TABLE_LIST *get_next_global_for_child() { return NULL; }

 /**
   Part of old, deprecated in-place ALTER API.
 */
 virtual bool check_if_incompatible_data(HA_CREATE_INFO *create_info,
					 uint table_changes)
 { return COMPATIBLE_DATA_NO; }

 /* On-line/in-place ALTER TABLE interface. */

 /*
   Here is an outline of on-line/in-place ALTER TABLE execution through
   this interface.

   Phase 1 : Initialization
   ========================
   During this phase we determine which algorithm should be used
   for execution of ALTER TABLE and what level concurrency it will
   require.

   *) This phase starts by opening the table and preparing description
      of the new version of the table.
   *) Then we check if it is impossible even in theory to carry out
      this ALTER TABLE using the in-place algorithm. For example, because
      we need to change storage engine or the user has explicitly requested
      usage of the "copy" algorithm.
   *) If in-place ALTER TABLE is theoretically possible, we continue
      by compiling differences between old and new versions of the table
      in the form of HA_ALTER_FLAGS bitmap. We also build a few
      auxiliary structures describing requested changes and store
      all these data in the Alter_inplace_info object.
   *) Then the handler::check_if_supported_inplace_alter() method is called
      in order to find if the storage engine can carry out changes requested
      by this ALTER TABLE using the in-place algorithm. To determine this,
      the engine can rely on data in HA_ALTER_FLAGS/Alter_inplace_info
      passed to it as well as on its own checks. If the in-place algorithm
      can be used for this ALTER TABLE, the level of required concurrency for
      its execution is also returned.
      If any errors occur during the handler call, ALTER TABLE is aborted
      and no further handler functions are called.
   *) Locking requirements of the in-place algorithm are compared to any
      concurrency requirements specified by user. If there is a conflict
      between them, we either switch to the copy algorithm or emit an error.

   Phase 2 : Execution
   ===================

   In this phase the operations are executed.

   *) As the first step, we acquire a lock corresponding to the concurrency
      level which was returned by handler::check_if_supported_inplace_alter()
      and requested by the user. This lock is held for most of the
      duration of in-place ALTER (if HA_ALTER_INPLACE_COPY_LOCK
      or HA_ALTER_INPLACE_COPY_NO_LOCK were returned we acquire an
      exclusive lock for duration of the next step only).
   *) After that we call handler::ha_prepare_inplace_alter_table() to give the
      storage engine a chance to update its internal structures with a higher
      lock level than the one that will be used for the main step of algorithm.
      After that we downgrade the lock if it is necessary.
   *) After that, the main step of this phase and algorithm is executed.
      We call the handler::ha_inplace_alter_table() method, which carries out the
      changes requested by ALTER TABLE but does not makes them visible to other
      connections yet.
   *) We ensure that no other connection uses the table by upgrading our
      lock on it to exclusive.
   *) a) If the previous step succeeds, handler::ha_commit_inplace_alter_table() is
         called to allow the storage engine to do any final updates to its structures,
         to make all earlier changes durable and visible to other connections.
      b) If we have failed to upgrade lock or any errors have occurred during the
         handler functions calls (including commit), we call
         handler::ha_commit_inplace_alter_table()
         to rollback all changes which were done during previous steps.

  Phase 3 : Final
  ===============

  In this phase we:

  *) Update SQL-layer data-dictionary by installing .FRM file for the new version
     of the table.
  *) Inform the storage engine about this change by calling the
     handler::ha_notify_table_changed() method.
  *) Destroy the Alter_inplace_info and handler_ctx objects.

 */

 /**
    Check if a storage engine supports a particular alter table in-place

    @param    altered_table     TABLE object for new version of table.
    @param    ha_alter_info     Structure describing changes to be done
                                by ALTER TABLE and holding data used
                                during in-place alter.

    @retval   HA_ALTER_ERROR                  Unexpected error.
    @retval   HA_ALTER_INPLACE_NOT_SUPPORTED  Not supported, must use copy.
    @retval   HA_ALTER_INPLACE_EXCLUSIVE_LOCK Supported, but requires X lock.
    @retval   HA_ALTER_INPLACE_COPY_LOCK
                                              Supported, but requires SNW lock
                                              during main phase. Prepare phase
                                              requires X lock.
    @retval   HA_ALTER_INPLACE_SHARED_LOCK    Supported, but requires SNW lock.
    @retval   HA_ALTER_INPLACE_COPY_NO_LOCK
                                              Supported, concurrent reads/writes
                                              allowed. However, prepare phase
                                              requires X lock.
    @retval   HA_ALTER_INPLACE_NO_LOCK        Supported, concurrent
                                              reads/writes allowed.

    @note The default implementation uses the old in-place ALTER API
    to determine if the storage engine supports in-place ALTER or not.

    @note Called without holding thr_lock.c lock.
 */
 virtual enum_alter_inplace_result
 check_if_supported_inplace_alter(TABLE *altered_table,
                                  Alter_inplace_info *ha_alter_info);


 /**
    Public functions wrapping the actual handler call.
    @see prepare_inplace_alter_table()
 */
 bool ha_prepare_inplace_alter_table(TABLE *altered_table,
                                     Alter_inplace_info *ha_alter_info);


 /**
    Public function wrapping the actual handler call.
    @see inplace_alter_table()
 */
 bool ha_inplace_alter_table(TABLE *altered_table,
                             Alter_inplace_info *ha_alter_info)
 {
   return inplace_alter_table(altered_table, ha_alter_info);
 }


 /**
    Public function wrapping the actual handler call.
    Allows us to enforce asserts regardless of handler implementation.
    @see commit_inplace_alter_table()
 */
 bool ha_commit_inplace_alter_table(TABLE *altered_table,
                                    Alter_inplace_info *ha_alter_info,
                                    bool commit);


 /**
    Public function wrapping the actual handler call.
    @see notify_table_changed()
 */
 void ha_notify_table_changed()
 {
   notify_table_changed();
 }


protected:
 /**
    Allows the storage engine to update internal structures with concurrent
    writes blocked. If check_if_supported_inplace_alter() returns
    HA_ALTER_INPLACE_COPY_NO_LOCK or HA_ALTER_INPLACE_COPY_LOCK,
    this function is called with exclusive lock otherwise the same level
    of locking as for inplace_alter_table() will be used.

    @note Storage engines are responsible for reporting any errors by
    calling my_error()/print_error()

    @note If this function reports error, commit_inplace_alter_table()
    will be called with commit= false.

    @note For partitioning, failing to prepare one partition, means that
    commit_inplace_alter_table() will be called to roll back changes for
    all partitions. This means that commit_inplace_alter_table() might be
    called without prepare_inplace_alter_table() having been called first
    for a given partition.

    @param    altered_table     TABLE object for new version of table.
    @param    ha_alter_info     Structure describing changes to be done
                                by ALTER TABLE and holding data used
                                during in-place alter.

    @retval   true              Error
    @retval   false             Success
 */
 virtual bool prepare_inplace_alter_table(TABLE *altered_table,
                                          Alter_inplace_info *ha_alter_info)
 { return false; }


 /**
    Alter the table structure in-place with operations specified using HA_ALTER_FLAGS
    and Alter_inplace_info. The level of concurrency allowed during this
    operation depends on the return value from check_if_supported_inplace_alter().

    @note Storage engines are responsible for reporting any errors by
    calling my_error()/print_error()

    @note If this function reports error, commit_inplace_alter_table()
    will be called with commit= false.

    @param    altered_table     TABLE object for new version of table.
    @param    ha_alter_info     Structure describing changes to be done
                                by ALTER TABLE and holding data used
                                during in-place alter.

    @retval   true              Error
    @retval   false             Success
 */
 virtual bool inplace_alter_table(TABLE *altered_table,
                                  Alter_inplace_info *ha_alter_info)
 { return false; }


 /**
    Commit or rollback the changes made during prepare_inplace_alter_table()
    and inplace_alter_table() inside the storage engine.
    Note that in case of rollback the allowed level of concurrency during
    this operation will be the same as for inplace_alter_table() and thus
    might be higher than during prepare_inplace_alter_table(). (For example,
    concurrent writes were blocked during prepare, but might not be during
    rollback).

    @note Storage engines are responsible for reporting any errors by
    calling my_error()/print_error()

    @note If this function with commit= true reports error, it will be called
    again with commit= false.

    @note In case of partitioning, this function might be called for rollback
    without prepare_inplace_alter_table() having been called first.
    Also partitioned tables sets ha_alter_info->group_commit_ctx to a NULL
    terminated array of the partitions handlers and if all of them are
    committed as one, then group_commit_ctx should be set to NULL to indicate
    to the partitioning handler that all partitions handlers are committed.
    @see prepare_inplace_alter_table().

    @param    altered_table     TABLE object for new version of table.
    @param    ha_alter_info     Structure describing changes to be done
                                by ALTER TABLE and holding data used
                                during in-place alter.
    @param    commit            True => Commit, False => Rollback.

    @retval   true              Error
    @retval   false             Success
 */
 virtual bool commit_inplace_alter_table(TABLE *altered_table,
                                         Alter_inplace_info *ha_alter_info,
                                         bool commit)
{
  /* Nothing to commit/rollback, mark all handlers committed! */
  ha_alter_info->group_commit_ctx= NULL;
  return false;
}


 /**
    Notify the storage engine that the table structure (.FRM) has been updated.

    @note No errors are allowed during notify_table_changed().
 */
 virtual void notify_table_changed() { }

public:
 /* End of On-line/in-place ALTER TABLE interface. */


  /**
    use_hidden_primary_key() is called in case of an update/delete when
    (table_flags() and HA_PRIMARY_KEY_REQUIRED_FOR_DELETE) is defined
    but we don't have a primary key
  */
  virtual void use_hidden_primary_key();
  virtual alter_table_operations alter_table_flags(alter_table_operations flags)
  {
    if (ht->alter_table_flags)
      return ht->alter_table_flags(flags);
    return 0;
  }

  virtual LEX_CSTRING *engine_name();
  
  TABLE* get_table() { return table; }
  TABLE_SHARE* get_table_share() { return table_share; }
protected:
  /* Service methods for use by storage engines. */
  void **ha_data(THD *) const;
  THD *ha_thd(void) const;

  /**
    Acquire the instrumented table information from a table share.
    @return an instrumented table share, or NULL.
  */
  PSI_table_share *ha_table_share_psi() const;

  /**
    Default rename_table() and delete_table() rename/delete files with a
    given name and extensions from bas_ext().

    These methods can be overridden, but their default implementation
    provide useful functionality.
  */
  virtual int rename_table(const char *from, const char *to);
  /**
    Delete a table in the engine. Called for base as well as temporary
    tables.
  */
  virtual int delete_table(const char *name);

public:
  bool check_table_binlog_row_based(bool binlog_row);

  inline void clear_cached_table_binlog_row_based_flag()
  {
    check_table_binlog_row_based_done= 0;
    check_table_binlog_row_based_result= 0;
  }
private:
  /* Cache result to avoid extra calls */
  inline void mark_trx_read_write()
  {
    if (unlikely(!mark_trx_read_write_done))
    {
      mark_trx_read_write_done= 1;
      mark_trx_read_write_internal();
    }
  }

private:
  void mark_trx_read_write_internal();
  bool check_table_binlog_row_based_internal(bool binlog_row);

protected:
  /*
    These are intended to be used only by handler::ha_xxxx() functions
    However, engines that implement read_range_XXX() (like MariaRocks)
    or embed other engines (like ha_partition) may need to call these also
  */
  inline void increment_statistics(ulong SSV::*offset) const;
  inline void decrement_statistics(ulong SSV::*offset) const;

private:
  /*
    Low-level primitives for storage engines.  These should be
    overridden by the storage engine class. To call these methods, use
    the corresponding 'ha_*' method above.
  */

  virtual int open(const char *name, int mode, uint test_if_locked)=0;
  /* Note: ha_index_read_idx_map() may bypass index_init() */
  virtual int index_init(uint idx, bool sorted) { return 0; }
  virtual int index_end() { return 0; }
  /**
    rnd_init() can be called two times without rnd_end() in between
    (it only makes sense if scan=1).
    then the second call should prepare for the new table scan (e.g
    if rnd_init allocates the cursor, second call should position it
    to the start of the table, no need to deallocate and allocate it again
  */
  virtual int rnd_init(bool scan)= 0;
  virtual int rnd_end() { return 0; }
  virtual int write_row(uchar *buf __attribute__((unused)))
  {
    return HA_ERR_WRONG_COMMAND;
  }

  /**
    Update a single row.

    Note: If HA_ERR_FOUND_DUPP_KEY is returned, the handler must read
    all columns of the row so MySQL can create an error message. If
    the columns required for the error message are not read, the error
    message will contain garbage.
  */
  virtual int update_row(const uchar *old_data __attribute__((unused)),
                         const uchar *new_data __attribute__((unused)))
  {
    return HA_ERR_WRONG_COMMAND;
  }

  /*
    Optimized function for updating the first row. Only used by sequence
    tables
  */
  virtual int update_first_row(uchar *new_data);

  virtual int delete_row(const uchar *buf __attribute__((unused)))
  {
    return HA_ERR_WRONG_COMMAND;
  }

  /* Perform initialization for a direct update request */
public:
  int ha_direct_update_rows(ha_rows *update_rows);
  virtual int direct_update_rows_init(List<Item> *update_fields)
  {
    return HA_ERR_WRONG_COMMAND;
  }
private:
  virtual int pre_direct_update_rows_init(List<Item> *update_fields)
  {
    return HA_ERR_WRONG_COMMAND;
  }
  virtual int direct_update_rows(ha_rows *update_rows __attribute__((unused)))
  {
    return HA_ERR_WRONG_COMMAND;
  }
  virtual int pre_direct_update_rows()
  {
    return HA_ERR_WRONG_COMMAND;
  }

  /* Perform initialization for a direct delete request */
public:
  int ha_direct_delete_rows(ha_rows *delete_rows);
  virtual int direct_delete_rows_init()
  {
    return HA_ERR_WRONG_COMMAND;
  }
private:
  virtual int pre_direct_delete_rows_init()
  {
    return HA_ERR_WRONG_COMMAND;
  }
  virtual int direct_delete_rows(ha_rows *delete_rows __attribute__((unused)))
  {
    return HA_ERR_WRONG_COMMAND;
  }
  virtual int pre_direct_delete_rows()
  {
    return HA_ERR_WRONG_COMMAND;
  }

  /**
    Reset state of file to after 'open'.
    This function is called after every statement for all tables used
    by that statement.
  */
  virtual int reset() { return 0; }
  virtual Table_flags table_flags(void) const= 0;
  /**
    Is not invoked for non-transactional temporary tables.

    Tells the storage engine that we intend to read or write data
    from the table. This call is prefixed with a call to handler::store_lock()
    and is invoked only for those handler instances that stored the lock.

    Calls to rnd_init/index_init are prefixed with this call. When table
    IO is complete, we call external_lock(F_UNLCK).
    A storage engine writer should expect that each call to
    ::external_lock(F_[RD|WR]LOCK is followed by a call to
    ::external_lock(F_UNLCK). If it is not, it is a bug in MySQL.

    The name and signature originate from the first implementation
    in MyISAM, which would call fcntl to set/clear an advisory
    lock on the data file in this method.

    @param   lock_type    F_RDLCK, F_WRLCK, F_UNLCK

    @return  non-0 in case of failure, 0 in case of success.
    When lock_type is F_UNLCK, the return value is ignored.
  */
  virtual int external_lock(THD *thd __attribute__((unused)),
                            int lock_type __attribute__((unused)))
  {
    return 0;
  }
  virtual void release_auto_increment() { return; };
  /** admin commands - called from mysql_admin_table */
  virtual int check_for_upgrade(HA_CHECK_OPT *check_opt)
  { return 0; }
  virtual int check(THD* thd, HA_CHECK_OPT* check_opt)
  { return HA_ADMIN_NOT_IMPLEMENTED; }

  /**
     In this method check_opt can be modified
     to specify CHECK option to use to call check()
     upon the table.
  */
  virtual int repair(THD* thd, HA_CHECK_OPT* check_opt)
  {
    DBUG_ASSERT(!(ha_table_flags() & HA_CAN_REPAIR));
    return HA_ADMIN_NOT_IMPLEMENTED;
  }
  virtual void start_bulk_insert(ha_rows rows, uint flags) {}
  virtual int end_bulk_insert() { return 0; }
protected:
  virtual int index_read(uchar * buf, const uchar * key, uint key_len,
                         enum ha_rkey_function find_flag)
   { return  HA_ERR_WRONG_COMMAND; }
  virtual int index_read_last(uchar * buf, const uchar * key, uint key_len)
  {
    my_errno= HA_ERR_WRONG_COMMAND;
    return HA_ERR_WRONG_COMMAND;
  }
  friend class ha_partition;
  friend class ha_sequence;
public:
  /**
    This method is similar to update_row, however the handler doesn't need
    to execute the updates at this point in time. The handler can be certain
    that another call to bulk_update_row will occur OR a call to
    exec_bulk_update before the set of updates in this query is concluded.

    @param    old_data       Old record
    @param    new_data       New record
    @param    dup_key_found  Number of duplicate keys found

    @retval  0   Bulk delete used by handler
    @retval  1   Bulk delete not used, normal operation used
  */
  virtual int bulk_update_row(const uchar *old_data, const uchar *new_data,
                              ha_rows *dup_key_found)
  {
    DBUG_ASSERT(FALSE);
    return HA_ERR_WRONG_COMMAND;
  }
  /**
    This is called to delete all rows in a table
    If the handler don't support this, then this function will
    return HA_ERR_WRONG_COMMAND and MySQL will delete the rows one
    by one.
  */
  virtual int delete_all_rows()
  { return (my_errno=HA_ERR_WRONG_COMMAND); }
  /**
    Quickly remove all rows from a table.

    @remark This method is responsible for implementing MySQL's TRUNCATE
            TABLE statement, which is a DDL operation. As such, a engine
            can bypass certain integrity checks and in some cases avoid
            fine-grained locking (e.g. row locks) which would normally be
            required for a DELETE statement.

    @remark Typically, truncate is not used if it can result in integrity
            violation. For example, truncate is not used when a foreign
            key references the table, but it might be used if foreign key
            checks are disabled.

    @remark Engine is responsible for resetting the auto-increment counter.

    @remark The table is locked in exclusive mode.
  */
  virtual int truncate()
  {
    int error= delete_all_rows();
    return error ? error : reset_auto_increment(0);
  }
  /**
    Reset the auto-increment counter to the given value, i.e. the next row
    inserted will get the given value.
  */
  virtual int reset_auto_increment(ulonglong value)
  { return 0; }
  virtual int optimize(THD* thd, HA_CHECK_OPT* check_opt)
  { return HA_ADMIN_NOT_IMPLEMENTED; }
  virtual int analyze(THD* thd, HA_CHECK_OPT* check_opt)
  { return HA_ADMIN_NOT_IMPLEMENTED; }
  virtual bool check_and_repair(THD *thd) { return TRUE; }
  virtual int disable_indexes(uint mode) { return HA_ERR_WRONG_COMMAND; }
  virtual int enable_indexes(uint mode) { return HA_ERR_WRONG_COMMAND; }
  virtual int discard_or_import_tablespace(my_bool discard)
  { return (my_errno=HA_ERR_WRONG_COMMAND); }
  virtual void drop_table(const char *name);
  virtual int create(const char *name, TABLE *form, HA_CREATE_INFO *info)=0;

  virtual int create_partitioning_metadata(const char *name, const char *old_name,
                                   int action_flag)
  { return FALSE; }

  virtual int change_partitions(HA_CREATE_INFO *create_info,
                                const char *path,
                                ulonglong * const copied,
                                ulonglong * const deleted,
                                const uchar *pack_frm_data,
                                size_t pack_frm_len)
  { return HA_ERR_WRONG_COMMAND; }
  virtual int drop_partitions(const char *path)
  { return HA_ERR_WRONG_COMMAND; }
  virtual int rename_partitions(const char *path)
  { return HA_ERR_WRONG_COMMAND; }
  virtual bool set_ha_share_ref(Handler_share **arg_ha_share)
  {
    DBUG_ASSERT(!ha_share);
    DBUG_ASSERT(arg_ha_share);
    if (ha_share || !arg_ha_share)
      return true;
    ha_share= arg_ha_share;
    return false;
  }
  int get_lock_type() const { return m_lock_type; }
public:
  /* XXX to be removed, see ha_partition::partition_ht() */
  virtual handlerton *partition_ht() const
  { return ht; }
  inline int ha_write_tmp_row(uchar *buf);
  inline int ha_delete_tmp_row(uchar *buf);
  inline int ha_update_tmp_row(const uchar * old_data, uchar * new_data);

  virtual void set_lock_type(enum thr_lock_type lock);

  friend enum icp_result handler_index_cond_check(void* h_arg);

  /**
    Find unique record by index or unique constrain

    @param record        record to find (also will be fillded with
                         actual record fields)
    @param unique_ref    index or unique constraiun number (depends
                         on what used in the engine

    @retval -1 Error
    @retval  1 Not found
    @retval  0 Found
  */
  virtual int find_unique_row(uchar *record, uint unique_ref)
  { return -1; /*unsupported */}

  bool native_versioned() const
  { DBUG_ASSERT(ht); return partition_ht()->flags & HTON_NATIVE_SYS_VERSIONING; }
  virtual void update_partition(uint	part_id)
  {}

  virtual bool is_clustering_key(uint index) { return false; }

protected:
  Handler_share *get_ha_share_ptr();
  void set_ha_share_ptr(Handler_share *arg_ha_share);
  void lock_shared_ha_data();
  void unlock_shared_ha_data();
};

#include "multi_range_read.h"
#include "group_by_handler.h"

bool key_uses_partial_cols(TABLE_SHARE *table, uint keyno);

	/* Some extern variables used with handlers */

extern const char *ha_row_type[];
extern MYSQL_PLUGIN_IMPORT const char *tx_isolation_names[];
extern MYSQL_PLUGIN_IMPORT const char *binlog_format_names[];
extern TYPELIB tx_isolation_typelib;
extern const char *myisam_stats_method_names[];
extern ulong total_ha, total_ha_2pc;

/* lookups */
plugin_ref ha_resolve_by_name(THD *thd, const LEX_CSTRING *name, bool tmp_table);
plugin_ref ha_lock_engine(THD *thd, const handlerton *hton);
handlerton *ha_resolve_by_legacy_type(THD *thd, enum legacy_db_type db_type);
handler *get_new_handler(TABLE_SHARE *share, MEM_ROOT *alloc,
                         handlerton *db_type);
handlerton *ha_checktype(THD *thd, handlerton *hton, bool no_substitute);

static inline handlerton *ha_checktype(THD *thd, enum legacy_db_type type,
                                       bool no_substitute = 0)
{
  return ha_checktype(thd, ha_resolve_by_legacy_type(thd, type), no_substitute);
}

static inline enum legacy_db_type ha_legacy_type(const handlerton *db_type)
{
  return (db_type == NULL) ? DB_TYPE_UNKNOWN : db_type->db_type;
}

static inline const char *ha_resolve_storage_engine_name(const handlerton *db_type)
{
  return db_type == NULL ? "UNKNOWN" : hton_name(db_type)->str;
}

static inline bool ha_check_storage_engine_flag(const handlerton *db_type, uint32 flag)
{
  return db_type == NULL ? FALSE : MY_TEST(db_type->flags & flag);
}

static inline bool ha_storage_engine_is_enabled(const handlerton *db_type)
{
  return (db_type && db_type->create) ?
         (db_type->state == SHOW_OPTION_YES) : FALSE;
}

#define view_pseudo_hton ((handlerton *)1)

/* basic stuff */
int ha_init_errors(void);
int ha_init(void);
int ha_end(void);
int ha_initialize_handlerton(st_plugin_int *plugin);
int ha_finalize_handlerton(st_plugin_int *plugin);

TYPELIB *ha_known_exts(void);
int ha_panic(enum ha_panic_function flag);
void ha_close_connection(THD* thd);
void ha_kill_query(THD* thd, enum thd_kill_levels level);
bool ha_flush_logs(handlerton *db_type);
void ha_drop_database(char* path);
void ha_checkpoint_state(bool disable);
void ha_commit_checkpoint_request(void *cookie, void (*pre_hook)(void *));
int ha_create_table(THD *thd, const char *path,
                    const char *db, const char *table_name,
                    HA_CREATE_INFO *create_info, LEX_CUSTRING *frm);
int ha_delete_table(THD *thd, handlerton *db_type, const char *path,
                    const LEX_CSTRING *db, const LEX_CSTRING *alias, bool generate_warning);
void ha_prepare_for_backup();
void ha_end_backup();

/* statistics and info */
bool ha_show_status(THD *thd, handlerton *db_type, enum ha_stat_type stat);

/* discovery */
#ifdef MYSQL_SERVER
class Discovered_table_list: public handlerton::discovered_list
{
  THD *thd;
  const char *wild, *wend;
  bool with_temps; // whether to include temp tables in the result
public:
  Dynamic_array<LEX_CSTRING*> *tables;

  Discovered_table_list(THD *thd_arg, Dynamic_array<LEX_CSTRING*> *tables_arg,
                        const LEX_CSTRING *wild_arg);
  Discovered_table_list(THD *thd_arg, Dynamic_array<LEX_CSTRING*> *tables_arg)
    : thd(thd_arg), wild(NULL), with_temps(true), tables(tables_arg) {}
  ~Discovered_table_list() {}

  bool add_table(const char *tname, size_t tlen);
  bool add_file(const char *fname);

  void sort();
  void remove_duplicates(); // assumes that the list is sorted
#ifndef DBUG_OFF
  /*
     Used to find unstable mtr tests querying
     INFORMATION_SCHEMA.TABLES without ORDER BY.
  */
  void sort_desc();
#endif
};

int ha_discover_table(THD *thd, TABLE_SHARE *share);
int ha_discover_table_names(THD *thd, LEX_CSTRING *db, MY_DIR *dirp,
                            Discovered_table_list *result, bool reusable);
bool ha_table_exists(THD *thd, const LEX_CSTRING *db, const LEX_CSTRING *table_name,
                     handlerton **hton= 0, bool *is_sequence= 0);
#endif

/* key cache */
extern "C" int ha_init_key_cache(const char *name, KEY_CACHE *key_cache, void *);
int ha_resize_key_cache(KEY_CACHE *key_cache);
int ha_change_key_cache_param(KEY_CACHE *key_cache);
int ha_repartition_key_cache(KEY_CACHE *key_cache);
int ha_change_key_cache(KEY_CACHE *old_key_cache, KEY_CACHE *new_key_cache);

/* transactions: interface to handlerton functions */
int ha_start_consistent_snapshot(THD *thd);
int ha_commit_or_rollback_by_xid(XID *xid, bool commit);
int ha_commit_one_phase(THD *thd, bool all);
int ha_commit_trans(THD *thd, bool all);
int ha_rollback_trans(THD *thd, bool all);
int ha_prepare(THD *thd);
int ha_recover(HASH *commit_list);

/* transactions: these functions never call handlerton functions directly */
int ha_enable_transaction(THD *thd, bool on);

/* savepoints */
int ha_rollback_to_savepoint(THD *thd, SAVEPOINT *sv);
bool ha_rollback_to_savepoint_can_release_mdl(THD *thd);
int ha_savepoint(THD *thd, SAVEPOINT *sv);
int ha_release_savepoint(THD *thd, SAVEPOINT *sv);
#ifdef WITH_WSREP
int ha_abort_transaction(THD *bf_thd, THD *victim_thd, my_bool signal);
#endif

/* these are called by storage engines */
void trans_register_ha(THD *thd, bool all, handlerton *ht);

/*
  Storage engine has to assume the transaction will end up with 2pc if
   - there is more than one 2pc-capable storage engine available
   - in the current transaction 2pc was not disabled yet
*/
#define trans_need_2pc(thd, all)                   ((total_ha_2pc > 1) && \
        !((all ? &thd->transaction.all : &thd->transaction.stmt)->no_2pc))

const char *get_canonical_filename(handler *file, const char *path,
                                   char *tmp_path);
void commit_checkpoint_notify_ha(handlerton *hton, void *cookie);

inline const LEX_CSTRING *table_case_name(HA_CREATE_INFO *info, const LEX_CSTRING *name)
{
  return ((lower_case_table_names == 2 && info->alias.str) ? &info->alias : name);
}

typedef bool Log_func(THD*, TABLE*, bool, const uchar*, const uchar*);
int binlog_log_row(TABLE* table,
                   const uchar *before_record,
                   const uchar *after_record,
                   Log_func *log_func);

#define TABLE_IO_WAIT(TRACKER, PSI, OP, INDEX, FLAGS, PAYLOAD) \
  { \
    Exec_time_tracker *this_tracker; \
    if (unlikely((this_tracker= tracker))) \
      tracker->start_tracking(); \
    \
    MYSQL_TABLE_IO_WAIT(PSI, OP, INDEX, FLAGS, PAYLOAD); \
    \
    if (unlikely(this_tracker)) \
      tracker->stop_tracking(); \
  }

void print_keydup_error(TABLE *table, KEY *key, const char *msg, myf errflag);
void print_keydup_error(TABLE *table, KEY *key, myf errflag);

int del_global_index_stat(THD *thd, TABLE* table, KEY* key_info);
int del_global_table_stat(THD *thd, const  LEX_CSTRING *db, const LEX_CSTRING *table);
#endif /* HANDLER_INCLUDED */<|MERGE_RESOLUTION|>--- conflicted
+++ resolved
@@ -1,11 +1,7 @@
 #ifndef HANDLER_INCLUDED
 #define HANDLER_INCLUDED
 /*
-<<<<<<< HEAD
-   Copyright (c) 2000, 2016, Oracle and/or its affiliates.
-=======
    Copyright (c) 2000, 2019, Oracle and/or its affiliates.
->>>>>>> 2ae83aff
    Copyright (c) 2009, 2019, MariaDB
 
    This program is free software; you can redistribute it and/or
@@ -1971,7 +1967,6 @@
 
 struct Table_period_info: Sql_alloc
 {
-<<<<<<< HEAD
   Table_period_info() :
     create_if_not_exists(false),
     constr(NULL) {}
@@ -1981,20 +1976,6 @@
     constr(NULL) {}
 
   Lex_ident name;
-=======
-  Vers_parse_info() :
-    versioned_fields(false),
-    unversioned_fields(false)
-  {}
-
-  void init() // Deep initialization
-  {
-    system_time= start_end_t(null_clex_str, null_clex_str);
-    as_row= start_end_t(null_clex_str, null_clex_str);
-    versioned_fields= false;
-    unversioned_fields= false;
-  }
->>>>>>> 2ae83aff
 
   struct start_end_t
   {
@@ -2009,16 +1990,11 @@
   bool create_if_not_exists;
   Virtual_column_info *constr;
 
-<<<<<<< HEAD
   bool is_set() const
   {
     DBUG_ASSERT(bool(period.start) == bool(period.end));
     return period.start;
   }
-=======
-  start_end_t system_time;
-  start_end_t as_row;
->>>>>>> 2ae83aff
 
   void set_period(const Lex_ident& start, const Lex_ident& end)
   {
@@ -2032,13 +2008,11 @@
 {
   Vers_parse_info() :
     Table_period_info(STRING_WITH_LEN("SYSTEM_TIME")),
-    check_unit(VERS_UNDEFINED),
     versioned_fields(false),
     unversioned_fields(false)
   {}
 
   Table_period_info::start_end_t as_row;
-  vers_sys_type_t check_unit;
 
 protected:
   friend struct Table_scope_and_contents_source_st;
