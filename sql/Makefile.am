# Copyright (C) 2000 MySQL AB & MySQL Finland AB & TCX DataKonsult AB
# 
# This program is free software; you can redistribute it and/or modify
# it under the terms of the GNU General Public License as published by
# the Free Software Foundation; either version 2 of the License, or
# (at your option) any later version.
# 
# This program is distributed in the hope that it will be useful,
# but WITHOUT ANY WARRANTY; without even the implied warranty of
# MERCHANTABILITY or FITNESS FOR A PARTICULAR PURPOSE.  See the
# GNU General Public License for more details.
# 
# You should have received a copy of the GNU General Public License
# along with this program; if not, write to the Free Software
# Foundation, Inc., 59 Temple Place, Suite 330, Boston, MA  02111-1307  USA

#called from the top level Makefile

MYSQLDATAdir =		$(localstatedir)
MYSQLSHAREdir =		$(pkgdatadir)
MYSQLBASEdir=		$(prefix)
INCLUDES =		@ZLIB_INCLUDES@ \
			@bdb_includes@ @innodb_includes@ @ndbcluster_includes@ \
<<<<<<< HEAD
			-I$(top_srcdir)/include -I$(top_srcdir)/regex \
			-I$(srcdir) $(openssl_includes) -I$(top_builddir)/include
=======
			-I$(top_builddir)/include -I$(top_srcdir)/include \
			-I$(top_srcdir)/regex -I$(srcdir) $(openssl_includes)
>>>>>>> a7be4216
WRAPLIBS=		@WRAPLIBS@
SUBDIRS =		share
libexec_PROGRAMS =	mysqld
noinst_PROGRAMS =	gen_lex_hash
bin_PROGRAMS =		mysql_tzinfo_to_sql
gen_lex_hash_LDFLAGS =  @NOINST_LDFLAGS@
LDADD =			$(top_builddir)/myisam/libmyisam.a \
			$(top_builddir)/myisammrg/libmyisammrg.a \
			$(top_builddir)/heap/libheap.a \
			$(top_builddir)/vio/libvio.a \
			$(top_builddir)/mysys/libmysys.a \
			$(top_builddir)/dbug/libdbug.a \
			$(top_builddir)/regex/libregex.a \
			$(top_builddir)/strings/libmystrings.a @ZLIB_LIBS@ @NDB_SCI_LIBS@

mysqld_LDADD =		@MYSQLD_EXTRA_LDFLAGS@ \
			@bdb_libs@ @innodb_libs@ @pstack_libs@ \
                        @innodb_system_libs@ \
			@ndbcluster_libs@ @ndbcluster_system_libs@ \
			$(LDADD)  $(CXXLDFLAGS) $(WRAPLIBS) @LIBDL@ @openssl_libs@
noinst_HEADERS =	item.h item_func.h item_sum.h item_cmpfunc.h \
			item_strfunc.h item_timefunc.h item_uniq.h \
			item_create.h item_subselect.h item_row.h \
			mysql_priv.h item_geofunc.h sql_bitmap.h \
			procedure.h sql_class.h sql_lex.h sql_list.h \
			sql_manager.h sql_map.h sql_string.h unireg.h \
			sql_error.h field.h handler.h mysqld_suffix.h \
			ha_myisammrg.h\
			ha_heap.h ha_myisam.h ha_berkeley.h ha_innodb.h \
			ha_ndbcluster.h opt_range.h protocol.h \
			sql_select.h structs.h table.h sql_udf.h hash_filo.h\
			lex.h lex_symbol.h sql_acl.h sql_crypt.h  \
			log_event.h sql_repl.h slave.h \
			stacktrace.h sql_sort.h sql_cache.h set_var.h \
			spatial.h gstream.h client_settings.h tzfile.h \
                        tztime.h my_decimal.h\
			sp_head.h sp_pcontext.h sp_rcontext.h sp.h sp_cache.h \
			parse_file.h sql_view.h	sql_trigger.h \
			examples/ha_example.h examples/ha_archive.h \
			examples/ha_tina.h ha_blackhole.h  \
			ha_federated.h
mysqld_SOURCES =	sql_lex.cc sql_handler.cc \
			item.cc item_sum.cc item_buff.cc item_func.cc \
			item_cmpfunc.cc item_strfunc.cc item_timefunc.cc \
			thr_malloc.cc item_create.cc item_subselect.cc \
			item_row.cc item_geofunc.cc \
			field.cc strfunc.cc key.cc sql_class.cc sql_list.cc \
			net_serv.cc protocol.cc sql_state.c \
			lock.cc my_lock.c \
			sql_string.cc sql_manager.cc sql_map.cc \
			mysqld.cc password.c hash_filo.cc hostname.cc \
			set_var.cc sql_parse.cc sql_yacc.yy \
			sql_base.cc table.cc sql_select.cc sql_insert.cc \
                        sql_prepare.cc sql_error.cc \
			sql_update.cc sql_delete.cc uniques.cc sql_do.cc \
			procedure.cc item_uniq.cc sql_test.cc \
			log.cc log_event.cc init.cc derror.cc sql_acl.cc \
			unireg.cc des_key_file.cc \
			discover.cc time.cc opt_range.cc opt_sum.cc \
		   	records.cc filesort.cc handler.cc \
		        ha_heap.cc ha_myisam.cc ha_myisammrg.cc \
	                ha_berkeley.cc ha_innodb.cc \
			ha_ndbcluster.cc \
			sql_db.cc sql_table.cc sql_rename.cc sql_crypt.cc \
			sql_load.cc mf_iocache.cc field_conv.cc sql_show.cc \
			sql_udf.cc sql_analyse.cc sql_analyse.h sql_cache.cc \
			slave.cc sql_repl.cc sql_union.cc sql_derived.cc \
			client.c sql_client.cc mini_client_errors.c pack.c\
			stacktrace.c repl_failsafe.h repl_failsafe.cc \
			sql_olap.cc sql_view.cc \
			gstream.cc spatial.cc sql_help.cc protocol_cursor.cc \
                        tztime.cc my_time.c my_decimal.cc\
			sp_head.cc sp_pcontext.cc  sp_rcontext.cc sp.cc \
			sp_cache.cc parse_file.cc sql_trigger.cc \
			examples/ha_example.cc examples/ha_archive.cc \
			examples/ha_tina.cc ha_blackhole.cc \
			ha_federated.cc

gen_lex_hash_SOURCES =	gen_lex_hash.cc
gen_lex_hash_LDADD =	$(LDADD) $(CXXLDFLAGS)
mysql_tzinfo_to_sql_SOURCES =   mysql_tzinfo_to_sql.cc
mysql_tzinfo_to_sql_LDADD =  @MYSQLD_EXTRA_LDFLAGS@ $(LDADD) $(CXXLDFLAGS)

DEFS =			-DMYSQL_SERVER \
			-DDEFAULT_MYSQL_HOME="\"$(MYSQLBASEdir)\"" \
			-DDATADIR="\"$(MYSQLDATAdir)\"" \
			-DSHAREDIR="\"$(MYSQLSHAREdir)\"" \
			@DEFS@

BUILT_SOURCES =		sql_yacc.cc sql_yacc.h lex_hash.h
EXTRA_DIST =		udf_example.cc $(BUILT_SOURCES)
DISTCLEANFILES =        lex_hash.h
AM_YFLAGS =		-d

mysql_tzinfo_to_sql.cc:
	rm -f mysql_tzinfo_to_sql.cc
	@LN_CP_F@ tztime.cc mysql_tzinfo_to_sql.cc

link_sources: mysql_tzinfo_to_sql.cc
	rm -f mini_client_errors.c
	@LN_CP_F@ ../libmysql/errmsg.c mini_client_errors.c
	rm -f pack.c
	@LN_CP_F@ ../sql-common/pack.c pack.c
	rm -f client.c
	@LN_CP_F@ ../sql-common/client.c client.c
	rm -f my_time.c
	@LN_CP_F@ ../sql-common/my_time.c my_time.c

mysql_tzinfo_to_sql.o:	$(mysql_tzinfo_to_sql_SOURCES)
			$(CXXCOMPILE) -c $(INCLUDES) -DTZINFO2SQL $<

# Try to get better dependencies for the grammar. Othervise really bad
# things like different grammars for different pars of MySQL can
# happen if you are unlucky.
sql_yacc.cc:	sql_yacc.yy
sql_yacc.h:	sql_yacc.yy

sql_yacc.o:	sql_yacc.cc sql_yacc.h $(HEADERS)
		@echo "Note: The following compile may take a long time."
		@echo "If it fails, re-run configure with --with-low-memory"
		$(CXXCOMPILE) $(LM_CFLAGS) -c $<

lex_hash.h:	gen_lex_hash$(EXEEXT)
		./gen_lex_hash$(EXEEXT) > $@

# For testing of udf_example.so;  Works on platforms with gcc
# (This is not part of our build process but only provided as an example)
udf_example.so:	udf_example.cc
		$(CXXCOMPILE) -shared -o $@ $<

# Don't update the files from bitkeeper
%::SCCS/s.%<|MERGE_RESOLUTION|>--- conflicted
+++ resolved
@@ -21,13 +21,8 @@
 MYSQLBASEdir=		$(prefix)
 INCLUDES =		@ZLIB_INCLUDES@ \
 			@bdb_includes@ @innodb_includes@ @ndbcluster_includes@ \
-<<<<<<< HEAD
-			-I$(top_srcdir)/include -I$(top_srcdir)/regex \
-			-I$(srcdir) $(openssl_includes) -I$(top_builddir)/include
-=======
 			-I$(top_builddir)/include -I$(top_srcdir)/include \
-			-I$(top_srcdir)/regex -I$(srcdir) $(openssl_includes)
->>>>>>> a7be4216
+			-I$(srcdir) $(openssl_includes)
 WRAPLIBS=		@WRAPLIBS@
 SUBDIRS =		share
 libexec_PROGRAMS =	mysqld
