# Copyright (C) 2000-2006 MySQL AB
# 
# This program is free software; you can redistribute it and/or modify
# it under the terms of the GNU General Public License as published by
# the Free Software Foundation; version 2 of the License.
# 
# This program is distributed in the hope that it will be useful,
# but WITHOUT ANY WARRANTY; without even the implied warranty of
# MERCHANTABILITY or FITNESS FOR A PARTICULAR PURPOSE.  See the
# GNU General Public License for more details.
# 
# You should have received a copy of the GNU General Public License
# along with this program; if not, write to the Free Software
# Foundation, Inc., 59 Temple Place, Suite 330, Boston, MA  02111-1307  USA

#called from the top level Makefile

MYSQLDATAdir =		$(localstatedir)
MYSQLSHAREdir =		$(pkgdatadir)
MYSQLBASEdir=		$(prefix)
INCLUDES =		@ZLIB_INCLUDES@ \
			@bdb_includes@ @innodb_includes@ @ndbcluster_includes@ \
			-I$(top_builddir)/include -I$(top_srcdir)/include \
			-I$(top_srcdir)/regex -I$(srcdir) \
                        $(openssl_includes)
WRAPLIBS=		@WRAPLIBS@
SUBDIRS =		share
libexec_PROGRAMS =	mysqld
EXTRA_PROGRAMS =	gen_lex_hash
bin_PROGRAMS =		mysql_tzinfo_to_sql
gen_lex_hash_LDFLAGS =  @NOINST_LDFLAGS@
LDADD =			$(top_builddir)/myisam/libmyisam.a \
			$(top_builddir)/myisammrg/libmyisammrg.a \
			$(top_builddir)/heap/libheap.a \
			$(top_builddir)/vio/libvio.a \
			$(top_builddir)/mysys/libmysys.a \
			$(top_builddir)/dbug/libdbug.a \
			$(top_builddir)/regex/libregex.a \
			$(top_builddir)/strings/libmystrings.a @ZLIB_LIBS@ @NDB_SCI_LIBS@

mysqld_LDADD =		@MYSQLD_EXTRA_LDFLAGS@ \
			@bdb_libs@ @innodb_libs@ @pstack_libs@ \
                        @innodb_system_libs@ \
			@ndbcluster_libs@ @ndbcluster_system_libs@ \
<<<<<<< HEAD
			$(LDADD)  $(CXXLDFLAGS) $(WRAPLIBS) @LIBDL@ \
                        $(yassl_libs) $(openssl_libs)

=======
			$(LDADD)  $(CXXLDFLAGS) $(WRAPLIBS) @LIBDL@ @openssl_libs@ \
			@MYSQLD_EXTRA_LIBS@
>>>>>>> 9cbd0ae4
noinst_HEADERS =	item.h item_func.h item_sum.h item_cmpfunc.h \
			item_strfunc.h item_timefunc.h item_uniq.h \
			item_create.h item_subselect.h item_row.h \
			mysql_priv.h item_geofunc.h sql_bitmap.h \
			procedure.h sql_class.h sql_lex.h sql_list.h \
			sql_manager.h sql_map.h sql_string.h unireg.h \
			sql_error.h field.h handler.h mysqld_suffix.h \
			ha_myisammrg.h\
			ha_heap.h ha_myisam.h ha_berkeley.h ha_innodb.h \
			ha_ndbcluster.h ha_ndbcluster_cond.h \
			opt_range.h protocol.h \
			sql_select.h structs.h table.h sql_udf.h hash_filo.h\
			lex.h lex_symbol.h sql_acl.h sql_crypt.h  \
			log_event.h sql_repl.h slave.h \
			stacktrace.h sql_sort.h sql_cache.h set_var.h \
			spatial.h gstream.h client_settings.h tzfile.h \
                        tztime.h my_decimal.h\
			sp_head.h sp_pcontext.h sp_rcontext.h sp.h sp_cache.h \
			parse_file.h sql_view.h	sql_trigger.h \
			sql_array.h sql_cursor.h \
			examples/ha_example.h ha_archive.h \
			examples/ha_tina.h ha_blackhole.h  \
			ha_federated.h
mysqld_SOURCES =	sql_lex.cc sql_handler.cc \
			item.cc item_sum.cc item_buff.cc item_func.cc \
			item_cmpfunc.cc item_strfunc.cc item_timefunc.cc \
			thr_malloc.cc item_create.cc item_subselect.cc \
			item_row.cc item_geofunc.cc \
			field.cc strfunc.cc key.cc sql_class.cc sql_list.cc \
			net_serv.cc protocol.cc sql_state.c \
			lock.cc my_lock.c \
			sql_string.cc sql_manager.cc sql_map.cc \
			mysqld.cc password.c hash_filo.cc hostname.cc \
			set_var.cc sql_parse.cc sql_yacc.yy \
			sql_base.cc table.cc sql_select.cc sql_insert.cc \
                        sql_prepare.cc sql_error.cc sql_locale.cc \
			sql_update.cc sql_delete.cc uniques.cc sql_do.cc \
			procedure.cc item_uniq.cc sql_test.cc \
			log.cc log_event.cc init.cc derror.cc sql_acl.cc \
			unireg.cc des_key_file.cc \
			discover.cc time.cc opt_range.cc opt_sum.cc \
		   	records.cc filesort.cc handler.cc \
		        ha_heap.cc ha_myisam.cc ha_myisammrg.cc \
	                ha_berkeley.cc ha_innodb.cc \
			ha_ndbcluster.cc ha_ndbcluster_cond.cc \
			sql_db.cc sql_table.cc sql_rename.cc sql_crypt.cc \
			sql_load.cc mf_iocache.cc field_conv.cc sql_show.cc \
			sql_udf.cc sql_analyse.cc sql_analyse.h sql_cache.cc \
			slave.cc sql_repl.cc sql_union.cc sql_derived.cc \
			client.c sql_client.cc mini_client_errors.c pack.c\
			stacktrace.c repl_failsafe.h repl_failsafe.cc \
			sql_olap.cc sql_view.cc \
			gstream.cc spatial.cc sql_help.cc sql_cursor.cc \
			tztime.cc my_time.c my_user.c my_decimal.cc\
			sp_head.cc sp_pcontext.cc  sp_rcontext.cc sp.cc \
			sp_cache.cc parse_file.cc sql_trigger.cc \
			examples/ha_example.cc ha_archive.cc \
			examples/ha_tina.cc ha_blackhole.cc \
			ha_federated.cc

gen_lex_hash_SOURCES =	gen_lex_hash.cc
gen_lex_hash_LDADD =	$(LDADD) $(CXXLDFLAGS)
mysql_tzinfo_to_sql_SOURCES =   mysql_tzinfo_to_sql.cc
mysql_tzinfo_to_sql_LDADD =  @MYSQLD_EXTRA_LDFLAGS@ $(LDADD) $(CXXLDFLAGS)

DEFS =			-DMYSQL_SERVER \
			-DDEFAULT_MYSQL_HOME="\"$(MYSQLBASEdir)\"" \
			-DDATADIR="\"$(MYSQLDATAdir)\"" \
			-DSHAREDIR="\"$(MYSQLSHAREdir)\"" \
			@DEFS@

BUILT_SOURCES =		sql_yacc.cc sql_yacc.h lex_hash.h
EXTRA_DIST =		$(BUILT_SOURCES) nt_servc.cc nt_servc.h \
			message.mc examples/CMakeLists.txt CMakeLists.txt \
			udf_example.c udf_example.def
DISTCLEANFILES =        lex_hash.h sql_yacc.output

AM_YFLAGS =		-d --debug --verbose

mysql_tzinfo_to_sql.cc:
	rm -f mysql_tzinfo_to_sql.cc
	@LN_CP_F@ $(srcdir)/tztime.cc mysql_tzinfo_to_sql.cc

link_sources: mysql_tzinfo_to_sql.cc
	rm -f mini_client_errors.c
	@LN_CP_F@ $(top_srcdir)/libmysql/errmsg.c mini_client_errors.c
	rm -f pack.c
	@LN_CP_F@ $(top_srcdir)/sql-common/pack.c pack.c
	rm -f client.c
	@LN_CP_F@ $(top_srcdir)/sql-common/client.c client.c
	rm -f my_time.c
	@LN_CP_F@ $(top_srcdir)/sql-common/my_time.c my_time.c
	rm -f my_user.c
	@LN_CP_F@ $(top_srcdir)/sql-common/my_user.c my_user.c

mysql_tzinfo_to_sql.o:	$(mysql_tzinfo_to_sql_SOURCES)
			$(CXXCOMPILE) -c $(INCLUDES) -DTZINFO2SQL $<

# Try to get better dependencies for the grammar. Othervise really bad
# things like different grammars for different pars of MySQL can
# happen if you are unlucky.
sql_yacc.cc:	sql_yacc.yy
sql_yacc.h:	sql_yacc.yy

# Be careful here, note that we use VPATH and might or might not have
# a pregenerated "sql_yacc.cc" in $(srcdir) or one we just built in
# $(builddir). And it has to work if $(srcdir) == $(builddir).
sql_yacc.o:	sql_yacc.cc sql_yacc.h $(HEADERS)
		@SED@ -e 's/__attribute__ ((__unused__))//' $< > sql_yacc.cc-new
		@MV@ sql_yacc.cc-new sql_yacc.cc
		@echo "Note: The following compile may take a long time."
		@echo "If it fails, re-run configure with --with-low-memory"
		$(CXXCOMPILE) $(LM_CFLAGS) -c sql_yacc.cc

# This generates lex_hash.h
# NOTE Built sources should depend on their sources not the tool
# this avoid the rebuild of the built files in a source dist
lex_hash.h:	gen_lex_hash.cc lex.h
		$(MAKE) $(AM_MAKEFLAGS) gen_lex_hash$(EXEEXT)
		./gen_lex_hash$(EXEEXT) > $@-t
		$(MV) $@-t $@

# For testing of udf_example.so
noinst_LTLIBRARIES= udf_example.la
udf_example_la_SOURCES= udf_example.c
udf_example_la_LDFLAGS= -module -rpath $(pkglibdir)


# Don't update the files from bitkeeper
%::SCCS/s.%<|MERGE_RESOLUTION|>--- conflicted
+++ resolved
@@ -42,14 +42,9 @@
 			@bdb_libs@ @innodb_libs@ @pstack_libs@ \
                         @innodb_system_libs@ \
 			@ndbcluster_libs@ @ndbcluster_system_libs@ \
-<<<<<<< HEAD
 			$(LDADD)  $(CXXLDFLAGS) $(WRAPLIBS) @LIBDL@ \
-                        $(yassl_libs) $(openssl_libs)
+                        $(yassl_libs) $(openssl_libs) @MYSQLD_EXTRA_LIBS@
 
-=======
-			$(LDADD)  $(CXXLDFLAGS) $(WRAPLIBS) @LIBDL@ @openssl_libs@ \
-			@MYSQLD_EXTRA_LIBS@
->>>>>>> 9cbd0ae4
 noinst_HEADERS =	item.h item_func.h item_sum.h item_cmpfunc.h \
 			item_strfunc.h item_timefunc.h item_uniq.h \
 			item_create.h item_subselect.h item_row.h \
