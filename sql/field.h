#ifndef FIELD_INCLUDED
#define FIELD_INCLUDED
/* Copyright (c) 2000, 2011 Oracle and/or its affiliates.
   Copyright (c) 2008-2011 Monty Program Ab

   This program is free software; you can redistribute it and/or modify
   it under the terms of the GNU General Public License as published by
   the Free Software Foundation; version 2 of the License.

   This program is distributed in the hope that it will be useful,
   but WITHOUT ANY WARRANTY; without even the implied warranty of
   MERCHANTABILITY or FITNESS FOR A PARTICULAR PURPOSE.  See the
   GNU General Public License for more details.

   You should have received a copy of the GNU General Public License
   along with this program; if not, write to the Free Software
   Foundation, Inc., 51 Franklin St, Fifth Floor, Boston, MA 02110-1301  USA */

/*
  Because of the function new_field() all field classes that have static
  variables must declare the size_of() member function.
*/

#ifdef USE_PRAGMA_INTERFACE
#pragma interface			/* gcc class implementation */
#endif

#include "mysqld.h"                             /* system_charset_info */
#include "table.h"                              /* TABLE */
#include "sql_string.h"                         /* String */
#include "my_decimal.h"                         /* my_decimal */
#include "sql_error.h"                          /* MYSQL_ERROR */

class Send_field;
class Protocol;
class Create_field;
class Relay_log_info;
<<<<<<< HEAD
class Field;

enum enum_check_fields
{
  CHECK_FIELD_IGNORE,
  CHECK_FIELD_WARN,
  CHECK_FIELD_ERROR_FOR_NULL
};


enum Derivation
{
  DERIVATION_IGNORABLE= 6,
  DERIVATION_NUMERIC= 5,
  DERIVATION_COERCIBLE= 4,
  DERIVATION_SYSCONST= 3,
  DERIVATION_IMPLICIT= 2,
  DERIVATION_NONE= 1,
  DERIVATION_EXPLICIT= 0
};

#define STORAGE_TYPE_MASK 7
#define COLUMN_FORMAT_MASK 7
#define COLUMN_FORMAT_SHIFT 3

#define my_charset_numeric      my_charset_latin1
#define MY_REPERTOIRE_NUMERIC   MY_REPERTOIRE_ASCII

=======
class Count_distinct_field;
>>>>>>> 09944f37
struct ha_field_option_struct;

struct st_cache_field;
int field_conv(Field *to,Field *from);
int truncate_double(double *nr, uint field_length, uint dec,
                    bool unsigned_flag, double max_value);
longlong double_to_longlong(double nr, bool unsigned_flag, bool *error);

inline uint get_enum_pack_length(int elements)
{
  return elements < 256 ? 1 : 2;
}

inline uint get_set_pack_length(int elements)
{
  uint len= (elements + 7) / 8;
  return len > 4 ? 8 : len;
}

/*
  Virtual_column_info is the class to contain additional
  characteristics that is specific for a virtual/computed
  field such as:
   - the defining expression that is evaluated to compute the value
  of the field 
  - whether the field is to be stored in the database
  - whether the field is used in a partitioning expression
*/

class Virtual_column_info: public Sql_alloc
{
private:
  /*
    The following data is only updated by the parser and read
    when a Create_field object is created/initialized.
  */
  enum_field_types field_type;   /* Real field type*/
  /* Flag indicating  that the field is physically stored in the database */
  bool stored_in_db;
  /* Flag indicating that the field used in a partitioning expression */
  bool in_partitioning_expr;

public:
  /* The expression to compute the value of the virtual column */
  Item *expr_item;
  /* Text representation of the defining expression */
  LEX_STRING expr_str;

  Virtual_column_info()
  : field_type((enum enum_field_types)MYSQL_TYPE_VIRTUAL),
    stored_in_db(FALSE), in_partitioning_expr(FALSE), 
    expr_item(NULL)
  {
    expr_str.str= NULL;
    expr_str.length= 0;
  };
  ~Virtual_column_info() {}
  enum_field_types get_real_type()
  {
    return field_type;
  }
  void set_field_type(enum_field_types fld_type)
  {
    /* Calling this function can only be done once. */
    field_type= fld_type;
  }
  bool is_stored()
  {
    return stored_in_db;
  }
  void set_stored_in_db_flag(bool stored)
  {
    stored_in_db= stored;
  }
  bool is_in_partitioning_expr()
  {
    return in_partitioning_expr;
  }
  void mark_as_in_partitioning_expr()
  {
    in_partitioning_expr= TRUE;
  }
};

class Field
{
  Field(const Item &);				/* Prevent use of these */
  void operator=(Field &);
public:
  static void *operator new(size_t size) throw ()
  { return sql_alloc(size); }
  static void operator delete(void *ptr_arg, size_t size) { TRASH(ptr_arg, size); }

  uchar		*ptr;			// Position to field in record
  /**
     Byte where the @c NULL bit is stored inside a record. If this Field is a
     @c NOT @c NULL field, this member is @c NULL.
  */
  uchar		*null_ptr;
  /*
    Note that you can use table->in_use as replacement for current_thd member
    only inside of val_*() and store() members (e.g. you can't use it in cons)
  */
  TABLE *table;                                 // Pointer for table
  TABLE *orig_table;                            // Pointer to original table
  const char * const *table_name;
  const char *field_name;
  /** reference to the list of options or NULL */
  engine_option_value *option_list;
  ha_field_option_struct *option_struct;   /* structure with parsed options */
  LEX_STRING	comment;
  /* Field is part of the following keys */
  key_map	key_start, part_of_key, part_of_key_not_clustered;
  key_map       part_of_sortkey;
  /*
    We use three additional unireg types for TIMESTAMP to overcome limitation
    of current binary format of .frm file. We'd like to be able to support
    NOW() as default and on update value for such fields but unable to hold
    this info anywhere except unireg_check field. This issue will be resolved
    in more clean way with transition to new text based .frm format.
    See also comment for Field_timestamp::Field_timestamp().
  */
  enum utype  { NONE,DATE,SHIELD,NOEMPTY,CASEUP,PNR,BGNR,PGNR,YES,NO,REL,
		CHECK,EMPTY,UNKNOWN_FIELD,CASEDN,NEXT_NUMBER,INTERVAL_FIELD,
                BIT_FIELD, TIMESTAMP_OLD_FIELD, CAPITALIZE, BLOB_FIELD,
                TIMESTAMP_DN_FIELD, TIMESTAMP_UN_FIELD, TIMESTAMP_DNUN_FIELD};
  enum geometry_type
  {
    GEOM_GEOMETRY = 0, GEOM_POINT = 1, GEOM_LINESTRING = 2, GEOM_POLYGON = 3,
    GEOM_MULTIPOINT = 4, GEOM_MULTILINESTRING = 5, GEOM_MULTIPOLYGON = 6,
    GEOM_GEOMETRYCOLLECTION = 7
  };
  enum imagetype { itRAW, itMBR};

  utype		unireg_check;
  uint32	field_length;		// Length of field
  uint32	flags;
  uint16        field_index;            // field number in fields array
  uchar		null_bit;		// Bit used to test null bit
  /**
     If true, this field was created in create_tmp_field_from_item from a NULL
     value. This means that the type of the field is just a guess, and the type
     may be freely coerced to another type.

     @see create_tmp_field_from_item
     @see Item_type_holder::get_real_type

   */
  bool is_created_from_null_item;

  bool is_stat_field; /* TRUE in Field objects created for column min/max values */

  /* Statistical data on a column */
  class Column_statistics
  {
  public:
    /* 
      Bitmap indicating  what statistical characteristics
      are available for the column
    */
    uint32 column_stat_nulls;

    /* Minimum value for the column */
    Field *min_value; 
    /* Maximum value for the column */   
    Field *max_value;
    /* 
      The ratio Z/N, where N is the total number of rows,
      Z is the number of nulls in the column
    */
    double nulls_ratio; 
    /*
      Average number of bytes occupied by the representation of a
      value of the column in memory buffers such as join buffer.
      CHAR values are stripped of trailing spaces.
      Flexible values are stripped of their length prefixes.
    */
    double avg_length;
    /*
      The ratio N/D, where N is the number of rows with null value 
      in the column, D the number of distinct values among them
    */
    double avg_frequency;
  };
  
  /*
    This structure is used for statistical data on the column
    that has been read from the statistical table column_stat
  */ 
  Column_statistics read_stat;
  /*
    This structure is used for statistical data on the column that
    is collected by the function collect_statistics_for_table
  */
  Column_statistics write_stat;

  /* These members are used only when collecting statistics on the column */
  ha_rows nulls;   
  ulonglong column_total_length;
  Count_distinct_field *count_distinct;

  /* 
    This is additional data provided for any computed(virtual) field.
    In particular it includes a pointer to the item by  which this field
    can be computed from other fields.
  */
  Virtual_column_info *vcol_info;
  /*
    Flag indicating that the field is physically stored in tables
    rather than just computed from other fields.
    As of now, FALSE can be set only for computed virtual columns.
  */
  bool stored_in_db;

  Field(uchar *ptr_arg,uint32 length_arg,uchar *null_ptr_arg,
        uchar null_bit_arg, utype unireg_check_arg,
        const char *field_name_arg);
  virtual ~Field() {}
  /* Store functions returns 1 on overflow and -1 on fatal error */
  virtual int  store(const char *to, uint length,CHARSET_INFO *cs)=0;
  virtual int  store(double nr)=0;
  virtual int  store(longlong nr, bool unsigned_val)=0;
  virtual int  store_decimal(const my_decimal *d)=0;
  virtual int  store_time_dec(MYSQL_TIME *ltime, uint dec);
  int store_time(MYSQL_TIME *ltime)
  { return store_time_dec(ltime, TIME_SECOND_PART_DIGITS); }
  int store(const char *to, uint length, CHARSET_INFO *cs,
            enum_check_fields check_level);
  virtual double val_real(void)=0;
  virtual longlong val_int(void)=0;
  virtual my_decimal *val_decimal(my_decimal *);
  inline String *val_str(String *str) { return val_str(str, str); }
  /*
     val_str(buf1, buf2) gets two buffers and should use them as follows:
     if it needs a temp buffer to convert result to string - use buf1
       example Field_tiny::val_str()
     if the value exists as a string already - use buf2
       example Field_string::val_str()
     consequently, buf2 may be created as 'String buf;' - no memory
     will be allocated for it. buf1 will be allocated to hold a
     value if it's too small. Using allocated buffer for buf2 may result in
     an unnecessary free (and later, may be an alloc).
     This trickery is used to decrease a number of malloc calls.
  */
  virtual String *val_str(String*,String *)=0;
  String *val_int_as_str(String *val_buffer, bool unsigned_flag);
  /*
   str_needs_quotes() returns TRUE if the value returned by val_str() needs
   to be quoted when used in constructing an SQL query.
  */
  virtual bool str_needs_quotes() { return FALSE; }
  virtual Item_result result_type () const=0;
  virtual Item_result cmp_type () const { return result_type(); }
  static bool type_can_have_key_part(enum_field_types);
  static enum_field_types field_type_merge(enum_field_types, enum_field_types);
  static Item_result result_merge_type(enum_field_types);
  virtual bool eq(Field *field)
  {
    return (ptr == field->ptr && null_ptr == field->null_ptr &&
            null_bit == field->null_bit && field->type() == type());
  }
  virtual bool eq_def(Field *field);
  
  /*
    pack_length() returns size (in bytes) used to store field data in memory
    (i.e. it returns the maximum size of the field in a row of the table,
    which is located in RAM).
  */
  virtual uint32 pack_length() const { return (uint32) field_length; }

  /*
    pack_length_in_rec() returns size (in bytes) used to store field data on
    storage (i.e. it returns the maximal size of the field in a row of the
    table, which is located on disk).
  */
  virtual uint32 pack_length_in_rec() const { return pack_length(); }
  virtual bool compatible_field_size(uint metadata, Relay_log_info *rli,
                                     uint16 mflags, int *order);
  virtual uint pack_length_from_metadata(uint field_metadata)
  {
    DBUG_ENTER("Field::pack_length_from_metadata");
    DBUG_RETURN(field_metadata);
  }
  virtual uint row_pack_length() { return 0; }
  virtual int save_field_metadata(uchar *first_byte)
  { return do_save_field_metadata(first_byte); }

  /*
    data_length() return the "real size" of the data in memory.
  */
  virtual uint32 data_length() { return pack_length(); }
  virtual uint32 sort_length() const { return pack_length(); }

  /* 
    Get the number bytes occupied by the value in the field.
    CHAR values are stripped of trailing spaces.
    Flexible values are stripped of their length.
  */
  virtual uint32 value_length()
  {
    uint len;
    if (!zero_pack() &&
	(type() == MYSQL_TYPE_STRING &&
        (len= pack_length()) >= 4 && len < 256))
    {
      uchar *str, *end;
      for (str= ptr, end= str+len; end > str && end[-1] == ' '; end--) {}
      len=(uint) (end-str); 
      return len;
    } 
    return data_length();
  }

  /**
     Get the maximum size of the data in packed format.

     @return Maximum data length of the field when packed using the
     Field::pack() function.
   */
  virtual uint32 max_data_length() const {
    return pack_length();
  };

  virtual int reset(void) { bzero(ptr,pack_length()); return 0; }
  virtual void reset_fields() {}
  virtual void set_default()
  {
    my_ptrdiff_t l_offset= (my_ptrdiff_t) (table->s->default_values -
					  table->record[0]);
    memcpy(ptr, ptr + l_offset, pack_length());
    if (null_ptr)
      *null_ptr= ((*null_ptr & (uchar) ~null_bit) |
		  (null_ptr[l_offset] & null_bit));
  }
  virtual bool binary() const { return 1; }
  virtual bool zero_pack() const { return 1; }
  virtual enum ha_base_keytype key_type() const { return HA_KEYTYPE_BINARY; }
  virtual uint32 key_length() const { return pack_length(); }
  virtual enum_field_types type() const =0;
  virtual enum_field_types real_type() const { return type(); }
  inline  int cmp(const uchar *str) { return cmp(ptr,str); }
  virtual int cmp_max(const uchar *a, const uchar *b, uint max_len)
    { return cmp(a, b); }
  virtual int cmp(const uchar *,const uchar *)=0;
  virtual int cmp_binary(const uchar *a,const uchar *b, uint32 max_length=~0L)
  { return memcmp(a,b,pack_length()); }
  virtual int cmp_offset(uint row_offset)
  { return cmp(ptr,ptr+row_offset); }
  virtual int cmp_binary_offset(uint row_offset)
  { return cmp_binary(ptr, ptr+row_offset); };
  virtual int key_cmp(const uchar *a,const uchar *b)
  { return cmp(a, b); }
  virtual int key_cmp(const uchar *str, uint length)
  { return cmp(ptr,str); }
  /*
    Update the value m of the 'min_val' field with the current value v
    of this field if force_update is set to TRUE or if v < m.
    Return TRUE if the value has been updated.
  */  
  virtual bool update_min(Field *min_val, bool force_update)
  { 
    bool update_fl= force_update || cmp(ptr, min_val->ptr) < 0;
    if (update_fl)
    {
      min_val->set_notnull();
      memcpy(min_val->ptr, ptr, pack_length());
    }
    return update_fl;
  }
  /*
    Update the value m of the 'max_val' field with the current value v
    of this field if force_update is set to TRUE or if v > m.
    Return TRUE if the value has been updated.
  */  
  virtual bool update_max(Field *max_val, bool force_update)
  { 
    bool update_fl= force_update || cmp(ptr, max_val->ptr) > 0;
    if (update_fl)
    {
      max_val->set_notnull();
      memcpy(max_val->ptr, ptr, pack_length());
    }
    return update_fl;
  }
  virtual uint decimals() const { return 0; }
  /*
    Caller beware: sql_type can change str.Ptr, so check
    ptr() to see if it changed if you are using your own buffer
    in str and restore it with set() if needed
  */
  virtual void sql_type(String &str) const =0;
  virtual uint size_of() const =0;		// For new field
  inline bool is_null(my_ptrdiff_t row_offset= 0)
  { return null_ptr ? (null_ptr[row_offset] & null_bit ? 1 : 0) : table->null_row; }
  inline bool is_real_null(my_ptrdiff_t row_offset= 0)
    { return null_ptr ? (null_ptr[row_offset] & null_bit ? 1 : 0) : 0; }
  inline bool is_null_in_record(const uchar *record)
  {
    if (!null_ptr)
      return 0;
    return test(record[(uint) (null_ptr -table->record[0])] &
		null_bit);
  }
  inline bool is_null_in_record_with_offset(my_ptrdiff_t col_offset)
  {
    if (!null_ptr)
      return 0;
    return test(null_ptr[col_offset] & null_bit);
  }
  inline void set_null(my_ptrdiff_t row_offset= 0)
    { if (null_ptr) null_ptr[row_offset]|= null_bit; }
  inline void set_notnull(my_ptrdiff_t row_offset= 0)
    { if (null_ptr) null_ptr[row_offset]&= (uchar) ~null_bit; }
  inline bool maybe_null(void) { return null_ptr != 0 || table->maybe_null; }
  /**
     Signals that this field is NULL-able.
  */
  inline bool real_maybe_null(void) { return null_ptr != 0; }

  enum {
    LAST_NULL_BYTE_UNDEF= 0
  };

  /*
    Find the position of the last null byte for the field.

    SYNOPSIS
      last_null_byte()

    DESCRIPTION
      Return a pointer to the last byte of the null bytes where the
      field conceptually is placed.

    RETURN VALUE
      The position of the last null byte relative to the beginning of
      the record. If the field does not use any bits of the null
      bytes, the value 0 (LAST_NULL_BYTE_UNDEF) is returned.
   */
  size_t last_null_byte() const {
    size_t bytes= do_last_null_byte();
    DBUG_PRINT("debug", ("last_null_byte() ==> %ld", (long) bytes));
    DBUG_ASSERT(bytes <= table->s->null_bytes);
    return bytes;
  }

  virtual void make_field(Send_field *);
  virtual void sort_string(uchar *buff,uint length)=0;
  virtual bool optimize_range(uint idx, uint part);
  virtual void free() {}
  virtual Field *new_field(MEM_ROOT *root, TABLE *new_table,
                           bool keep_type);
  virtual Field *new_key_field(MEM_ROOT *root, TABLE *new_table,
                               uchar *new_ptr, uchar *new_null_ptr,
                               uint new_null_bit);
<<<<<<< HEAD
  Field *clone(MEM_ROOT *mem_root, TABLE *new_table);
=======
  Field *clone(MEM_ROOT *mem_root, struct st_table *new_table);
  Field *clone(MEM_ROOT *mem_root, TABLE *new_table, my_ptrdiff_t diff,
               bool stat_flag= FALSE);
>>>>>>> 09944f37
  inline void move_field(uchar *ptr_arg,uchar *null_ptr_arg,uchar null_bit_arg)
  {
    ptr=ptr_arg; null_ptr=null_ptr_arg; null_bit=null_bit_arg;
  }
  inline void move_field(uchar *ptr_arg) { ptr=ptr_arg; }
  virtual void move_field_offset(my_ptrdiff_t ptr_diff)
  {
    ptr=ADD_TO_PTR(ptr,ptr_diff, uchar*);
    if (null_ptr)
      null_ptr=ADD_TO_PTR(null_ptr,ptr_diff,uchar*);
  }
  virtual void get_image(uchar *buff, uint length, CHARSET_INFO *cs)
    { memcpy(buff,ptr,length); }
  virtual void set_image(const uchar *buff,uint length, CHARSET_INFO *cs)
    { memcpy(ptr,buff,length); }


  /*
    Copy a field part into an output buffer.

    SYNOPSIS
      Field::get_key_image()
      buff   [out] output buffer
      length       output buffer size
      type         itMBR for geometry blobs, otherwise itRAW

    DESCRIPTION
      This function makes a copy of field part of size equal to or
      less than "length" parameter value.
      For fields of string types (CHAR, VARCHAR, TEXT) the rest of buffer
      is padded by zero byte.

    NOTES
      For variable length character fields (i.e. UTF-8) the "length"
      parameter means a number of output buffer bytes as if all field
      characters have maximal possible size (mbmaxlen). In the other words,
      "length" parameter is a number of characters multiplied by
      field_charset->mbmaxlen.

    RETURN
      Number of copied bytes (excluding padded zero bytes -- see above).
  */

  virtual uint get_key_image(uchar *buff, uint length, imagetype type_arg)
  {
    get_image(buff, length, &my_charset_bin);
    return length;
  }
  virtual void set_key_image(const uchar *buff,uint length)
    { set_image(buff,length, &my_charset_bin); }
  inline longlong val_int_offset(uint row_offset)
    {
      ptr+=row_offset;
      longlong tmp=val_int();
      ptr-=row_offset;
      return tmp;
    }
  inline longlong val_int(const uchar *new_ptr)
  {
    uchar *old_ptr= ptr;
    longlong return_value;
    ptr= (uchar*) new_ptr;
    return_value= val_int();
    ptr= old_ptr;
    return return_value;
  }
  inline String *val_str(String *str, const uchar *new_ptr)
  {
    uchar *old_ptr= ptr;
    ptr= (uchar*) new_ptr;
    val_str(str);
    ptr= old_ptr;
    return str;
  }
  virtual bool send_binary(Protocol *protocol);

  virtual uchar *pack(uchar *to, const uchar *from, uint max_length);
  /**
     @overload Field::pack(uchar*, const uchar*, uint, bool)
  */
  uchar *pack(uchar *to, const uchar *from)
  {
    DBUG_ENTER("Field::pack");
    uchar *result= this->pack(to, from, UINT_MAX);
    DBUG_RETURN(result);
  }

  virtual const uchar *unpack(uchar* to, const uchar *from,
                              const uchar *from_end, uint param_data=0);

  virtual uint packed_col_length(const uchar *to, uint length)
  { return length;}
  virtual uint max_packed_col_length(uint max_length)
  { return max_length;}

  uint offset(uchar *record)
  {
    return (uint) (ptr - record);
  }
  void copy_from_tmp(int offset);
  uint fill_cache_field(struct st_cache_field *copy);
  virtual bool get_date(MYSQL_TIME *ltime, ulonglong fuzzydate);
  bool get_time(MYSQL_TIME *ltime) { return get_date(ltime, TIME_TIME_ONLY); }
  virtual CHARSET_INFO *charset(void) const { return &my_charset_bin; }
  virtual CHARSET_INFO *charset_for_protocol(void) const
  { return binary() ? &my_charset_bin : charset(); }
  virtual CHARSET_INFO *sort_charset(void) const { return charset(); }
  virtual bool has_charset(void) const { return FALSE; }
  virtual void set_charset(CHARSET_INFO *charset_arg) { }
  virtual enum Derivation derivation(void) const
  { return DERIVATION_IMPLICIT; }
  virtual uint repertoire(void) const { return MY_REPERTOIRE_UNICODE30; }
  virtual void set_derivation(enum Derivation derivation_arg) { }
  virtual int set_time() { return 1; }
  void set_warning(MYSQL_ERROR::enum_warning_level, unsigned int code,
                   int cuted_increment);
  void set_datetime_warning(MYSQL_ERROR::enum_warning_level, uint code, 
                            const ErrConv *str, timestamp_type ts_type,
                            int cuted_increment);
  inline bool check_overflow(int op_result)
  {
    return (op_result == E_DEC_OVERFLOW);
  }
  int warn_if_overflow(int op_result);
  void set_table_name(String *alias)
  {
    table_name= &alias->Ptr;
  }
  void init(TABLE *table_arg)
  {
    orig_table= table= table_arg;
    set_table_name(&table_arg->alias);
  }

  /* maximum possible display length */
  virtual uint32 max_display_length()= 0;

  /**
    Whether a field being created is compatible with a existing one.

    Used by the ALTER TABLE code to evaluate whether the new definition
    of a table is compatible with the old definition so that it can
    determine if data needs to be copied over (table data change).
  */
  virtual uint is_equal(Create_field *new_field);
  /* convert decimal to longlong with overflow check */
  longlong convert_decimal2longlong(const my_decimal *val, bool unsigned_flag,
                                    int *err);
  /* The max. number of characters */
  virtual uint32 char_length()
  {
    return field_length / charset()->mbmaxlen;
  }

  virtual geometry_type get_geometry_type()
  {
    /* shouldn't get here. */
    DBUG_ASSERT(0);
    return GEOM_GEOMETRY;
  }

  key_map get_possible_keys();

  /* Hash value */
  virtual void hash(ulong *nr, ulong *nr2);

  /* Check whether the field can be used as a join attribute in hash join */
  virtual bool hash_join_is_possible() { return TRUE; }
  virtual bool eq_cmp_as_binary() { return TRUE; }

  friend int cre_myisam(char * name, register TABLE *form, uint options,
			ulonglong auto_increment_value);
  friend class Copy_field;
  friend class Item_avg_field;
  friend class Item_std_field;
  friend class Item_sum_num;
  friend class Item_sum_sum;
  friend class Item_sum_str;
  friend class Item_sum_count;
  friend class Item_sum_avg;
  friend class Item_sum_std;
  friend class Item_sum_min;
  friend class Item_sum_max;
  friend class Item_func_group_concat;

private:
  /*
    Primitive for implementing last_null_byte().

    SYNOPSIS
      do_last_null_byte()

    DESCRIPTION
      Primitive for the implementation of the last_null_byte()
      function. This represents the inheritance interface and can be
      overridden by subclasses.
   */
  virtual size_t do_last_null_byte() const;

/**
   Retrieve the field metadata for fields.

   This default implementation returns 0 and saves 0 in the metadata_ptr
   value.

   @param   metadata_ptr   First byte of field metadata

   @returns 0 no bytes written.
*/
  virtual int do_save_field_metadata(uchar *metadata_ptr)
  { return 0; }

protected:
  uchar *pack_int(uchar *to, const uchar *from, size_t size)
  {
    memcpy(to, from, size);
    return to + size;
  }

  const uchar *unpack_int(uchar* to, const uchar *from, 
                          const uchar *from_end, size_t size)
  {
    if (from + size > from_end)
      return 0;
    memcpy(to, from, size);
    return from + size;
  }

  uchar *pack_int16(uchar *to, const uchar *from)
  { return pack_int(to, from, 2); }
  const uchar *unpack_int16(uchar* to, const uchar *from, const uchar *from_end)
  { return unpack_int(to, from, from_end, 2); }
  uchar *pack_int24(uchar *to, const uchar *from)
  { return pack_int(to, from, 3); }
  const uchar *unpack_int24(uchar* to, const uchar *from, const uchar *from_end)
  { return unpack_int(to, from, from_end, 3); }
  uchar *pack_int32(uchar *to, const uchar *from)
  { return pack_int(to, from, 4); }
  const uchar *unpack_int32(uchar* to, const uchar *from, const uchar *from_end)
  { return unpack_int(to, from, from_end, 4); }
  uchar *pack_int64(uchar* to, const uchar *from)
  { return pack_int(to, from, 8); }
  const uchar *unpack_int64(uchar* to, const uchar *from,  const uchar *from_end)
  { return unpack_int(to, from, from_end, 8); }

  bool field_flags_are_binary()
  {
    return (flags & (BINCMP_FLAG | BINARY_FLAG)) != 0;
  }

};


class Field_num :public Field {
public:
  const uint8 dec;
  bool zerofill,unsigned_flag;	// Purify cannot handle bit fields
  Field_num(uchar *ptr_arg,uint32 len_arg, uchar *null_ptr_arg,
	    uchar null_bit_arg, utype unireg_check_arg,
	    const char *field_name_arg,
            uint8 dec_arg, bool zero_arg, bool unsigned_arg);
  enum Item_result result_type () const { return INT_RESULT; }
  enum Derivation derivation(void) const { return DERIVATION_NUMERIC; }
  uint repertoire(void) const { return MY_REPERTOIRE_NUMERIC; }
  CHARSET_INFO *charset(void) const { return &my_charset_numeric; }
  void prepend_zeros(String *value);
  void add_zerofill_and_unsigned(String &res) const;
  friend class Create_field;
  void make_field(Send_field *);
  uint decimals() const { return (uint) dec; }
  uint size_of() const { return sizeof(*this); }
  bool eq_def(Field *field);
  int store_decimal(const my_decimal *);
  my_decimal *val_decimal(my_decimal *);
  uint is_equal(Create_field *new_field);
  uint row_pack_length() { return pack_length(); }
  uint32 pack_length_from_metadata(uint field_metadata) {
    uint32 length= pack_length();
    DBUG_PRINT("result", ("pack_length_from_metadata(%d): %u",
                          field_metadata, length));
    return length;
  }
  int  store_time_dec(MYSQL_TIME *ltime, uint dec);
  int check_int(CHARSET_INFO *cs, const char *str, int length,
                const char *int_end, int error);
  bool get_int(CHARSET_INFO *cs, const char *from, uint len, 
               longlong *rnd, ulonglong unsigned_max, 
               longlong signed_min, longlong signed_max);
};


class Field_str :public Field {
protected:
  CHARSET_INFO *field_charset;
  enum Derivation field_derivation;
public:
  Field_str(uchar *ptr_arg,uint32 len_arg, uchar *null_ptr_arg,
	    uchar null_bit_arg, utype unireg_check_arg,
	    const char *field_name_arg, CHARSET_INFO *charset);
  Item_result result_type () const { return STRING_RESULT; }
  /*
    match_collation_to_optimize_range() is to distinguish in
    range optimizer (see opt_range.cc) between real string types:
      CHAR, VARCHAR, TEXT
    and the other string-alike types with result_type() == STRING_RESULT:
      DATE, TIME, DATETIME, TIMESTAMP
    We need it to decide whether to test if collation of the operation
    matches collation of the field (needed only for real string types).
    QQ: shouldn't DATE/TIME types have their own XXX_RESULT types eventually?
  */
  virtual bool match_collation_to_optimize_range() const=0;
  uint decimals() const { return NOT_FIXED_DEC; }
  int  store(double nr);
  int  store(longlong nr, bool unsigned_val)=0;
  int  store_decimal(const my_decimal *);
  int  store(const char *to,uint length,CHARSET_INFO *cs)=0;
  uint size_of() const { return sizeof(*this); }
  uint repertoire(void) const
  {
    return my_charset_repertoire(field_charset);
  }
  CHARSET_INFO *charset(void) const { return field_charset; }
  void set_charset(CHARSET_INFO *charset_arg) { field_charset= charset_arg; }
  enum Derivation derivation(void) const { return field_derivation; }
  virtual void set_derivation(enum Derivation derivation_arg)
  { field_derivation= derivation_arg; }
  bool binary() const { return field_charset == &my_charset_bin; }
  uint32 max_display_length() { return field_length; }
  friend class Create_field;
  my_decimal *val_decimal(my_decimal *);
  virtual bool str_needs_quotes() { return TRUE; }
  uint is_equal(Create_field *new_field);
  bool eq_cmp_as_binary() { return test(flags & BINARY_FLAG); }
};

/* base class for Field_string, Field_varstring and Field_blob */

class Field_longstr :public Field_str
{
protected:
  int report_if_important_data(const char *ptr, const char *end,
                               bool count_spaces);
public:
  Field_longstr(uchar *ptr_arg, uint32 len_arg, uchar *null_ptr_arg,
                uchar null_bit_arg, utype unireg_check_arg,
                const char *field_name_arg, CHARSET_INFO *charset_arg)
    :Field_str(ptr_arg, len_arg, null_ptr_arg, null_bit_arg, unireg_check_arg,
               field_name_arg, charset_arg)
    {}

  int store_decimal(const my_decimal *d);
  uint32 max_data_length() const;
};

/* base class for float and double and decimal (old one) */
class Field_real :public Field_num {
public:
  bool not_fixed;

  Field_real(uchar *ptr_arg, uint32 len_arg, uchar *null_ptr_arg,
             uchar null_bit_arg, utype unireg_check_arg,
             const char *field_name_arg,
             uint8 dec_arg, bool zero_arg, bool unsigned_arg)
    :Field_num(ptr_arg, len_arg, null_ptr_arg, null_bit_arg, unireg_check_arg,
               field_name_arg, dec_arg, zero_arg, unsigned_arg),
    not_fixed(dec_arg >= NOT_FIXED_DEC)
    {}
  Item_result result_type () const { return REAL_RESULT; }
  int store_decimal(const my_decimal *);
  int  store_time_dec(MYSQL_TIME *ltime, uint dec);
  bool get_date(MYSQL_TIME *ltime, ulonglong fuzzydate);
  my_decimal *val_decimal(my_decimal *);
  uint32 max_display_length() { return field_length; }
  uint size_of() const { return sizeof(*this); }
};


class Field_decimal :public Field_real {
public:
  Field_decimal(uchar *ptr_arg, uint32 len_arg, uchar *null_ptr_arg,
		uchar null_bit_arg,
		enum utype unireg_check_arg, const char *field_name_arg,
		uint8 dec_arg,bool zero_arg,bool unsigned_arg)
    :Field_real(ptr_arg, len_arg, null_ptr_arg, null_bit_arg,
                unireg_check_arg, field_name_arg,
                dec_arg, zero_arg, unsigned_arg)
    {}
  enum_field_types type() const { return MYSQL_TYPE_DECIMAL;}
  enum ha_base_keytype key_type() const
  { return zerofill ? HA_KEYTYPE_BINARY : HA_KEYTYPE_NUM; }
  int reset(void);
  int store(const char *to,uint length,CHARSET_INFO *charset);
  int store(double nr);
  int store(longlong nr, bool unsigned_val);
  double val_real(void);
  longlong val_int(void);
  String *val_str(String*,String *);
  int cmp(const uchar *,const uchar *);
  void sort_string(uchar *buff,uint length);
  void overflow(bool negative);
  bool zero_pack() const { return 0; }
  void sql_type(String &str) const;
  virtual uchar *pack(uchar* to, const uchar *from, uint max_length)
  {
    return Field::pack(to, from, max_length);
  }
};


/* New decimal/numeric field which use fixed point arithmetic */
class Field_new_decimal :public Field_num {
private:
  int do_save_field_metadata(uchar *first_byte);
public:
  /* The maximum number of decimal digits can be stored */
  uint precision;
  uint bin_size;
  /*
    Constructors take max_length of the field as a parameter - not the
    precision as the number of decimal digits allowed.
    So for example we need to count length from precision handling
    CREATE TABLE ( DECIMAL(x,y)) 
  */
  Field_new_decimal(uchar *ptr_arg, uint32 len_arg, uchar *null_ptr_arg,
                    uchar null_bit_arg,
                    enum utype unireg_check_arg, const char *field_name_arg,
                    uint8 dec_arg, bool zero_arg, bool unsigned_arg);
  Field_new_decimal(uint32 len_arg, bool maybe_null_arg,
                    const char *field_name_arg, uint8 dec_arg,
                    bool unsigned_arg);
  enum_field_types type() const { return MYSQL_TYPE_NEWDECIMAL;}
  enum ha_base_keytype key_type() const { return HA_KEYTYPE_BINARY; }
  Item_result result_type () const { return DECIMAL_RESULT; }
  int  reset(void);
  bool store_value(const my_decimal *decimal_value);
  void set_value_on_overflow(my_decimal *decimal_value, bool sign);
  int  store(const char *to, uint length, CHARSET_INFO *charset);
  int  store(double nr);
  int  store(longlong nr, bool unsigned_val);
  int  store_time_dec(MYSQL_TIME *ltime, uint dec);
  int  store_decimal(const my_decimal *);
  double val_real(void);
  longlong val_int(void);
  my_decimal *val_decimal(my_decimal *);
  String *val_str(String*, String *);
  int cmp(const uchar *, const uchar *);
  void sort_string(uchar *buff, uint length);
  bool zero_pack() const { return 0; }
  void sql_type(String &str) const;
  uint32 max_display_length() { return field_length; }
  uint size_of() const { return sizeof(*this); } 
  uint32 pack_length() const { return (uint32) bin_size; }
  uint pack_length_from_metadata(uint field_metadata);
  uint row_pack_length() { return pack_length(); }
  bool compatible_field_size(uint field_metadata, Relay_log_info *rli,
                             uint16 mflags, int *order_var);
  uint is_equal(Create_field *new_field);
  virtual const uchar *unpack(uchar* to, const uchar *from, const uchar *from_end, uint param_data);
  static Field *create_from_item (Item *);
};


class Field_tiny :public Field_num {
public:
  Field_tiny(uchar *ptr_arg, uint32 len_arg, uchar *null_ptr_arg,
	     uchar null_bit_arg,
	     enum utype unireg_check_arg, const char *field_name_arg,
	     bool zero_arg, bool unsigned_arg)
    :Field_num(ptr_arg, len_arg, null_ptr_arg, null_bit_arg,
	       unireg_check_arg, field_name_arg,
	       0, zero_arg,unsigned_arg)
    {}
  enum_field_types type() const { return MYSQL_TYPE_TINY;}
  enum ha_base_keytype key_type() const
    { return unsigned_flag ? HA_KEYTYPE_BINARY : HA_KEYTYPE_INT8; }
  int store(const char *to,uint length,CHARSET_INFO *charset);
  int store(double nr);
  int store(longlong nr, bool unsigned_val);
  int reset(void) { ptr[0]=0; return 0; }
  double val_real(void);
  longlong val_int(void);
  String *val_str(String*,String *);
  bool send_binary(Protocol *protocol);
  int cmp(const uchar *,const uchar *);
  void sort_string(uchar *buff,uint length);
  uint32 pack_length() const { return 1; }
  void sql_type(String &str) const;
  uint32 max_display_length() { return 4; }

  virtual uchar *pack(uchar* to, const uchar *from, uint max_length)
  {
    *to= *from;
    return to + 1;
  }

  virtual const uchar *unpack(uchar* to, const uchar *from,
                              const uchar *from_end, uint param_data)
  {
    if (from == from_end)
      return 0;
    *to= *from;
    return from + 1;
  }
};


class Field_short :public Field_num {
public:
  Field_short(uchar *ptr_arg, uint32 len_arg, uchar *null_ptr_arg,
	      uchar null_bit_arg,
	      enum utype unireg_check_arg, const char *field_name_arg,
	      bool zero_arg, bool unsigned_arg)
    :Field_num(ptr_arg, len_arg, null_ptr_arg, null_bit_arg,
	       unireg_check_arg, field_name_arg,
	       0, zero_arg,unsigned_arg)
    {}
  Field_short(uint32 len_arg,bool maybe_null_arg, const char *field_name_arg,
	      bool unsigned_arg)
    :Field_num((uchar*) 0, len_arg, maybe_null_arg ? (uchar*) "": 0,0,
	       NONE, field_name_arg, 0, 0, unsigned_arg)
    {}
  enum_field_types type() const { return MYSQL_TYPE_SHORT;}
  enum ha_base_keytype key_type() const
    { return unsigned_flag ? HA_KEYTYPE_USHORT_INT : HA_KEYTYPE_SHORT_INT;}
  int store(const char *to,uint length,CHARSET_INFO *charset);
  int store(double nr);
  int store(longlong nr, bool unsigned_val);
  int reset(void) { ptr[0]=ptr[1]=0; return 0; }
  double val_real(void);
  longlong val_int(void);
  String *val_str(String*,String *);
  bool send_binary(Protocol *protocol);
  int cmp(const uchar *,const uchar *);
  void sort_string(uchar *buff,uint length);
  uint32 pack_length() const { return 2; }
  void sql_type(String &str) const;
  uint32 max_display_length() { return 6; }

  virtual uchar *pack(uchar* to, const uchar *from, uint max_length)
  { return pack_int16(to, from); }

  virtual const uchar *unpack(uchar* to, const uchar *from,
                              const uchar *from_end, uint param_data)
  { return unpack_int16(to, from, from_end); }
};

class Field_medium :public Field_num {
public:
  Field_medium(uchar *ptr_arg, uint32 len_arg, uchar *null_ptr_arg,
	      uchar null_bit_arg,
	      enum utype unireg_check_arg, const char *field_name_arg,
	      bool zero_arg, bool unsigned_arg)
    :Field_num(ptr_arg, len_arg, null_ptr_arg, null_bit_arg,
	       unireg_check_arg, field_name_arg,
	       0, zero_arg,unsigned_arg)
    {}
  enum_field_types type() const { return MYSQL_TYPE_INT24;}
  enum ha_base_keytype key_type() const
    { return unsigned_flag ? HA_KEYTYPE_UINT24 : HA_KEYTYPE_INT24; }
  int store(const char *to,uint length,CHARSET_INFO *charset);
  int store(double nr);
  int store(longlong nr, bool unsigned_val);
  int reset(void) { ptr[0]=ptr[1]=ptr[2]=0; return 0; }
  double val_real(void);
  longlong val_int(void);
  String *val_str(String*,String *);
  bool send_binary(Protocol *protocol);
  int cmp(const uchar *,const uchar *);
  void sort_string(uchar *buff,uint length);
  uint32 pack_length() const { return 3; }
  void sql_type(String &str) const;
  uint32 max_display_length() { return 8; }

  virtual uchar *pack(uchar* to, const uchar *from, uint max_length)
  {
    return Field::pack(to, from, max_length);
  }
};


class Field_long :public Field_num {
public:
  Field_long(uchar *ptr_arg, uint32 len_arg, uchar *null_ptr_arg,
	     uchar null_bit_arg,
	     enum utype unireg_check_arg, const char *field_name_arg,
	     bool zero_arg, bool unsigned_arg)
    :Field_num(ptr_arg, len_arg, null_ptr_arg, null_bit_arg,
	       unireg_check_arg, field_name_arg,
	       0, zero_arg,unsigned_arg)
    {}
  Field_long(uint32 len_arg,bool maybe_null_arg, const char *field_name_arg,
	     bool unsigned_arg)
    :Field_num((uchar*) 0, len_arg, maybe_null_arg ? (uchar*) "": 0,0,
	       NONE, field_name_arg,0,0,unsigned_arg)
    {}
  enum_field_types type() const { return MYSQL_TYPE_LONG;}
  enum ha_base_keytype key_type() const
    { return unsigned_flag ? HA_KEYTYPE_ULONG_INT : HA_KEYTYPE_LONG_INT; }
  int store(const char *to,uint length,CHARSET_INFO *charset);
  int store(double nr);
  int store(longlong nr, bool unsigned_val);
  int reset(void) { ptr[0]=ptr[1]=ptr[2]=ptr[3]=0; return 0; }
  double val_real(void);
  longlong val_int(void);
  bool send_binary(Protocol *protocol);
  String *val_str(String*,String *);
  int cmp(const uchar *,const uchar *);
  void sort_string(uchar *buff,uint length);
  uint32 pack_length() const { return 4; }
  void sql_type(String &str) const;
  uint32 max_display_length() { return MY_INT32_NUM_DECIMAL_DIGITS; }
  virtual uchar *pack(uchar* to, const uchar *from,
                      uint max_length __attribute__((unused)))
  {
    return pack_int32(to, from);
  }
  virtual const uchar *unpack(uchar* to, const uchar *from,
                              const uchar *from_end,
                              uint param_data __attribute__((unused)))
  {
    return unpack_int32(to, from, from_end);
  }
};


class Field_longlong :public Field_num {
public:
  Field_longlong(uchar *ptr_arg, uint32 len_arg, uchar *null_ptr_arg,
	      uchar null_bit_arg,
	      enum utype unireg_check_arg, const char *field_name_arg,
	      bool zero_arg, bool unsigned_arg)
    :Field_num(ptr_arg, len_arg, null_ptr_arg, null_bit_arg,
	       unireg_check_arg, field_name_arg,
	       0, zero_arg,unsigned_arg)
    {}
  Field_longlong(uint32 len_arg,bool maybe_null_arg,
		 const char *field_name_arg,
		  bool unsigned_arg)
    :Field_num((uchar*) 0, len_arg, maybe_null_arg ? (uchar*) "": 0,0,
	       NONE, field_name_arg,0,0,unsigned_arg)
    {}
  enum_field_types type() const { return MYSQL_TYPE_LONGLONG;}
  enum ha_base_keytype key_type() const
    { return unsigned_flag ? HA_KEYTYPE_ULONGLONG : HA_KEYTYPE_LONGLONG; }
  int store(const char *to,uint length,CHARSET_INFO *charset);
  int store(double nr);
  int store(longlong nr, bool unsigned_val);
  int reset(void)
  {
    ptr[0]=ptr[1]=ptr[2]=ptr[3]=ptr[4]=ptr[5]=ptr[6]=ptr[7]=0;
    return 0;
  }
  double val_real(void);
  longlong val_int(void);
  String *val_str(String*,String *);
  bool send_binary(Protocol *protocol);
  int cmp(const uchar *,const uchar *);
  void sort_string(uchar *buff,uint length);
  uint32 pack_length() const { return 8; }
  void sql_type(String &str) const;
  uint32 max_display_length() { return 20; }
  virtual uchar *pack(uchar* to, const uchar *from,
                      uint max_length  __attribute__((unused)))
  {
    return pack_int64(to, from);
  }
  const uchar *unpack(uchar* to, const uchar *from, const uchar *from_end,
                      uint param_data __attribute__((unused)))
  {
    return unpack_int64(to, from, from_end);
  }
};


class Field_float :public Field_real {
public:
  Field_float(uchar *ptr_arg, uint32 len_arg, uchar *null_ptr_arg,
	      uchar null_bit_arg,
	      enum utype unireg_check_arg, const char *field_name_arg,
              uint8 dec_arg,bool zero_arg,bool unsigned_arg)
    :Field_real(ptr_arg, len_arg, null_ptr_arg, null_bit_arg,
                unireg_check_arg, field_name_arg,
                dec_arg, zero_arg, unsigned_arg)
    {}
  Field_float(uint32 len_arg, bool maybe_null_arg, const char *field_name_arg,
	      uint8 dec_arg)
    :Field_real((uchar*) 0, len_arg, maybe_null_arg ? (uchar*) "": 0, (uint) 0,
                NONE, field_name_arg, dec_arg, 0, 0)
    {}
  enum_field_types type() const { return MYSQL_TYPE_FLOAT;}
  enum ha_base_keytype key_type() const { return HA_KEYTYPE_FLOAT; }
  int store(const char *to,uint length,CHARSET_INFO *charset);
  int store(double nr);
  int store(longlong nr, bool unsigned_val);
  int reset(void) { bzero(ptr,sizeof(float)); return 0; }
  double val_real(void);
  longlong val_int(void);
  String *val_str(String*,String *);
  bool send_binary(Protocol *protocol);
  int cmp(const uchar *,const uchar *);
  void sort_string(uchar *buff,uint length);
  uint32 pack_length() const { return sizeof(float); }
  uint row_pack_length() { return pack_length(); }
  void sql_type(String &str) const;
private:
  int do_save_field_metadata(uchar *first_byte);
};


class Field_double :public Field_real {
public:
  Field_double(uchar *ptr_arg, uint32 len_arg, uchar *null_ptr_arg,
	       uchar null_bit_arg,
	       enum utype unireg_check_arg, const char *field_name_arg,
	       uint8 dec_arg,bool zero_arg,bool unsigned_arg)
    :Field_real(ptr_arg, len_arg, null_ptr_arg, null_bit_arg,
                unireg_check_arg, field_name_arg,
                dec_arg, zero_arg, unsigned_arg)
    {}
  Field_double(uint32 len_arg, bool maybe_null_arg, const char *field_name_arg,
	       uint8 dec_arg)
    :Field_real((uchar*) 0, len_arg, maybe_null_arg ? (uchar*) "" : 0, (uint) 0,
                NONE, field_name_arg, dec_arg, 0, 0)
    {}
  Field_double(uint32 len_arg, bool maybe_null_arg, const char *field_name_arg,
	       uint8 dec_arg, bool not_fixed_arg)
    :Field_real((uchar*) 0, len_arg, maybe_null_arg ? (uchar*) "" : 0, (uint) 0,
                NONE, field_name_arg, dec_arg, 0, 0)
    {not_fixed= not_fixed_arg; }
  enum_field_types type() const { return MYSQL_TYPE_DOUBLE;}
  enum ha_base_keytype key_type() const { return HA_KEYTYPE_DOUBLE; }
  int  store(const char *to,uint length,CHARSET_INFO *charset);
  int  store(double nr);
  int  store(longlong nr, bool unsigned_val);
  int reset(void) { bzero(ptr,sizeof(double)); return 0; }
  double val_real(void);
  longlong val_int(void);
  String *val_str(String*,String *);
  bool send_binary(Protocol *protocol);
  int cmp(const uchar *,const uchar *);
  void sort_string(uchar *buff,uint length);
  uint32 pack_length() const { return sizeof(double); }
  uint row_pack_length() { return pack_length(); }
  void sql_type(String &str) const;
private:
  int do_save_field_metadata(uchar *first_byte);
};


/* Everything saved in this will disappear. It will always return NULL */

class Field_null :public Field_str {
  static uchar null[1];
public:
  Field_null(uchar *ptr_arg, uint32 len_arg,
	     enum utype unireg_check_arg, const char *field_name_arg,
	     CHARSET_INFO *cs)
    :Field_str(ptr_arg, len_arg, null, 1,
	       unireg_check_arg, field_name_arg, cs)
    {}
  enum_field_types type() const { return MYSQL_TYPE_NULL;}
  bool match_collation_to_optimize_range() const { return FALSE; }
  int  store(const char *to, uint length, CHARSET_INFO *cs)
  { null[0]=1; return 0; }
  int store(double nr)   { null[0]=1; return 0; }
  int store(longlong nr, bool unsigned_val) { null[0]=1; return 0; }
  int store_decimal(const my_decimal *d)  { null[0]=1; return 0; }
  int reset(void)	  { return 0; }
  double val_real(void)		{ return 0.0;}
  longlong val_int(void)	{ return 0;}
  my_decimal *val_decimal(my_decimal *) { return 0; }
  String *val_str(String *value,String *value2)
  { value2->length(0); return value2;}
  int cmp(const uchar *a, const uchar *b) { return 0;}
  void sort_string(uchar *buff, uint length)  {}
  uint32 pack_length() const { return 0; }
  void sql_type(String &str) const;
  uint size_of() const { return sizeof(*this); }
  uint32 max_display_length() { return 4; }
  void move_field_offset(my_ptrdiff_t ptr_diff) {}
};


class Field_timestamp :public Field_str {
protected:
  int store_TIME_with_warning(THD *, MYSQL_TIME *, const ErrConv *,
                              bool, bool);
public:
  Field_timestamp(uchar *ptr_arg, uint32 len_arg,
                  uchar *null_ptr_arg, uchar null_bit_arg,
		  enum utype unireg_check_arg, const char *field_name_arg,
		  TABLE_SHARE *share, CHARSET_INFO *cs);
  Field_timestamp(bool maybe_null_arg, const char *field_name_arg,
		  CHARSET_INFO *cs);
  enum_field_types type() const { return MYSQL_TYPE_TIMESTAMP;}
  bool match_collation_to_optimize_range() const { return FALSE; }
  enum ha_base_keytype key_type() const { return HA_KEYTYPE_ULONG_INT; }
  enum Item_result cmp_type () const { return TIME_RESULT; }
  enum Derivation derivation(void) const { return DERIVATION_NUMERIC; }
  uint repertoire(void) const { return MY_REPERTOIRE_NUMERIC; }
  CHARSET_INFO *charset(void) const { return &my_charset_numeric; }
  bool binary() const { return 1; }
  int  store(const char *to,uint length,CHARSET_INFO *charset);
  int  store(double nr);
  int  store(longlong nr, bool unsigned_val);
  int  store_time_dec(MYSQL_TIME *ltime, uint dec);
  double val_real(void);
  longlong val_int(void);
  String *val_str(String*,String *);
  bool send_binary(Protocol *protocol);
  int cmp(const uchar *,const uchar *);
  void sort_string(uchar *buff,uint length);
  uint32 pack_length() const { return 4; }
  void sql_type(String &str) const;
  bool zero_pack() const { return 0; }
  uint decimals() const { return 0; }
  virtual int set_time();
  virtual void set_default()
  {
    if (table->timestamp_field == this &&
        unireg_check != TIMESTAMP_UN_FIELD)
      set_time();
    else
      Field::set_default();
  }
  /* Get TIMESTAMP field value as seconds since begging of Unix Epoch */
  virtual my_time_t get_timestamp(ulong *sec_part) const;
  virtual void store_TIME(my_time_t timestamp, ulong sec_part)
  {
    int4store(ptr,timestamp);
  }
  bool get_date(MYSQL_TIME *ltime, ulonglong fuzzydate);
  timestamp_auto_set_type get_auto_set_type() const;
  uchar *pack(uchar *to, const uchar *from,
              uint max_length __attribute__((unused)))
  {
    return pack_int32(to, from);
  }
  const uchar *unpack(uchar* to, const uchar *from, const uchar *from_end,
                      uint param_data __attribute__((unused)))
  {
    return unpack_int32(to, from, from_end);
  }
};


class Field_timestamp_hires :public Field_timestamp {
  uint dec;
public:
  Field_timestamp_hires(uchar *ptr_arg,
                  uchar *null_ptr_arg, uchar null_bit_arg,
                  enum utype unireg_check_arg, const char *field_name_arg,
                  TABLE_SHARE *share, uint dec_arg, CHARSET_INFO *cs) :
  Field_timestamp(ptr_arg, MAX_DATETIME_WIDTH + dec_arg + 1, null_ptr_arg,
                  null_bit_arg, unireg_check_arg, field_name_arg, share, cs),
  dec(dec_arg)
  {
    DBUG_ASSERT(dec);
    DBUG_ASSERT(dec <= TIME_SECOND_PART_DIGITS);
  }
  void sql_type(String &str) const;
  my_time_t get_timestamp(ulong *sec_part) const;
  void store_TIME(my_time_t timestamp, ulong sec_part);
  int store_decimal(const my_decimal *d);
  double val_real(void);
  String *val_str(String*,String *);
  my_decimal* val_decimal(my_decimal*);
  bool send_binary(Protocol *protocol);
  int cmp(const uchar *,const uchar *);
  void sort_string(uchar *buff,uint length);
  uint decimals() const { return dec; }
  int set_time();
  enum ha_base_keytype key_type() const { return HA_KEYTYPE_BINARY; }
  void make_field(Send_field *field);
  uint32 pack_length() const;
  uchar *pack(uchar *to, const uchar *from, uint max_length)
  { return Field::pack(to, from, max_length); }
  const uchar *unpack(uchar* to, const uchar *from, const uchar *from_end,
                      uint param_data)
  { return Field::unpack(to, from, from_end, param_data); }
  uint size_of() const { return sizeof(*this); }
  bool eq_def(Field *field)
  { return Field_str::eq_def(field) && dec == field->decimals(); }
};


class Field_year :public Field_tiny {
public:
  Field_year(uchar *ptr_arg, uint32 len_arg, uchar *null_ptr_arg,
	     uchar null_bit_arg,
	     enum utype unireg_check_arg, const char *field_name_arg)
    :Field_tiny(ptr_arg, len_arg, null_ptr_arg, null_bit_arg,
		unireg_check_arg, field_name_arg, 1, 1)
    {}
  enum_field_types type() const { return MYSQL_TYPE_YEAR;}
  int  store(const char *to,uint length,CHARSET_INFO *charset);
  int  store(double nr);
  int  store(longlong nr, bool unsigned_val);
  int  store_time_dec(MYSQL_TIME *ltime, uint dec);
  double val_real(void);
  longlong val_int(void);
  String *val_str(String*,String *);
  bool get_date(MYSQL_TIME *ltime, ulonglong fuzzydate);
  bool send_binary(Protocol *protocol);
  uint32 max_display_length() { return field_length; }
  void sql_type(String &str) const;
};


class Field_temporal: public Field_str {
protected:
  int store_TIME_with_warning(MYSQL_TIME *ltime, const ErrConv *str,
                              int was_cut, int have_smth_to_conv);
  virtual void store_TIME(MYSQL_TIME *ltime) = 0;
public:
  Field_temporal(uchar *ptr_arg,uint32 len_arg, uchar *null_ptr_arg,
                 uchar null_bit_arg, utype unireg_check_arg,
                 const char *field_name_arg, CHARSET_INFO *charset_arg)
    :Field_str(ptr_arg, len_arg, null_ptr_arg, null_bit_arg, unireg_check_arg,
               field_name_arg, charset_arg)
    { flags|= BINARY_FLAG; }
  enum Derivation derivation(void) const { return DERIVATION_NUMERIC; }
  uint repertoire(void) const { return MY_REPERTOIRE_NUMERIC; }
  CHARSET_INFO *charset(void) const { return &my_charset_numeric; }
  bool binary() const { return 1; }
  bool match_collation_to_optimize_range() const { return FALSE; }
  enum Item_result cmp_type () const { return TIME_RESULT; }
  int  store(const char *to,uint length,CHARSET_INFO *charset);
  int  store(double nr);
  int  store(longlong nr, bool unsigned_val);
  int  store_time_dec(MYSQL_TIME *ltime, uint dec);
  my_decimal *val_decimal(my_decimal*);
  bool eq_def(Field *field)
  {
    return (Field_str::eq_def(field) && decimals() == field->decimals());
  }
};

class Field_date :public Field_temporal {
  void store_TIME(MYSQL_TIME *ltime);
public:
  Field_date(uchar *ptr_arg, uchar *null_ptr_arg, uchar null_bit_arg,
	     enum utype unireg_check_arg, const char *field_name_arg,
	     CHARSET_INFO *cs)
    :Field_temporal(ptr_arg, MAX_DATE_WIDTH, null_ptr_arg, null_bit_arg,
                    unireg_check_arg, field_name_arg, cs) {}
  enum_field_types type() const { return MYSQL_TYPE_DATE;}
  enum ha_base_keytype key_type() const { return HA_KEYTYPE_ULONG_INT; }
  int reset(void) { ptr[0]=ptr[1]=ptr[2]=ptr[3]=0; return 0; }
  double val_real(void);
  longlong val_int(void);
  String *val_str(String*,String *);
  uint decimals() const { return 0; }
  bool send_binary(Protocol *protocol);
  int cmp(const uchar *,const uchar *);
  void sort_string(uchar *buff,uint length);
  uint32 pack_length() const { return 4; }
  void sql_type(String &str) const;
  bool zero_pack() const { return 1; }
  uchar *pack(uchar* to, const uchar *from,
              uint max_length __attribute__((unused)))
  {
    return pack_int32(to, from);
  }
  const uchar *unpack(uchar* to, const uchar *from, const uchar *from_end,
                      uint param_data __attribute__((unused)))
  {
    return unpack_int32(to, from, from_end);
  }
};


class Field_newdate :public Field_temporal {
  void store_TIME(MYSQL_TIME *ltime);
public:
  Field_newdate(uchar *ptr_arg, uchar *null_ptr_arg, uchar null_bit_arg,
		enum utype unireg_check_arg, const char *field_name_arg,
		CHARSET_INFO *cs)
    :Field_temporal(ptr_arg, MAX_DATE_WIDTH, null_ptr_arg, null_bit_arg,
                    unireg_check_arg, field_name_arg, cs)
    {}
  enum_field_types type() const { return MYSQL_TYPE_DATE;}
  enum_field_types real_type() const { return MYSQL_TYPE_NEWDATE; }
  enum ha_base_keytype key_type() const { return HA_KEYTYPE_UINT24; }
  int reset(void) { ptr[0]=ptr[1]=ptr[2]=0; return 0; }
  uint decimals() const { return 0; }
  double val_real(void);
  longlong val_int(void);
  String *val_str(String*,String *);
  bool send_binary(Protocol *protocol);
  int cmp(const uchar *,const uchar *);
  void sort_string(uchar *buff,uint length);
  uint32 pack_length() const { return 3; }
  void sql_type(String &str) const;
  bool zero_pack() const { return 1; }
  bool get_date(MYSQL_TIME *ltime, ulonglong fuzzydate);
};


class Field_time :public Field_temporal {
  void store_TIME(MYSQL_TIME *ltime);
public:
  Field_time(uchar *ptr_arg, uint length_arg, uchar *null_ptr_arg,
             uchar null_bit_arg, enum utype unireg_check_arg,
             const char *field_name_arg, CHARSET_INFO *cs)
    :Field_temporal(ptr_arg, length_arg, null_ptr_arg, null_bit_arg,
                    unireg_check_arg, field_name_arg, cs)
    {}
  enum_field_types type() const { return MYSQL_TYPE_TIME;}
  enum ha_base_keytype key_type() const { return HA_KEYTYPE_INT24; }
  int store_time_dec(MYSQL_TIME *ltime, uint dec);
  int store(const char *to,uint length,CHARSET_INFO *charset);
  int store(double nr);
  int store(longlong nr, bool unsigned_val);
  uint decimals() const { return 0; }
  double val_real(void);
  longlong val_int(void);
  String *val_str(String*,String *);
  bool get_date(MYSQL_TIME *ltime, ulonglong fuzzydate);
  bool send_binary(Protocol *protocol);
  int cmp(const uchar *,const uchar *);
  void sort_string(uchar *buff,uint length);
  uint32 pack_length() const { return 3; }
  void sql_type(String &str) const;
  bool zero_pack() const { return 1; }
};

class Field_time_hires :public Field_time {
  uint dec;
  longlong zero_point;
  void store_TIME(MYSQL_TIME *ltime);
public:
  Field_time_hires(uchar *ptr_arg, uchar *null_ptr_arg, uchar null_bit_arg,
             enum utype unireg_check_arg, const char *field_name_arg,
             uint dec_arg, CHARSET_INFO *cs)
    :Field_time(ptr_arg, MIN_TIME_WIDTH + dec_arg + 1, null_ptr_arg,
                null_bit_arg, unireg_check_arg, field_name_arg, cs),
     dec(dec_arg)
  {
    DBUG_ASSERT(dec);
    DBUG_ASSERT(dec <= TIME_SECOND_PART_DIGITS);
    zero_point= sec_part_shift(
                   ((TIME_MAX_VALUE_SECONDS+1LL)*TIME_SECOND_PART_FACTOR), dec);
  }
  enum ha_base_keytype key_type() const { return HA_KEYTYPE_BINARY; }
  uint decimals() const { return dec; }
  int store_decimal(const my_decimal *d);
  longlong val_int(void);
  double val_real(void);
  String *val_str(String*,String *);
  int reset(void);
  bool get_date(MYSQL_TIME *ltime, ulonglong fuzzydate);
  bool send_binary(Protocol *protocol);
  int cmp(const uchar *,const uchar *);
  void sort_string(uchar *buff,uint length);
  uint32 pack_length() const;
  void sql_type(String &str) const;
  void make_field(Send_field *);
  uint size_of() const { return sizeof(*this); }
};

class Field_datetime :public Field_temporal {
  void store_TIME(MYSQL_TIME *ltime);
public:
  Field_datetime(uchar *ptr_arg, uint length_arg, uchar *null_ptr_arg,
                 uchar null_bit_arg, enum utype unireg_check_arg,
                 const char *field_name_arg, CHARSET_INFO *cs)
    :Field_temporal(ptr_arg, length_arg, null_ptr_arg, null_bit_arg,
                    unireg_check_arg, field_name_arg, cs)
    {}
  enum_field_types type() const { return MYSQL_TYPE_DATETIME;}
  enum ha_base_keytype key_type() const { return HA_KEYTYPE_ULONGLONG; }
  uint decimals() const { return 0; }
  double val_real(void);
  longlong val_int(void);
  String *val_str(String*,String *);
  bool send_binary(Protocol *protocol);
  int cmp(const uchar *,const uchar *);
  void sort_string(uchar *buff,uint length);
  uint32 pack_length() const { return 8; }
  void sql_type(String &str) const;
  bool zero_pack() const { return 1; }
  bool get_date(MYSQL_TIME *ltime, ulonglong fuzzydate);
  uchar *pack(uchar* to, const uchar *from,
              uint max_length __attribute__((unused)))
  {
    return pack_int64(to, from);
  }
  const uchar *unpack(uchar* to, const uchar *from, const uchar *from_end,
                      uint param_data __attribute__((unused)))
  {
    return unpack_int64(to, from, from_end);
  }
};


class Field_datetime_hires :public Field_datetime {
  void store_TIME(MYSQL_TIME *ltime);
  uint dec;
public:
  Field_datetime_hires(uchar *ptr_arg, uchar *null_ptr_arg,
                       uchar null_bit_arg, enum utype unireg_check_arg,
                       const char *field_name_arg, uint dec_arg,
                       CHARSET_INFO *cs)
    :Field_datetime(ptr_arg, MAX_DATETIME_WIDTH + dec_arg + 1,
                    null_ptr_arg, null_bit_arg, unireg_check_arg,
                    field_name_arg, cs), dec(dec_arg)
  {
    DBUG_ASSERT(dec);
    DBUG_ASSERT(dec <= TIME_SECOND_PART_DIGITS);
  }
  enum ha_base_keytype key_type() const { return HA_KEYTYPE_BINARY; }
  uint decimals() const { return dec; }
  void make_field(Send_field *field);
  int store_decimal(const my_decimal *d);
  double val_real(void);
  longlong val_int(void);
  String *val_str(String*,String *);
  bool send_binary(Protocol *protocol);
  int cmp(const uchar *,const uchar *);
  void sort_string(uchar *buff,uint length);
  uint32 pack_length() const;
  void sql_type(String &str) const;
  bool get_date(MYSQL_TIME *ltime, ulonglong fuzzydate);
  uchar *pack(uchar *to, const uchar *from, uint max_length)
  { return Field::pack(to, from, max_length); }
  const uchar *unpack(uchar* to, const uchar *from, const uchar *from_end,
                      uint param_data)
  { return Field::unpack(to, from, from_end, param_data); }
  uint size_of() const { return sizeof(*this); }
};

static inline Field_timestamp *
new_Field_timestamp(uchar *ptr, uchar *null_ptr, uchar null_bit,
                    enum Field::utype unireg_check, const char *field_name,
                    TABLE_SHARE *share, uint dec, CHARSET_INFO *cs)
{
  if (dec==0)
    return new Field_timestamp(ptr, MAX_DATETIME_WIDTH, null_ptr, null_bit,
                                unireg_check, field_name, share, cs);
  if (dec == NOT_FIXED_DEC)
    dec= MAX_DATETIME_PRECISION;
  return new Field_timestamp_hires(ptr, null_ptr, null_bit, unireg_check,
                                   field_name, share, dec, cs);
}

static inline Field_time *
new_Field_time(uchar *ptr, uchar *null_ptr, uchar null_bit,
               enum Field::utype unireg_check, const char *field_name,
               uint dec, CHARSET_INFO *cs)
{
  if (dec == 0)
    return new Field_time(ptr, MIN_TIME_WIDTH, null_ptr, null_bit,
                          unireg_check, field_name, cs);
  if (dec == NOT_FIXED_DEC)
    dec= MAX_DATETIME_PRECISION;
  return new Field_time_hires(ptr, null_ptr, null_bit,
                                  unireg_check, field_name, dec, cs);
}

static inline Field_datetime *
new_Field_datetime(uchar *ptr, uchar *null_ptr, uchar null_bit,
                   enum Field::utype unireg_check,
                   const char *field_name, uint dec, CHARSET_INFO *cs)
{
  if (dec == 0)
    return new Field_datetime(ptr, MAX_DATETIME_WIDTH, null_ptr, null_bit,
                              unireg_check, field_name, cs);
  if (dec == NOT_FIXED_DEC)
    dec= MAX_DATETIME_PRECISION;
  return new Field_datetime_hires(ptr, null_ptr, null_bit,
                                  unireg_check, field_name, dec, cs);
}

class Field_string :public Field_longstr {
public:
  bool can_alter_field_type;
  Field_string(uchar *ptr_arg, uint32 len_arg,uchar *null_ptr_arg,
	       uchar null_bit_arg,
	       enum utype unireg_check_arg, const char *field_name_arg,
	       CHARSET_INFO *cs)
    :Field_longstr(ptr_arg, len_arg, null_ptr_arg, null_bit_arg,
                   unireg_check_arg, field_name_arg, cs),
     can_alter_field_type(1) {};
  Field_string(uint32 len_arg,bool maybe_null_arg, const char *field_name_arg,
               CHARSET_INFO *cs)
    :Field_longstr((uchar*) 0, len_arg, maybe_null_arg ? (uchar*) "": 0, 0,
                   NONE, field_name_arg, cs),
     can_alter_field_type(1) {};

  enum_field_types type() const
  {
    return ((can_alter_field_type && orig_table &&
             orig_table->s->db_create_options & HA_OPTION_PACK_RECORD &&
	     field_length >= 4) &&
            orig_table->s->frm_version < FRM_VER_TRUE_VARCHAR ?
	    MYSQL_TYPE_VAR_STRING : MYSQL_TYPE_STRING);
  }
  bool match_collation_to_optimize_range() const { return TRUE; }
  enum ha_base_keytype key_type() const
    { return binary() ? HA_KEYTYPE_BINARY : HA_KEYTYPE_TEXT; }
  bool zero_pack() const { return 0; }
  int reset(void)
  {
    charset()->cset->fill(charset(),(char*) ptr, field_length,
                          (has_charset() ? ' ' : 0));
    return 0;
  }
  int store(const char *to,uint length,CHARSET_INFO *charset);
  int store(longlong nr, bool unsigned_val);
  int store(double nr) { return Field_str::store(nr); } /* QQ: To be deleted */
  double val_real(void);
  longlong val_int(void);
  String *val_str(String*,String *);
  my_decimal *val_decimal(my_decimal *);
  int cmp(const uchar *,const uchar *);
  void sort_string(uchar *buff,uint length);
  void sql_type(String &str) const;
  virtual uchar *pack(uchar *to, const uchar *from,
                      uint max_length);
  virtual const uchar *unpack(uchar* to, const uchar *from,
                              const uchar *from_end,uint param_data);
  uint pack_length_from_metadata(uint field_metadata)
  {
    DBUG_PRINT("debug", ("field_metadata: 0x%04x", field_metadata));
    if (field_metadata == 0)
      return row_pack_length();
    return (((field_metadata >> 4) & 0x300) ^ 0x300) + (field_metadata & 0x00ff);
  }
  bool compatible_field_size(uint field_metadata, Relay_log_info *rli,
                             uint16 mflags, int *order_var);
  uint row_pack_length() { return field_length; }
  int pack_cmp(const uchar *a,const uchar *b,uint key_length,
               bool insert_or_update);
  int pack_cmp(const uchar *b,uint key_length,bool insert_or_update);
  uint packed_col_length(const uchar *to, uint length);
  uint max_packed_col_length(uint max_length);
  uint size_of() const { return sizeof(*this); }
  enum_field_types real_type() const { return MYSQL_TYPE_STRING; }
  bool has_charset(void) const
  { return charset() == &my_charset_bin ? FALSE : TRUE; }
  Field *new_field(MEM_ROOT *root, TABLE *new_table, bool keep_type);
  virtual uint get_key_image(uchar *buff,uint length, imagetype type);
private:
  int do_save_field_metadata(uchar *first_byte);
};


class Field_varstring :public Field_longstr {
public:
  /*
    The maximum space available in a Field_varstring, in bytes. See
    length_bytes.
  */
  static const uint MAX_SIZE;
  /* Store number of bytes used to store length (1 or 2) */
  uint32 length_bytes;
  Field_varstring(uchar *ptr_arg,
                  uint32 len_arg, uint length_bytes_arg,
                  uchar *null_ptr_arg, uchar null_bit_arg,
		  enum utype unireg_check_arg, const char *field_name_arg,
		  TABLE_SHARE *share, CHARSET_INFO *cs)
    :Field_longstr(ptr_arg, len_arg, null_ptr_arg, null_bit_arg,
                   unireg_check_arg, field_name_arg, cs),
     length_bytes(length_bytes_arg)
  {
    share->varchar_fields++;
  }
  Field_varstring(uint32 len_arg,bool maybe_null_arg,
                  const char *field_name_arg,
                  TABLE_SHARE *share, CHARSET_INFO *cs)
    :Field_longstr((uchar*) 0,len_arg, maybe_null_arg ? (uchar*) "": 0, 0,
                   NONE, field_name_arg, cs),
     length_bytes(len_arg < 256 ? 1 :2)
  {
    share->varchar_fields++;
  }

  enum_field_types type() const { return MYSQL_TYPE_VARCHAR; }
  bool match_collation_to_optimize_range() const { return TRUE; }
  enum ha_base_keytype key_type() const;
  uint row_pack_length() { return field_length; }
  bool zero_pack() const { return 0; }
  int  reset(void) { bzero(ptr,field_length+length_bytes); return 0; }
  uint32 pack_length() const { return (uint32) field_length+length_bytes; }
  uint32 key_length() const { return (uint32) field_length; }
  uint32 sort_length() const
  {
    return (uint32) field_length + (field_charset == &my_charset_bin ?
                                    length_bytes : 0);
  }
  int  store(const char *to,uint length,CHARSET_INFO *charset);
  int  store(longlong nr, bool unsigned_val);
  int  store(double nr) { return Field_str::store(nr); } /* QQ: To be deleted */
  double val_real(void);
  longlong val_int(void);
  String *val_str(String*,String *);
  my_decimal *val_decimal(my_decimal *);
  int cmp_max(const uchar *, const uchar *, uint max_length);
  int cmp(const uchar *a,const uchar *b)
  {
    return cmp_max(a, b, ~0L);
  }
  void sort_string(uchar *buff,uint length);
  uint get_key_image(uchar *buff,uint length, imagetype type);
  void set_key_image(const uchar *buff,uint length);
  void sql_type(String &str) const;
  virtual uchar *pack(uchar *to, const uchar *from, uint max_length);
  virtual const uchar *unpack(uchar* to, const uchar *from,
                              const uchar *from_end, uint param_data);
  int cmp_binary(const uchar *a,const uchar *b, uint32 max_length=~0L);
  int key_cmp(const uchar *,const uchar*);
  int key_cmp(const uchar *str, uint length);
  uint packed_col_length(const uchar *to, uint length);
  uint max_packed_col_length(uint max_length);
  uint32 data_length();
  uint size_of() const { return sizeof(*this); }
  enum_field_types real_type() const { return MYSQL_TYPE_VARCHAR; }
  bool has_charset(void) const
  { return charset() == &my_charset_bin ? FALSE : TRUE; }
  Field *new_field(MEM_ROOT *root, TABLE *new_table, bool keep_type);
  Field *new_key_field(MEM_ROOT *root, TABLE *new_table,
                       uchar *new_ptr, uchar *new_null_ptr,
                       uint new_null_bit);
  uint is_equal(Create_field *new_field);
  void hash(ulong *nr, ulong *nr2);
private:
  int do_save_field_metadata(uchar *first_byte);
};


class Field_blob :public Field_longstr {
protected:
  /**
    The number of bytes used to represent the length of the blob.
  */
  uint packlength;
  
  /**
    The 'value'-object is a cache fronting the storage engine.
  */
  String value;
  
public:
  Field_blob(uchar *ptr_arg, uchar *null_ptr_arg, uchar null_bit_arg,
	     enum utype unireg_check_arg, const char *field_name_arg,
	     TABLE_SHARE *share, uint blob_pack_length, CHARSET_INFO *cs);
  Field_blob(uint32 len_arg,bool maybe_null_arg, const char *field_name_arg,
             CHARSET_INFO *cs)
    :Field_longstr((uchar*) 0, len_arg, maybe_null_arg ? (uchar*) "": 0, 0,
                   NONE, field_name_arg, cs),
    packlength(4)
  {
    flags|= BLOB_FLAG;
  }
  Field_blob(uint32 len_arg,bool maybe_null_arg, const char *field_name_arg,
	     CHARSET_INFO *cs, bool set_packlength)
    :Field_longstr((uchar*) 0,len_arg, maybe_null_arg ? (uchar*) "": 0, 0,
                   NONE, field_name_arg, cs)
  {
    flags|= BLOB_FLAG;
    packlength= 4;
    if (set_packlength)
    {
      uint32 l_char_length= len_arg/cs->mbmaxlen;
      packlength= l_char_length <= 255 ? 1 :
                  l_char_length <= 65535 ? 2 :
                  l_char_length <= 16777215 ? 3 : 4;
    }
  }
  Field_blob(uint32 packlength_arg)
    :Field_longstr((uchar*) 0, 0, (uchar*) "", 0, NONE, "temp", system_charset_info),
    packlength(packlength_arg) {}
  enum_field_types type() const { return MYSQL_TYPE_BLOB;}
  bool match_collation_to_optimize_range() const { return TRUE; }
  enum ha_base_keytype key_type() const
    { return binary() ? HA_KEYTYPE_VARBINARY2 : HA_KEYTYPE_VARTEXT2; }
  int  store(const char *to,uint length,CHARSET_INFO *charset);
  int  store(double nr);
  int  store(longlong nr, bool unsigned_val);
  double val_real(void);
  longlong val_int(void);
  String *val_str(String*,String *);
  my_decimal *val_decimal(my_decimal *);
  int cmp_max(const uchar *, const uchar *, uint max_length);
  int cmp(const uchar *a,const uchar *b)
    { return cmp_max(a, b, ~0L); }
  int cmp(const uchar *a, uint32 a_length, const uchar *b, uint32 b_length);
  int cmp_binary(const uchar *a,const uchar *b, uint32 max_length=~0L);
  int key_cmp(const uchar *,const uchar*);
  int key_cmp(const uchar *str, uint length);
  /* Never update the value of min_val for a blob field */
  bool update_min(Field *min_val, bool force_update) { return FALSE; }
  /* Never update the value of max_val for a blob field */
  bool update_max(Field *max_val, bool force_update) { return FALSE; }
  uint32 key_length() const { return 0; }
  void sort_string(uchar *buff,uint length);
  uint32 pack_length() const
  { return (uint32) (packlength+table->s->blob_ptr_size); }

  /**
     Return the packed length without the pointer size added. 

     This is used to determine the size of the actual data in the row
     buffer.

     @returns The length of the raw data itself without the pointer.
  */
  uint32 pack_length_no_ptr() const
  { return (uint32) (packlength); }
  uint row_pack_length() { return pack_length_no_ptr(); }
  uint32 sort_length() const;
  uint32 value_length() { return get_length(); }
  virtual uint32 max_data_length() const
  {
    return (uint32) (((ulonglong) 1 << (packlength*8)) -1);
  }
  int reset(void) { bzero(ptr, packlength+sizeof(uchar*)); return 0; }
  void reset_fields() { bzero((uchar*) &value,sizeof(value)); }
  uint32 get_field_buffer_size(void) { return value.alloced_length(); }
  void store_length(uchar *i_ptr, uint i_packlength, uint32 i_number);
  inline void store_length(uint32 number)
  {
    store_length(ptr, packlength, number);
  }

  /**
     Return the packed length plus the length of the data. 

     This is used to determine the size of the data plus the 
     packed length portion in the row data.

     @returns The length in the row plus the size of the data.
  */
  uint32 get_packed_size(const uchar *ptr_arg)
    {return packlength + get_length(ptr_arg, packlength);}

  inline uint32 get_length(uint row_offset= 0)
  { return get_length(ptr+row_offset, this->packlength); }
  uint32 get_length(const uchar *ptr, uint packlength);
  uint32 get_length(const uchar *ptr_arg)
  { return get_length(ptr_arg, this->packlength); }
  inline void get_ptr(uchar **str)
    {
      memcpy(str, ptr+packlength, sizeof(uchar*));
    }
  inline void get_ptr(uchar **str, uint row_offset)
    {
      memcpy(str, ptr+packlength+row_offset, sizeof(char*));
    }
  inline void set_ptr(uchar *length, uchar *data)
    {
      memcpy(ptr,length,packlength);
      memcpy(ptr+packlength, &data,sizeof(char*));
    }
  void set_ptr_offset(my_ptrdiff_t ptr_diff, uint32 length, uchar *data)
    {
      uchar *ptr_ofs= ADD_TO_PTR(ptr,ptr_diff,uchar*);
      store_length(ptr_ofs, packlength, length);
      memcpy(ptr_ofs+packlength, &data, sizeof(char*));
    }
  inline void set_ptr(uint32 length, uchar *data)
  {
    set_ptr_offset(0, length, data);
  }
  uint get_key_image(uchar *buff,uint length, imagetype type);
  void set_key_image(const uchar *buff,uint length);
  void sql_type(String &str) const;
  inline bool copy()
  {
    uchar *tmp;
    get_ptr(&tmp);
    if (value.copy((char*) tmp, get_length(), charset()))
    {
      Field_blob::reset();
      return 1;
    }
    tmp=(uchar*) value.ptr();
    memcpy(ptr+packlength, &tmp, sizeof(char*));
    return 0;
  }
  virtual uchar *pack(uchar *to, const uchar *from, uint max_length);
  virtual const uchar *unpack(uchar *to, const uchar *from,
                              const uchar *from_end, uint param_data);
  uint packed_col_length(const uchar *col_ptr, uint length);
  uint max_packed_col_length(uint max_length);
  void free() { value.free(); }
  inline void clear_temporary() { bzero((uchar*) &value,sizeof(value)); }
  friend int field_conv(Field *to,Field *from);
  uint size_of() const { return sizeof(*this); }
  bool has_charset(void) const
  { return charset() == &my_charset_bin ? FALSE : TRUE; }
  uint32 max_display_length();
  uint32 char_length();
  uint is_equal(Create_field *new_field);
  inline bool in_read_set() { return bitmap_is_set(table->read_set, field_index); }
  inline bool in_write_set() { return bitmap_is_set(table->write_set, field_index); }
private:
  int do_save_field_metadata(uchar *first_byte);
};


#ifdef HAVE_SPATIAL
class Field_geom :public Field_blob {
public:
  enum geometry_type geom_type;

  Field_geom(uchar *ptr_arg, uchar *null_ptr_arg, uint null_bit_arg,
	     enum utype unireg_check_arg, const char *field_name_arg,
	     TABLE_SHARE *share, uint blob_pack_length,
	     enum geometry_type geom_type_arg)
     :Field_blob(ptr_arg, null_ptr_arg, null_bit_arg, unireg_check_arg, 
                 field_name_arg, share, blob_pack_length, &my_charset_bin)
  { geom_type= geom_type_arg; }
  Field_geom(uint32 len_arg,bool maybe_null_arg, const char *field_name_arg,
	     TABLE_SHARE *share, enum geometry_type geom_type_arg)
    :Field_blob(len_arg, maybe_null_arg, field_name_arg, &my_charset_bin)
  { geom_type= geom_type_arg; }
  enum ha_base_keytype key_type() const { return HA_KEYTYPE_VARBINARY2; }
  enum_field_types type() const { return MYSQL_TYPE_GEOMETRY; }
  bool match_collation_to_optimize_range() const { return FALSE; }
  void sql_type(String &str) const;
  int  store(const char *to, uint length, CHARSET_INFO *charset);
  int  store(double nr);
  int  store(longlong nr, bool unsigned_val);
  int  store_decimal(const my_decimal *);
  uint size_of() const { return sizeof(*this); }

  /**
    Non-nullable GEOMETRY types cannot have defaults,
    but the underlying blob must still be reset.
   */
  int reset(void) { return Field_blob::reset() || !maybe_null(); }

  geometry_type get_geometry_type() { return geom_type; };
};
#endif /*HAVE_SPATIAL*/


class Field_enum :public Field_str {
protected:
  uint packlength;
public:
  TYPELIB *typelib;
  Field_enum(uchar *ptr_arg, uint32 len_arg, uchar *null_ptr_arg,
             uchar null_bit_arg,
             enum utype unireg_check_arg, const char *field_name_arg,
             uint packlength_arg,
             TYPELIB *typelib_arg,
             CHARSET_INFO *charset_arg)
    :Field_str(ptr_arg, len_arg, null_ptr_arg, null_bit_arg,
	       unireg_check_arg, field_name_arg, charset_arg),
    packlength(packlength_arg),typelib(typelib_arg)
  {
      flags|=ENUM_FLAG;
  }
  Field *new_field(MEM_ROOT *root, TABLE *new_table, bool keep_type);
  enum_field_types type() const { return MYSQL_TYPE_STRING; }
  bool match_collation_to_optimize_range() const { return FALSE; }
  enum Item_result cmp_type () const { return INT_RESULT; }
  enum ha_base_keytype key_type() const;
  int  store(const char *to,uint length,CHARSET_INFO *charset);
  int  store(double nr);
  int  store(longlong nr, bool unsigned_val);
  double val_real(void);
  longlong val_int(void);
  String *val_str(String*,String *);
  int cmp(const uchar *,const uchar *);
  void sort_string(uchar *buff,uint length);
  uint32 pack_length() const { return (uint32) packlength; }
  void store_type(ulonglong value);
  void sql_type(String &str) const;
  uint size_of() const { return sizeof(*this); }
  enum_field_types real_type() const { return MYSQL_TYPE_ENUM; }
  uint pack_length_from_metadata(uint field_metadata)
  { return (field_metadata & 0x00ff); }
  uint row_pack_length() { return pack_length(); }
  virtual bool zero_pack() const { return 0; }
  bool optimize_range(uint idx, uint part) { return 0; }
  bool eq_def(Field *field);
  bool has_charset(void) const { return TRUE; }
  /* enum and set are sorted as integers */
  CHARSET_INFO *sort_charset(void) const { return &my_charset_bin; }

  virtual uchar *pack(uchar *to, const uchar *from, uint max_length);
  virtual const uchar *unpack(uchar *to, const uchar *from,
                              const uchar *from_end, uint param_data);

private:
  int do_save_field_metadata(uchar *first_byte);
  uint is_equal(Create_field *new_field);
};


class Field_set :public Field_enum {
public:
  Field_set(uchar *ptr_arg, uint32 len_arg, uchar *null_ptr_arg,
	    uchar null_bit_arg,
	    enum utype unireg_check_arg, const char *field_name_arg,
	    uint32 packlength_arg,
	    TYPELIB *typelib_arg, CHARSET_INFO *charset_arg)
    :Field_enum(ptr_arg, len_arg, null_ptr_arg, null_bit_arg,
		    unireg_check_arg, field_name_arg,
                packlength_arg,
                typelib_arg,charset_arg)
    {
      flags=(flags & ~ENUM_FLAG) | SET_FLAG;
    }
  int  store(const char *to,uint length,CHARSET_INFO *charset);
  int  store(double nr) { return Field_set::store((longlong) nr, FALSE); }
  int  store(longlong nr, bool unsigned_val);

  virtual bool zero_pack() const { return 1; }
  String *val_str(String*,String *);
  void sql_type(String &str) const;
  enum_field_types real_type() const { return MYSQL_TYPE_SET; }
  bool has_charset(void) const { return TRUE; }
};


/*
  Note:
    To use Field_bit::cmp_binary() you need to copy the bits stored in
    the beginning of the record (the NULL bytes) to each memory you
    want to compare (where the arguments point).

    This is the reason:
    - Field_bit::cmp_binary() is only implemented in the base class
      (Field::cmp_binary()).
    - Field::cmp_binary() currenly use pack_length() to calculate how
      long the data is.
    - pack_length() includes size of the bits stored in the NULL bytes
      of the record.
*/
class Field_bit :public Field {
public:
  uchar *bit_ptr;     // position in record where 'uneven' bits store
  uchar bit_ofs;      // offset to 'uneven' high bits
  uint bit_len;       // number of 'uneven' high bits
  uint bytes_in_rec;
  Field_bit(uchar *ptr_arg, uint32 len_arg, uchar *null_ptr_arg,
            uchar null_bit_arg, uchar *bit_ptr_arg, uchar bit_ofs_arg,
            enum utype unireg_check_arg, const char *field_name_arg);
  enum_field_types type() const { return MYSQL_TYPE_BIT; }
  enum ha_base_keytype key_type() const { return HA_KEYTYPE_BIT; }
  uint32 key_length() const { return (uint32) (field_length + 7) / 8; }
  uint32 max_data_length() const { return (field_length + 7) / 8; }
  uint32 max_display_length() { return field_length; }
  uint size_of() const { return sizeof(*this); }
  Item_result result_type () const { return INT_RESULT; }
  int reset(void) { 
    bzero(ptr, bytes_in_rec); 
    if (bit_ptr && (bit_len > 0))  // reset odd bits among null bits
      clr_rec_bits(bit_ptr, bit_ofs, bit_len);
    return 0; 
  }
  int store(const char *to, uint length, CHARSET_INFO *charset);
  int store(double nr);
  int store(longlong nr, bool unsigned_val);
  int store_decimal(const my_decimal *);
  double val_real(void);
  longlong val_int(void);
  String *val_str(String*, String *);
  virtual bool str_needs_quotes() { return TRUE; }
  my_decimal *val_decimal(my_decimal *);
  int cmp(const uchar *a, const uchar *b)
  {
    DBUG_ASSERT(ptr == a || ptr == b);
    if (ptr == a)
      return Field_bit::key_cmp(b, bytes_in_rec+test(bit_len));
    else
      return Field_bit::key_cmp(a, bytes_in_rec+test(bit_len)) * -1;
  }
  int cmp_binary_offset(uint row_offset)
  { return cmp_offset(row_offset); }
  int cmp_max(const uchar *a, const uchar *b, uint max_length);
  int key_cmp(const uchar *a, const uchar *b)
  { return cmp_binary((uchar *) a, (uchar *) b); }
  int key_cmp(const uchar *str, uint length);
  int cmp_offset(uint row_offset);
  bool update_min(Field *min_val, bool force_update)
  { 
    longlong val= val_int();
    bool update_fl= force_update || val < min_val->val_int();
    if (update_fl)
    {
      min_val->set_notnull();
      min_val->store(val, FALSE);
    }
    return update_fl;
  }
  bool update_max(Field *max_val, bool force_update)
  { 
    longlong val= val_int();
    bool update_fl= force_update || val > max_val->val_int();
    if (update_fl)
    {
      max_val->set_notnull();
      max_val->store(val, FALSE);
    }
    return update_fl;
  }
  void get_image(uchar *buff, uint length, CHARSET_INFO *cs)
  { get_key_image(buff, length, itRAW); }   
  void set_image(const uchar *buff,uint length, CHARSET_INFO *cs)
  { Field_bit::store((char *) buff, length, cs); }
  uint get_key_image(uchar *buff, uint length, imagetype type);
  void set_key_image(const uchar *buff, uint length)
  { Field_bit::store((char*) buff, length, &my_charset_bin); }
  void sort_string(uchar *buff, uint length)
  { get_key_image(buff, length, itRAW); }
  uint32 pack_length() const { return (uint32) (field_length + 7) / 8; }
  uint32 pack_length_in_rec() const { return bytes_in_rec; }
  uint pack_length_from_metadata(uint field_metadata);
  uint row_pack_length()
  { return (bytes_in_rec + ((bit_len > 0) ? 1 : 0)); }
  bool compatible_field_size(uint metadata, Relay_log_info *rli,
                             uint16 mflags, int *order_var);
  void sql_type(String &str) const;
  virtual uchar *pack(uchar *to, const uchar *from, uint max_length);
  virtual const uchar *unpack(uchar *to, const uchar *from,
                              const uchar *from_end, uint param_data);
  virtual void set_default();

  Field *new_key_field(MEM_ROOT *root, TABLE *new_table,
                       uchar *new_ptr, uchar *new_null_ptr,
                       uint new_null_bit);
  void set_bit_ptr(uchar *bit_ptr_arg, uchar bit_ofs_arg)
  {
    bit_ptr= bit_ptr_arg;
    bit_ofs= bit_ofs_arg;
  }
  bool eq(Field *field)
  {
    return (Field::eq(field) &&
            bit_ptr == ((Field_bit *)field)->bit_ptr &&
            bit_ofs == ((Field_bit *)field)->bit_ofs);
  }
  uint is_equal(Create_field *new_field);
  void move_field_offset(my_ptrdiff_t ptr_diff)
  {
    Field::move_field_offset(ptr_diff);
    bit_ptr= ADD_TO_PTR(bit_ptr, ptr_diff, uchar*);
  }
  void hash(ulong *nr, ulong *nr2);

private:
  virtual size_t do_last_null_byte() const;
  int do_save_field_metadata(uchar *first_byte);
};


/**
  BIT field represented as chars for non-MyISAM tables.

  @todo The inheritance relationship is backwards since Field_bit is
  an extended version of Field_bit_as_char and not the other way
  around. Hence, we should refactor it to fix the hierarchy order.
 */
class Field_bit_as_char: public Field_bit {
public:
  Field_bit_as_char(uchar *ptr_arg, uint32 len_arg, uchar *null_ptr_arg,
                    uchar null_bit_arg,
                    enum utype unireg_check_arg, const char *field_name_arg);
  enum ha_base_keytype key_type() const { return HA_KEYTYPE_BINARY; }
  uint size_of() const { return sizeof(*this); }
  int store(const char *to, uint length, CHARSET_INFO *charset);
  int store(double nr) { return Field_bit::store(nr); }
  int store(longlong nr, bool unsigned_val)
  { return Field_bit::store(nr, unsigned_val); }
  void sql_type(String &str) const;
};


/*
  Create field class for CREATE TABLE
*/

class Create_field :public Sql_alloc
{
public:
  const char *field_name;
  const char *change;			// If done with alter table
  const char *after;			// Put column after this one
  LEX_STRING comment;			// Comment for field
  Item	*def;				// Default value
  enum	enum_field_types sql_type;
  /*
    At various stages in execution this can be length of field in bytes or
    max number of characters. 
  */
  ulong length;
  /*
    The value of `length' as set by parser: is the number of characters
    for most of the types, or of bytes for BLOBs or numeric types.
  */
  uint32 char_length;
  uint  decimals, flags, pack_length, key_length;
  Field::utype unireg_check;
  TYPELIB *interval;			// Which interval to use
  TYPELIB *save_interval;               // Temporary copy for the above
                                        // Used only for UCS2 intervals
  List<String> interval_list;
  CHARSET_INFO *charset;
  Field::geometry_type geom_type;
  Field *field;				// For alter table
  engine_option_value *option_list;
  /** structure with parsed options (for comparing fields in ALTER TABLE) */
  ha_field_option_struct *option_struct;

  uint8 row,col,sc_length,interval_id;	// For rea_create_table
  uint	offset,pack_flag;

    /* 
    This is additinal data provided for any computed(virtual) field.
    In particular it includes a pointer to the item by  which this field
    can be computed from other fields.
  */
  Virtual_column_info *vcol_info;
  /*
    Flag indicating that the field is physically stored in tables
    rather than just computed from other fields.
    As of now, FALSE can be set only for computed virtual columns.
  */
  bool stored_in_db;

  Create_field() :after(0), option_list(NULL), option_struct(NULL)
  {}
  Create_field(Field *field, Field *orig_field);
  /* Used to make a clone of this object for ALTER/CREATE TABLE */
  Create_field *clone(MEM_ROOT *mem_root) const;
  void create_length_to_internal_length(void);

  /* Init for a tmp table field. To be extended if need be. */
  void init_for_tmp_table(enum_field_types sql_type_arg,
                          uint32 max_length, uint32 decimals,
                          bool maybe_null, bool is_unsigned,
                          uint pack_length = ~0U);

  bool init(THD *thd, char *field_name, enum_field_types type, char *length,
            char *decimals, uint type_modifier, Item *default_value,
            Item *on_update_value, LEX_STRING *comment, char *change,
            List<String> *interval_list, CHARSET_INFO *cs,
            uint uint_geom_type, Virtual_column_info *vcol_info,
            engine_option_value *option_list);

  bool field_flags_are_binary()
  {
    return (flags & (BINCMP_FLAG | BINARY_FLAG)) != 0;
  }
};


/*
  A class for sending info to the client
*/

class Send_field :public Sql_alloc {
 public:
  const char *db_name;
  const char *table_name,*org_table_name;
  const char *col_name,*org_col_name;
  ulong length;
  uint charsetnr, flags, decimals;
  enum_field_types type;
  Send_field() {}
};


/*
  A class for quick copying data to fields
*/

class Copy_field :public Sql_alloc {
  /**
    Convenience definition of a copy function returned by
    get_copy_func.
  */
  typedef void Copy_func(Copy_field*);
  Copy_func *get_copy_func(Field *to, Field *from);
public:
  uchar *from_ptr,*to_ptr;
  uchar *from_null_ptr,*to_null_ptr;
  bool *null_row;
  uint	from_bit,to_bit;
  /**
    Number of bytes in the fields pointed to by 'from_ptr' and
    'to_ptr'. Usually this is the number of bytes that are copied from
    'from_ptr' to 'to_ptr'.

    For variable-length fields (VARCHAR), the first byte(s) describe
    the actual length of the text. For VARCHARs with length 
       < 256 there is 1 length byte 
       >= 256 there is 2 length bytes
    Thus, if from_field is VARCHAR(10), from_length (and in most cases
    to_length) is 11. For VARCHAR(1024), the length is 1026. @see
    Field_varstring::length_bytes

    Note that for VARCHARs, do_copy() will be do_varstring*() which
    only copies the length-bytes (1 or 2) + the actual length of the
    text instead of from/to_length bytes. @see get_copy_func()
  */
  uint from_length,to_length;
  Field *from_field,*to_field;
  String tmp;					// For items

  Copy_field() {}
  ~Copy_field() {}
  void set(Field *to,Field *from,bool save);	// Field to field 
  void set(uchar *to,Field *from);		// Field to string
  void (*do_copy)(Copy_field *);
  void (*do_copy2)(Copy_field *);		// Used to handle null values
};


Field *make_field(TABLE_SHARE *share, uchar *ptr, uint32 field_length,
		  uchar *null_pos, uchar null_bit,
		  uint pack_flag, enum_field_types field_type,
		  CHARSET_INFO *cs,
		  Field::geometry_type geom_type,
		  Field::utype unireg_check,
		  TYPELIB *interval, const char *field_name);
uint pack_length_to_packflag(uint type);
enum_field_types get_blob_type_from_length(ulong length);
uint32 calc_pack_length(enum_field_types type,uint32 length);
int set_field_to_null(Field *field);
int set_field_to_null_with_conversions(Field *field, bool no_conversions);

/*
  The following are for the interface with the .frm file
*/

#define FIELDFLAG_DECIMAL		1
#define FIELDFLAG_BINARY		1	// Shares same flag
#define FIELDFLAG_NUMBER		2
#define FIELDFLAG_ZEROFILL		4
#define FIELDFLAG_PACK			120	// Bits used for packing
#define FIELDFLAG_INTERVAL		256     // mangled with decimals!
#define FIELDFLAG_BITFIELD		512	// mangled with decimals!
#define FIELDFLAG_BLOB			1024	// mangled with decimals!
#define FIELDFLAG_GEOM			2048    // mangled with decimals!

#define FIELDFLAG_TREAT_BIT_AS_CHAR     4096    /* use Field_bit_as_char */

#define FIELDFLAG_LEFT_FULLSCREEN	8192
#define FIELDFLAG_RIGHT_FULLSCREEN	16384
#define FIELDFLAG_FORMAT_NUMBER		16384	// predit: ###,,## in output
#define FIELDFLAG_NO_DEFAULT		16384   /* sql */
#define FIELDFLAG_SUM			((uint) 32768)// predit: +#fieldflag
#define FIELDFLAG_MAYBE_NULL		((uint) 32768)// sql
#define FIELDFLAG_HEX_ESCAPE		((uint) 0x10000)
#define FIELDFLAG_PACK_SHIFT		3
#define FIELDFLAG_DEC_SHIFT		8
#define FIELDFLAG_MAX_DEC		31
#define FIELDFLAG_NUM_SCREEN_TYPE	0x7F01
#define FIELDFLAG_ALFA_SCREEN_TYPE	0x7800

#define MTYP_TYPENR(type) (type & 127)	/* Remove bits from type */

#define f_is_dec(x)		((x) & FIELDFLAG_DECIMAL)
#define f_is_num(x)		((x) & FIELDFLAG_NUMBER)
#define f_is_zerofill(x)	((x) & FIELDFLAG_ZEROFILL)
#define f_is_packed(x)		((x) & FIELDFLAG_PACK)
#define f_packtype(x)		(((x) >> FIELDFLAG_PACK_SHIFT) & 15)
#define f_decimals(x)		((uint8) (((x) >> FIELDFLAG_DEC_SHIFT) & FIELDFLAG_MAX_DEC))
#define f_is_alpha(x)		(!f_is_num(x))
#define f_is_binary(x)          ((x) & FIELDFLAG_BINARY) // 4.0- compatibility
#define f_is_enum(x)            (((x) & (FIELDFLAG_INTERVAL | FIELDFLAG_NUMBER)) == FIELDFLAG_INTERVAL)
#define f_is_bitfield(x)        (((x) & (FIELDFLAG_BITFIELD | FIELDFLAG_NUMBER)) == FIELDFLAG_BITFIELD)
#define f_is_blob(x)		(((x) & (FIELDFLAG_BLOB | FIELDFLAG_NUMBER)) == FIELDFLAG_BLOB)
#define f_is_geom(x)		(((x) & (FIELDFLAG_GEOM | FIELDFLAG_NUMBER)) == FIELDFLAG_GEOM)
#define f_is_equ(x)		((x) & (1+2+FIELDFLAG_PACK+31*256))
#define f_settype(x)		(((int) x) << FIELDFLAG_PACK_SHIFT)
#define f_maybe_null(x)		(x & FIELDFLAG_MAYBE_NULL)
#define f_no_default(x)		(x & FIELDFLAG_NO_DEFAULT)
#define f_bit_as_char(x)        ((x) & FIELDFLAG_TREAT_BIT_AS_CHAR)
#define f_is_hex_escape(x)      ((x) & FIELDFLAG_HEX_ESCAPE)

#endif /* FIELD_INCLUDED */<|MERGE_RESOLUTION|>--- conflicted
+++ resolved
@@ -35,7 +35,6 @@
 class Protocol;
 class Create_field;
 class Relay_log_info;
-<<<<<<< HEAD
 class Field;
 
 enum enum_check_fields
@@ -64,9 +63,7 @@
 #define my_charset_numeric      my_charset_latin1
 #define MY_REPERTOIRE_NUMERIC   MY_REPERTOIRE_ASCII
 
-=======
 class Count_distinct_field;
->>>>>>> 09944f37
 struct ha_field_option_struct;
 
 struct st_cache_field;
@@ -521,13 +518,9 @@
   virtual Field *new_key_field(MEM_ROOT *root, TABLE *new_table,
                                uchar *new_ptr, uchar *new_null_ptr,
                                uint new_null_bit);
-<<<<<<< HEAD
   Field *clone(MEM_ROOT *mem_root, TABLE *new_table);
-=======
-  Field *clone(MEM_ROOT *mem_root, struct st_table *new_table);
   Field *clone(MEM_ROOT *mem_root, TABLE *new_table, my_ptrdiff_t diff,
                bool stat_flag= FALSE);
->>>>>>> 09944f37
   inline void move_field(uchar *ptr_arg,uchar *null_ptr_arg,uchar null_bit_arg)
   {
     ptr=ptr_arg; null_ptr=null_ptr_arg; null_bit=null_bit_arg;
