/*
   Copyright (c) 2000, 2012, Oracle and/or its affiliates.
<<<<<<< HEAD
   Copyright (c) 2009, 2013, Monty Program Ab
=======
   Copyright (c) 2009-2013, Monty Program Ab & SkySQL Ab
>>>>>>> c1d6a2d7

   This program is free software; you can redistribute it and/or modify
   it under the terms of the GNU General Public License as published by
   the Free Software Foundation; version 2 of the License.

   This program is distributed in the hope that it will be useful,
   but WITHOUT ANY WARRANTY; without even the implied warranty of
   MERCHANTABILITY or FITNESS FOR A PARTICULAR PURPOSE.  See the
   GNU General Public License for more details.

   You should have received a copy of the GNU General Public License
   along with this program; if not, write to the Free Software
   Foundation, Inc., 51 Franklin Street, Fifth Floor, Boston, MA  02110-1301, USA */

#ifndef SQL_CLASS_INCLUDED
#define SQL_CLASS_INCLUDED

/* Classes in mysql */

#include "my_global.h"                          /* NO_EMBEDDED_ACCESS_CHECKS */
#ifdef MYSQL_SERVER
#include "unireg.h"                    // REQUIRED: for other includes
#endif
#include <waiting_threads.h>
#include "sql_const.h"
#include <mysql/plugin_audit.h>
#include "log.h"
#include "rpl_tblmap.h"
#include "mdl.h"
#include "probes_mysql.h"
#include "sql_locale.h"                         /* my_locale_st */
#include "sql_profile.h"                   /* PROFILING */
#include "scheduler.h"                     /* thd_scheduler */
#include "protocol.h"             /* Protocol_text, Protocol_binary */
#include "violite.h"              /* vio_is_connected */
#include "thr_lock.h"             /* thr_lock_type, THR_LOCK_DATA,
                                     THR_LOCK_INFO */
#include <mysql/psi/mysql_stage.h>
#include <mysql/psi/mysql_statement.h>
#include <mysql/psi/mysql_idle.h>
#include <mysql/psi/mysql_table.h>
#include <mysql_com_server.h>

extern "C"
void set_thd_stage_info(void *thd,
                        const PSI_stage_info *new_stage,
                        PSI_stage_info *old_stage,
                        const char *calling_func,
                        const char *calling_file,
                        const unsigned int calling_line);
                        
#define THD_STAGE_INFO(thd, stage) \
  (thd)->enter_stage(& stage, NULL, __func__, __FILE__, __LINE__)

#include "my_apc.h"

class Reprepare_observer;
class Relay_log_info;
class Rpl_filter;

class Query_log_event;
class Load_log_event;
class Slave_log_event;
class sp_rcontext;
class sp_cache;
class Lex_input_stream;
class Parser_state;
class Rows_log_event;
class Sroutine_hash_entry;
class user_var_entry;

enum enum_ha_read_modes { RFIRST, RNEXT, RPREV, RLAST, RKEY, RNEXT_SAME };
enum enum_duplicates { DUP_ERROR, DUP_REPLACE, DUP_UPDATE };
enum enum_delay_key_write { DELAY_KEY_WRITE_NONE, DELAY_KEY_WRITE_ON,
			    DELAY_KEY_WRITE_ALL };
enum enum_slave_exec_mode { SLAVE_EXEC_MODE_STRICT,
                            SLAVE_EXEC_MODE_IDEMPOTENT,
                            SLAVE_EXEC_MODE_LAST_BIT };
enum enum_slave_type_conversions { SLAVE_TYPE_CONVERSIONS_ALL_LOSSY,
                                   SLAVE_TYPE_CONVERSIONS_ALL_NON_LOSSY};
enum enum_mark_columns
{ MARK_COLUMNS_NONE, MARK_COLUMNS_READ, MARK_COLUMNS_WRITE};
enum enum_filetype { FILETYPE_CSV, FILETYPE_XML };

/* Bits for different SQL modes modes (including ANSI mode) */
#define MODE_REAL_AS_FLOAT              (1ULL << 0)
#define MODE_PIPES_AS_CONCAT            (1ULL << 1)
#define MODE_ANSI_QUOTES                (1ULL << 2)
#define MODE_IGNORE_SPACE               (1ULL << 3)
#define MODE_IGNORE_BAD_TABLE_OPTIONS   (1ULL << 4)
#define MODE_ONLY_FULL_GROUP_BY         (1ULL << 5)
#define MODE_NO_UNSIGNED_SUBTRACTION    (1ULL << 6)
#define MODE_NO_DIR_IN_CREATE           (1ULL << 7)
#define MODE_POSTGRESQL                 (1ULL << 8)
#define MODE_ORACLE                     (1ULL << 9)
#define MODE_MSSQL                      (1ULL << 10)
#define MODE_DB2                        (1ULL << 11)
#define MODE_MAXDB                      (1ULL << 12)
#define MODE_NO_KEY_OPTIONS             (1ULL << 13)
#define MODE_NO_TABLE_OPTIONS           (1ULL << 14)
#define MODE_NO_FIELD_OPTIONS           (1ULL << 15)
#define MODE_MYSQL323                   (1ULL << 16)
#define MODE_MYSQL40                    (1ULL << 17)
#define MODE_ANSI                       (1ULL << 18)
#define MODE_NO_AUTO_VALUE_ON_ZERO      (1ULL << 19)
#define MODE_NO_BACKSLASH_ESCAPES       (1ULL << 20)
#define MODE_STRICT_TRANS_TABLES        (1ULL << 21)
#define MODE_STRICT_ALL_TABLES          (1ULL << 22)
#define MODE_NO_ZERO_IN_DATE            (1ULL << 23)
#define MODE_NO_ZERO_DATE               (1ULL << 24)
#define MODE_INVALID_DATES              (1ULL << 25)
#define MODE_ERROR_FOR_DIVISION_BY_ZERO (1ULL << 26)
#define MODE_TRADITIONAL                (1ULL << 27)
#define MODE_NO_AUTO_CREATE_USER        (1ULL << 28)
#define MODE_HIGH_NOT_PRECEDENCE        (1ULL << 29)
#define MODE_NO_ENGINE_SUBSTITUTION     (1ULL << 30)
#define MODE_PAD_CHAR_TO_FULL_LENGTH    (1ULL << 31)

extern char internal_table_name[2];
extern char empty_c_string[1];
extern LEX_STRING EMPTY_STR;
extern MYSQL_PLUGIN_IMPORT const char **errmesg;

extern bool volatile shutdown_in_progress;

extern "C" LEX_STRING * thd_query_string (MYSQL_THD thd);
extern "C" char **thd_query(MYSQL_THD thd);

/**
  @class CSET_STRING
  @brief Character set armed LEX_STRING
*/
class CSET_STRING
{
private:
  LEX_STRING string;
  CHARSET_INFO *cs;
public:
  CSET_STRING() : cs(&my_charset_bin)
  {
    string.str= NULL;
    string.length= 0;
  }
  CSET_STRING(char *str_arg, size_t length_arg, CHARSET_INFO *cs_arg) :
  cs(cs_arg)
  {
    DBUG_ASSERT(cs_arg != NULL);
    string.str= str_arg;
    string.length= length_arg;
  }

  inline char *str() const { return string.str; }
  inline uint32 length() const { return string.length; }
  CHARSET_INFO *charset() const { return cs; }

  friend LEX_STRING * thd_query_string (MYSQL_THD thd);
  friend char **thd_query(MYSQL_THD thd);
};


#define TC_HEURISTIC_RECOVER_COMMIT   1
#define TC_HEURISTIC_RECOVER_ROLLBACK 2
extern ulong tc_heuristic_recover;

typedef struct st_user_var_events
{
  user_var_entry *user_var_event;
  char *value;
  ulong length;
  Item_result type;
  uint charset_number;
  bool unsigned_flag;
} BINLOG_USER_VAR_EVENT;

/*
  The COPY_INFO structure is used by INSERT/REPLACE code.
  The schema of the row counting by the INSERT/INSERT ... ON DUPLICATE KEY
  UPDATE code:
    If a row is inserted then the copied variable is incremented.
    If a row is updated by the INSERT ... ON DUPLICATE KEY UPDATE and the
      new data differs from the old one then the copied and the updated
      variables are incremented.
    The touched variable is incremented if a row was touched by the update part
      of the INSERT ... ON DUPLICATE KEY UPDATE no matter whether the row
      was actually changed or not.
*/
typedef struct st_copy_info {
  ha_rows records; /**< Number of processed records */
  ha_rows deleted; /**< Number of deleted records */
  ha_rows updated; /**< Number of updated records */
  ha_rows copied;  /**< Number of copied records */
  ha_rows error_count;
  ha_rows touched; /* Number of touched records */
  enum enum_duplicates handle_duplicates;
  int escape_char, last_errno;
  bool ignore;
  /* for INSERT ... UPDATE */
  List<Item> *update_fields;
  List<Item> *update_values;
  /* for VIEW ... WITH CHECK OPTION */
  TABLE_LIST *view;
} COPY_INFO;


class Key_part_spec :public Sql_alloc {
public:
  LEX_STRING field_name;
  uint length;
  Key_part_spec(const LEX_STRING &name, uint len)
    : field_name(name), length(len)
  {}
  Key_part_spec(const char *name, const size_t name_len, uint len)
    : length(len)
  { field_name.str= (char *)name; field_name.length= name_len; }
  bool operator==(const Key_part_spec& other) const;
  /**
    Construct a copy of this Key_part_spec. field_name is copied
    by-pointer as it is known to never change. At the same time
    'length' may be reset in mysql_prepare_create_table, and this
    is why we supply it with a copy.

    @return If out of memory, 0 is returned and an error is set in
    THD.
  */
  Key_part_spec *clone(MEM_ROOT *mem_root) const
  { return new (mem_root) Key_part_spec(*this); }
};


class Alter_drop :public Sql_alloc {
public:
  enum drop_type {KEY, COLUMN, FOREIGN_KEY };
  const char *name;
  enum drop_type type;
  bool drop_if_exists;
<<<<<<< HEAD
  Alter_drop(enum drop_type par_type,const char *par_name, bool par_exists)
    :name(par_name), type(par_type), drop_if_exists(par_exists) {}
=======
  Alter_drop(enum drop_type par_type,const char *par_name)
    :name(par_name), type(par_type)
  {
    DBUG_ASSERT(par_name != NULL);
  }
>>>>>>> c1d6a2d7
  /**
    Used to make a clone of this object for ALTER/CREATE TABLE
    @sa comment for Key_part_spec::clone
  */
  Alter_drop *clone(MEM_ROOT *mem_root) const
    { return new (mem_root) Alter_drop(*this); }
};


class Alter_column :public Sql_alloc {
public:
  const char *name;
  Item *def;
  Alter_column(const char *par_name,Item *literal)
    :name(par_name), def(literal) {}
  /**
    Used to make a clone of this object for ALTER/CREATE TABLE
    @sa comment for Key_part_spec::clone
  */
  Alter_column *clone(MEM_ROOT *mem_root) const
    { return new (mem_root) Alter_column(*this); }
};


class Key :public Sql_alloc {
public:
  enum Keytype { PRIMARY, UNIQUE, MULTIPLE, FULLTEXT, SPATIAL, FOREIGN_KEY};
  enum Keytype type;
  KEY_CREATE_INFO key_create_info;
  List<Key_part_spec> columns;
  LEX_STRING name;
  engine_option_value *option_list;
  bool generated;
  bool create_if_not_exists;

  Key(enum Keytype type_par, const LEX_STRING &name_arg,
      KEY_CREATE_INFO *key_info_arg,
      bool generated_arg, List<Key_part_spec> &cols,
      engine_option_value *create_opt, bool if_not_exists_opt)
    :type(type_par), key_create_info(*key_info_arg), columns(cols),
    name(name_arg), option_list(create_opt), generated(generated_arg),
    create_if_not_exists(if_not_exists_opt)
  {}
  Key(enum Keytype type_par, const char *name_arg, size_t name_len_arg,
      KEY_CREATE_INFO *key_info_arg, bool generated_arg,
      List<Key_part_spec> &cols,
      engine_option_value *create_opt, bool if_not_exists_opt)
    :type(type_par), key_create_info(*key_info_arg), columns(cols),
    option_list(create_opt), generated(generated_arg),
    create_if_not_exists(if_not_exists_opt)
  {
    name.str= (char *)name_arg;
    name.length= name_len_arg;
  }
  Key(const Key &rhs, MEM_ROOT *mem_root);
  virtual ~Key() {}
  /* Equality comparison of keys (ignoring name) */
  friend bool foreign_key_prefix(Key *a, Key *b);
  /**
    Used to make a clone of this object for ALTER/CREATE TABLE
    @sa comment for Key_part_spec::clone
  */
  virtual Key *clone(MEM_ROOT *mem_root) const
    { return new (mem_root) Key(*this, mem_root); }
};


class Foreign_key: public Key {
public:
  enum fk_match_opt { FK_MATCH_UNDEF, FK_MATCH_FULL,
		      FK_MATCH_PARTIAL, FK_MATCH_SIMPLE};
  enum fk_option { FK_OPTION_UNDEF, FK_OPTION_RESTRICT, FK_OPTION_CASCADE,
		   FK_OPTION_SET_NULL, FK_OPTION_NO_ACTION, FK_OPTION_DEFAULT};

  LEX_STRING ref_db;
  LEX_STRING ref_table;
  List<Key_part_spec> ref_columns;
  uint delete_opt, update_opt, match_opt;
  Foreign_key(const LEX_STRING &name_arg, List<Key_part_spec> &cols,
<<<<<<< HEAD
	      Table_ident *table,   List<Key_part_spec> &ref_cols,
	      uint delete_opt_arg, uint update_opt_arg, uint match_opt_arg,
              bool if_not_exists_opt)
    :Key(FOREIGN_KEY, name_arg, &default_key_create_info, 0, cols, NULL,
         if_not_exists_opt),
    ref_table(table), ref_columns(ref_cols),
=======
	      const LEX_STRING &ref_db_arg, const LEX_STRING &ref_table_arg,
              List<Key_part_spec> &ref_cols,
	      uint delete_opt_arg, uint update_opt_arg, uint match_opt_arg)
    :Key(FOREIGN_KEY, name_arg, &default_key_create_info, 0, cols, NULL),
    ref_db(ref_db_arg), ref_table(ref_table_arg), ref_columns(ref_cols),
>>>>>>> c1d6a2d7
    delete_opt(delete_opt_arg), update_opt(update_opt_arg),
    match_opt(match_opt_arg)
   {
    // We don't check for duplicate FKs.
    key_create_info.check_for_duplicate_indexes= false;
  }
 Foreign_key(const Foreign_key &rhs, MEM_ROOT *mem_root);
  /**
    Used to make a clone of this object for ALTER/CREATE TABLE
    @sa comment for Key_part_spec::clone
  */
  virtual Key *clone(MEM_ROOT *mem_root) const
  { return new (mem_root) Foreign_key(*this, mem_root); }
  /* Used to validate foreign key options */
  bool validate(List<Create_field> &table_fields);
};

typedef struct st_mysql_lock
{
  TABLE **table;
  uint table_count,lock_count;
  THR_LOCK_DATA **locks;
} MYSQL_LOCK;


class LEX_COLUMN : public Sql_alloc
{
public:
  String column;
  uint rights;
  LEX_COLUMN (const String& x,const  uint& y ): column (x),rights (y) {}
};

class MY_LOCALE;

/**
  Query_cache_tls -- query cache thread local data.
*/

struct Query_cache_block;

struct Query_cache_tls
{
  /*
    'first_query_block' should be accessed only via query cache
    functions and methods to maintain proper locking.
  */
  Query_cache_block *first_query_block;
  void set_first_query_block(Query_cache_block *first_query_block_arg)
  {
    first_query_block= first_query_block_arg;
  }

  Query_cache_tls() :first_query_block(NULL) {}
};

/* SIGNAL / RESIGNAL / GET DIAGNOSTICS */

/**
  This enumeration list all the condition item names of a condition in the
  SQL condition area.
*/
typedef enum enum_diag_condition_item_name
{
  /*
    Conditions that can be set by the user (SIGNAL/RESIGNAL),
    and by the server implementation.
  */

  DIAG_CLASS_ORIGIN= 0,
  FIRST_DIAG_SET_PROPERTY= DIAG_CLASS_ORIGIN,
  DIAG_SUBCLASS_ORIGIN= 1,
  DIAG_CONSTRAINT_CATALOG= 2,
  DIAG_CONSTRAINT_SCHEMA= 3,
  DIAG_CONSTRAINT_NAME= 4,
  DIAG_CATALOG_NAME= 5,
  DIAG_SCHEMA_NAME= 6,
  DIAG_TABLE_NAME= 7,
  DIAG_COLUMN_NAME= 8,
  DIAG_CURSOR_NAME= 9,
  DIAG_MESSAGE_TEXT= 10,
  DIAG_MYSQL_ERRNO= 11,
  LAST_DIAG_SET_PROPERTY= DIAG_MYSQL_ERRNO
} Diag_condition_item_name;

/**
  Name of each diagnostic condition item.
  This array is indexed by Diag_condition_item_name.
*/
extern const LEX_STRING Diag_condition_item_names[];

/**
  These states are bit coded with HARD. For each state there must be a pair
  <state_even_num>, and <state_odd_num>_HARD.
*/
enum killed_state
{
  NOT_KILLED= 0,
  KILL_HARD_BIT= 1,                             /* Bit for HARD KILL */
  KILL_BAD_DATA= 2,
  KILL_BAD_DATA_HARD= 3,
  KILL_QUERY= 4,
  KILL_QUERY_HARD= 5,
  /*
    ABORT_QUERY signals to the query processor to stop execution ASAP without
    issuing an error. Instead a warning is issued, and when possible a partial
    query result is returned to the client.
  */
  ABORT_QUERY= 6,
  ABORT_QUERY_HARD= 7,
  /*
    All of the following killed states will kill the connection
    KILL_CONNECTION must be the first of these and it must start with
    an even number (becasue of HARD bit)!
  */
  KILL_CONNECTION= 8,
  KILL_CONNECTION_HARD= 9,
  KILL_SYSTEM_THREAD= 10,
  KILL_SYSTEM_THREAD_HARD= 11,
  KILL_SERVER= 12,
  KILL_SERVER_HARD= 13
};

extern int killed_errno(killed_state killed);
#define killed_mask_hard(killed) ((killed_state) ((killed) & ~KILL_HARD_BIT))

enum killed_type
{
  KILL_TYPE_ID,
  KILL_TYPE_USER
};

#include "sql_lex.h"				/* Must be here */

class Delayed_insert;
class select_result;
class Time_zone;

#define THD_SENTRY_MAGIC 0xfeedd1ff
#define THD_SENTRY_GONE  0xdeadbeef

#define THD_CHECK_SENTRY(thd) DBUG_ASSERT(thd->dbug_sentry == THD_SENTRY_MAGIC)

typedef ulonglong sql_mode_t;

typedef struct system_variables
{
  /*
    How dynamically allocated system variables are handled:

    The global_system_variables and max_system_variables are "authoritative"
    They both should have the same 'version' and 'size'.
    When attempting to access a dynamic variable, if the session version
    is out of date, then the session version is updated and realloced if
    neccessary and bytes copied from global to make up for missing data.

    Note that one should use my_bool instead of bool here, as the variables
    are used with my_getopt.c
  */
  ulong dynamic_variables_version;
  char* dynamic_variables_ptr;
  uint dynamic_variables_head;    /* largest valid variable offset */
  uint dynamic_variables_size;    /* how many bytes are in use */
  
  ulonglong max_heap_table_size;
  ulonglong tmp_table_size;
  ulonglong long_query_time;
  ulonglong optimizer_switch;
  sql_mode_t sql_mode; ///< which non-standard SQL behaviour should be enabled
  ulonglong option_bits; ///< OPTION_xxx constants, e.g. OPTION_PROFILING
  ulonglong join_buff_space_limit;
  ulonglong log_slow_filter; 
  ulonglong log_slow_verbosity; 
  ulonglong bulk_insert_buff_size;
  ulonglong join_buff_size;
  ulonglong sortbuff_size;
  ulonglong group_concat_max_len;
  ha_rows select_limit;
  ha_rows max_join_size;
  ha_rows expensive_subquery_limit;
  ulong auto_increment_increment, auto_increment_offset;
  ulong lock_wait_timeout;
  ulong join_cache_level;
  ulong max_allowed_packet;
  ulong max_error_count;
  ulong max_length_for_sort_data;
  ulong max_sort_length;
  ulong max_tmp_tables;
  ulong max_insert_delayed_threads;
  ulong min_examined_row_limit;
  ulong multi_range_count;
  ulong net_buffer_length;
  ulong net_interactive_timeout;
  ulong net_read_timeout;
  ulong net_retry_count;
  ulong net_wait_timeout;
  ulong net_write_timeout;
  ulong optimizer_prune_level;
  ulong optimizer_search_depth;
  ulong optimizer_selectivity_sampling_limit;
  ulong optimizer_use_condition_selectivity;
  ulong use_stat_tables;
  ulong histogram_size;
  ulong histogram_type;
  ulong preload_buff_size;
  ulong profiling_history_size;
  ulong read_buff_size;
  ulong read_rnd_buff_size;
  ulong mrr_buff_size;
  ulong div_precincrement;
  /* Total size of all buffers used by the subselect_rowid_merge_engine. */
  ulong rowid_merge_buff_size;
  ulong max_sp_recursion_depth;
  ulong default_week_format;
  ulong max_seeks_for_key;
  ulong range_alloc_block_size;
  ulong query_alloc_block_size;
  ulong query_prealloc_size;
  ulong trans_alloc_block_size;
  ulong trans_prealloc_size;
  ulong log_warnings;
  /* Flags for slow log filtering */
  ulong log_slow_rate_limit; 
  ulong binlog_format; ///< binlog format for this thd (see enum_binlog_format)
  ulong progress_report_time;
  my_bool binlog_annotate_row_events;
  my_bool binlog_direct_non_trans_update;
  my_bool sql_log_bin;
  ulong completion_type;
  ulong query_cache_type;
  ulong tx_isolation;
  ulong updatable_views_with_limit;
  int max_user_connections;
  ulong server_id;
  /**
    In slave thread we need to know in behalf of which
    thread the query is being run to replicate temp tables properly
  */
  my_thread_id pseudo_thread_id;
  /**
     When replicating an event group with GTID, keep these values around so
     slave binlog can receive the same GTID as the original.
  */
  uint32     gtid_domain_id;
  uint64     gtid_seq_no;
  /**
     Place holders to store Multi-source variables in sys_var.cc during
     update and show of variables.
  */
  ulong slave_skip_counter;
  ulong max_relay_log_size;

  /**
    Default transaction access mode. READ ONLY (true) or READ WRITE (false).
  */
  my_bool tx_read_only;
  my_bool low_priority_updates;
  my_bool query_cache_wlock_invalidate;
  my_bool engine_condition_pushdown;
  my_bool keep_files_on_create;

  my_bool old_mode;
  my_bool old_alter_table;
  my_bool old_passwords;
  my_bool big_tables;
  my_bool query_cache_strip_comments;

  plugin_ref table_plugin;

  /* Only charset part of these variables is sensible */
  CHARSET_INFO  *character_set_filesystem;
  CHARSET_INFO  *character_set_client;
  CHARSET_INFO  *character_set_results;

  /* Both charset and collation parts of these variables are important */
  CHARSET_INFO	*collation_server;
  CHARSET_INFO	*collation_database;
  CHARSET_INFO  *collation_connection;

  /* Names. These will be allocated in buffers in thd */
  LEX_STRING default_master_connection;

  /* Error messages */
  MY_LOCALE *lc_messages;
  /* Locale Support */
  MY_LOCALE *lc_time_names;

  Time_zone *time_zone;

  my_bool sysdate_is_now;

  /* deadlock detection */
  ulong wt_timeout_short, wt_deadlock_search_depth_short;
  ulong wt_timeout_long, wt_deadlock_search_depth_long;

  double long_query_time_double;

  my_bool pseudo_slave_mode;

} SV;

/**
  Per thread status variables.
  Must be long/ulong up to last_system_status_var so that
  add_to_status/add_diff_to_status can work.
*/

typedef struct system_status_var
{
  ulong com_other;
  ulong com_stat[(uint) SQLCOM_END];
  ulong created_tmp_disk_tables_;
  ulong created_tmp_tables_;
  ulong ha_commit_count;
  ulong ha_delete_count;
  ulong ha_read_first_count;
  ulong ha_read_last_count;
  ulong ha_read_key_count;
  ulong ha_read_next_count;
  ulong ha_read_prev_count;
  ulong ha_read_rnd_count;
  ulong ha_read_rnd_next_count;
  ulong ha_read_rnd_deleted_count;
  /*
    This number doesn't include calls to the default implementation and
    calls made by range access. The intent is to count only calls made by
    BatchedKeyAccess.
  */
  ulong ha_mrr_init_count;
  ulong ha_mrr_key_refills_count;
  ulong ha_mrr_rowid_refills_count;

  ulong ha_rollback_count;
  ulong ha_update_count;
  ulong ha_write_count;
  /* The following are for internal temporary tables */
  ulong ha_tmp_update_count;
  ulong ha_tmp_write_count;
  ulong ha_prepare_count;
  ulong ha_icp_attempts;
  ulong ha_icp_match;
  ulong ha_discover_count;
  ulong ha_savepoint_count;
  ulong ha_savepoint_rollback_count;
  ulong ha_external_lock_count;

  ulong net_big_packet_count;
  ulong opened_tables;
  ulong opened_shares;
  ulong opened_views;               /* +1 opening a view */

  ulong select_full_join_count_;
  ulong select_full_range_join_count_;
  ulong select_range_count_;
  ulong select_range_check_count_;
  ulong select_scan_count_;
  ulong executed_triggers;
  ulong long_query_count;
  ulong filesort_merge_passes_;
  ulong filesort_range_count_;
  ulong filesort_rows_;
  ulong filesort_scan_count_;
  /* Prepared statements and binary protocol */
  ulong com_stmt_prepare;
  ulong com_stmt_reprepare;
  ulong com_stmt_execute;
  ulong com_stmt_send_long_data;
  ulong com_stmt_fetch;
  ulong com_stmt_reset;
  ulong com_stmt_close;

  /* Features used */
  ulong feature_dynamic_columns;    /* +1 when creating a dynamic column */
  ulong feature_fulltext;	    /* +1 when MATCH is used */
  ulong feature_gis;                /* +1 opening a table with GIS features */
  ulong feature_locale;		    /* +1 when LOCALE is set */
  ulong feature_subquery;	    /* +1 when subqueries are used */
  ulong feature_timezone;	    /* +1 when XPATH is used */
  ulong feature_trigger;	    /* +1 opening a table with triggers */
  ulong feature_xml;		    /* +1 when XPATH is used */

  ulong empty_queries;
  ulong access_denied_errors;
  ulong lost_connections;
  /*
    Number of statements sent from the client
  */
  ulong questions;
  /*
    IMPORTANT!
    SEE last_system_status_var DEFINITION BELOW.
    Below 'last_system_status_var' are all variables that cannot be handled
    automatically by add_to_status()/add_diff_to_status().
  */
  ulonglong bytes_received;
  ulonglong bytes_sent;
  ulonglong rows_read;
  ulonglong rows_sent;
  ulonglong rows_tmp_read;
  ulonglong binlog_bytes_written;
  double last_query_cost;
  double cpu_time, busy_time;
  /* Don't initialize */
  volatile int64 memory_used;             /* This shouldn't be accumulated */
} STATUS_VAR;

/*
  This is used for 'SHOW STATUS'. It must be updated to the last ulong
  variable in system_status_var which is makes sense to add to the global
  counter
*/

#define last_system_status_var questions
#define last_cleared_system_status_var memory_used

void mark_transaction_to_rollback(THD *thd, bool all);

#ifdef MYSQL_SERVER

void free_tmp_table(THD *thd, TABLE *entry);


/* The following macro is to make init of Query_arena simpler */
#ifndef DBUG_OFF
#define INIT_ARENA_DBUG_INFO is_backup_arena= 0; is_reprepared= FALSE;
#else
#define INIT_ARENA_DBUG_INFO
#endif

class Query_arena
{
public:
  /*
    List of items created in the parser for this query. Every item puts
    itself to the list on creation (see Item::Item() for details))
  */
  Item *free_list;
  MEM_ROOT *mem_root;                   // Pointer to current memroot
#ifndef DBUG_OFF
  bool is_backup_arena; /* True if this arena is used for backup. */
  bool is_reprepared;
#endif
  /*
    The states relfects three diffrent life cycles for three
    different types of statements:
    Prepared statement: STMT_INITIALIZED -> STMT_PREPARED -> STMT_EXECUTED.
    Stored procedure:   STMT_INITIALIZED_FOR_SP -> STMT_EXECUTED.
    Other statements:   STMT_CONVENTIONAL_EXECUTION never changes.
  */
  enum enum_state
  {
    STMT_INITIALIZED= 0, STMT_INITIALIZED_FOR_SP= 1, STMT_PREPARED= 2,
    STMT_CONVENTIONAL_EXECUTION= 3, STMT_EXECUTED= 4, STMT_ERROR= -1
  };

  enum_state state;

  /* We build without RTTI, so dynamic_cast can't be used. */
  enum Type
  {
    STATEMENT, PREPARED_STATEMENT, STORED_PROCEDURE
  };

  Query_arena(MEM_ROOT *mem_root_arg, enum enum_state state_arg) :
    free_list(0), mem_root(mem_root_arg), state(state_arg)
  { INIT_ARENA_DBUG_INFO; }
  /*
    This constructor is used only when Query_arena is created as
    backup storage for another instance of Query_arena.
  */
  Query_arena() { INIT_ARENA_DBUG_INFO; }

  virtual Type type() const;
  virtual ~Query_arena() {};

  inline bool is_stmt_prepare() const { return state == STMT_INITIALIZED; }
  inline bool is_stmt_prepare_or_first_sp_execute() const
  { return (int)state < (int)STMT_PREPARED; }
  inline bool is_stmt_prepare_or_first_stmt_execute() const
  { return (int)state <= (int)STMT_PREPARED; }
  inline bool is_stmt_execute() const
  { return state == STMT_PREPARED || state == STMT_EXECUTED; }
  inline bool is_conventional() const
  { return state == STMT_CONVENTIONAL_EXECUTION; }

  inline void* alloc(size_t size) { return alloc_root(mem_root,size); }
  inline void* calloc(size_t size)
  {
    void *ptr;
    if ((ptr=alloc_root(mem_root,size)))
      bzero(ptr, size);
    return ptr;
  }
  inline char *strdup(const char *str)
  { return strdup_root(mem_root,str); }
  inline char *strmake(const char *str, size_t size)
  { return strmake_root(mem_root,str,size); }
  inline void *memdup(const void *str, size_t size)
  { return memdup_root(mem_root,str,size); }
  inline void *memdup_w_gap(const void *str, size_t size, uint gap)
  {
    void *ptr;
    if ((ptr= alloc_root(mem_root,size+gap)))
      memcpy(ptr,str,size);
    return ptr;
  }

  void set_query_arena(Query_arena *set);

  void free_items();
  /* Close the active state associated with execution of this statement */
  virtual void cleanup_stmt();
};


class Server_side_cursor;

/**
  @class Statement
  @brief State of a single command executed against this connection.

  One connection can contain a lot of simultaneously running statements,
  some of which could be:
   - prepared, that is, contain placeholders,
   - opened as cursors. We maintain 1 to 1 relationship between
     statement and cursor - if user wants to create another cursor for his
     query, we create another statement for it.
  To perform some action with statement we reset THD part to the state  of
  that statement, do the action, and then save back modified state from THD
  to the statement. It will be changed in near future, and Statement will
  be used explicitly.
*/

class Statement: public ilink, public Query_arena
{
  Statement(const Statement &rhs);              /* not implemented: */
  Statement &operator=(const Statement &rhs);   /* non-copyable */
public:
  /*
    Uniquely identifies each statement object in thread scope; change during
    statement lifetime. FIXME: must be const
  */
   ulong id;

  /*
    MARK_COLUMNS_NONE:  Means mark_used_colums is not set and no indicator to
                        handler of fields used is set
    MARK_COLUMNS_READ:  Means a bit in read set is set to inform handler
	                that the field is to be read. If field list contains
                        duplicates, then thd->dup_field is set to point
                        to the last found duplicate.
    MARK_COLUMNS_WRITE: Means a bit is set in write set to inform handler
			that it needs to update this field in write_row
                        and update_row.
  */
  enum enum_mark_columns mark_used_columns;

  LEX_STRING name; /* name for named prepared statements */
  LEX *lex;                                     // parse tree descriptor
  /*
    Points to the query associated with this statement. It's const, but
    we need to declare it char * because all table handlers are written
    in C and need to point to it.

    Note that if we set query = NULL, we must at the same time set
    query_length = 0, and protect the whole operation with
    LOCK_thd_data mutex. To avoid crashes in races, if we do not
    know that thd->query cannot change at the moment, we should print
    thd->query like this:
      (1) reserve the LOCK_thd_data mutex;
      (2) print or copy the value of query and query_length
      (3) release LOCK_thd_data mutex.
    This printing is needed at least in SHOW PROCESSLIST and SHOW
    ENGINE INNODB STATUS.
  */
  CSET_STRING query_string;
  /*
    If opt_query_cache_strip_comments is set, this contains query without
    comments. If not set, it contains pointer to query_string.
  */
  String base_query;


  inline char *query() const { return query_string.str(); }
  inline uint32 query_length() const { return query_string.length(); }
  CHARSET_INFO *query_charset() const { return query_string.charset(); }
  void set_query_inner(const CSET_STRING &string_arg)
  {
    query_string= string_arg;
  }
  void set_query_inner(char *query_arg, uint32 query_length_arg,
                       CHARSET_INFO *cs_arg)
  {
    set_query_inner(CSET_STRING(query_arg, query_length_arg, cs_arg));
  }
  void reset_query_inner()
  {
    set_query_inner(CSET_STRING());
  }
  /**
    Name of the current (default) database.

    If there is the current (default) database, "db" contains its name. If
    there is no current (default) database, "db" is NULL and "db_length" is
    0. In other words, "db", "db_length" must either be NULL, or contain a
    valid database name.

    @note this attribute is set and alloced by the slave SQL thread (for
    the THD of that thread); that thread is (and must remain, for now) the
    only responsible for freeing this member.
  */

  char *db;
  size_t db_length;

  /* This is set to 1 of last call to send_result_to_client() was ok */
  my_bool query_cache_is_applicable;

  /* This constructor is called for backup statements */
  Statement() {}

  Statement(LEX *lex_arg, MEM_ROOT *mem_root_arg,
            enum enum_state state_arg, ulong id_arg);
  virtual ~Statement();

  /* Assign execution context (note: not all members) of given stmt to self */
  virtual void set_statement(Statement *stmt);
  void set_n_backup_statement(Statement *stmt, Statement *backup);
  void restore_backup_statement(Statement *stmt, Statement *backup);
  /* return class type */
  virtual Type type() const;
};


/**
  Container for all statements created/used in a connection.
  Statements in Statement_map have unique Statement::id (guaranteed by id
  assignment in Statement::Statement)
  Non-empty statement names are unique too: attempt to insert a new statement
  with duplicate name causes older statement to be deleted

  Statements are auto-deleted when they are removed from the map and when the
  map is deleted.
*/

class Statement_map
{
public:
  Statement_map();

  int insert(THD *thd, Statement *statement);

  Statement *find_by_name(LEX_STRING *name)
  {
    Statement *stmt;
    stmt= (Statement*)my_hash_search(&names_hash, (uchar*)name->str,
                                     name->length);
    return stmt;
  }

  Statement *find(ulong id)
  {
    if (last_found_statement == 0 || id != last_found_statement->id)
    {
      Statement *stmt;
      stmt= (Statement *) my_hash_search(&st_hash, (uchar *) &id, sizeof(id));
      if (stmt && stmt->name.str)
        return NULL;
      last_found_statement= stmt;
    }
    return last_found_statement;
  }
  /*
    Close all cursors of this connection that use tables of a storage
    engine that has transaction-specific state and therefore can not
    survive COMMIT or ROLLBACK. Currently all but MyISAM cursors are closed.
  */
  void close_transient_cursors();
  void erase(Statement *statement);
  /* Erase all statements (calls Statement destructor) */
  void reset();
  ~Statement_map();
private:
  HASH st_hash;
  HASH names_hash;
  I_List<Statement> transient_cursor_list;
  Statement *last_found_statement;
};

struct st_savepoint {
  struct st_savepoint *prev;
  char                *name;
  uint                 length;
  Ha_trx_info         *ha_list;
  /** State of metadata locks before this savepoint was set. */
  MDL_savepoint        mdl_savepoint;
};

enum xa_states {XA_NOTR=0, XA_ACTIVE, XA_IDLE, XA_PREPARED, XA_ROLLBACK_ONLY};
extern const char *xa_state_names[];

typedef struct st_xid_state {
  /* For now, this is only used to catch duplicated external xids */
  XID  xid;                           // transaction identifier
  enum xa_states xa_state;            // used by external XA only
  bool in_thd;
  /* Error reported by the Resource Manager (RM) to the Transaction Manager. */
  uint rm_error;
} XID_STATE;

extern mysql_mutex_t LOCK_xid_cache;
extern HASH xid_cache;
bool xid_cache_init(void);
void xid_cache_free(void);
XID_STATE *xid_cache_search(XID *xid);
bool xid_cache_insert(XID *xid, enum xa_states xa_state);
bool xid_cache_insert(XID_STATE *xid_state);
void xid_cache_delete(XID_STATE *xid_state);

/**
  @class Security_context
  @brief A set of THD members describing the current authenticated user.
*/

class Security_context {
public:
  Security_context() {}                       /* Remove gcc warning */
  /*
    host - host of the client
    user - user of the client, set to NULL until the user has been read from
    the connection
    priv_user - The user privilege we are using. May be "" for anonymous user.
    ip - client IP
  */
  char   *host, *user, *ip;
  char   priv_user[USERNAME_LENGTH];
  char   proxy_user[USERNAME_LENGTH + MAX_HOSTNAME + 5];
  /* The host privilege we are using */
  char   priv_host[MAX_HOSTNAME];
  /* The external user (if available) */
  char   *external_user;
  /* points to host if host is available, otherwise points to ip */
  const char *host_or_ip;
  ulong master_access;                 /* Global privileges from mysql.user */
  ulong db_access;                     /* Privileges for current db */

  void init();
  void destroy();
  void skip_grants();
  inline char *priv_host_name()
  {
    return (*priv_host ? priv_host : (char *)"%");
  }

  bool set_user(char *user_arg);

#ifndef NO_EMBEDDED_ACCESS_CHECKS
  bool
  change_security_context(THD *thd,
                          LEX_STRING *definer_user,
                          LEX_STRING *definer_host,
                          LEX_STRING *db,
                          Security_context **backup);

  void
  restore_security_context(THD *thd, Security_context *backup);
#endif
  bool user_matches(Security_context *);
};


/**
  A registry for item tree transformations performed during
  query optimization. We register only those changes which require
  a rollback to re-execute a prepared statement or stored procedure
  yet another time.
*/

struct Item_change_record;
typedef I_List<Item_change_record> Item_change_list;


/**
  Type of locked tables mode.
  See comment for THD::locked_tables_mode for complete description.
*/

enum enum_locked_tables_mode
{
  LTM_NONE= 0,
  LTM_LOCK_TABLES,
  LTM_PRELOCKED,
  LTM_PRELOCKED_UNDER_LOCK_TABLES
};


/**
  Class that holds information about tables which were opened and locked
  by the thread. It is also used to save/restore this information in
  push_open_tables_state()/pop_open_tables_state().
*/

class Open_tables_state
{
public:
  /**
    As part of class THD, this member is set during execution
    of a prepared statement. When it is set, it is used
    by the locking subsystem to report a change in table metadata.

    When Open_tables_state part of THD is reset to open
    a system or INFORMATION_SCHEMA table, the member is cleared
    to avoid spurious ER_NEED_REPREPARE errors -- system and
    INFORMATION_SCHEMA tables are not subject to metadata version
    tracking.
    @sa check_and_update_table_version()
  */
  Reprepare_observer *m_reprepare_observer;

  /**
    List of regular tables in use by this thread. Contains temporary and
    base tables that were opened with @see open_tables().
  */
  TABLE *open_tables;
  /**
    List of temporary tables used by this thread. Contains user-level
    temporary tables, created with CREATE TEMPORARY TABLE, and
    internal temporary tables, created, e.g., to resolve a SELECT,
    or for an intermediate table used in ALTER.
    XXX Why are internal temporary tables added to this list?
  */
  TABLE *temporary_tables;
  TABLE *derived_tables;
  /*
    During a MySQL session, one can lock tables in two modes: automatic
    or manual. In automatic mode all necessary tables are locked just before
    statement execution, and all acquired locks are stored in 'lock'
    member. Unlocking takes place automatically as well, when the
    statement ends.
    Manual mode comes into play when a user issues a 'LOCK TABLES'
    statement. In this mode the user can only use the locked tables.
    Trying to use any other tables will give an error.
    The locked tables are also stored in this member, however,
    thd->locked_tables_mode is turned on.  Manual locking is described in
    the 'LOCK_TABLES' chapter of the MySQL manual.
    See also lock_tables() for details.
  */
  MYSQL_LOCK *lock;

  /*
    CREATE-SELECT keeps an extra lock for the table being
    created. This field is used to keep the extra lock available for
    lower level routines, which would otherwise miss that lock.
   */
  MYSQL_LOCK *extra_lock;

  /*
    Enum enum_locked_tables_mode and locked_tables_mode member are
    used to indicate whether the so-called "locked tables mode" is on,
    and what kind of mode is active.

    Locked tables mode is used when it's necessary to open and
    lock many tables at once, for usage across multiple
    (sub-)statements.
    This may be necessary either for queries that use stored functions
    and triggers, in which case the statements inside functions and
    triggers may be executed many times, or for implementation of
    LOCK TABLES, in which case the opened tables are reused by all
    subsequent statements until a call to UNLOCK TABLES.

    The kind of locked tables mode employed for stored functions and
    triggers is also called "prelocked mode".
    In this mode, first open_tables() call to open the tables used
    in a statement analyses all functions used by the statement
    and adds all indirectly used tables to the list of tables to
    open and lock.
    It also marks the parse tree of the statement as requiring
    prelocking. After that, lock_tables() locks the entire list
    of tables and changes THD::locked_tables_modeto LTM_PRELOCKED.
    All statements executed inside functions or triggers
    use the prelocked tables, instead of opening their own ones.
    Prelocked mode is turned off automatically once close_thread_tables()
    of the main statement is called.
  */
  enum enum_locked_tables_mode locked_tables_mode;
  uint current_tablenr;

  enum enum_flags {
    BACKUPS_AVAIL = (1U << 0)     /* There are backups available */
  };

  /*
    Flags with information about the open tables state.
  */
  uint state_flags;
  /**
     This constructor initializes Open_tables_state instance which can only
     be used as backup storage. To prepare Open_tables_state instance for
     operations which open/lock/close tables (e.g. open_table()) one has to
     call init_open_tables_state().
  */
  Open_tables_state() : state_flags(0U) { }

  void set_open_tables_state(Open_tables_state *state)
  {
    *this= *state;
  }

  void reset_open_tables_state(THD *thd)
  {
    open_tables= temporary_tables= derived_tables= 0;
    extra_lock= lock= 0;
    locked_tables_mode= LTM_NONE;
    state_flags= 0U;
    m_reprepare_observer= NULL;
  }
};


/**
  Storage for backup of Open_tables_state. Must
  be used only to open system tables (TABLE_CATEGORY_SYSTEM
  and TABLE_CATEGORY_LOG).
*/

class Open_tables_backup: public Open_tables_state
{
public:
  /**
    When we backup the open tables state to open a system
    table or tables, we want to save state of metadata
    locks which were acquired before the backup. It is used
    to release metadata locks on system tables after they are
    no longer used.
  */
  MDL_savepoint mdl_system_tables_svp;
};

/**
  @class Sub_statement_state
  @brief Used to save context when executing a function or trigger
*/

/* Defines used for Sub_statement_state::in_sub_stmt */

#define SUB_STMT_TRIGGER 1
#define SUB_STMT_FUNCTION 2


class Sub_statement_state
{
public:
  ulonglong option_bits;
  ulonglong first_successful_insert_id_in_prev_stmt;
  ulonglong first_successful_insert_id_in_cur_stmt, insert_id_for_cur_row;
  Discrete_interval auto_inc_interval_for_cur_row;
  Discrete_intervals_list auto_inc_intervals_forced;
  ulonglong limit_found_rows;
  ha_rows    cuted_fields, sent_row_count, examined_row_count;
  ulong client_capabilities;
  ulong query_plan_flags; 
  uint in_sub_stmt;
  bool enable_slow_log;
  bool last_insert_id_used;
  SAVEPOINT *savepoints;
  enum enum_check_fields count_cuted_fields;
};


/* Flags for the THD::system_thread variable */
enum enum_thread_type
{
  NON_SYSTEM_THREAD= 0,
  SYSTEM_THREAD_DELAYED_INSERT= 1,
  SYSTEM_THREAD_SLAVE_IO= 2,
  SYSTEM_THREAD_SLAVE_SQL= 4,
  SYSTEM_THREAD_NDBCLUSTER_BINLOG= 8,
  SYSTEM_THREAD_EVENT_SCHEDULER= 16,
  SYSTEM_THREAD_EVENT_WORKER= 32,
  SYSTEM_THREAD_BINLOG_BACKGROUND= 64
};

inline char const *
show_system_thread(enum_thread_type thread)
{
#define RETURN_NAME_AS_STRING(NAME) case (NAME): return #NAME
  switch (thread) {
    static char buf[64];
    RETURN_NAME_AS_STRING(NON_SYSTEM_THREAD);
    RETURN_NAME_AS_STRING(SYSTEM_THREAD_DELAYED_INSERT);
    RETURN_NAME_AS_STRING(SYSTEM_THREAD_SLAVE_IO);
    RETURN_NAME_AS_STRING(SYSTEM_THREAD_SLAVE_SQL);
    RETURN_NAME_AS_STRING(SYSTEM_THREAD_NDBCLUSTER_BINLOG);
    RETURN_NAME_AS_STRING(SYSTEM_THREAD_EVENT_SCHEDULER);
    RETURN_NAME_AS_STRING(SYSTEM_THREAD_EVENT_WORKER);
  default:
    sprintf(buf, "<UNKNOWN SYSTEM THREAD: %d>", thread);
    return buf;
  }
#undef RETURN_NAME_AS_STRING
}

/**
  This class represents the interface for internal error handlers.
  Internal error handlers are exception handlers used by the server
  implementation.
*/
class Internal_error_handler
{
protected:
  Internal_error_handler() :
    m_prev_internal_handler(NULL)
  {}

  virtual ~Internal_error_handler() {}

public:
  /**
    Handle a sql condition.
    This method can be implemented by a subclass to achieve any of the
    following:
    - mask a warning/error internally, prevent exposing it to the user,
    - mask a warning/error and throw another one instead.
    When this method returns true, the sql condition is considered
    'handled', and will not be propagated to upper layers.
    It is the responsability of the code installing an internal handler
    to then check for trapped conditions, and implement logic to recover
    from the anticipated conditions trapped during runtime.

    This mechanism is similar to C++ try/throw/catch:
    - 'try' correspond to <code>THD::push_internal_handler()</code>,
    - 'throw' correspond to <code>my_error()</code>,
    which invokes <code>my_message_sql()</code>,
    - 'catch' correspond to checking how/if an internal handler was invoked,
    before removing it from the exception stack with
    <code>THD::pop_internal_handler()</code>.

    @param thd the calling thread
    @param cond the condition raised.
    @return true if the condition is handled
  */
  virtual bool handle_condition(THD *thd,
                                uint sql_errno,
                                const char* sqlstate,
                                Sql_condition::enum_warning_level level,
                                const char* msg,
                                Sql_condition ** cond_hdl) = 0;

private:
  Internal_error_handler *m_prev_internal_handler;
  friend class THD;
};


/**
  Implements the trivial error handler which cancels all error states
  and prevents an SQLSTATE to be set.
*/

class Dummy_error_handler : public Internal_error_handler
{
public:
  bool handle_condition(THD *thd,
                        uint sql_errno,
                        const char* sqlstate,
                        Sql_condition::enum_warning_level level,
                        const char* msg,
                        Sql_condition ** cond_hdl)
  {
    /* Ignore error */
    return TRUE;
  }
  Dummy_error_handler() {}                    /* Remove gcc warning */
};


/**
  This class is an internal error handler implementation for
  DROP TABLE statements. The thing is that there may be warnings during
  execution of these statements, which should not be exposed to the user.
  This class is intended to silence such warnings.
*/

class Drop_table_error_handler : public Internal_error_handler
{
public:
  Drop_table_error_handler() {}

public:
  bool handle_condition(THD *thd,
                        uint sql_errno,
                        const char* sqlstate,
                        Sql_condition::enum_warning_level level,
                        const char* msg,
                        Sql_condition ** cond_hdl);

private:
};


/**
  Tables that were locked with LOCK TABLES statement.

  Encapsulates a list of TABLE_LIST instances for tables
  locked by LOCK TABLES statement, memory root for metadata locks,
  and, generally, the context of LOCK TABLES statement.

  In LOCK TABLES mode, the locked tables are kept open between
  statements.
  Therefore, we can't allocate metadata locks on execution memory
  root -- as well as tables, the locks need to stay around till
  UNLOCK TABLES is called.
  The locks are allocated in the memory root encapsulated in this
  class.

  Some SQL commands, like FLUSH TABLE or ALTER TABLE, demand that
  the tables they operate on are closed, at least temporarily.
  This class encapsulates a list of TABLE_LIST instances, one
  for each base table from LOCK TABLES list,
  which helps conveniently close the TABLEs when it's necessary
  and later reopen them.

  Implemented in sql_base.cc
*/

class Locked_tables_list
{
private:
  MEM_ROOT m_locked_tables_root;
  TABLE_LIST *m_locked_tables;
  TABLE_LIST **m_locked_tables_last;
  /** An auxiliary array used only in reopen_tables(). */
  TABLE **m_reopen_array;
  /**
    Count the number of tables in m_locked_tables list. We can't
    rely on thd->lock->table_count because it excludes
    non-transactional temporary tables. We need to know
    an exact number of TABLE objects.
  */
  size_t m_locked_tables_count;
public:
  Locked_tables_list()
    :m_locked_tables(NULL),
    m_locked_tables_last(&m_locked_tables),
    m_reopen_array(NULL),
    m_locked_tables_count(0)
  {
    init_sql_alloc(&m_locked_tables_root, MEM_ROOT_BLOCK_SIZE, 0,
                   MYF(MY_THREAD_SPECIFIC));
  }
  void unlock_locked_tables(THD *thd);
  ~Locked_tables_list()
  {
    unlock_locked_tables(0);
  }
  bool init_locked_tables(THD *thd);
  TABLE_LIST *locked_tables() { return m_locked_tables; }
  void unlink_from_list(THD *thd, TABLE_LIST *table_list,
                        bool remove_from_locked_tables);
  void unlink_all_closed_tables(THD *thd,
                                MYSQL_LOCK *lock,
                                size_t reopen_count);
  bool reopen_tables(THD *thd);
};


/**
  Storage engine specific thread local data.
*/

struct Ha_data
{
  /**
    Storage engine specific thread local data.
    Lifetime: one user connection.
  */
  void *ha_ptr;
  /**
    0: Life time: one statement within a transaction. If @@autocommit is
    on, also represents the entire transaction.
    @sa trans_register_ha()

    1: Life time: one transaction within a connection.
    If the storage engine does not participate in a transaction,
    this should not be used.
    @sa trans_register_ha()
  */
  Ha_trx_info ha_info[2];
  /**
    NULL: engine is not bound to this thread
    non-NULL: engine is bound to this thread, engine shutdown forbidden
  */
  plugin_ref lock;
  Ha_data() :ha_ptr(NULL) {}
};

/**
  An instance of the global read lock in a connection.
  Implemented in lock.cc.
*/

class Global_read_lock
{
public:
  enum enum_grl_state
  {
    GRL_NONE,
    GRL_ACQUIRED,
    GRL_ACQUIRED_AND_BLOCKS_COMMIT
  };

  Global_read_lock()
    : m_state(GRL_NONE),
      m_mdl_global_shared_lock(NULL),
      m_mdl_blocks_commits_lock(NULL)
  {}

  bool lock_global_read_lock(THD *thd);
  void unlock_global_read_lock(THD *thd);
  /**
    Check if this connection can acquire protection against GRL and
    emit error if otherwise.
  */
  bool can_acquire_protection() const
  {
    if (m_state)
    {
      my_error(ER_CANT_UPDATE_WITH_READLOCK, MYF(0));
      return TRUE;
    }
    return FALSE;
  }
  bool make_global_read_lock_block_commit(THD *thd);
  bool is_acquired() const { return m_state != GRL_NONE; }
  void set_explicit_lock_duration(THD *thd);
private:
  enum_grl_state m_state;
  /**
    In order to acquire the global read lock, the connection must
    acquire shared metadata lock in GLOBAL namespace, to prohibit
    all DDL.
  */
  MDL_ticket *m_mdl_global_shared_lock;
  /**
    Also in order to acquire the global read lock, the connection
    must acquire a shared metadata lock in COMMIT namespace, to
    prohibit commits.
  */
  MDL_ticket *m_mdl_blocks_commits_lock;
};


extern "C" void my_message_sql(uint error, const char *str, myf MyFlags);

class THD;
#ifndef DBUG_OFF
void dbug_serve_apcs(THD *thd, int n_calls);
#endif 

/**
  @class THD
  For each client connection we create a separate thread with THD serving as
  a thread/connection descriptor
*/

class THD :public Statement,
           public MDL_context_owner,
           public Open_tables_state
{
private:
  inline bool is_stmt_prepare() const
  { DBUG_ASSERT(0); return Statement::is_stmt_prepare(); }

  inline bool is_stmt_prepare_or_first_sp_execute() const
  { DBUG_ASSERT(0); return Statement::is_stmt_prepare_or_first_sp_execute(); }

  inline bool is_stmt_prepare_or_first_stmt_execute() const
  { DBUG_ASSERT(0); return Statement::is_stmt_prepare_or_first_stmt_execute(); }

  inline bool is_conventional() const
  { DBUG_ASSERT(0); return Statement::is_conventional(); }

public:
  MDL_context mdl_context;

  /* Used to execute base64 coded binlog events in MySQL server */
  Relay_log_info* rli_fake;
  /* Slave applier execution context */
  Relay_log_info* rli_slave;

  /* Used to SLAVE SQL thread */
  Rpl_filter* rpl_filter;

  void reset_for_next_command(bool calculate_userstat);
  /*
    Constant for THD::where initialization in the beginning of every query.

    It's needed because we do not save/restore THD::where normally during
    primary (non subselect) query execution.
  */
  static const char * const DEFAULT_WHERE;

#ifdef EMBEDDED_LIBRARY
  struct st_mysql  *mysql;
  unsigned long	 client_stmt_id;
  unsigned long  client_param_count;
  struct st_mysql_bind *client_params;
  char *extra_data;
  ulong extra_length;
  struct st_mysql_data *cur_data;
  struct st_mysql_data *first_data;
  struct st_mysql_data **data_tail;
  void clear_data_list();
  struct st_mysql_data *alloc_new_dataset();
  /*
    In embedded server it points to the statement that is processed
    in the current query. We store some results directly in statement
    fields then.
  */
  struct st_mysql_stmt *current_stmt;
#endif
#ifdef HAVE_QUERY_CACHE
  Query_cache_tls query_cache_tls;
#endif
  NET	  net;				// client connection descriptor
  /** Aditional network instrumentation for the server only. */
  NET_SERVER m_net_server_extension;
  scheduler_functions *scheduler;       // Scheduler for this connection
  Protocol *protocol;			// Current protocol
  Protocol_text   protocol_text;	// Normal protocol
  Protocol_binary protocol_binary;	// Binary protocol
  HASH    user_vars;			// hash for user variables
  String  packet;			// dynamic buffer for network I/O
  String  convert_buffer;               // buffer for charset conversions
  struct  my_rnd_struct rand;		// used for authentication
  struct  system_variables variables;	// Changeable local variables
  struct  system_status_var status_var; // Per thread statistic vars
  struct  system_status_var org_status_var; // For user statistics
  struct  system_status_var *initial_status_var; /* used by show status */
  THR_LOCK_INFO lock_info;              // Locking info of this thread
  /**
    Protects THD data accessed from other threads:
    - thd->query and thd->query_length (used by SHOW ENGINE
      INNODB STATUS and SHOW PROCESSLIST
    - thd->db and thd->db_length (used in SHOW PROCESSLIST)
    - thd->mysys_var (used by KILL statement and shutdown).
    Is locked when THD is deleted.
  */
  mysql_mutex_t LOCK_thd_data;

  /* all prepared statements and cursors of this connection */
  Statement_map stmt_map;
  /*
    A pointer to the stack frame of handle_one_connection(),
    which is called first in the thread for handling a client
  */
  char	  *thread_stack;

  /**
    Currently selected catalog.
  */
  char *catalog;

  /**
    @note
    Some members of THD (currently 'Statement::db',
    'catalog' and 'query')  are set and alloced by the slave SQL thread
    (for the THD of that thread); that thread is (and must remain, for now)
    the only responsible for freeing these 3 members. If you add members
    here, and you add code to set them in replication, don't forget to
    free_them_and_set_them_to_0 in replication properly. For details see
    the 'err:' label of the handle_slave_sql() in sql/slave.cc.

    @see handle_slave_sql
  */

  Security_context main_security_ctx;
  Security_context *security_ctx;

  /*
    Points to info-string that we show in SHOW PROCESSLIST
    You are supposed to update thd->proc_info only if you have coded
    a time-consuming piece that MySQL can get stuck in for a long time.

    Set it using the  thd_proc_info(THD *thread, const char *message)
    macro/function.

    This member is accessed and assigned without any synchronization.
    Therefore, it may point only to constant (statically
    allocated) strings, which memory won't go away over time.
  */
  const char *proc_info;

private:
  unsigned int m_current_stage_key;

public:
  void enter_stage(const PSI_stage_info *stage,
                   PSI_stage_info *old_stage,
                   const char *calling_func,
                   const char *calling_file,
                   const unsigned int calling_line);

  const char *get_proc_info() const
  { return proc_info; }

  /*
    Used in error messages to tell user in what part of MySQL we found an
    error. E. g. when where= "having clause", if fix_fields() fails, user
    will know that the error was in having clause.
  */
  const char *where;

  ulong client_capabilities;		/* What the client supports */
  ulong max_client_packet_length;

  HASH		handler_tables_hash;
  /*
    A thread can hold named user-level locks. This variable
    contains granted tickets if a lock is present. See item_func.cc and
    chapter 'Miscellaneous functions', for functions GET_LOCK, RELEASE_LOCK.
  */
  HASH ull_hash;
#ifndef DBUG_OFF
  uint dbug_sentry; // watch out for memory corruption
#endif
  struct st_my_thread_var *mysys_var;
private:
  /*
    Type of current query: COM_STMT_PREPARE, COM_QUERY, etc. Set from
    first byte of the packet in do_command()
  */
  enum enum_server_command m_command;

public:
  uint32     file_id;			// for LOAD DATA INFILE
  /* remote (peer) port */
  uint16     peer_port;
  my_time_t  start_time;             // start_time and its sec_part 
  ulong      start_time_sec_part;    // are almost always used separately
  my_hrtime_t user_time;
  // track down slow pthread_create
  ulonglong  prior_thr_create_utime, thr_create_utime;
  ulonglong  start_utime, utime_after_lock, utime_after_query;

  // Process indicator
  struct {
    /*
      true, if the currently running command can send progress report
      packets to a client. Set by mysql_execute_command() for safe commands
      See CF_REPORT_PROGRESS
    */
    bool       report_to_client;
    /*
      true, if we will send progress report packets to a client
      (client has requested them, see CLIENT_PROGRESS; report_to_client
      is true; not in sub-statement)
    */
    bool       report;
    uint       stage, max_stage;
    ulonglong  counter, max_counter;
    ulonglong  next_report_time;
    Query_arena *arena;
  } progress;

  thr_lock_type update_lock_default;
  Delayed_insert *di;

  /* <> 0 if we are inside of trigger or stored function. */
  uint in_sub_stmt;
  /* True when opt_userstat_running is set at start of query */
  bool userstat_running;
  /* True if we want to log all errors */
  bool log_all_errors;

  /* Do not set socket timeouts for wait_timeout (used with threadpool) */
  bool skip_wait_timeout;

  /* container for handler's private per-connection data */
  Ha_data ha_data[MAX_HA];

  bool prepare_derived_at_open;

  /* 
    To signal that the tmp table to be created is created for materialized
    derived table or a view.
  */ 
  bool create_tmp_table_for_derived;

  bool save_prep_leaf_list;

#ifndef MYSQL_CLIENT
  binlog_cache_mngr *  binlog_setup_trx_data();

  /*
    Public interface to write RBR events to the binlog
  */
  void binlog_start_trans_and_stmt();
  void binlog_set_stmt_begin();
  int binlog_write_table_map(TABLE *table, bool is_transactional,
                             my_bool *with_annotate= 0);
  int binlog_write_row(TABLE* table, bool is_transactional,
                       MY_BITMAP const* cols, size_t colcnt,
                       const uchar *buf);
  int binlog_delete_row(TABLE* table, bool is_transactional,
                        MY_BITMAP const* cols, size_t colcnt,
                        const uchar *buf);
  int binlog_update_row(TABLE* table, bool is_transactional,
                        MY_BITMAP const* cols, size_t colcnt,
                        const uchar *old_data, const uchar *new_data);

  void set_server_id(uint32 sid) { variables.server_id = sid; }

  /*
    Member functions to handle pending event for row-level logging.
  */
  template <class RowsEventT> Rows_log_event*
    binlog_prepare_pending_rows_event(TABLE* table, uint32 serv_id,
                                      MY_BITMAP const* cols,
                                      size_t colcnt,
                                      size_t needed,
                                      bool is_transactional,
				      RowsEventT* hint);
  Rows_log_event* binlog_get_pending_rows_event(bool is_transactional) const;
  void binlog_set_pending_rows_event(Rows_log_event* ev, bool is_transactional);
  inline int binlog_flush_pending_rows_event(bool stmt_end)
  {
    return (binlog_flush_pending_rows_event(stmt_end, FALSE) || 
            binlog_flush_pending_rows_event(stmt_end, TRUE));
  }
  int binlog_flush_pending_rows_event(bool stmt_end, bool is_transactional);
  int binlog_remove_pending_rows_event(bool clear_maps, bool is_transactional);

  /**
    Determine the binlog format of the current statement.

    @retval 0 if the current statement will be logged in statement
    format.
    @retval nonzero if the current statement will be logged in row
    format.
   */
  int is_current_stmt_binlog_format_row() const {
    DBUG_ASSERT(current_stmt_binlog_format == BINLOG_FORMAT_STMT ||
                current_stmt_binlog_format == BINLOG_FORMAT_ROW);
    return current_stmt_binlog_format == BINLOG_FORMAT_ROW;
  }

  enum binlog_filter_state
  {
    BINLOG_FILTER_UNKNOWN,
    BINLOG_FILTER_CLEAR,
    BINLOG_FILTER_SET
  };

  inline void reset_binlog_local_stmt_filter()
  {
    m_binlog_filter_state= BINLOG_FILTER_UNKNOWN;
  }

  inline void clear_binlog_local_stmt_filter()
  {
    DBUG_ASSERT(m_binlog_filter_state == BINLOG_FILTER_UNKNOWN);
    m_binlog_filter_state= BINLOG_FILTER_CLEAR;
  }

  inline void set_binlog_local_stmt_filter()
  {
    DBUG_ASSERT(m_binlog_filter_state == BINLOG_FILTER_UNKNOWN);
    m_binlog_filter_state= BINLOG_FILTER_SET;
  }

  inline binlog_filter_state get_binlog_local_stmt_filter()
  {
    return m_binlog_filter_state;
  }

private:
  /**
    Indicate if the current statement should be discarded
    instead of written to the binlog.
    This is used to discard special statements, such as
    DML or DDL that affects only 'local' (non replicated)
    tables, such as performance_schema.*
  */
  binlog_filter_state m_binlog_filter_state;

  /**
    Indicates the format in which the current statement will be
    logged.  This can only be set from @c decide_logging_format().
  */
  enum_binlog_format current_stmt_binlog_format;

  /**
    Bit field for the state of binlog warnings.

    The first Lex::BINLOG_STMT_UNSAFE_COUNT bits list all types of
    unsafeness that the current statement has.

    This must be a member of THD and not of LEX, because warnings are
    detected and issued in different places (@c
    decide_logging_format() and @c binlog_query(), respectively).
    Between these calls, the THD->lex object may change; e.g., if a
    stored routine is invoked.  Only THD persists between the calls.
  */
  uint32 binlog_unsafe_warning_flags;

  /*
    Number of outstanding table maps, i.e., table maps in the
    transaction cache.
  */
  uint binlog_table_maps;
public:
  void issue_unsafe_warnings();

  uint get_binlog_table_maps() const {
    return binlog_table_maps;
  }
  void clear_binlog_table_maps() {
    binlog_table_maps= 0;
  }
#endif /* MYSQL_CLIENT */

public:

  struct st_transactions {
    SAVEPOINT *savepoints;
    THD_TRANS all;			// Trans since BEGIN WORK
    THD_TRANS stmt;			// Trans for current statement
    bool on;                            // see ha_enable_transaction()
    XID_STATE xid_state;
    WT_THD wt;                          ///< for deadlock detection
    Rows_log_event *m_pending_rows_event;

    /*
       Tables changed in transaction (that must be invalidated in query cache).
       List contain only transactional tables, that not invalidated in query
       cache (instead of full list of changed in transaction tables).
    */
    CHANGED_TABLE_LIST* changed_tables;
    MEM_ROOT mem_root; // Transaction-life memory allocation pool
    void cleanup()
    {
      DBUG_ENTER("thd::cleanup");
      changed_tables= 0;
      savepoints= 0;
      /*
        If rm_error is raised, it means that this piece of a distributed
        transaction has failed and must be rolled back. But the user must
        rollback it explicitly, so don't start a new distributed XA until
        then.
      */
      if (!xid_state.rm_error)
        xid_state.xid.null();
      free_root(&mem_root,MYF(MY_KEEP_PREALLOC));
      DBUG_VOID_RETURN;
    }
    my_bool is_active()
    {
      return (all.ha_list != NULL);
    }
    st_transactions()
    {
      bzero((char*)this, sizeof(*this));
      xid_state.xid.null();
      init_sql_alloc(&mem_root, ALLOC_ROOT_MIN_BLOCK_SIZE, 0,
                     MYF(MY_THREAD_SPECIFIC));
    }
  } transaction;
  Global_read_lock global_read_lock;
  Field      *dup_field;
#ifndef __WIN__
  sigset_t signals;
#endif
#ifdef SIGNAL_WITH_VIO_CLOSE
  Vio* active_vio;
#endif
  /*
    This is to track items changed during execution of a prepared
    statement/stored procedure. It's created by
    nocheck_register_item_tree_change() in memory root of THD, and freed in
    rollback_item_tree_changes(). For conventional execution it's always
    empty.
  */
  Item_change_list change_list;

  /*
    A permanent memory area of the statement. For conventional
    execution, the parsed tree and execution runtime reside in the same
    memory root. In this case stmt_arena points to THD. In case of
    a prepared statement or a stored procedure statement, thd->mem_root
    conventionally points to runtime memory, and thd->stmt_arena
    points to the memory of the PS/SP, where the parsed tree of the
    statement resides. Whenever you need to perform a permanent
    transformation of a parsed tree, you should allocate new memory in
    stmt_arena, to allow correct re-execution of PS/SP.
    Note: in the parser, stmt_arena == thd, even for PS/SP.
  */
  Query_arena *stmt_arena;

  /*
    map for tables that will be updated for a multi-table update query
    statement, for other query statements, this will be zero.
  */
  table_map table_map_for_update;

  /* Tells if LAST_INSERT_ID(#) was called for the current statement */
  bool arg_of_last_insert_id_function;
  /*
    ALL OVER THIS FILE, "insert_id" means "*automatically generated* value for
    insertion into an auto_increment column".
  */
  /*
    This is the first autogenerated insert id which was *successfully*
    inserted by the previous statement (exactly, if the previous statement
    didn't successfully insert an autogenerated insert id, then it's the one
    of the statement before, etc).
    It can also be set by SET LAST_INSERT_ID=# or SELECT LAST_INSERT_ID(#).
    It is returned by LAST_INSERT_ID().
  */
  ulonglong  first_successful_insert_id_in_prev_stmt;
  /*
    Variant of the above, used for storing in statement-based binlog. The
    difference is that the one above can change as the execution of a stored
    function progresses, while the one below is set once and then does not
    change (which is the value which statement-based binlog needs).
  */
  ulonglong  first_successful_insert_id_in_prev_stmt_for_binlog;
  /*
    This is the first autogenerated insert id which was *successfully*
    inserted by the current statement. It is maintained only to set
    first_successful_insert_id_in_prev_stmt when statement ends.
  */
  ulonglong  first_successful_insert_id_in_cur_stmt;
  /*
    We follow this logic:
    - when stmt starts, first_successful_insert_id_in_prev_stmt contains the
    first insert id successfully inserted by the previous stmt.
    - as stmt makes progress, handler::insert_id_for_cur_row changes;
    every time get_auto_increment() is called,
    auto_inc_intervals_in_cur_stmt_for_binlog is augmented with the
    reserved interval (if statement-based binlogging).
    - at first successful insertion of an autogenerated value,
    first_successful_insert_id_in_cur_stmt is set to
    handler::insert_id_for_cur_row.
    - when stmt goes to binlog,
    auto_inc_intervals_in_cur_stmt_for_binlog is binlogged if
    non-empty.
    - when stmt ends, first_successful_insert_id_in_prev_stmt is set to
    first_successful_insert_id_in_cur_stmt.
  */
  /*
    stmt_depends_on_first_successful_insert_id_in_prev_stmt is set when
    LAST_INSERT_ID() is used by a statement.
    If it is set, first_successful_insert_id_in_prev_stmt_for_binlog will be
    stored in the statement-based binlog.
    This variable is CUMULATIVE along the execution of a stored function or
    trigger: if one substatement sets it to 1 it will stay 1 until the
    function/trigger ends, thus making sure that
    first_successful_insert_id_in_prev_stmt_for_binlog does not change anymore
    and is propagated to the caller for binlogging.
  */
  bool       stmt_depends_on_first_successful_insert_id_in_prev_stmt;
  /*
    List of auto_increment intervals reserved by the thread so far, for
    storage in the statement-based binlog.
    Note that its minimum is not first_successful_insert_id_in_cur_stmt:
    assuming a table with an autoinc column, and this happens:
    INSERT INTO ... VALUES(3);
    SET INSERT_ID=3; INSERT IGNORE ... VALUES (NULL);
    then the latter INSERT will insert no rows
    (first_successful_insert_id_in_cur_stmt == 0), but storing "INSERT_ID=3"
    in the binlog is still needed; the list's minimum will contain 3.
    This variable is cumulative: if several statements are written to binlog
    as one (stored functions or triggers are used) this list is the
    concatenation of all intervals reserved by all statements.
  */
  Discrete_intervals_list auto_inc_intervals_in_cur_stmt_for_binlog;
  /* Used by replication and SET INSERT_ID */
  Discrete_intervals_list auto_inc_intervals_forced;
  /*
    There is BUG#19630 where statement-based replication of stored
    functions/triggers with two auto_increment columns breaks.
    We however ensure that it works when there is 0 or 1 auto_increment
    column; our rules are
    a) on master, while executing a top statement involving substatements,
    first top- or sub- statement to generate auto_increment values wins the
    exclusive right to see its values be written to binlog (the write
    will be done by the statement or its caller), and the losers won't see
    their values be written to binlog.
    b) on slave, while replicating a top statement involving substatements,
    first top- or sub- statement to need to read auto_increment values from
    the master's binlog wins the exclusive right to read them (so the losers
    won't read their values from binlog but instead generate on their own).
    a) implies that we mustn't backup/restore
    auto_inc_intervals_in_cur_stmt_for_binlog.
    b) implies that we mustn't backup/restore auto_inc_intervals_forced.

    If there are more than 1 auto_increment columns, then intervals for
    different columns may mix into the
    auto_inc_intervals_in_cur_stmt_for_binlog list, which is logically wrong,
    but there is no point in preventing this mixing by preventing intervals
    from the secondly inserted column to come into the list, as such
    prevention would be wrong too.
    What will happen in the case of
    INSERT INTO t1 (auto_inc) VALUES(NULL);
    where t1 has a trigger which inserts into an auto_inc column of t2, is
    that in binlog we'll store the interval of t1 and the interval of t2 (when
    we store intervals, soon), then in slave, t1 will use both intervals, t2
    will use none; if t1 inserts the same number of rows as on master,
    normally the 2nd interval will not be used by t1, which is fine. t2's
    values will be wrong if t2's internal auto_increment counter is different
    from what it was on master (which is likely). In 5.1, in mixed binlogging
    mode, row-based binlogging is used for such cases where two
    auto_increment columns are inserted.
  */
  inline void record_first_successful_insert_id_in_cur_stmt(ulonglong id_arg)
  {
    if (first_successful_insert_id_in_cur_stmt == 0)
      first_successful_insert_id_in_cur_stmt= id_arg;
  }
  inline ulonglong read_first_successful_insert_id_in_prev_stmt(void)
  {
    if (!stmt_depends_on_first_successful_insert_id_in_prev_stmt)
    {
      /* It's the first time we read it */
      first_successful_insert_id_in_prev_stmt_for_binlog=
        first_successful_insert_id_in_prev_stmt;
      stmt_depends_on_first_successful_insert_id_in_prev_stmt= 1;
    }
    return first_successful_insert_id_in_prev_stmt;
  }
  /*
    Used by Intvar_log_event::do_apply_event() and by "SET INSERT_ID=#"
    (mysqlbinlog). We'll soon add a variant which can take many intervals in
    argument.
  */
  inline void force_one_auto_inc_interval(ulonglong next_id)
  {
    auto_inc_intervals_forced.empty(); // in case of multiple SET INSERT_ID
    auto_inc_intervals_forced.append(next_id, ULONGLONG_MAX, 0);
  }

  ulonglong  limit_found_rows;

private:
  /**
    Stores the result of ROW_COUNT() function.

    ROW_COUNT() function is a MySQL extention, but we try to keep it
    similar to ROW_COUNT member of the GET DIAGNOSTICS stack of the SQL
    standard (see SQL99, part 2, search for ROW_COUNT). It's value is
    implementation defined for anything except INSERT, DELETE, UPDATE.

    ROW_COUNT is assigned according to the following rules:

      - In my_ok():
        - for DML statements: to the number of affected rows;
        - for DDL statements: to 0.

      - In my_eof(): to -1 to indicate that there was a result set.

        We derive this semantics from the JDBC specification, where int
        java.sql.Statement.getUpdateCount() is defined to (sic) "return the
        current result as an update count; if the result is a ResultSet
        object or there are no more results, -1 is returned".

      - In my_error(): to -1 to be compatible with the MySQL C API and
        MySQL ODBC driver.

      - For SIGNAL statements: to 0 per WL#2110 specification (see also
        sql_signal.cc comment). Zero is used since that's the "default"
        value of ROW_COUNT in the diagnostics area.
  */

  longlong m_row_count_func;    /* For the ROW_COUNT() function */

public:
  inline longlong get_row_count_func() const
  {
    return m_row_count_func;
  }

  inline void set_row_count_func(longlong row_count_func)
  {
    m_row_count_func= row_count_func;
  }

  ha_rows    cuted_fields;

private:
  /*
    number of rows we actually sent to the client, including "synthetic"
    rows in ROLLUP etc.
  */
  ha_rows    m_sent_row_count;

  /**
    Number of rows read and/or evaluated for a statement. Used for
    slow log reporting.

    An examined row is defined as a row that is read and/or evaluated
    according to a statement condition, including in
    create_sort_index(). Rows may be counted more than once, e.g., a
    statement including ORDER BY could possibly evaluate the row in
    filesort() before reading it for e.g. update.
  */
  ha_rows    m_examined_row_count;

public:
  ha_rows get_sent_row_count() const
  { return m_sent_row_count; }

  ha_rows get_examined_row_count() const
  { return m_examined_row_count; }

  void set_sent_row_count(ha_rows count);
  void set_examined_row_count(ha_rows count);

  void inc_sent_row_count(ha_rows count);
  void inc_examined_row_count(ha_rows count);

  void inc_status_created_tmp_disk_tables();
  void inc_status_created_tmp_files();
  void inc_status_created_tmp_tables();
  void inc_status_select_full_join();
  void inc_status_select_full_range_join();
  void inc_status_select_range();
  void inc_status_select_range_check();
  void inc_status_select_scan();
  void inc_status_sort_merge_passes();
  void inc_status_sort_range();
  void inc_status_sort_rows(ha_rows count);
  void inc_status_sort_scan();
  void set_status_no_index_used();
  void set_status_no_good_index_used();

  /**
    The number of rows and/or keys examined by the query, both read,
    changed or written.
  */
  ulonglong accessed_rows_and_keys;

  /**
    Check if the number of rows accessed by a statement exceeded
    LIMIT ROWS EXAMINED. If so, signal the query engine to stop execution.
  */
  void check_limit_rows_examined()
  {
    if (++accessed_rows_and_keys > lex->limit_rows_examined_cnt)
      killed= ABORT_QUERY;
  }

  USER_CONN *user_connect;
  CHARSET_INFO *db_charset;
#if defined(ENABLED_PROFILING)
  PROFILING  profiling;
#endif

  /** Current statement instrumentation. */
  PSI_statement_locker *m_statement_psi;
#ifdef HAVE_PSI_STATEMENT_INTERFACE
  /** Current statement instrumentation state. */
  PSI_statement_locker_state m_statement_state;
#endif /* HAVE_PSI_STATEMENT_INTERFACE */
  /** Idle instrumentation. */
  PSI_idle_locker *m_idle_psi;
#ifdef HAVE_PSI_IDLE_INTERFACE
  /** Idle instrumentation state. */
  PSI_idle_locker_state m_idle_state;
#endif /* HAVE_PSI_IDLE_INTERFACE */
  /** True if the server code is IDLE for this connection. */
  bool m_server_idle;

  /*
    Id of current query. Statement can be reused to execute several queries
    query_id is global in context of the whole MySQL server.
    ID is automatically generated from mutex-protected counter.
    It's used in handler code for various purposes: to check which columns
    from table are necessary for this select, to check if it's necessary to
    update auto-updatable fields (like auto_increment and timestamp).
  */
  query_id_t query_id;
  ulong      col_access;

  /* Statement id is thread-wide. This counter is used to generate ids */
  ulong      statement_id_counter;
  ulong	     rand_saved_seed1, rand_saved_seed2;
  ulong      query_plan_flags; 
  ulong      query_plan_fsort_passes; 
  pthread_t  real_id;                           /* For debugging */
  my_thread_id  thread_id;
  uint	     tmp_table, global_disable_checkpoint;
  uint	     server_status,open_options;
  enum enum_thread_type system_thread;
  uint       select_number;             //number of select (used for EXPLAIN)
  /*
    Current or next transaction isolation level.
    When a connection is established, the value is taken from
    @@session.tx_isolation (default transaction isolation for
    the session), which is in turn taken from @@global.tx_isolation
    (the global value).
    If there is no transaction started, this variable
    holds the value of the next transaction's isolation level.
    When a transaction starts, the value stored in this variable
    becomes "actual".
    At transaction commit or rollback, we assign this variable
    again from @@session.tx_isolation.
    The only statement that can otherwise change the value
    of this variable is SET TRANSACTION ISOLATION LEVEL.
    Its purpose is to effect the isolation level of the next
    transaction in this session. When this statement is executed,
    the value in this variable is changed. However, since
    this statement is only allowed when there is no active
    transaction, this assignment (naturally) only affects the
    upcoming transaction.
    At the end of the current active transaction the value is
    be reset again from @@session.tx_isolation, as described
    above.
  */
  enum_tx_isolation tx_isolation;
  /*
    Current or next transaction access mode.
    See comment above regarding tx_isolation.
  */
  bool              tx_read_only;
  enum_check_fields count_cuted_fields;

  DYNAMIC_ARRAY user_var_events;        /* For user variables replication */
  MEM_ROOT      *user_var_events_alloc; /* Allocate above array elements here */

  /*
    Define durability properties that engines may check to
    improve performance. Not yet used in MariaDB
  */
  enum durability_properties durability_property;
 
  /*
    If checking this in conjunction with a wait condition, please
    include a check after enter_cond() if you want to avoid a race
    condition. For details see the implementation of awake(),
    especially the "broadcast" part.
  */
  killed_state volatile killed;

  /* See also thd_killed() */
  inline bool check_killed()
  {
    if (killed)
      return TRUE;
    if (apc_target.have_apc_requests())
      apc_target.process_apc_requests(); 
    return FALSE;
  }

  /* scramble - random string sent to client on handshake */
  char	     scramble[SCRAMBLE_LENGTH+1];

  /*
    If this is a slave, the name of the connection stored here.
    This is used for taging error messages in the log files.
  */
  LEX_STRING connection_name;
  char       default_master_connection_buff[MAX_CONNECTION_NAME+1];
  bool       slave_thread, one_shot_set;
  bool       extra_port;                        /* If extra connection */

  bool	     no_errors;
  uint8      password;
  uint8      failed_com_change_user;

  /**
    Set to TRUE if execution of the current compound statement
    can not continue. In particular, disables activation of
    CONTINUE or EXIT handlers of stored routines.
    Reset in the end of processing of the current user request, in
    @see mysql_reset_thd_for_next_command().
  */
  bool is_fatal_error;
  /**
    Set by a storage engine to request the entire
    transaction (that possibly spans multiple engines) to
    rollback. Reset in ha_rollback.
  */
  bool       transaction_rollback_request;
  /**
    TRUE if we are in a sub-statement and the current error can
    not be safely recovered until we left the sub-statement mode.
    In particular, disables activation of CONTINUE and EXIT
    handlers inside sub-statements. E.g. if it is a deadlock
    error and requires a transaction-wide rollback, this flag is
    raised (traditionally, MySQL first has to close all the reads
    via @see handler::ha_index_or_rnd_end() and only then perform
    the rollback).
    Reset to FALSE when we leave the sub-statement mode.
  */
  bool       is_fatal_sub_stmt_error;
  bool	     query_start_used, rand_used, time_zone_used;
  bool       query_start_sec_part_used;
  /* for IS NULL => = last_insert_id() fix in remove_eq_conds() */
  bool       substitute_null_with_insert_id;
  bool	     in_lock_tables;
  /**
    True if a slave error. Causes the slave to stop. Not the same
    as the statement execution error (is_error()), since
    a statement may be expected to return an error, e.g. because
    it returned an error on master, and this is OK on the slave.
  */
  bool       is_slave_error;
  bool       bootstrap, cleanup_done;

  /**  is set if some thread specific value(s) used in a statement. */
  bool       thread_specific_used;
  /**  
    is set if a statement accesses a temporary table created through
    CREATE TEMPORARY TABLE. 
  */
  bool	     charset_is_system_charset, charset_is_collation_connection;
  bool       charset_is_character_set_filesystem;
  bool       enable_slow_log;   /* enable slow log for current statement */
  bool	     abort_on_warning;
  bool 	     got_warning;       /* Set on call to push_warning() */
  /* set during loop of derived table processing */
  bool       derived_tables_processing;
  bool       tablespace_op;	/* This is TRUE in DISCARD/IMPORT TABLESPACE */

  sp_rcontext *spcont;		// SP runtime context
  sp_cache   *sp_proc_cache;
  sp_cache   *sp_func_cache;

  /** number of name_const() substitutions, see sp_head.cc:subst_spvars() */
  uint       query_name_consts;

  /*
    If we do a purge of binary logs, log index info of the threads
    that are currently reading it needs to be adjusted. To do that
    each thread that is using LOG_INFO needs to adjust the pointer to it
  */
  LOG_INFO*  current_linfo;
  NET*       slave_net;			// network connection from slave -> m.

  /*
    Used to update global user stats.  The global user stats are updated
    occasionally with the 'diff' variables.  After the update, the 'diff'
    variables are reset to 0.
  */
  /* Time when the current thread connected to MySQL. */
  time_t current_connect_time;
  /* Last time when THD stats were updated in global_user_stats. */
  time_t last_global_update_time;
  /* Number of commands not reflected in global_user_stats yet. */
  uint select_commands, update_commands, other_commands;
  ulonglong start_cpu_time;
  ulonglong start_bytes_received;

  /* Used by the sys_var class to store temporary values */
  union
  {
    my_bool   my_bool_value;
    long      long_value;
    ulong     ulong_value;
    ulonglong ulonglong_value;
    double    double_value;
  } sys_var_tmp;

  struct {
    /*
      If true, mysql_bin_log::write(Log_event) call will not write events to
      binlog, and maintain 2 below variables instead (use
      mysql_bin_log.start_union_events to turn this on)
    */
    bool do_union;
    /*
      If TRUE, at least one mysql_bin_log::write(Log_event) call has been
      made after last mysql_bin_log.start_union_events() call.
    */
    bool unioned_events;
    /*
      If TRUE, at least one mysql_bin_log::write(Log_event e), where
      e.cache_stmt == TRUE call has been made after last
      mysql_bin_log.start_union_events() call.
    */
    bool unioned_events_trans;

    /*
      'queries' (actually SP statements) that run under inside this binlog
      union have thd->query_id >= first_query_id.
    */
    query_id_t first_query_id;
  } binlog_evt_union;

  /**
    Internal parser state.
    Note that since the parser is not re-entrant, we keep only one parser
    state here. This member is valid only when executing code during parsing.
  */
  Parser_state *m_parser_state;

  Locked_tables_list locked_tables_list;

#ifdef WITH_PARTITION_STORAGE_ENGINE
  partition_info *work_part_info;
#endif

#ifndef EMBEDDED_LIBRARY
  /**
    Array of active audit plugins which have been used by this THD.
    This list is later iterated to invoke release_thd() on those
    plugins.
  */
  DYNAMIC_ARRAY audit_class_plugins;
  /**
    Array of bits indicating which audit classes have already been
    added to the list of audit plugins which are currently in use.
  */
  unsigned long audit_class_mask[MYSQL_AUDIT_CLASS_MASK_SIZE];
#endif

#if defined(ENABLED_DEBUG_SYNC)
  /* Debug Sync facility. See debug_sync.cc. */
  struct st_debug_sync_control *debug_sync_control;
#endif /* defined(ENABLED_DEBUG_SYNC) */
  THD();
  ~THD();

  void init(void);
  /*
    Initialize memory roots necessary for query processing and (!)
    pre-allocate memory for it. We can't do that in THD constructor because
    there are use cases (acl_init, delayed inserts, watcher threads,
    killing mysqld) where it's vital to not allocate excessive and not used
    memory. Note, that we still don't return error from init_for_queries():
    if preallocation fails, we should notice that at the first call to
    alloc_root.
  */
  void init_for_queries();
  void update_all_stats();
  void update_stats(void);
  void change_user(void);
  void cleanup(void);
  void cleanup_after_query();
  bool store_globals();
  void reset_globals();
#ifdef SIGNAL_WITH_VIO_CLOSE
  inline void set_active_vio(Vio* vio)
  {
    mysql_mutex_lock(&LOCK_thd_data);
    active_vio = vio;
    vio_set_thread_id(vio, pthread_self());
    mysql_mutex_unlock(&LOCK_thd_data);
  }
  inline void clear_active_vio()
  {
    mysql_mutex_lock(&LOCK_thd_data);
    active_vio = 0;
    mysql_mutex_unlock(&LOCK_thd_data);
  }
  void close_active_vio();
#endif
  void awake(killed_state state_to_set);
 
  /** Disconnect the associated communication endpoint. */
  void disconnect();


  /*
    Allows this thread to serve as a target for others to schedule Async 
    Procedure Calls on.

    It's possible to schedule any code to be executed this way, by
    inheriting from the Apc_call object. Currently, only
    Show_explain_request uses this.
  */
  Apc_target apc_target;

#ifndef MYSQL_CLIENT
  enum enum_binlog_query_type {
    /* The query can be logged in row format or in statement format. */
    ROW_QUERY_TYPE,
    
    /* The query has to be logged in statement format. */
    STMT_QUERY_TYPE,
    
    QUERY_TYPE_COUNT
  };

  int binlog_query(enum_binlog_query_type qtype,
                   char const *query, ulong query_len, bool is_trans,
                   bool direct, bool suppress_use,
                   int errcode);
#endif

  inline void
  enter_cond(mysql_cond_t *cond, mysql_mutex_t* mutex,
             const PSI_stage_info *stage, PSI_stage_info *old_stage,
             const char *src_function, const char *src_file,
             int src_line)
  {
    mysql_mutex_assert_owner(mutex);
    mysys_var->current_mutex = mutex;
    mysys_var->current_cond = cond;
    enter_stage(stage, old_stage, src_function, src_file, src_line);
  }
  inline void exit_cond(const PSI_stage_info *stage,
                        const char *src_function, const char *src_file,
                        int src_line)
  {
    /*
      Putting the mutex unlock in thd->exit_cond() ensures that
      mysys_var->current_mutex is always unlocked _before_ mysys_var->mutex is
      locked (if that would not be the case, you'll get a deadlock if someone
      does a THD::awake() on you).
    */
    mysql_mutex_unlock(mysys_var->current_mutex);
    mysql_mutex_lock(&mysys_var->mutex);
    mysys_var->current_mutex = 0;
    mysys_var->current_cond = 0;
    enter_stage(stage, NULL, src_function, src_file, src_line);
    mysql_mutex_unlock(&mysys_var->mutex);
    return;
  }
  virtual int is_killed() { return killed; }
  virtual THD* get_thd() { return this; }

  /**
    A callback to the server internals that is used to address
    special cases of the locking protocol.
    Invoked when acquiring an exclusive lock, for each thread that
    has a conflicting shared metadata lock.

    This function:
    - aborts waiting of the thread on a data lock, to make it notice
      the pending exclusive lock and back off.
    - if the thread is an INSERT DELAYED thread, sends it a KILL
      signal to terminate it.

    @note This function does not wait for the thread to give away its
          locks. Waiting is done outside for all threads at once.

    @param ctx_in_use           The MDL context owner (thread) to wake up.
    @param needs_thr_lock_abort Indicates that to wake up thread
                                this call needs to abort its waiting
                                on table-level lock.

    @retval  TRUE  if the thread was woken up
    @retval  FALSE otherwise.
   */
  virtual bool notify_shared_lock(MDL_context_owner *ctx_in_use,
                                  bool needs_thr_lock_abort);

  // End implementation of MDL_context_owner interface.

  inline bool is_strict_mode() const
  {
    return (bool) (variables.sql_mode & (MODE_STRICT_TRANS_TABLES |
                                         MODE_STRICT_ALL_TABLES));
  }
  inline my_time_t query_start() { query_start_used=1; return start_time; }
  inline ulong query_start_sec_part()
  { query_start_sec_part_used=1; return start_time_sec_part; }
  inline void set_current_time()
  {
    my_hrtime_t hrtime= my_hrtime();
    start_time= hrtime_to_my_time(hrtime);
    start_time_sec_part= hrtime_sec_part(hrtime);
#ifdef HAVE_PSI_THREAD_INTERFACE
    PSI_THREAD_CALL(set_thread_start_time)(start_time);
#endif
  }
  inline void set_start_time()
  {
    if (user_time.val)
    {
      start_time= hrtime_to_my_time(user_time);
      start_time_sec_part= hrtime_sec_part(user_time);
#ifdef HAVE_PSI_THREAD_INTERFACE
      PSI_THREAD_CALL(set_thread_start_time)(start_time);
#endif
    }
    else
      set_current_time();
  }
  inline void set_time()
  {
    set_start_time();
    start_utime= utime_after_lock= microsecond_interval_timer();
  }
  inline void	set_time(my_hrtime_t t)
  {
    user_time= t;
    set_time();
  }
  inline void	set_time(my_time_t t, ulong sec_part)
  {
    my_hrtime_t hrtime= { hrtime_from_time(t) + sec_part };
    set_time(hrtime);
  }
  void set_time_after_lock()
  {
    utime_after_lock= microsecond_interval_timer();
    MYSQL_SET_STATEMENT_LOCK_TIME(m_statement_psi,
                                  (utime_after_lock - start_utime));
  }
  ulonglong current_utime()  { return microsecond_interval_timer(); }

  /**
   Update server status after execution of a top level statement.
   Currently only checks if a query was slow, and assigns
   the status accordingly.
   Evaluate the current time, and if it exceeds the long-query-time
   setting, mark the query as slow.
  */
  void update_server_status()
  {
    utime_after_query= current_utime();
    if (utime_after_query > utime_after_lock + variables.long_query_time)
      server_status|= SERVER_QUERY_WAS_SLOW;
  }
  inline ulonglong found_rows(void)
  {
    return limit_found_rows;
  }
  /**
    Returns TRUE if session is in a multi-statement transaction mode.

    OPTION_NOT_AUTOCOMMIT: When autocommit is off, a multi-statement
    transaction is implicitly started on the first statement after a
    previous transaction has been ended.

    OPTION_BEGIN: Regardless of the autocommit status, a multi-statement
    transaction can be explicitly started with the statements "START
    TRANSACTION", "BEGIN [WORK]", "[COMMIT | ROLLBACK] AND CHAIN", etc.

    Note: this doesn't tell you whether a transaction is active.
    A session can be in multi-statement transaction mode, and yet
    have no active transaction, e.g., in case of:
    set @@autocommit=0;
    set @a= 3;                                     <-- these statements don't
    set transaction isolation level serializable;  <-- start an active
    flush tables;                                  <-- transaction

    I.e. for the above scenario this function returns TRUE, even
    though no active transaction has begun.
    @sa in_active_multi_stmt_transaction()
  */
  inline bool in_multi_stmt_transaction_mode()
  {
    return variables.option_bits & (OPTION_NOT_AUTOCOMMIT | OPTION_BEGIN);
  }
  /**
    TRUE if the session is in a multi-statement transaction mode
    (@sa in_multi_stmt_transaction_mode()) *and* there is an
    active transaction, i.e. there is an explicit start of a
    transaction with BEGIN statement, or implicit with a
    statement that uses a transactional engine.

    For example, these scenarios don't start an active transaction
    (even though the server is in multi-statement transaction mode):

    set @@autocommit=0;
    select * from nontrans_table;
    set @var=TRUE;
    flush tables;

    Note, that even for a statement that starts a multi-statement
    transaction (i.e. select * from trans_table), this
    flag won't be set until we open the statement's tables
    and the engines register themselves for the transaction
    (see trans_register_ha()),
    hence this method is reliable to use only after
    open_tables() has completed.

    Why do we need a flag?
    ----------------------
    We need to maintain a (at first glance redundant)
    session flag, rather than looking at thd->transaction.all.ha_list
    because of explicit start of a transaction with BEGIN. 

    I.e. in case of
    BEGIN;
    select * from nontrans_t1; <-- in_active_multi_stmt_transaction() is true
  */
  inline bool in_active_multi_stmt_transaction()
  {
    return server_status & SERVER_STATUS_IN_TRANS;
  }
  inline bool fill_derived_tables()
  {
    return !stmt_arena->is_stmt_prepare() && !lex->only_view_structure();
  }
  inline bool fill_information_schema_tables()
  {
    return !stmt_arena->is_stmt_prepare();
  }
  inline void* trans_alloc(unsigned int size)
  {
    return alloc_root(&transaction.mem_root,size);
  }

  LEX_STRING *make_lex_string(LEX_STRING *lex_str, const char* str, uint length)
  {
    if (!(lex_str->str= strmake_root(mem_root, str, length)))
      return 0;
    lex_str->length= length;
    return lex_str;
  }

  LEX_STRING *make_lex_string(const char* str, uint length)
  {
    LEX_STRING *lex_str;
    if (!(lex_str= (LEX_STRING *)alloc_root(mem_root, sizeof(LEX_STRING))))
      return 0;
    return make_lex_string(lex_str, str, length);
  }

  bool convert_string(LEX_STRING *to, CHARSET_INFO *to_cs,
		      const char *from, uint from_length,
		      CHARSET_INFO *from_cs);

  bool convert_string(String *s, CHARSET_INFO *from_cs, CHARSET_INFO *to_cs);

  void add_changed_table(TABLE *table);
  void add_changed_table(const char *key, long key_length);
  CHANGED_TABLE_LIST * changed_table_dup(const char *key, long key_length);
  int send_explain_fields(select_result *result);
  void make_explain_field_list(List<Item> &field_list);
  /**
    Clear the current error, if any.
    We do not clear is_fatal_error or is_fatal_sub_stmt_error since we
    assume this is never called if the fatal error is set.
    @todo: To silence an error, one should use Internal_error_handler
    mechanism. In future this function will be removed.
  */
  inline void clear_error()
  {
    DBUG_ENTER("clear_error");
    if (get_stmt_da()->is_error())
      get_stmt_da()->reset_diagnostics_area();
    is_slave_error= 0;
    DBUG_VOID_RETURN;
  }
#ifndef EMBEDDED_LIBRARY
  inline bool vio_ok() const { return net.vio != 0; }
  /** Return FALSE if connection to client is broken. */
  bool is_connected()
  {
    /*
      All system threads (e.g., the slave IO thread) are connected but
      not using vio. So this function always returns true for all
      system threads.
    */
    return system_thread || (vio_ok() ? vio_is_connected(net.vio) : FALSE);
  }
#else
  inline bool vio_ok() const { return TRUE; }
  inline bool is_connected() { return TRUE; }
#endif
  /**
    Mark the current error as fatal. Warning: this does not
    set any error, it sets a property of the error, so must be
    followed or prefixed with my_error().
  */
  inline void fatal_error()
  {
    DBUG_ASSERT(get_stmt_da()->is_error() || killed);
    is_fatal_error= 1;
    DBUG_PRINT("error",("Fatal error set"));
  }
  /**
    TRUE if there is an error in the error stack.

    Please use this method instead of direct access to
    net.report_error.

    If TRUE, the current (sub)-statement should be aborted.
    The main difference between this member and is_fatal_error
    is that a fatal error can not be handled by a stored
    procedure continue handler, whereas a normal error can.

    To raise this flag, use my_error().
  */
  inline bool is_error() const { return m_stmt_da->is_error(); }

  /// Returns Diagnostics-area for the current statement.
  Diagnostics_area *get_stmt_da()
  { return m_stmt_da; }

  /// Returns Diagnostics-area for the current statement.
  const Diagnostics_area *get_stmt_da() const
  { return m_stmt_da; }

  /// Sets Diagnostics-area for the current statement.
  void set_stmt_da(Diagnostics_area *da)
  { m_stmt_da= da; }

  inline CHARSET_INFO *charset() { return variables.character_set_client; }
  void update_charset();

  inline Query_arena *activate_stmt_arena_if_needed(Query_arena *backup)
  {
    /*
      Use the persistent arena if we are in a prepared statement or a stored
      procedure statement and we have not already changed to use this arena.
    */
    if (!stmt_arena->is_conventional() && mem_root != stmt_arena->mem_root)
    {
      set_n_backup_active_arena(stmt_arena, backup);
      return stmt_arena;
    }
    return 0;
  }

  void change_item_tree(Item **place, Item *new_value)
  {
    /* TODO: check for OOM condition here */
    if (!stmt_arena->is_conventional())
      nocheck_register_item_tree_change(place, *place, mem_root);
    *place= new_value;
  }
  /**
    Make change in item tree after checking whether it needs registering


    @param place         place where we should assign new value
    @param new_value     place of the new value

    @details
    see check_and_register_item_tree_change details
  */
  void check_and_register_item_tree(Item **place, Item **new_value)
  {
    if (!stmt_arena->is_conventional())
      check_and_register_item_tree_change(place, new_value, mem_root);
    /*
      We have to use memcpy instead of  *place= *new_value merge to
      avoid problems with strict aliasing.
    */
    memcpy((char*) place, new_value, sizeof(*new_value));
  }
  void nocheck_register_item_tree_change(Item **place, Item *old_value,
                                         MEM_ROOT *runtime_memroot);
  void check_and_register_item_tree_change(Item **place, Item **new_value,
                                           MEM_ROOT *runtime_memroot);
  void rollback_item_tree_changes();

  /*
    Cleanup statement parse state (parse tree, lex) and execution
    state after execution of a non-prepared SQL statement.
  */
  void end_statement();
  inline int killed_errno() const
  {
    return ::killed_errno(killed);
  }
  inline void reset_killed()
  {
    /*
      Resetting killed has to be done under a mutex to ensure
      its not done during an awake() call.
    */
    if (killed != NOT_KILLED)
    {
      mysql_mutex_lock(&LOCK_thd_data);
      killed= NOT_KILLED;
      mysql_mutex_unlock(&LOCK_thd_data);
    }
  }
  inline void send_kill_message() const
  {
    int err= killed_errno();
    if (err)
      my_message(err, ER(err), MYF(0));
  }
  /* return TRUE if we will abort query if we make a warning now */
  inline bool really_abort_on_warning()
  {
    return (abort_on_warning &&
            (!transaction.stmt.modified_non_trans_table ||
             (variables.sql_mode & MODE_STRICT_ALL_TABLES)));
  }
  void set_status_var_init();
  void reset_n_backup_open_tables_state(Open_tables_backup *backup);
  void restore_backup_open_tables_state(Open_tables_backup *backup);
  void reset_sub_statement_state(Sub_statement_state *backup, uint new_state);
  void restore_sub_statement_state(Sub_statement_state *backup);
  void set_n_backup_active_arena(Query_arena *set, Query_arena *backup);
  void restore_active_arena(Query_arena *set, Query_arena *backup);

  inline void get_binlog_format(enum_binlog_format *format,
                                enum_binlog_format *current_format)
  {
    *format= (enum_binlog_format) variables.binlog_format;
    *current_format= current_stmt_binlog_format;
  }
  inline void set_binlog_format(enum_binlog_format format,
                                enum_binlog_format current_format)
  {
    DBUG_ENTER("set_binlog_format");
    variables.binlog_format= format;
    current_stmt_binlog_format= current_format;
    DBUG_VOID_RETURN;
  }
  inline void set_binlog_format_stmt()
  {
    DBUG_ENTER("set_binlog_format_stmt");
    variables.binlog_format=    BINLOG_FORMAT_STMT;
    current_stmt_binlog_format= BINLOG_FORMAT_STMT;
    DBUG_VOID_RETURN;
  }
  /*
    @todo Make these methods private or remove them completely.  Only
    decide_logging_format should call them. /Sven
  */
  inline void set_current_stmt_binlog_format_row_if_mixed()
  {
    DBUG_ENTER("set_current_stmt_binlog_format_row_if_mixed");
    /*
      This should only be called from decide_logging_format.

      @todo Once we have ensured this, uncomment the following
      statement, remove the big comment below that, and remove the
      in_sub_stmt==0 condition from the following 'if'.
    */
    /* DBUG_ASSERT(in_sub_stmt == 0); */
    /*
      If in a stored/function trigger, the caller should already have done the
      change. We test in_sub_stmt to prevent introducing bugs where people
      wouldn't ensure that, and would switch to row-based mode in the middle
      of executing a stored function/trigger (which is too late, see also
      reset_current_stmt_binlog_format_row()); this condition will make their
      tests fail and so force them to propagate the
      lex->binlog_row_based_if_mixed upwards to the caller.
    */
    if ((variables.binlog_format == BINLOG_FORMAT_MIXED) &&
        (in_sub_stmt == 0))
      set_current_stmt_binlog_format_row();

    DBUG_VOID_RETURN;
  }

  inline void set_current_stmt_binlog_format_row()
  {
    DBUG_ENTER("set_current_stmt_binlog_format_row");
    current_stmt_binlog_format= BINLOG_FORMAT_ROW;
    DBUG_VOID_RETURN;
  }
  /* Set binlog format temporarily to statement. Returns old format */
  inline enum_binlog_format set_current_stmt_binlog_format_stmt()
  {
    enum_binlog_format orig_format= current_stmt_binlog_format;
    DBUG_ENTER("set_current_stmt_binlog_format_stmt");
    current_stmt_binlog_format= BINLOG_FORMAT_STMT;
    DBUG_RETURN(orig_format);
  }
  inline void restore_stmt_binlog_format(enum_binlog_format format)
  {
    DBUG_ENTER("restore_stmt_binlog_format");
    DBUG_ASSERT(!is_current_stmt_binlog_format_row());
    current_stmt_binlog_format= format;
    DBUG_VOID_RETURN;
  }
  inline void reset_current_stmt_binlog_format_row()
  {
    DBUG_ENTER("reset_current_stmt_binlog_format_row");
    /*
      If there are temporary tables, don't reset back to
      statement-based. Indeed it could be that:
      CREATE TEMPORARY TABLE t SELECT UUID(); # row-based
      # and row-based does not store updates to temp tables
      # in the binlog.
      INSERT INTO u SELECT * FROM t; # stmt-based
      and then the INSERT will fail as data inserted into t was not logged.
      So we continue with row-based until the temp table is dropped.
      If we are in a stored function or trigger, we mustn't reset in the
      middle of its execution (as the binary logging way of a stored function
      or trigger is decided when it starts executing, depending for example on
      the caller (for a stored function: if caller is SELECT or
      INSERT/UPDATE/DELETE...).
    */
    DBUG_PRINT("debug",
               ("temporary_tables: %s, in_sub_stmt: %s, system_thread: %s",
                YESNO(temporary_tables), YESNO(in_sub_stmt),
                show_system_thread(system_thread)));
    if (in_sub_stmt == 0)
    {
      if (variables.binlog_format == BINLOG_FORMAT_ROW)
        set_current_stmt_binlog_format_row();
      else if (temporary_tables == NULL)
        set_current_stmt_binlog_format_stmt();
    }
    DBUG_VOID_RETURN;
  }

  /**
    Set the current database; use deep copy of C-string.

    @param new_db     a pointer to the new database name.
    @param new_db_len length of the new database name.

    Initialize the current database from a NULL-terminated string with
    length. If we run out of memory, we free the current database and
    return TRUE.  This way the user will notice the error as there will be
    no current database selected (in addition to the error message set by
    malloc).

    @note This operation just sets {db, db_length}. Switching the current
    database usually involves other actions, like switching other database
    attributes including security context. In the future, this operation
    will be made private and more convenient interface will be provided.

    @return Operation status
      @retval FALSE Success
      @retval TRUE  Out-of-memory error
  */
  bool set_db(const char *new_db, size_t new_db_len)
  {
    bool result;
    mysql_mutex_lock(&LOCK_thd_data);
    /* Do not reallocate memory if current chunk is big enough. */
    if (db && new_db && db_length >= new_db_len)
      memcpy(db, new_db, new_db_len+1);
    else
    {
      my_free(db);
      if (new_db)
        db= my_strndup(new_db, new_db_len, MYF(MY_WME | ME_FATALERROR));
      else
        db= NULL;
    }
    db_length= db ? new_db_len : 0;
    result= new_db && !db;
    mysql_mutex_unlock(&LOCK_thd_data);
#ifdef HAVE_PSI_THREAD_INTERFACE
    if (result)
      PSI_THREAD_CALL(set_thread_db)(new_db, new_db_len);
#endif
    return result;
  }

  /**
    Set the current database; use shallow copy of C-string.

    @param new_db     a pointer to the new database name.
    @param new_db_len length of the new database name.

    @note This operation just sets {db, db_length}. Switching the current
    database usually involves other actions, like switching other database
    attributes including security context. In the future, this operation
    will be made private and more convenient interface will be provided.
  */
  void reset_db(char *new_db, size_t new_db_len)
  {
    if (new_db != db || new_db_len != db_length)
    {
      mysql_mutex_lock(&LOCK_thd_data);
      db= new_db;
      db_length= new_db_len;
      mysql_mutex_unlock(&LOCK_thd_data);
#ifdef HAVE_PSI_THREAD_INTERFACE
<<<<<<< HEAD
      PSI_CALL(set_thread_db)(new_db, new_db_len);
=======
    PSI_THREAD_CALL(set_thread_db)(new_db, new_db_len);
>>>>>>> c1d6a2d7
#endif
    }
  }
  /*
    Copy the current database to the argument. Use the current arena to
    allocate memory for a deep copy: current database may be freed after
    a statement is parsed but before it's executed.
  */
  bool copy_db_to(char **p_db, size_t *p_db_length)
  {
    if (db == NULL)
    {
      my_message(ER_NO_DB_ERROR, ER(ER_NO_DB_ERROR), MYF(0));
      return TRUE;
    }
    *p_db= strmake(db, db_length);
    *p_db_length= db_length;
    return FALSE;
  }
  thd_scheduler event_scheduler;

public:
  inline Internal_error_handler *get_internal_handler()
  { return m_internal_handler; }

  /**
    Add an internal error handler to the thread execution context.
    @param handler the exception handler to add
  */
  void push_internal_handler(Internal_error_handler *handler);

private:
  /**
    Handle a sql condition.
    @param sql_errno the condition error number
    @param sqlstate the condition sqlstate
    @param level the condition level
    @param msg the condition message text
    @param[out] cond_hdl the sql condition raised, if any
    @return true if the condition is handled
  */
  bool handle_condition(uint sql_errno,
                        const char* sqlstate,
                        Sql_condition::enum_warning_level level,
                        const char* msg,
                        Sql_condition ** cond_hdl);

public:
  /**
    Remove the error handler last pushed.
  */
  Internal_error_handler *pop_internal_handler();

  /**
    Raise an exception condition.
    @param code the MYSQL_ERRNO error code of the error
  */
  void raise_error(uint code);

  /**
    Raise an exception condition, with a formatted message.
    @param code the MYSQL_ERRNO error code of the error
  */
  void raise_error_printf(uint code, ...);

  /**
    Raise a completion condition (warning).
    @param code the MYSQL_ERRNO error code of the warning
  */
  void raise_warning(uint code);

  /**
    Raise a completion condition (warning), with a formatted message.
    @param code the MYSQL_ERRNO error code of the warning
  */
  void raise_warning_printf(uint code, ...);

  /**
    Raise a completion condition (note), with a fixed message.
    @param code the MYSQL_ERRNO error code of the note
  */
  void raise_note(uint code);

  /**
    Raise an completion condition (note), with a formatted message.
    @param code the MYSQL_ERRNO error code of the note
  */
  void raise_note_printf(uint code, ...);

private:
  /*
    Only the implementation of the SIGNAL and RESIGNAL statements
    is permitted to raise SQL conditions in a generic way,
    or to raise them by bypassing handlers (RESIGNAL).
    To raise a SQL condition, the code should use the public
    raise_error() or raise_warning() methods provided by class THD.
  */
  friend class Sql_cmd_common_signal;
  friend class Sql_cmd_signal;
  friend class Sql_cmd_resignal;
  friend void push_warning(THD*, Sql_condition::enum_warning_level, uint, const char*);
  friend void my_message_sql(uint, const char *, myf);

  /**
    Raise a generic SQL condition.
    @param sql_errno the condition error number
    @param sqlstate the condition SQLSTATE
    @param level the condition level
    @param msg the condition message text
    @return The condition raised, or NULL
  */
  Sql_condition*
  raise_condition(uint sql_errno,
                  const char* sqlstate,
                  Sql_condition::enum_warning_level level,
                  const char* msg);

public:
  /** Overloaded to guard query/query_length fields */
  virtual void set_statement(Statement *stmt);
  void set_command(enum enum_server_command command);
  inline enum enum_server_command get_command() const
  { return m_command; }

  /**
    Assign a new value to thd->query and thd->query_id and mysys_var.
    Protected with LOCK_thd_data mutex.
  */
  void set_query(char *query_arg, uint32 query_length_arg,
                 CHARSET_INFO *cs_arg)
  {
    set_query(CSET_STRING(query_arg, query_length_arg, cs_arg));
  }
  void set_query(char *query_arg, uint32 query_length_arg) /*Mutex protected*/
  {
    set_query(CSET_STRING(query_arg, query_length_arg, charset()));
  }
  void set_query(const CSET_STRING &str); /* Mutex protected */
  void reset_query()               /* Mutex protected */
  { set_query(CSET_STRING()); }
  void set_query_and_id(char *query_arg, uint32 query_length_arg,
                        CHARSET_INFO *cs, query_id_t new_query_id);
  void set_query_id(query_id_t new_query_id)
  {
    query_id= new_query_id;
  }
  void set_open_tables(TABLE *open_tables_arg)
  {
    mysql_mutex_lock(&LOCK_thd_data);
    open_tables= open_tables_arg;
    mysql_mutex_unlock(&LOCK_thd_data);
  }
  void set_mysys_var(struct st_my_thread_var *new_mysys_var);
  void enter_locked_tables_mode(enum_locked_tables_mode mode_arg)
  {
    DBUG_ASSERT(locked_tables_mode == LTM_NONE);

    if (mode_arg == LTM_LOCK_TABLES)
    {
      /*
        When entering LOCK TABLES mode we should set explicit duration
        for all metadata locks acquired so far in order to avoid releasing
        them till UNLOCK TABLES statement.
        We don't do this when entering prelocked mode since sub-statements
        don't release metadata locks and restoring status-quo after leaving
        prelocking mode gets complicated.
      */
      mdl_context.set_explicit_duration_for_all_locks();
    }

    locked_tables_mode= mode_arg;
  }
  void leave_locked_tables_mode();
  int decide_logging_format(TABLE_LIST *tables);
  void binlog_invoker() { m_binlog_invoker= TRUE; }
  bool need_binlog_invoker() { return m_binlog_invoker; }
  void get_definer(LEX_USER *definer);
  void set_invoker(const LEX_STRING *user, const LEX_STRING *host)
  {
    invoker_user= *user;
    invoker_host= *host;
  }
  LEX_STRING get_invoker_user() { return invoker_user; }
  LEX_STRING get_invoker_host() { return invoker_host; }
  bool has_invoker() { return invoker_user.length > 0; }

  void print_aborted_warning(uint threshold, const char *reason)
  {
    if (global_system_variables.log_warnings > threshold)
    {
      Security_context *sctx= &main_security_ctx;
      sql_print_warning(ER_THD(this, ER_NEW_ABORTING_CONNECTION),
                        thread_id, (db ? db : "unconnected"),
                        sctx->user ? sctx->user : "unauthenticated",
                        sctx->host_or_ip, reason);
    }
  }

private:
  /* 
    This reference points to the table arena when the expression
    for a virtual column is being evaluated
  */ 
  Query_arena *arena_for_cached_items;

public:
  void reset_arena_for_cached_items(Query_arena *new_arena)
  {
    arena_for_cached_items= new_arena;
  }
  Query_arena *switch_to_arena_for_cached_items(Query_arena *backup)
  {
    if (!arena_for_cached_items)
      return 0;
    set_n_backup_active_arena(arena_for_cached_items, backup);
    return backup;
  }

  void clear_wakeup_ready() { wakeup_ready= false; }
  /*
    Sleep waiting for others to wake us up with signal_wakeup_ready().
    Must call clear_wakeup_ready() before waiting.
  */
  void wait_for_wakeup_ready();
  /* Wake this thread up from wait_for_wakeup_ready(). */
  void signal_wakeup_ready();
private:

  /** The current internal error handler for this thread, or NULL. */
  Internal_error_handler *m_internal_handler;

  /**
    The lex to hold the parsed tree of conventional (non-prepared) queries.
    Whereas for prepared and stored procedure statements we use an own lex
    instance for each new query, for conventional statements we reuse
    the same lex. (@see mysql_parse for details).
  */
  LEX main_lex;
  /**
    This memory root is used for two purposes:
    - for conventional queries, to allocate structures stored in main_lex
    during parsing, and allocate runtime data (execution plan, etc.)
    during execution.
    - for prepared queries, only to allocate runtime data. The parsed
    tree itself is reused between executions and thus is stored elsewhere.
  */
  MEM_ROOT main_mem_root;
  Diagnostics_area main_da;
  Diagnostics_area *m_stmt_da;

  /**
    It will be set TURE if CURRENT_USER() is called in account management
    statements or default definer is set in CREATE/ALTER SP, SF, Event,
    TRIGGER or VIEW statements.

    Current user will be binlogged into Query_log_event if m_binlog_invoker
    is TRUE; It will be stored into invoker_host and invoker_user by SQL thread.
   */
  bool m_binlog_invoker;

  /**
    It points to the invoker in the Query_log_event.
    SQL thread use it as the default definer in CREATE/ALTER SP, SF, Event,
    TRIGGER or VIEW statements or current user in account management
    statements if it is not NULL.
   */
  LEX_STRING invoker_user;
  LEX_STRING invoker_host;
  /*
    Flag, mutex and condition for a thread to wait for a signal from another
    thread.

    Currently used to wait for group commit to complete, can also be used for
    other purposes.
  */
  bool wakeup_ready;
  mysql_mutex_t LOCK_wakeup_ready;
  mysql_cond_t COND_wakeup_ready;
};


/** A short cut for thd->get_stmt_da()->set_ok_status(). */

inline void
my_ok(THD *thd, ulonglong affected_rows= 0, ulonglong id= 0,
        const char *message= NULL)
{
  thd->set_row_count_func(affected_rows);
  thd->get_stmt_da()->set_ok_status(affected_rows, id, message);
}


/** A short cut for thd->get_stmt_da()->set_eof_status(). */

inline void
my_eof(THD *thd)
{
  thd->set_row_count_func(-1);
  thd->get_stmt_da()->set_eof_status(thd);
}

#define tmp_disable_binlog(A)       \
  {ulonglong tmp_disable_binlog__save_options= (A)->variables.option_bits; \
  (A)->variables.option_bits&= ~OPTION_BIN_LOG

#define reenable_binlog(A)   (A)->variables.option_bits= tmp_disable_binlog__save_options;}


/*
  These functions are for making it later easy to add strict
  checking for all date handling.
*/

const my_bool strict_date_checking= 1;

inline sql_mode_t sql_mode_for_dates(THD *thd)
{
  if (strict_date_checking)
    return (thd->variables.sql_mode &
            (MODE_NO_ZERO_DATE | MODE_NO_ZERO_IN_DATE |
             MODE_INVALID_DATES));
  return (thd->variables.sql_mode & MODE_INVALID_DATES);
}

inline sql_mode_t sql_mode_for_dates()
{
  return sql_mode_for_dates(current_thd);
}

/*
  Used to hold information about file and file structure in exchange
  via non-DB file (...INTO OUTFILE..., ...LOAD DATA...)
  XXX: We never call destructor for objects of this class.
*/

class sql_exchange :public Sql_alloc
{
public:
  enum enum_filetype filetype; /* load XML, Added by Arnold & Erik */
  char *file_name;
  String *field_term,*enclosed,*line_term,*line_start,*escaped;
  bool opt_enclosed;
  bool dumpfile;
  ulong skip_lines;
  CHARSET_INFO *cs;
  sql_exchange(char *name, bool dumpfile_flag,
               enum_filetype filetype_arg= FILETYPE_CSV);
  bool escaped_given(void);
};

/*
  This is used to get result from a select
*/

class JOIN;

/* Pure interface for sending tabular data */
class select_result_sink: public Sql_alloc
{
public:
  /*
    send_data returns 0 on ok, 1 on error and -1 if data was ignored, for
    example for a duplicate row entry written to a temp table.
  */
  virtual int send_data(List<Item> &items)=0;
  virtual ~select_result_sink() {};
};


/*
  Interface for sending tabular data, together with some other stuff:

  - Primary purpose seems to be seding typed tabular data:
     = the DDL is sent with send_fields()
     = the rows are sent with send_data()
  Besides that,
  - there seems to be an assumption that the sent data is a result of 
    SELECT_LEX_UNIT *unit,
  - nest_level is used by SQL parser
*/

class select_result :public select_result_sink 
{
protected:
  THD *thd;
  /* 
    All descendant classes have their send_data() skip the first 
    unit->offset_limit_cnt rows sent.  Select_materialize
    also uses unit->get_unit_column_types().
  */
  SELECT_LEX_UNIT *unit;
  /* Something used only by the parser: */
public:
  select_result();
  virtual ~select_result() {};
  virtual int prepare(List<Item> &list, SELECT_LEX_UNIT *u)
  {
    unit= u;
    return 0;
  }
  virtual int prepare2(void) { return 0; }
  /*
    Because of peculiarities of prepared statements protocol
    we need to know number of columns in the result set (if
    there is a result set) apart from sending columns metadata.
  */
  virtual uint field_count(List<Item> &fields) const
  { return fields.elements; }
  virtual bool send_result_set_metadata(List<Item> &list, uint flags)=0;
  virtual bool initialize_tables (JOIN *join=0) { return 0; }
  virtual void send_error(uint errcode,const char *err);
  virtual bool send_eof()=0;
  /**
    Check if this query returns a result set and therefore is allowed in
    cursors and set an error message if it is not the case.

    @retval FALSE     success
    @retval TRUE      error, an error message is set
  */
  virtual bool check_simple_select() const;
  virtual void abort_result_set() {}
  /*
    Cleanup instance of this class for next execution of a prepared
    statement/stored procedure.
  */
  virtual void cleanup();
  void set_thd(THD *thd_arg) { thd= thd_arg; }
#ifdef EMBEDDED_LIBRARY
  virtual void begin_dataset() {}
#else
  void begin_dataset() {}
#endif
  virtual void update_used_tables() {}
};


/*
  This is a select_result_sink which simply writes all data into a (temporary)
  table. Creation/deletion of the table is outside of the scope of the class
  
  It is aimed at capturing SHOW EXPLAIN output, so:
  - Unlike select_result class, we don't assume that the sent data is an 
    output of a SELECT_LEX_UNIT (and so we dont apply "LIMIT x,y" from the
    unit)
  - We don't try to convert the target table to MyISAM 
*/

class select_result_explain_buffer : public select_result_sink
{
public:
  select_result_explain_buffer(THD *thd_arg, TABLE *table_arg) : 
    thd(thd_arg), dst_table(table_arg) {};

  THD *thd;
  TABLE *dst_table; /* table to write into */

  /* The following is called in the child thread: */
  int send_data(List<Item> &items);
};



/*
  Base class for select_result descendands which intercept and
  transform result set rows. As the rows are not sent to the client,
  sending of result set metadata should be suppressed as well.
*/

class select_result_interceptor: public select_result
{
public:
  select_result_interceptor()
  {
    DBUG_ENTER("select_result_interceptor::select_result_interceptor");
    DBUG_PRINT("enter", ("this 0x%lx", (ulong) this));
    DBUG_VOID_RETURN;
  }              /* Remove gcc warning */
  uint field_count(List<Item> &fields) const { return 0; }
  bool send_result_set_metadata(List<Item> &fields, uint flag) { return FALSE; }
};


class select_send :public select_result {
  /**
    True if we have sent result set metadata to the client.
    In this case the client always expects us to end the result
    set with an eof or error packet
  */
  bool is_result_set_started;
public:
  select_send() :is_result_set_started(FALSE) {}
  bool send_result_set_metadata(List<Item> &list, uint flags);
  int send_data(List<Item> &items);
  bool send_eof();
  virtual bool check_simple_select() const { return FALSE; }
  void abort_result_set();
  virtual void cleanup();
};


class select_to_file :public select_result_interceptor {
protected:
  sql_exchange *exchange;
  File file;
  IO_CACHE cache;
  ha_rows row_count;
  char path[FN_REFLEN];

public:
  select_to_file(sql_exchange *ex) :exchange(ex), file(-1),row_count(0L)
  { path[0]=0; }
  ~select_to_file();
  void send_error(uint errcode,const char *err);
  bool send_eof();
  void cleanup();
};


#define ESCAPE_CHARS "ntrb0ZN" // keep synchronous with READ_INFO::unescape


/*
 List of all possible characters of a numeric value text representation.
*/
#define NUMERIC_CHARS ".0123456789e+-"


class select_export :public select_to_file {
  uint field_term_length;
  int field_sep_char,escape_char,line_sep_char;
  int field_term_char; // first char of FIELDS TERMINATED BY or MAX_INT
  /*
    The is_ambiguous_field_sep field is true if a value of the field_sep_char
    field is one of the 'n', 't', 'r' etc characters
    (see the READ_INFO::unescape method and the ESCAPE_CHARS constant value).
  */
  bool is_ambiguous_field_sep;
  /*
     The is_ambiguous_field_term is true if field_sep_char contains the first
     char of the FIELDS TERMINATED BY (ENCLOSED BY is empty), and items can
     contain this character.
  */
  bool is_ambiguous_field_term;
  /*
    The is_unsafe_field_sep field is true if a value of the field_sep_char
    field is one of the '0'..'9', '+', '-', '.' and 'e' characters
    (see the NUMERIC_CHARS constant value).
  */
  bool is_unsafe_field_sep;
  bool fixed_row_size;
  CHARSET_INFO *write_cs; // output charset
public:
  select_export(sql_exchange *ex) :select_to_file(ex) {}
  ~select_export();
  int prepare(List<Item> &list, SELECT_LEX_UNIT *u);
  int send_data(List<Item> &items);
};


class select_dump :public select_to_file {
public:
  select_dump(sql_exchange *ex) :select_to_file(ex) {}
  int prepare(List<Item> &list, SELECT_LEX_UNIT *u);
  int send_data(List<Item> &items);
};


class select_insert :public select_result_interceptor {
 public:
  TABLE_LIST *table_list;
  TABLE *table;
  List<Item> *fields;
  ulonglong autoinc_value_of_last_inserted_row; // autogenerated or not
  COPY_INFO info;
  bool insert_into_view;
  select_insert(TABLE_LIST *table_list_par,
		TABLE *table_par, List<Item> *fields_par,
		List<Item> *update_fields, List<Item> *update_values,
		enum_duplicates duplic, bool ignore);
  ~select_insert();
  int prepare(List<Item> &list, SELECT_LEX_UNIT *u);
  virtual int prepare2(void);
  virtual int send_data(List<Item> &items);
  virtual void store_values(List<Item> &values);
  virtual bool can_rollback_data() { return 0; }
  void send_error(uint errcode,const char *err);
  bool send_eof();
  virtual void abort_result_set();
  /* not implemented: select_insert is never re-used in prepared statements */
  void cleanup();
};


class select_create: public select_insert {
  ORDER *group;
  TABLE_LIST *create_table;
  HA_CREATE_INFO *create_info;
  TABLE_LIST *select_tables;
  Alter_info *alter_info;
  Field **field;
  /* lock data for tmp table */
  MYSQL_LOCK *m_lock;
  /* m_lock or thd->extra_lock */
  MYSQL_LOCK **m_plock;
public:
  select_create (TABLE_LIST *table_arg,
		 HA_CREATE_INFO *create_info_par,
                 Alter_info *alter_info_arg,
		 List<Item> &select_fields,enum_duplicates duplic, bool ignore,
                 TABLE_LIST *select_tables_arg)
    :select_insert (NULL, NULL, &select_fields, 0, 0, duplic, ignore),
    create_table(table_arg),
    create_info(create_info_par),
    select_tables(select_tables_arg),
    alter_info(alter_info_arg),
    m_plock(NULL)
    {}
  int prepare(List<Item> &list, SELECT_LEX_UNIT *u);

  int binlog_show_create_table(TABLE **tables, uint count);
  void store_values(List<Item> &values);
  void send_error(uint errcode,const char *err);
  bool send_eof();
  virtual void abort_result_set();
  virtual bool can_rollback_data() { return 1; }

  // Needed for access from local class MY_HOOKS in prepare(), since thd is proteted.
  const THD *get_thd(void) { return thd; }
  const HA_CREATE_INFO *get_create_info() { return create_info; };
  int prepare2(void) { return 0; }
};

#include <myisam.h>

#ifdef WITH_ARIA_STORAGE_ENGINE
#include <maria.h>
#else
#undef USE_ARIA_FOR_TMP_TABLES
#endif

#ifdef USE_ARIA_FOR_TMP_TABLES
#define TMP_ENGINE_COLUMNDEF MARIA_COLUMNDEF
#define TMP_ENGINE_HTON maria_hton
#define TMP_ENGINE_NAME "Aria"
#else
#define TMP_ENGINE_COLUMNDEF MI_COLUMNDEF
#define TMP_ENGINE_HTON myisam_hton
#define TMP_ENGINE_NAME "MyISAM"
#endif

/*
  Param to create temporary tables when doing SELECT:s
  NOTE
    This structure is copied using memcpy as a part of JOIN.
*/

class TMP_TABLE_PARAM :public Sql_alloc
{
private:
  /* Prevent use of these (not safe because of lists and copy_field) */
  TMP_TABLE_PARAM(const TMP_TABLE_PARAM &);
  void operator=(TMP_TABLE_PARAM &);

public:
  List<Item> copy_funcs;
  List<Item> save_copy_funcs;
  Copy_field *copy_field, *copy_field_end;
  Copy_field *save_copy_field, *save_copy_field_end;
  uchar	    *group_buff;
  Item	    **items_to_copy;			/* Fields in tmp table */
  TMP_ENGINE_COLUMNDEF *recinfo, *start_recinfo;
  KEY *keyinfo;
  ha_rows end_write_records;
  /**
    Number of normal fields in the query, including those referred to
    from aggregate functions. Hence, "SELECT `field1`,
    SUM(`field2`) from t1" sets this counter to 2.

    @see count_field_types
  */
  uint	field_count; 
  /**
    Number of fields in the query that have functions. Includes both
    aggregate functions (e.g., SUM) and non-aggregates (e.g., RAND).
    Also counts functions referred to from aggregate functions, i.e.,
    "SELECT SUM(RAND())" sets this counter to 2.

    @see count_field_types
  */
  uint  func_count;  
  /**
    Number of fields in the query that have aggregate functions. Note
    that the optimizer may choose to optimize away these fields by
    replacing them with constants, in which case sum_func_count will
    need to be updated.

    @see opt_sum_query, count_field_types
  */
  uint  sum_func_count;   
  uint  hidden_field_count;
  uint	group_parts,group_length,group_null_parts;
  uint	quick_group;
  bool  using_indirect_summary_function;
  /* If >0 convert all blob fields to varchar(convert_blob_length) */
  uint  convert_blob_length;
  CHARSET_INFO *table_charset;
  bool schema_table;
  /* TRUE if the temp table is created for subquery materialization. */
  bool materialized_subquery;
  /* TRUE if all columns of the table are guaranteed to be non-nullable */
  bool force_not_null_cols;
  /*
    True if GROUP BY and its aggregate functions are already computed
    by a table access method (e.g. by loose index scan). In this case
    query execution should not perform aggregation and should treat
    aggregate functions as normal functions.
  */
  bool precomputed_group_by;
  bool force_copy_fields;
  /*
    If TRUE, create_tmp_field called from create_tmp_table will convert
    all BIT fields to 64-bit longs. This is a workaround the limitation
    that MEMORY tables cannot index BIT columns.
  */
  bool bit_fields_as_long;
  /*
    Whether to create or postpone actual creation of this temporary table.
    TRUE <=> create_tmp_table will create only the TABLE structure.
  */
  bool skip_create_table;

  TMP_TABLE_PARAM()
    :copy_field(0), group_parts(0),
     group_length(0), group_null_parts(0), convert_blob_length(0),
    schema_table(0), materialized_subquery(0), force_not_null_cols(0),
    precomputed_group_by(0),
    force_copy_fields(0), bit_fields_as_long(0), skip_create_table(0)
  {}
  ~TMP_TABLE_PARAM()
  {
    cleanup();
  }
  void init(void);
  inline void cleanup(void)
  {
    if (copy_field)				/* Fix for Intel compiler */
    {
      delete [] copy_field;
      save_copy_field= copy_field= NULL;
      save_copy_field_end= copy_field_end= NULL;
    }
  }
};

class select_union :public select_result_interceptor
{
public:
  TMP_TABLE_PARAM tmp_table_param;
  int write_err; /* Error code from the last send_data->ha_write_row call. */
public:
  TABLE *table;
  ha_rows records;

  select_union() :write_err(0), table(0), records(0) { tmp_table_param.init(); }
  int prepare(List<Item> &list, SELECT_LEX_UNIT *u);
  int send_data(List<Item> &items);
  bool send_eof();
  bool flush();
  void cleanup();
  virtual bool create_result_table(THD *thd, List<Item> *column_types,
                                   bool is_distinct, ulonglong options,
                                   const char *alias, 
                                   bool bit_fields_as_long,
                                   bool create_table);
  TMP_TABLE_PARAM *get_tmp_table_param() { return &tmp_table_param; }
};

/* Base subselect interface class */
class select_subselect :public select_result_interceptor
{
protected:
  Item_subselect *item;
public:
  select_subselect(Item_subselect *item);
  int send_data(List<Item> &items)=0;
  bool send_eof() { return 0; };
};

/* Single value subselect interface class */
class select_singlerow_subselect :public select_subselect
{
public:
  select_singlerow_subselect(Item_subselect *item_arg)
    :select_subselect(item_arg)
  {}
  int send_data(List<Item> &items);
};


/*
  This class specializes select_union to collect statistics about the
  data stored in the temp table. Currently the class collects statistcs
  about NULLs.
*/

class select_materialize_with_stats : public select_union
{
protected:
  class Column_statistics
  {
  public:
    /* Count of NULLs per column. */
    ha_rows null_count;
    /* The row number that contains the first NULL in a column. */
    ha_rows min_null_row;
    /* The row number that contains the last NULL in a column. */
    ha_rows max_null_row;
  };

  /* Array of statistics data per column. */
  Column_statistics* col_stat;

  /*
    The number of columns in the biggest sub-row that consists of only
    NULL values.
  */
  uint max_nulls_in_row;
  /*
    Count of rows writtent to the temp table. This is redundant as it is
    already stored in handler::stats.records, however that one is relatively
    expensive to compute (given we need that for evry row).
  */
  ha_rows count_rows;

protected:
  void reset();

public:
  select_materialize_with_stats() { tmp_table_param.init(); }
  bool create_result_table(THD *thd, List<Item> *column_types,
                           bool is_distinct, ulonglong options,
                           const char *alias, 
                           bool bit_fields_as_long,
                           bool create_table);
  bool init_result_table(ulonglong select_options);
  int send_data(List<Item> &items);
  void cleanup();
  ha_rows get_null_count_of_col(uint idx)
  {
    DBUG_ASSERT(idx < table->s->fields);
    return col_stat[idx].null_count;
  }
  ha_rows get_max_null_of_col(uint idx)
  {
    DBUG_ASSERT(idx < table->s->fields);
    return col_stat[idx].max_null_row;
  }
  ha_rows get_min_null_of_col(uint idx)
  {
    DBUG_ASSERT(idx < table->s->fields);
    return col_stat[idx].min_null_row;
  }
  uint get_max_nulls_in_row() { return max_nulls_in_row; }
};


/* used in independent ALL/ANY optimisation */
class select_max_min_finder_subselect :public select_subselect
{
  Item_cache *cache;
  bool (select_max_min_finder_subselect::*op)();
  bool fmax;
  bool is_all;
public:
  select_max_min_finder_subselect(Item_subselect *item_arg, bool mx,
                                  bool all)
    :select_subselect(item_arg), cache(0), fmax(mx), is_all(all)
  {}
  void cleanup();
  int send_data(List<Item> &items);
  bool cmp_real();
  bool cmp_int();
  bool cmp_decimal();
  bool cmp_str();
};

/* EXISTS subselect interface class */
class select_exists_subselect :public select_subselect
{
public:
  select_exists_subselect(Item_subselect *item_arg)
    :select_subselect(item_arg){}
  int send_data(List<Item> &items);
};




/*
  Optimizer and executor structure for the materialized semi-join info. This
  structure contains
   - The sj-materialization temporary table
   - Members needed to make index lookup or a full scan of the temptable.
*/
class SJ_MATERIALIZATION_INFO : public Sql_alloc
{
public:
  /* Optimal join sub-order */
  struct st_position *positions;

  uint tables; /* Number of tables in the sj-nest */

  /* Expected #rows in the materialized table */
  double rows;

  /* 
    Cost to materialize - execute the sub-join and write rows into temp.table
  */
  Cost_estimate materialization_cost;

  /* Cost to make one lookup in the temptable */
  Cost_estimate lookup_cost;
  
  /* Cost of scanning the materialized table */
  Cost_estimate scan_cost;

  /* --- Execution structures ---------- */
  
  /*
    TRUE <=> This structure is used for execution. We don't necessarily pick
    sj-materialization, so some of SJ_MATERIALIZATION_INFO structures are not
    used by materialization
  */
  bool is_used;
  
  bool materialized; /* TRUE <=> materialization already performed */
  /*
    TRUE  - the temptable is read with full scan
    FALSE - we use the temptable for index lookups
  */
  bool is_sj_scan; 
  
  /* The temptable and its related info */
  TMP_TABLE_PARAM sjm_table_param;
  List<Item> sjm_table_cols;
  TABLE *table;

  /* Structure used to make index lookups */
  struct st_table_ref *tab_ref;
  Item *in_equality; /* See create_subq_in_equalities() */

  Item *join_cond; /* See comments in make_join_select() */
  Copy_field *copy_field; /* Needed for SJ_Materialization scan */
};


/* Structs used when sorting */

typedef struct st_sort_field {
  Field *field;				/* Field to sort */
  Item	*item;				/* Item if not sorting fields */
  uint	 length;			/* Length of sort field */
  uint   suffix_length;                 /* Length suffix (0-4) */
  Item_result result_type;		/* Type of item */
  bool reverse;				/* if descending sort */
  bool need_strxnfrm;			/* If we have to use strxnfrm() */
} SORT_FIELD;


typedef struct st_sort_buffer {
  uint index;					/* 0 or 1 */
  uint sort_orders;
  uint change_pos;				/* If sort-fields changed */
  char **buff;
  SORT_FIELD *sortorder;
} SORT_BUFFER;

/* Structure for db & table in sql_yacc */

class Table_ident :public Sql_alloc
{
public:
  LEX_STRING db;
  LEX_STRING table;
  SELECT_LEX_UNIT *sel;
  inline Table_ident(THD *thd, LEX_STRING db_arg, LEX_STRING table_arg,
		     bool force)
    :table(table_arg), sel((SELECT_LEX_UNIT *)0)
  {
    if (!force && (thd->client_capabilities & CLIENT_NO_SCHEMA))
      db.str=0;
    else
      db= db_arg;
  }
  inline Table_ident(LEX_STRING table_arg)
    :table(table_arg), sel((SELECT_LEX_UNIT *)0)
  {
    db.str=0;
  }
  /*
    This constructor is used only for the case when we create a derived
    table. A derived table has no name and doesn't belong to any database.
    Later, if there was an alias specified for the table, it will be set
    by add_table_to_list.
  */
  inline Table_ident(SELECT_LEX_UNIT *s) : sel(s)
  {
    /* We must have a table name here as this is used with add_table_to_list */
    db.str= empty_c_string;                    /* a subject to casedn_str */
    db.length= 0;
    table.str= internal_table_name;
    table.length=1;
  }
  bool is_derived_table() const { return test(sel); }
  inline void change_db(char *db_name)
  {
    db.str= db_name; db.length= (uint) strlen(db_name);
  }
};

// this is needed for user_vars hash
class user_var_entry
{
 public:
  user_var_entry() {}                         /* Remove gcc warning */
  LEX_STRING name;
  char *value;
  ulong length;
  query_id_t update_query_id, used_query_id;
  Item_result type;
  bool unsigned_flag;

  double val_real(bool *null_value);
  longlong val_int(bool *null_value) const;
  String *val_str(bool *null_value, String *str, uint decimals);
  my_decimal *val_decimal(bool *null_value, my_decimal *result);
  DTCollation collation;
};

user_var_entry *get_variable(HASH *hash, LEX_STRING &name,
				    bool create_if_not_exists);

/*
   Unique -- class for unique (removing of duplicates).
   Puts all values to the TREE. If the tree becomes too big,
   it's dumped to the file. User can request sorted values, or
   just iterate through them. In the last case tree merging is performed in
   memory simultaneously with iteration, so it should be ~2-3x faster.
 */

class Unique :public Sql_alloc
{
  DYNAMIC_ARRAY file_ptrs;
  ulong max_elements;
  ulonglong max_in_memory_size;
  IO_CACHE file;
  TREE tree;
  uchar *record_pointers;
  ulong filtered_out_elems;
  bool flush();
  uint size;
  uint full_size;
  uint min_dupl_count;   /* always 0 for unions, > 0 for intersections */
  bool with_counters;

  bool merge(TABLE *table, uchar *buff, bool without_last_merge);

public:
  ulong elements;
  Unique(qsort_cmp2 comp_func, void *comp_func_fixed_arg,
	 uint size_arg, ulonglong max_in_memory_size_arg,
         uint min_dupl_count_arg= 0);
  ~Unique();
  ulong elements_in_tree() { return tree.elements_in_tree; }
  inline bool unique_add(void *ptr)
  {
    DBUG_ENTER("unique_add");
    DBUG_PRINT("info", ("tree %u - %lu", tree.elements_in_tree, max_elements));
    if (!(tree.flag & TREE_ONLY_DUPS) && 
        tree.elements_in_tree >= max_elements && flush())
      DBUG_RETURN(1);
    DBUG_RETURN(!tree_insert(&tree, ptr, 0, tree.custom_arg));
  }

  bool is_in_memory() { return (my_b_tell(&file) == 0); }
  void close_for_expansion() { tree.flag= TREE_ONLY_DUPS; }

  bool get(TABLE *table);
  
  /* Cost of searching for an element in the tree */
  inline static double get_search_cost(ulonglong tree_elems, uint compare_factor)
  {
    return log((double) tree_elems) / (compare_factor * M_LN2);
  }  

  static double get_use_cost(uint *buffer, size_t nkeys, uint key_size,
                             ulonglong max_in_memory_size, uint compare_factor,
                             bool intersect_fl, bool *in_memory);
  inline static int get_cost_calc_buff_size(size_t nkeys, uint key_size,
                                            ulonglong max_in_memory_size)
  {
    register ulonglong max_elems_in_tree=
      max_in_memory_size / ALIGN_SIZE(sizeof(TREE_ELEMENT)+key_size);
    return (int) (sizeof(uint)*(1 + nkeys/max_elems_in_tree));
  }

  void reset();
  bool walk(TABLE *table, tree_walk_action action, void *walk_action_arg);

  uint get_size() const { return size; }
  ulonglong get_max_in_memory_size() const { return max_in_memory_size; }

  friend int unique_write_to_file(uchar* key, element_count count, Unique *unique);
  friend int unique_write_to_ptrs(uchar* key, element_count count, Unique *unique);

  friend int unique_write_to_file_with_count(uchar* key, element_count count,
                                             Unique *unique);
  friend int unique_intersect_write_to_ptrs(uchar* key, element_count count, 
				            Unique *unique);
};


class multi_delete :public select_result_interceptor
{
  TABLE_LIST *delete_tables, *table_being_deleted;
  Unique **tempfiles;
  ha_rows deleted, found;
  uint num_of_tables;
  int error;
  bool do_delete;
  /* True if at least one table we delete from is transactional */
  bool transactional_tables;
  /* True if at least one table we delete from is not transactional */
  bool normal_tables;
  bool delete_while_scanning;
  /*
     error handling (rollback and binlogging) can happen in send_eof()
     so that afterward send_error() needs to find out that.
  */
  bool error_handled;

public:
  multi_delete(TABLE_LIST *dt, uint num_of_tables);
  ~multi_delete();
  int prepare(List<Item> &list, SELECT_LEX_UNIT *u);
  int send_data(List<Item> &items);
  bool initialize_tables (JOIN *join);
  void send_error(uint errcode,const char *err);
  int do_deletes();
  int do_table_deletes(TABLE *table, bool ignore);
  bool send_eof();
  inline ha_rows num_deleted()
  {
    return deleted;
  }
  virtual void abort_result_set();
};


class multi_update :public select_result_interceptor
{
  TABLE_LIST *all_tables; /* query/update command tables */
  List<TABLE_LIST> *leaves;     /* list of leves of join table tree */
  TABLE_LIST *update_tables, *table_being_updated;
  TABLE **tmp_tables, *main_table, *table_to_update;
  TMP_TABLE_PARAM *tmp_table_param;
  ha_rows updated, found;
  List <Item> *fields, *values;
  List <Item> **fields_for_table, **values_for_table;
  uint table_count;
  /*
   List of tables referenced in the CHECK OPTION condition of
   the updated view excluding the updated table.
  */
  List <TABLE> unupdated_check_opt_tables;
  Copy_field *copy_field;
  enum enum_duplicates handle_duplicates;
  bool do_update, trans_safe;
  /* True if the update operation has made a change in a transactional table */
  bool transactional_tables;
  bool ignore;
  /* 
     error handling (rollback and binlogging) can happen in send_eof()
     so that afterward send_error() needs to find out that.
  */
  bool error_handled;

public:
  multi_update(TABLE_LIST *ut, List<TABLE_LIST> *leaves_list,
	       List<Item> *fields, List<Item> *values,
	       enum_duplicates handle_duplicates, bool ignore);
  ~multi_update();
  int prepare(List<Item> &list, SELECT_LEX_UNIT *u);
  int send_data(List<Item> &items);
  bool initialize_tables (JOIN *join);
  void send_error(uint errcode,const char *err);
  int  do_updates();
  bool send_eof();
  inline ha_rows num_found()
  {
    return found;
  }
  inline ha_rows num_updated()
  {
    return updated;
  }
  virtual void abort_result_set();
  void update_used_tables();
};

class my_var : public Sql_alloc  {
public:
  LEX_STRING s;
#ifndef DBUG_OFF
  /*
    Routine to which this Item_splocal belongs. Used for checking if correct
    runtime context is used for variable handling.
  */
  sp_head *sp;
#endif
  bool local;
  uint offset;
  enum_field_types type;
  my_var (LEX_STRING& j, bool i, uint o, enum_field_types t)
    :s(j), local(i), offset(o), type(t)
  {}
  ~my_var() {}
};

class select_dumpvar :public select_result_interceptor {
  ha_rows row_count;
public:
  List<my_var> var_list;
  select_dumpvar()  { var_list.empty(); row_count= 0;}
  ~select_dumpvar() {}
  int prepare(List<Item> &list, SELECT_LEX_UNIT *u);
  int send_data(List<Item> &items);
  bool send_eof();
  virtual bool check_simple_select() const;
  void cleanup();
};

/* Bits in sql_command_flags */

#define CF_CHANGES_DATA           (1U << 0)
#define CF_REPORT_PROGRESS        (1U << 1)
#define CF_STATUS_COMMAND         (1U << 2)
#define CF_SHOW_TABLE_COMMAND     (1U << 3)
#define CF_WRITE_LOGS_COMMAND     (1U << 4)

/**
  Must be set for SQL statements that may contain
  Item expressions and/or use joins and tables.
  Indicates that the parse tree of such statement may
  contain rule-based optimizations that depend on metadata
  (i.e. number of columns in a table), and consequently
  that the statement must be re-prepared whenever
  referenced metadata changes. Must not be set for
  statements that themselves change metadata, e.g. RENAME,
  ALTER and other DDL, since otherwise will trigger constant
  reprepare. Consequently, complex item expressions and
  joins are currently prohibited in these statements.
*/
#define CF_REEXECUTION_FRAGILE    (1U << 5)
/**
  Implicitly commit before the SQL statement is executed.

  Statements marked with this flag will cause any active
  transaction to end (commit) before proceeding with the
  command execution.

  This flag should be set for statements that probably can't
  be rolled back or that do not expect any previously metadata
  locked tables.
*/
#define CF_IMPLICT_COMMIT_BEGIN   (1U << 6)
/**
  Implicitly commit after the SQL statement.

  Statements marked with this flag are automatically committed
  at the end of the statement.

  This flag should be set for statements that will implicitly
  open and take metadata locks on system tables that should not
  be carried for the whole duration of a active transaction.
*/
#define CF_IMPLICIT_COMMIT_END    (1U << 7)
/**
  CF_IMPLICT_COMMIT_BEGIN and CF_IMPLICIT_COMMIT_END are used
  to ensure that the active transaction is implicitly committed
  before and after every DDL statement and any statement that
  modifies our currently non-transactional system tables.
*/
#define CF_AUTO_COMMIT_TRANS  (CF_IMPLICT_COMMIT_BEGIN | CF_IMPLICIT_COMMIT_END)

/**
  Diagnostic statement.
  Diagnostic statements:
  - SHOW WARNING
  - SHOW ERROR
  - GET DIAGNOSTICS (WL#2111)
  do not modify the diagnostics area during execution.
*/
#define CF_DIAGNOSTIC_STMT        (1U << 8)

/**
  Identifies statements that may generate row events
  and that may end up in the binary log.
*/
#define CF_CAN_GENERATE_ROW_EVENTS (1U << 9)

/**
  Identifies statements which may deal with temporary tables and for which
  temporary tables should be pre-opened to simplify privilege checks.
*/
#define CF_PREOPEN_TMP_TABLES   (1U << 10)

/**
  Identifies statements for which open handlers should be closed in the
  beginning of the statement.
*/
#define CF_HA_CLOSE             (1U << 11)

/**
  Identifies statements that can be explained with EXPLAIN.
*/
#define CF_CAN_BE_EXPLAINED       (1U << 12)

/** Identifies statements which may generate an optimizer trace */
#define CF_OPTIMIZER_TRACE        (1U << 14)

/**
   Identifies statements that should always be disallowed in
   read only transactions.
*/
#define CF_DISALLOW_IN_RO_TRANS   (1U << 15)

/**
  Statement that need the binlog format to be unchanged.
*/
#define CF_FORCE_ORIGINAL_BINLOG_FORMAT (1U << 16)

/**
  Statement that inserts new rows (INSERT, REPLACE, LOAD, ALTER TABLE)
*/
#define CF_INSERTS_DATA (1U << 17)

/**
  Statement that updates existing rows (UPDATE, multi-update)
*/
#define CF_UPDATES_DATA (1U << 18)

/* Bits in server_command_flags */

/**
  Skip the increase of the global query id counter. Commonly set for
  commands that are stateless (won't cause any change on the server
  internal states).
*/
#define CF_SKIP_QUERY_ID        (1U << 0)

/**
  Skip the increase of the number of statements that clients have
  sent to the server. Commonly used for commands that will cause
  a statement to be executed but the statement might have not been
  sent by the user (ie: stored procedure).
*/
#define CF_SKIP_QUESTIONS       (1U << 1)

void add_to_status(STATUS_VAR *to_var, STATUS_VAR *from_var);

void add_diff_to_status(STATUS_VAR *to_var, STATUS_VAR *from_var,
                        STATUS_VAR *dec_var);
void mark_transaction_to_rollback(THD *thd, bool all);

/* Inline functions */

inline bool add_item_to_list(THD *thd, Item *item)
{
  return thd->lex->current_select->add_item_to_list(thd, item);
}

inline bool add_value_to_list(THD *thd, Item *value)
{
  return thd->lex->value_list.push_back(value);
}

inline bool add_order_to_list(THD *thd, Item *item, bool asc)
{
  return thd->lex->current_select->add_order_to_list(thd, item, asc);
}

inline bool add_gorder_to_list(THD *thd, Item *item, bool asc)
{
  return thd->lex->current_select->add_gorder_to_list(thd, item, asc);
}

inline bool add_group_to_list(THD *thd, Item *item, bool asc)
{
  return thd->lex->current_select->add_group_to_list(thd, item, asc);
}

/* inline handler methods that need to know TABLE and THD structures */
inline void handler::increment_statistics(ulong SSV::*offset) const
{
  status_var_increment(table->in_use->status_var.*offset);
  table->in_use->check_limit_rows_examined();
}

inline void handler::decrement_statistics(ulong SSV::*offset) const
{
  status_var_decrement(table->in_use->status_var.*offset);
}


inline int handler::ha_ft_read(uchar *buf)
{
  int error= ft_read(buf);
  if (!error)
    update_rows_read();

  table->status=error ? STATUS_NOT_FOUND: 0;
  return error;
}

inline int handler::ha_rnd_pos_by_record(uchar *buf)
{
  int error= rnd_pos_by_record(buf);
  if (!error)
    update_rows_read();
  table->status=error ? STATUS_NOT_FOUND: 0;
  return error;
}

inline int handler::ha_read_first_row(uchar *buf, uint primary_key)
{
  int error= read_first_row(buf, primary_key);
  if (!error)
    update_rows_read();
  table->status=error ? STATUS_NOT_FOUND: 0;
  return error;
}

inline int handler::ha_write_tmp_row(uchar *buf)
{
  int error;
  MYSQL_INSERT_ROW_START(table_share->db.str, table_share->table_name.str);
  increment_statistics(&SSV::ha_tmp_write_count);
  MYSQL_TABLE_IO_WAIT(m_psi, PSI_TABLE_WRITE_ROW, MAX_KEY, 0,
                      { error= write_row(buf); })
  MYSQL_INSERT_ROW_DONE(error);
  return error;
}

inline int handler::ha_update_tmp_row(const uchar *old_data, uchar *new_data)
{
  int error;
  MYSQL_UPDATE_ROW_START(table_share->db.str, table_share->table_name.str);
  increment_statistics(&SSV::ha_tmp_update_count);
  MYSQL_TABLE_IO_WAIT(m_psi, PSI_TABLE_UPDATE_ROW, active_index, 0,
                      { error= update_row(old_data, new_data);})
  MYSQL_UPDATE_ROW_DONE(error);
  return error;
}

extern pthread_attr_t *get_connection_attrib(void);

/**
   Set thread entering a condition

   This function should be called before putting a thread to wait for
   a condition. @a mutex should be held before calling this
   function. After being waken up, @f thd_exit_cond should be called.

   @param thd      The thread entering the condition, NULL means current thread
   @param cond     The condition the thread is going to wait for
   @param mutex    The mutex associated with the condition, this must be
                   held before call this function
   @param stage    The new process message for the thread
   @param old_stage The old process message for the thread
   @param src_function The caller source function name
   @param src_file The caller source file name
   @param src_line The caller source line number
*/
void thd_enter_cond(MYSQL_THD thd, mysql_cond_t *cond, mysql_mutex_t *mutex,
                    const PSI_stage_info *stage, PSI_stage_info *old_stage,
                    const char *src_function, const char *src_file,
                    int src_line);

#define THD_ENTER_COND(P1, P2, P3, P4, P5) \
  thd_enter_cond(P1, P2, P3, P4, P5, __func__, __FILE__, __LINE__)

/**
   Set thread leaving a condition

   This function should be called after a thread being waken up for a
   condition.

   @param thd      The thread entering the condition, NULL means current thread
   @param stage    The process message, ususally this should be the old process
                   message before calling @f thd_enter_cond
   @param src_function The caller source function name
   @param src_file The caller source file name
   @param src_line The caller source line number
*/
void thd_exit_cond(MYSQL_THD thd, const PSI_stage_info *stage,
                   const char *src_function, const char *src_file,
                   int src_line);

#define THD_EXIT_COND(P1, P2) \
  thd_exit_cond(P1, P2, __func__, __FILE__, __LINE__)

#endif /* MYSQL_SERVER */

#endif /* SQL_CLASS_INCLUDED */<|MERGE_RESOLUTION|>--- conflicted
+++ resolved
@@ -1,10 +1,6 @@
 /*
    Copyright (c) 2000, 2012, Oracle and/or its affiliates.
-<<<<<<< HEAD
-   Copyright (c) 2009, 2013, Monty Program Ab
-=======
-   Copyright (c) 2009-2013, Monty Program Ab & SkySQL Ab
->>>>>>> c1d6a2d7
+   Copyright (c) 2009, 2013, Monty Program Ab.
 
    This program is free software; you can redistribute it and/or modify
    it under the terms of the GNU General Public License as published by
@@ -240,16 +236,11 @@
   const char *name;
   enum drop_type type;
   bool drop_if_exists;
-<<<<<<< HEAD
   Alter_drop(enum drop_type par_type,const char *par_name, bool par_exists)
-    :name(par_name), type(par_type), drop_if_exists(par_exists) {}
-=======
-  Alter_drop(enum drop_type par_type,const char *par_name)
-    :name(par_name), type(par_type)
+    :name(par_name), type(par_type), drop_if_exists(par_exists)
   {
     DBUG_ASSERT(par_name != NULL);
   }
->>>>>>> c1d6a2d7
   /**
     Used to make a clone of this object for ALTER/CREATE TABLE
     @sa comment for Key_part_spec::clone
@@ -329,20 +320,13 @@
   List<Key_part_spec> ref_columns;
   uint delete_opt, update_opt, match_opt;
   Foreign_key(const LEX_STRING &name_arg, List<Key_part_spec> &cols,
-<<<<<<< HEAD
-	      Table_ident *table,   List<Key_part_spec> &ref_cols,
+	      const LEX_STRING &ref_db_arg, const LEX_STRING &ref_table_arg,
+              List<Key_part_spec> &ref_cols,
 	      uint delete_opt_arg, uint update_opt_arg, uint match_opt_arg,
               bool if_not_exists_opt)
     :Key(FOREIGN_KEY, name_arg, &default_key_create_info, 0, cols, NULL,
          if_not_exists_opt),
-    ref_table(table), ref_columns(ref_cols),
-=======
-	      const LEX_STRING &ref_db_arg, const LEX_STRING &ref_table_arg,
-              List<Key_part_spec> &ref_cols,
-	      uint delete_opt_arg, uint update_opt_arg, uint match_opt_arg)
-    :Key(FOREIGN_KEY, name_arg, &default_key_create_info, 0, cols, NULL),
     ref_db(ref_db_arg), ref_table(ref_table_arg), ref_columns(ref_cols),
->>>>>>> c1d6a2d7
     delete_opt(delete_opt_arg), update_opt(update_opt_arg),
     match_opt(match_opt_arg)
    {
@@ -3201,11 +3185,7 @@
       db_length= new_db_len;
       mysql_mutex_unlock(&LOCK_thd_data);
 #ifdef HAVE_PSI_THREAD_INTERFACE
-<<<<<<< HEAD
-      PSI_CALL(set_thread_db)(new_db, new_db_len);
-=======
-    PSI_THREAD_CALL(set_thread_db)(new_db, new_db_len);
->>>>>>> c1d6a2d7
+      PSI_THREAD_CALL(set_thread_db)(new_db, new_db_len);
 #endif
     }
   }
