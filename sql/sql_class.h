--- conflicted
+++ resolved
@@ -43,7 +43,7 @@
 #include "violite.h"              /* vio_is_connected */
 #include "thr_lock.h"             /* thr_lock_type, THR_LOCK_DATA,
                                      THR_LOCK_INFO */
-
+#include "my_apc.h"
 
 class Reprepare_observer;
 class Relay_log_info;
@@ -1533,6 +1533,12 @@
   static void get_explain_data(void *arg);
 };
 
+class THD;
+void mysqld_show_explain(THD *thd, ulong thread_id);
+#ifndef DBUG_OFF
+void dbug_serve_apcs(THD *thd, int n_calls);
+#endif 
+
 /**
   @class THD
   For each client connection we create a separate thread with THD serving as
@@ -2399,6 +2405,9 @@
 #endif
   void awake(killed_state state_to_set);
  
+  /** Disconnect the associated communication endpoint. */
+  void disconnect();
+
 
   /*
     This is what allows this thread to serve as a target for others to 
@@ -2408,9 +2417,6 @@
     facility is used only by SHOW EXPLAIN code (See Show_explain_request)
   */
   Apc_target apc_target;
-
-  /** Disconnect the associated communication endpoint. */
-  void disconnect();
 
 #ifndef MYSQL_CLIENT
   enum enum_binlog_query_type {
@@ -2605,12 +2611,7 @@
   void add_changed_table(const char *key, long key_length);
   CHANGED_TABLE_LIST * changed_table_dup(const char *key, long key_length);
   int send_explain_fields(select_result *result);
-<<<<<<< HEAD
-
-=======
   void make_explain_field_list(List<Item> &field_list);
-#ifndef EMBEDDED_LIBRARY
->>>>>>> b8d2a821
   /**
     Clear the current error, if any.
     We do not clear is_fatal_error or is_fatal_sub_stmt_error since we
@@ -3255,11 +3256,7 @@
     also uses unit->get_unit_column_types().
   */
   SELECT_LEX_UNIT *unit;
-<<<<<<< HEAD
-=======
   /* Something used only by the parser: */
-  int nest_level;
->>>>>>> b8d2a821
 public:
   select_result();
   virtual ~select_result() {};
@@ -3276,16 +3273,7 @@
   */
   virtual uint field_count(List<Item> &fields) const
   { return fields.elements; }
-<<<<<<< HEAD
   virtual bool send_result_set_metadata(List<Item> &list, uint flags)=0;
-  /*
-    send_data returns 0 on ok, 1 on error and -1 if data was ignored, for
-    example for a duplicate row entry written to a temp table.
-  */
-  virtual int send_data(List<Item> &items)=0;
-=======
-  virtual bool send_fields(List<Item> &list, uint flags)=0;
->>>>>>> b8d2a821
   virtual bool initialize_tables (JOIN *join=0) { return 0; }
   virtual void send_error(uint errcode,const char *err);
   virtual bool send_eof()=0;
