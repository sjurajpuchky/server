--- conflicted
+++ resolved
@@ -65,11 +65,6 @@
     }
 };
 
-<<<<<<< HEAD
-class INDEX_MERGE; 
-=======
-//class INDEX_MERGE; 
->>>>>>> 0a112b55
 
 /*
   Quick select interface. 
@@ -93,11 +88,7 @@
   QUICK_SELECT_I();
   virtual ~QUICK_SELECT_I(){};
   virtual int  init() = 0;
-<<<<<<< HEAD
   virtual void reset(void) = 0;
-=======
-  virtual int  reset(void) = 0;
->>>>>>> 0a112b55
   virtual int  get_next() = 0;   /* get next record to retrieve */
   virtual bool reverse_sorted() = 0;
   virtual bool unique_key_range() { return false; }
@@ -126,13 +117,8 @@
   byte    *record;
 protected:
   friend void print_quick_sel_range(QUICK_RANGE_SELECT *quick,
-<<<<<<< HEAD
                                     const key_map* needed_reg);
   friend QUICK_RANGE_SELECT *get_quick_select_for_ref(THD *thd, TABLE *table, 
-=======
-                                    key_map needed_reg);
-  friend QUICK_RANGE_SELECT *get_quick_select_for_ref(TABLE *table, 
->>>>>>> 0a112b55
                                                       struct st_table_ref *ref);
   friend bool get_quick_keys(struct st_qsel_param *param,
                              QUICK_RANGE_SELECT *quick,KEY_PART *key,
@@ -147,7 +133,6 @@
   List_iterator<QUICK_RANGE> it;
   QUICK_RANGE *range;
   MEM_ROOT alloc;
-<<<<<<< HEAD
   KEY_PART *key_parts;  
   int cmp_next(QUICK_RANGE *range);
 public:
@@ -156,81 +141,11 @@
   ~QUICK_RANGE_SELECT();
   
   void reset(void) { next=0; it.rewind(); }
-=======
-  KEY_PART *key_parts;
-  int cmp_next(QUICK_RANGE *range);
-public:
-  QUICK_RANGE_SELECT(TABLE *table,uint index_arg,bool no_alloc=0, 
-                     MEM_ROOT *parent_alloc=NULL);
-  ~QUICK_RANGE_SELECT();
-  
-  int reset(void) { next=0; it.rewind(); return 0; }
->>>>>>> 0a112b55
   int init();
   int get_next();
   bool reverse_sorted() { return 0; }
   bool unique_key_range();
   int get_type() { return QS_TYPE_RANGE; }
-<<<<<<< HEAD
-};
-
-/*
-  Helper class for keeping track of rows that have been passed to output 
-  in index_merge access method. 
-
-  NOTES
-    Current implementation uses a temporary table to store ROWIDs of rows that
-    have been passed to output. In the future it might be changed to use more 
-    efficient mechanisms, like Unique class.
-*/
-
-class INDEX_MERGE
-{
-public:
-  INDEX_MERGE(THD *thd_arg);
-  ~INDEX_MERGE(); 
-  
-  int init(TABLE *table);
-  int check_record_in();
-  int start_last_quick_select();
-  int error;
-private:
-  /* The only field in temporary table */
-  class Item_rowid : public Item_str_func
-  {
-    TABLE *head; /* source table */
-  public:
-    Item_rowid(TABLE *table) : head(table) 
-    {
-      max_length= table->file->ref_length;
-      collation.set(&my_charset_bin);
-    };
-    const char *func_name() const { return "rowid"; }
-    bool const_item() const { return 0; }
-    String *val_str(String *);
-    void fix_length_and_dec()
-    {}
-  };
-
-  /* Check if record has been processed and save it if it wasn't  */
-  inline int put_record(); 
-  
-  /* Check if record has been processed without saving it         */
-  inline int check_record();
-  
-  /* If true, check_record_in does't store ROWIDs it is passed.   */
-  bool  dont_save;
-
-  THD *thd;
-  TABLE *head;                     /* source table                        */
-  TABLE *temp_table;               /* temp. table used for values storage */
-  TMP_TABLE_PARAM tmp_table_param; /* temp. table creation parameters     */
-  Item_rowid *rowid_item;          /* the only field in temp. table       */
-  List<Item> fields;               /* temp. table fields list 
-                                      (the only element is rowid_item)    */
-  ORDER order;                     /* key for temp. table (rowid_item)    */
-=======
->>>>>>> 0a112b55
 };
 
 /*
@@ -271,52 +186,6 @@
   bool reset_called;
 };
 
-<<<<<<< HEAD
-/*
-  Index merge quick select. 
-  It is implemented as a container for several QUICK_RANGE_SELECTs.
-*/
-
-class QUICK_INDEX_MERGE_SELECT : public QUICK_SELECT_I 
-{
-public:
-  QUICK_INDEX_MERGE_SELECT(THD *thd, TABLE *table);
-  ~QUICK_INDEX_MERGE_SELECT();
-
-  int  init();
-  void reset(void);
-  int  get_next();
-  bool reverse_sorted() { return false; }
-  bool unique_key_range() { return false; }
-  int get_type() { return QS_TYPE_INDEX_MERGE; }
-
-  bool push_quick_back(QUICK_RANGE_SELECT *quick_sel_range);
-
-  /* range quick selects this index_merge read consists of */
-  List<QUICK_RANGE_SELECT> quick_selects;
-  
-  /* quick select which is currently used for rows retrieval */
-  List_iterator_fast<QUICK_RANGE_SELECT> cur_quick_it;
-  QUICK_RANGE_SELECT* cur_quick_select;
-  
-  /*
-    Last element in quick_selects list. 
-    INDEX_MERGE::start_last_quick_select is called before retrieving
-    rows for it. 
-  */
-  QUICK_RANGE_SELECT* last_quick_select;
-  
-  /*
-    Used to keep track of what records have been already passed to output 
-    when doing index_merge access (NULL means no index_merge) 
-  */
-  INDEX_MERGE index_merge;
-
-  MEM_ROOT    alloc;
-};
-
-=======
->>>>>>> 0a112b55
 class QUICK_SELECT_DESC: public QUICK_RANGE_SELECT
 {
 public:
@@ -358,11 +227,7 @@
 			ha_rows limit, bool force_quick_range=0);
 };
 
-<<<<<<< HEAD
 QUICK_RANGE_SELECT *get_quick_select_for_ref(THD *thd, TABLE *table,
 				       struct st_table_ref *ref);
-=======
-QUICK_RANGE_SELECT *get_quick_select_for_ref(TABLE *table, struct st_table_ref *ref);
->>>>>>> 0a112b55
 
 #endif