/* Copyright (C) 2000-2003 MySQL AB

   This program is free software; you can redistribute it and/or modify
   it under the terms of the GNU General Public License as published by
   the Free Software Foundation; version 2 of the License.

   This program is distributed in the hope that it will be useful,
   but WITHOUT ANY WARRANTY; without even the implied warranty of
   MERCHANTABILITY or FITNESS FOR A PARTICULAR PURPOSE.  See the
   GNU General Public License for more details.

   You should have received a copy of the GNU General Public License
   along with this program; if not, write to the Free Software
   Foundation, Inc., 59 Temple Place, Suite 330, Boston, MA  02111-1307  USA */


/* logging of commands */
/* TODO: Abort logging when we get an error in reading or writing log files */

#include "mysql_priv.h"
#include "sql_repl.h"
#include "rpl_filter.h"

#include <my_dir.h>
#include <stdarg.h>
#include <m_ctype.h>				// For test_if_number

#ifdef __NT__
#include "message.h"
#endif

#include <mysql/plugin.h>

/* max size of the log message */
#define MAX_LOG_BUFFER_SIZE 1024
#define MAX_USER_HOST_SIZE 512
#define MAX_TIME_SIZE 32
#define MY_OFF_T_UNDEF (~(my_off_t)0UL)

#define FLAGSTR(V,F) ((V)&(F)?#F" ":"")

LOGGER logger;

MYSQL_BIN_LOG mysql_bin_log;
ulong sync_binlog_counter= 0;

static Muted_query_log_event invisible_commit;

static bool test_if_number(const char *str,
			   long *res, bool allow_wildcards);
static int binlog_init(void *p);
static int binlog_close_connection(handlerton *hton, THD *thd);
static int binlog_savepoint_set(handlerton *hton, THD *thd, void *sv);
static int binlog_savepoint_rollback(handlerton *hton, THD *thd, void *sv);
static int binlog_commit(handlerton *hton, THD *thd, bool all);
static int binlog_rollback(handlerton *hton, THD *thd, bool all);
static int binlog_prepare(handlerton *hton, THD *thd, bool all);

sql_print_message_func sql_print_message_handlers[3] =
{
  sql_print_information,
  sql_print_warning,
  sql_print_error
};


char *make_default_log_name(char *buff,const char* log_ext)
{
  strmake(buff, pidfile_name, FN_REFLEN-5);
  return fn_format(buff, buff, mysql_data_home, log_ext,
                   MYF(MY_UNPACK_FILENAME|MY_REPLACE_EXT));
}

/*
  Helper class to hold a mutex for the duration of the
  block.

  Eliminates the need for explicit unlocking of mutexes on, e.g.,
  error returns.  On passing a null pointer, the sentry will not do
  anything.
 */
class Mutex_sentry
{
public:
  Mutex_sentry(pthread_mutex_t *mutex)
    : m_mutex(mutex)
  {
    if (m_mutex)
      pthread_mutex_lock(mutex);
  }

  ~Mutex_sentry()
  {
    if (m_mutex)
      pthread_mutex_unlock(m_mutex);
#ifndef DBUG_OFF
    m_mutex= 0;
#endif
  }

private:
  pthread_mutex_t *m_mutex;

  // It's not allowed to copy this object in any way
  Mutex_sentry(Mutex_sentry const&);
  void operator=(Mutex_sentry const&);
};

/*
  Helper class to store binary log transaction data.
*/
class binlog_trx_data {
public:
  binlog_trx_data()
    : m_pending(0), before_stmt_pos(MY_OFF_T_UNDEF)
  {
    trans_log.end_of_file= max_binlog_cache_size;
  }

  ~binlog_trx_data()
  {
    DBUG_ASSERT(pending() == NULL);
    close_cached_file(&trans_log);
  }

  my_off_t position() const {
    return my_b_tell(&trans_log);
  }

  bool empty() const
  {
    return pending() == NULL && my_b_tell(&trans_log) == 0;
  }

  /*
    Truncate the transaction cache to a certain position. This
    includes deleting the pending event.
   */
  void truncate(my_off_t pos)
  {
    DBUG_PRINT("info", ("truncating to position %lu", (ulong) pos));
    DBUG_PRINT("info", ("before_stmt_pos=%lu", (ulong) pos));
    delete pending();
    set_pending(0);
    reinit_io_cache(&trans_log, WRITE_CACHE, pos, 0, 0);
    if (pos < before_stmt_pos)
      before_stmt_pos= MY_OFF_T_UNDEF;
  }

  /*
    Reset the entire contents of the transaction cache, emptying it
    completely.
   */
  void reset() {
    if (!empty())
      truncate(0);
    before_stmt_pos= MY_OFF_T_UNDEF;
    trans_log.end_of_file= max_binlog_cache_size;
  }

  Rows_log_event *pending() const
  {
    return m_pending;
  }

  void set_pending(Rows_log_event *const pending)
  {
    m_pending= pending;
  }

  IO_CACHE trans_log;                         // The transaction cache

private:
  /*
    Pending binrows event. This event is the event where the rows are
    currently written.
   */
  Rows_log_event *m_pending;

public:
  /*
    Binlog position before the start of the current statement.
  */
  my_off_t before_stmt_pos;
};

handlerton *binlog_hton;


/* Check if a given table is opened log table */
int check_if_log_table(uint db_len, const char *db, uint table_name_len,
                       const char *table_name, uint check_if_opened)
{
  if (db_len == 5 &&
      !(lower_case_table_names ?
        my_strcasecmp(system_charset_info, db, "mysql") :
        strcmp(db, "mysql")))
  {
    if (table_name_len == 11 && !(lower_case_table_names ?
                                  my_strcasecmp(system_charset_info,
                                                table_name, "general_log") :
                                  strcmp(table_name, "general_log")) &&
        (!check_if_opened || logger.is_log_table_enabled(QUERY_LOG_GENERAL)))
      return QUERY_LOG_GENERAL;
    else
      if (table_name_len == 8 && !(lower_case_table_names ?
        my_strcasecmp(system_charset_info, table_name, "slow_log") :
        strcmp(table_name, "slow_log")) &&
          (!check_if_opened ||logger.is_log_table_enabled(QUERY_LOG_SLOW)))
        return QUERY_LOG_SLOW;
  }
  return 0;
}


/*
  Open log table of a given type (general or slow log)

  SYNOPSIS
    open_log_table()

    log_table_type   type of the log table to open: QUERY_LOG_GENERAL
                     or QUERY_LOG_SLOW

  DESCRIPTION

    The function opens a log table and marks it as such. Log tables are open
    during the whole time, while server is running. Except for the moments
    when they have to be reopened: during FLUSH LOGS and TRUNCATE. This
    function is invoked directly only once during startup. All subsequent
    calls happen through reopen_log_table(), which performs additional check.

  RETURN
    FALSE - OK
    TRUE - error occured
*/

bool Log_to_csv_event_handler::open_log_table(uint log_table_type)
{
  THD *log_thd, *curr= current_thd;
  TABLE_LIST *table;
  bool error= FALSE;
  DBUG_ENTER("open_log_table");

  switch (log_table_type) {
  case QUERY_LOG_GENERAL:
    log_thd= general_log_thd;
    table= &general_log;
    /* clean up table before reuse/initial usage */
    bzero((char*) table, sizeof(TABLE_LIST));
    table->alias= table->table_name= (char*) "general_log";
    table->table_name_length= 11;
    break;
  case QUERY_LOG_SLOW:
    log_thd= slow_log_thd;
    table= &slow_log;
    bzero((char*) table, sizeof(TABLE_LIST));
    table->alias= table->table_name= (char*) "slow_log";
    table->table_name_length= 8;
    break;
  default:
    assert(0);                                  // Impossible
  }

  /*
    This way we check that appropriate log thd was created ok during
    initialization. We cannot check "is_log_tables_initialized" var, as
    the very initialization is not finished until this function is
    completed in the very first time.
  */
  if (!log_thd)
  {
    DBUG_PRINT("error",("Cannot initialize log tables"));
    DBUG_RETURN(TRUE);
  }

  /*
    Set THD's thread_stack. This is needed to perform stack overrun
    check, which is done by some routines (e.g. open_table()).
    In the case we are called by thread, which already has this parameter
    set, we use this value. Otherwise we do a wild guess. This won't help
    to correctly track the stack overrun in these exceptional cases (which
    could probably happen only during startup and shutdown) but at least
    lets us to pass asserts.
    The problem stems from the fact that logger THDs are not real threads.
  */
  if (curr)
    log_thd->thread_stack= curr->thread_stack;
  else
    log_thd->thread_stack= (char*) &log_thd;

  log_thd->store_globals();

  table->lock_type= TL_WRITE_CONCURRENT_INSERT;
  table->db= log_thd->db;
  table->db_length= log_thd->db_length;

  if (simple_open_n_lock_tables(log_thd, table) ||
      table->table->file->extra(HA_EXTRA_MARK_AS_LOG_TABLE) ||
      table->table->file->ha_rnd_init(0))
    error= TRUE;
  else
  {
    table->table->use_all_columns();
    table->table->locked_by_logger= TRUE;
    table->table->no_replicate= TRUE;
  }
  /* restore thread settings */
  if (curr)
    curr->store_globals();
  else
  {
    my_pthread_setspecific_ptr(THR_THD,  0);
    my_pthread_setspecific_ptr(THR_MALLOC, 0);
  }

  /*
    After a log table was opened, we should clear privileged thread
    flag (which allows locking of a log table by a special thread, usually
    the one who closed log tables temporarily).
  */
  privileged_thread= 0;
  DBUG_RETURN(error);
}


Log_to_csv_event_handler::Log_to_csv_event_handler()
{
  /* init artificial THD's */
  general_log_thd= new THD;
  /* logger thread always works with mysql database */
  general_log_thd->db= my_strdup("mysql", MYF(0));
  general_log_thd->db_length= 5;
  general_log.table= 0;

  slow_log_thd= new THD;
  /* logger thread always works with mysql database */
  slow_log_thd->db= my_strdup("mysql", MYF(0));;
  slow_log_thd->db_length= 5;
  slow_log.table= 0;
  /* no privileged thread exists at the moment */
  privileged_thread= 0;
}


Log_to_csv_event_handler::~Log_to_csv_event_handler()
{
  /* now cleanup the tables */
  if (general_log_thd)
  {
    delete general_log_thd;
    general_log_thd= NULL;
  }

  if (slow_log_thd)
  {
    delete slow_log_thd;
    slow_log_thd= NULL;
  }
}


<<<<<<< HEAD
/*
  Reopen log table of a given type
=======
static void setup_windows_event_source()
{
  HKEY    hRegKey= NULL;
  DWORD   dwError= 0;
  TCHAR   szPath[MAX_PATH];
  DWORD dwTypes;
>>>>>>> 1747a6b6

  SYNOPSIS
    reopen_log_table()

    log_table_type   type of the log table to open: QUERY_LOG_GENERAL
                     or QUERY_LOG_SLOW

  DESCRIPTION

    The function is a wrapper around open_log_table(). It is used during
    FLUSH LOGS and TRUNCATE of the log tables (i.e. when we need to close
    and reopen them). The difference is in the check of the
    logger.is_log_tables_initialized var, which can't be done in
    open_log_table(), as it makes no sense during startup.

    NOTE: this code assumes that we have logger mutex locked

  RETURN
    FALSE - ok
    TRUE - open_log_table() returned an error
*/

bool Log_to_csv_event_handler::reopen_log_table(uint log_table_type)
{
  /* don't open the log table, if it wasn't enabled during startup */
  if (!logger.is_log_tables_initialized)
    return FALSE;
  return open_log_table(log_table_type);
}


void Log_to_csv_event_handler::cleanup()
{
  if (opt_log)
    close_log_table(QUERY_LOG_GENERAL, FALSE);
  if (opt_slow_log)
    close_log_table(QUERY_LOG_SLOW, FALSE);
  logger.is_log_tables_initialized= FALSE;
}

/* log event handlers */

/*
  Log command to the general log table

  SYNOPSIS
    log_general()

    event_time        command start timestamp
    user_host         the pointer to the string with user@host info
    user_host_len     length of the user_host string. this is computed once
                      and passed to all general log event handlers
    thread_id         Id of the thread, issued a query
    command_type      the type of the command being logged
    command_type_len  the length of the string above
    sql_text          the very text of the query being executed
    sql_text_len      the length of sql_text string

  DESCRIPTION

   Log given command to the general log table

  RETURN
    FALSE - OK
    TRUE - error occured
*/

bool Log_to_csv_event_handler::
  log_general(time_t event_time, const char *user_host,
              uint user_host_len, int thread_id,
              const char *command_type, uint command_type_len,
              const char *sql_text, uint sql_text_len,
              CHARSET_INFO *client_cs)
{
  TABLE *table= general_log.table;

  /*
    "INSERT INTO general_log" can generate warning sometimes.
    Let's reset warnings from previous queries,
    otherwise warning list can grow too much,
    so thd->query gets spoiled as some point in time,
    and mysql_parse() receives a broken query.
    QQ: this problem needs to be studied in more details.
    Probably it's better to suppress warnings in logging INSERTs at all.
    Comment this line and run "cast.test" to see what's happening:
  */
  mysql_reset_errors(table->in_use, 1);

  /* below should never happen */
  if (unlikely(!logger.is_log_tables_initialized))
    return FALSE;

  /*
    NOTE: we do not call restore_record() here, as all fields are
    filled by the Logger (=> no need to load default ones).
  */

  /* Set current time. Required for CURRENT_TIMESTAMP to work */
  general_log_thd->start_time= event_time;

  /*
    We do not set a value for table->field[0], as it will use
    default value (which is CURRENT_TIMESTAMP).
  */

  /* check that all columns exist */
  if (!table->field[1] || !table->field[2] || !table->field[3] ||
      !table->field[4] || !table->field[5])
    goto err;

  /* do a write */
  if (table->field[1]->store(user_host, user_host_len, client_cs) ||
      table->field[2]->store((longlong) thread_id, TRUE) ||
      table->field[3]->store((longlong) server_id, TRUE) ||
      table->field[4]->store(command_type, command_type_len, client_cs) ||
      table->field[5]->store(sql_text, sql_text_len, client_cs))
    goto err;

  /* mark tables as not null */
  table->field[1]->set_notnull();
  table->field[2]->set_notnull();
  table->field[3]->set_notnull();
  table->field[4]->set_notnull();
  table->field[5]->set_notnull();

  /* log table entries are not replicated at the moment */
  tmp_disable_binlog(current_thd);

  table->file->ha_write_row(table->record[0]);

  reenable_binlog(current_thd);

  return FALSE;
err:
  return TRUE;
}


/*
  Log a query to the slow log table

  SYNOPSIS
    log_slow()
    thd               THD of the query
    current_time      current timestamp
    query_start_arg   command start timestamp
    user_host         the pointer to the string with user@host info
    user_host_len     length of the user_host string. this is computed once
                      and passed to all general log event handlers
    query_time        Amount of time the query took to execute (in seconds)
    lock_time         Amount of time the query was locked (in seconds)
    is_command        The flag, which determines, whether the sql_text is a
                      query or an administrator command (these are treated
                      differently by the old logging routines)
    sql_text          the very text of the query or administrator command
                      processed
    sql_text_len      the length of sql_text string

  DESCRIPTION

   Log a query to the slow log table

  RETURN
    FALSE - OK
    TRUE - error occured
*/

bool Log_to_csv_event_handler::
  log_slow(THD *thd, time_t current_time, time_t query_start_arg,
           const char *user_host, uint user_host_len,
           longlong query_time, longlong lock_time, bool is_command,
           const char *sql_text, uint sql_text_len)
{
  /* table variables */
  TABLE *table= slow_log.table;
  CHARSET_INFO *client_cs= thd->variables.character_set_client;

  DBUG_ENTER("log_slow");

  /* below should never happen */
  if (unlikely(!logger.is_log_tables_initialized))
    return FALSE;

  /*
     Set start time for CURRENT_TIMESTAMP to the start of the query.
     This will be default value for the field[0]
  */
  slow_log_thd->start_time= query_start_arg;
  restore_record(table, s->default_values);    // Get empty record

  /*
    We do not set a value for table->field[0], as it will use
    default value.
  */

  if (!table->field[1] || !table->field[2] || !table->field[3] ||
      !table->field[4] || !table->field[5] || !table->field[6] ||
      !table->field[7] || !table->field[8] || !table->field[9] ||
      !table->field[10])
    goto err;

  /* store the value */
  if (table->field[1]->store(user_host, user_host_len, client_cs))
    goto err;

  if (query_start_arg)
  {
    /* fill in query_time field */
    if (table->field[2]->store(query_time, TRUE))
      goto err;
    /* lock_time */
    if (table->field[3]->store(lock_time, TRUE))
      goto err;
    /* rows_sent */
    if (table->field[4]->store((longlong) thd->sent_row_count, TRUE))
      goto err;
    /* rows_examined */
    if (table->field[5]->store((longlong) thd->examined_row_count, TRUE))
      goto err;
  }
  else
  {
    table->field[2]->set_null();
    table->field[3]->set_null();
    table->field[4]->set_null();
    table->field[5]->set_null();
  }

  /* fill database field */
  if (thd->db)
  {
    if (table->field[6]->store(thd->db, thd->db_length, client_cs))
      goto err;
    table->field[6]->set_notnull();
  }

  if (thd->stmt_depends_on_first_successful_insert_id_in_prev_stmt)
  {
    if (table->
        field[7]->store((longlong)
                        thd->first_successful_insert_id_in_prev_stmt_for_binlog,
                        TRUE))
      goto err;
    table->field[7]->set_notnull();
  }

  /*
    Set value if we do an insert on autoincrement column. Note that for
    some engines (those for which get_auto_increment() does not leave a
    table lock until the statement ends), this is just the first value and
    the next ones used may not be contiguous to it.
  */
  if (thd->auto_inc_intervals_in_cur_stmt_for_binlog.nb_elements() > 0)
  {
    if (table->
        field[8]->store((longlong)
          thd->auto_inc_intervals_in_cur_stmt_for_binlog.minimum(), TRUE))
      goto err;
    table->field[8]->set_notnull();
  }

  if (table->field[9]->store((longlong) server_id, TRUE))
    goto err;
  table->field[9]->set_notnull();

  /* sql_text */
  if (table->field[10]->store(sql_text,sql_text_len, client_cs))
    goto err;

  /* log table entries are not replicated at the moment */
  tmp_disable_binlog(current_thd);

  /* write the row */
  table->file->ha_write_row(table->record[0]);

  reenable_binlog(current_thd);

  DBUG_RETURN(0);
err:
  DBUG_RETURN(1);
}

bool Log_to_csv_event_handler::
  log_error(enum loglevel level, const char *format, va_list args)
{
  /* No log table is implemented */
  DBUG_ASSERT(0);
  return FALSE;
}

bool Log_to_file_event_handler::
  log_error(enum loglevel level, const char *format,
            va_list args)
{
  return vprint_msg_to_log(level, format, args);
}

void Log_to_file_event_handler::init_pthread_objects()
{
  mysql_log.init_pthread_objects();
  mysql_slow_log.init_pthread_objects();
}


/* Wrapper around MYSQL_LOG::write() for slow log */

bool Log_to_file_event_handler::
  log_slow(THD *thd, time_t current_time, time_t query_start_arg,
           const char *user_host, uint user_host_len,
           longlong query_time, longlong lock_time, bool is_command,
           const char *sql_text, uint sql_text_len)
{
  return mysql_slow_log.write(thd, current_time, query_start_arg,
                              user_host, user_host_len,
                              query_time, lock_time, is_command,
                              sql_text, sql_text_len);
}


/*
   Wrapper around MYSQL_LOG::write() for general log. We need it since we
   want all log event handlers to have the same signature.
*/

bool Log_to_file_event_handler::
  log_general(time_t event_time, const char *user_host,
              uint user_host_len, int thread_id,
              const char *command_type, uint command_type_len,
              const char *sql_text, uint sql_text_len,
              CHARSET_INFO *client_cs)
{
  return mysql_log.write(event_time, user_host, user_host_len,
                         thread_id, command_type, command_type_len,
                         sql_text, sql_text_len);
}


bool Log_to_file_event_handler::init()
{
  if (!is_initialized)
  {
    if (opt_slow_log)
      mysql_slow_log.open_slow_log(sys_var_slow_log_path.value);

    if (opt_log)
      mysql_log.open_query_log(sys_var_general_log_path.value);

    is_initialized= TRUE;
  }

  return FALSE;
}


void Log_to_file_event_handler::cleanup()
{
  mysql_log.cleanup();
  mysql_slow_log.cleanup();
}

void Log_to_file_event_handler::flush()
{
  /* reopen log files */
  if (opt_log)
    mysql_log.reopen_file();
  if (opt_slow_log)
    mysql_slow_log.reopen_file();
}

/*
  Log error with all enabled log event handlers

  SYNOPSIS
    error_log_print()

    level             The level of the error significance: NOTE,
                      WARNING or ERROR.
    format            format string for the error message
    args              list of arguments for the format string

  RETURN
    FALSE - OK
    TRUE - error occured
*/

bool LOGGER::error_log_print(enum loglevel level, const char *format,
                             va_list args)
{
  bool error= FALSE;
  Log_event_handler **current_handler= error_log_handler_list;

  /* currently we don't need locking here as there is no error_log table */
  while (*current_handler)
    error= (*current_handler++)->log_error(level, format, args) || error;

  return error;
}


void LOGGER::cleanup_base()
{
  DBUG_ASSERT(inited == 1);
  (void) pthread_mutex_destroy(&LOCK_logger);
  if (table_log_handler)
  {
    table_log_handler->cleanup();
    delete table_log_handler;
  }
  if (file_log_handler)
    file_log_handler->cleanup();
}


void LOGGER::cleanup_end()
{
  DBUG_ASSERT(inited == 1);
  if (file_log_handler)
    delete file_log_handler;
}


void LOGGER::close_log_table(uint log_table_type, bool lock_in_use)
{
  table_log_handler->close_log_table(log_table_type, lock_in_use);
}


/*
  Perform basic log initialization: create file-based log handler and
  init error log.
*/
void LOGGER::init_base()
{
  DBUG_ASSERT(inited == 0);
  inited= 1;

  /*
    Here we create file log handler. We don't do it for the table log handler
    here as it cannot be created so early. The reason is THD initialization,
    which depends on the system variables (parsed later).
  */
  if (!file_log_handler)
    file_log_handler= new Log_to_file_event_handler;

  /* by default we use traditional error log */
  init_error_log(LOG_FILE);

  file_log_handler->init_pthread_objects();
  (void) pthread_mutex_init(&LOCK_logger, MY_MUTEX_INIT_SLOW);
}


void LOGGER::init_log_tables()
{
  if (!table_log_handler)
    table_log_handler= new Log_to_csv_event_handler;

  if (!is_log_tables_initialized &&
      !table_log_handler->init() && !file_log_handler->init())
    is_log_tables_initialized= TRUE;
}


bool LOGGER::reopen_log_table(uint log_table_type)
{
  return table_log_handler->reopen_log_table(log_table_type);
}

bool LOGGER::reopen_log_tables()
{
    /*
      we use | and not || here, to ensure that both reopen_log_table
      are called, even if the first one fails
    */
    if ((opt_slow_log && logger.reopen_log_table(QUERY_LOG_SLOW)) |
        (opt_log && logger.reopen_log_table(QUERY_LOG_GENERAL)))
      return TRUE;
    return FALSE;
}


void LOGGER::tmp_close_log_tables(THD *thd)
{
  table_log_handler->tmp_close_log_tables(thd);
}

bool LOGGER::flush_logs(THD *thd)
{
  int rc= 0;

  /*
    Now we lock logger, as nobody should be able to use logging routines while
    log tables are closed
  */
  logger.lock();
  if (logger.is_log_tables_initialized)
    table_log_handler->tmp_close_log_tables(thd); // the locking happens here

  /* reopen log files */
  file_log_handler->flush();

  /* reopen tables in the case they were enabled */
  if (logger.is_log_tables_initialized)
  {
    if (reopen_log_tables())
      rc= TRUE;
  }
  /* end of log flush */
  logger.unlock();
  return rc;
}


/*
  Log slow query with all enabled log event handlers

  SYNOPSIS
    slow_log_print()

    thd               THD of the query being logged
    query             The query being logged
    query_length      The length of the query string
    query_start_arg   Query start timestamp

  RETURN
    FALSE - OK
    TRUE - error occured
*/

bool LOGGER::slow_log_print(THD *thd, const char *query, uint query_length,
                            time_t query_start_arg)
{
  bool error= FALSE;
  Log_event_handler **current_handler= slow_log_handler_list;
  bool is_command= FALSE;
  char user_host_buff[MAX_USER_HOST_SIZE];

  time_t current_time;
  Security_context *sctx= thd->security_ctx;
  uint user_host_len= 0;
  longlong query_time= 0, lock_time= 0;

  /*
    Print the message to the buffer if we have slow log enabled
  */

  if (*slow_log_handler_list)
  {
    current_time= time(NULL);

    /* do not log slow queries from replication threads */
    if (thd->slave_thread)
      return 0;

    lock();
    if (!opt_slow_log)
    {
      unlock();
      return 0;
    }

    /* fill in user_host value: the format is "%s[%s] @ %s [%s]" */
    user_host_len= strxnmov(user_host_buff, MAX_USER_HOST_SIZE,
                            sctx->priv_user ? sctx->priv_user : "", "[",
                            sctx->user ? sctx->user : "", "] @ ",
                            sctx->host ? sctx->host : "", " [",
                            sctx->ip ? sctx->ip : "", "]", NullS) -
      user_host_buff;

    if (query_start_arg)
    {
      query_time= (longlong) (current_time - query_start_arg);
      lock_time= (longlong) (thd->time_after_lock - query_start_arg);
    }

    if (!query)
    {
      is_command= TRUE;
      query= command_name[thd->command].str;
      query_length= command_name[thd->command].length;
    }

    while (*current_handler)
      error= (*current_handler++)->log_slow(thd, current_time, query_start_arg,
                                            user_host_buff, user_host_len,
                                            query_time, lock_time, is_command,
                                            query, query_length) || error;

    unlock();
  }
  return error;
}

bool LOGGER::general_log_print(THD *thd, enum enum_server_command command,
                               const char *format, va_list args)
{
  bool error= FALSE;
  Log_event_handler **current_handler= general_log_handler_list;

  /*
    Print the message to the buffer if we have at least one log event handler
    enabled and want to log this king of commands
  */
  if (*general_log_handler_list && (what_to_log & (1L << (uint) command)))
  {
    char message_buff[MAX_LOG_BUFFER_SIZE];
    char user_host_buff[MAX_USER_HOST_SIZE];
    Security_context *sctx= thd->security_ctx;
    ulong id;
    uint message_buff_len= 0, user_host_len= 0;

    if (thd)
    {                                           /* Normal thread */
      if ((thd->options & OPTION_LOG_OFF)
#ifndef NO_EMBEDDED_ACCESS_CHECKS
          && (sctx->master_access & SUPER_ACL)
#endif
         )
      {
        return 0;                         /* No logging */
      }
      id= thd->thread_id;
    }
    else
      id=0;                                     /* Log from connect handler */

    lock();
    if (!opt_log)
    {
      unlock();
      return 0;
    }
    time_t current_time= time(NULL);

    user_host_len= strxnmov(user_host_buff, MAX_USER_HOST_SIZE,
                            sctx->priv_user ? sctx->priv_user : "", "[",
                            sctx->user ? sctx->user : "", "] @ ",
                            sctx->host ? sctx->host : "", " [",
                            sctx->ip ? sctx->ip : "", "]", NullS) -
                                                            user_host_buff;

    /* prepare message */
    if (format)
      message_buff_len= my_vsnprintf(message_buff,
                   sizeof(message_buff), format, args);
    else
      message_buff[0]= '\0';

    while (*current_handler)
      error+= (*current_handler++)->
        log_general(current_time, user_host_buff,
                   user_host_len, id,
                   command_name[(uint) command].str,
                   command_name[(uint) command].length,
                   message_buff, message_buff_len,
                   thd->variables.character_set_client) || error;
    unlock();
  }
  return error;
}

void LOGGER::init_error_log(uint error_log_printer)
{
  if (error_log_printer & LOG_NONE)
  {
    error_log_handler_list[0]= 0;
    return;
  }

  switch (error_log_printer) {
  case LOG_FILE:
    error_log_handler_list[0]= file_log_handler;
    error_log_handler_list[1]= 0;
    break;
    /* these two are disabled for now */
  case LOG_TABLE:
    DBUG_ASSERT(0);
    break;
  case LOG_TABLE|LOG_FILE:
    DBUG_ASSERT(0);
    break;
  }
}

void LOGGER::init_slow_log(uint slow_log_printer)
{
  if (slow_log_printer & LOG_NONE)
  {
    slow_log_handler_list[0]= 0;
    return;
  }

  switch (slow_log_printer) {
  case LOG_FILE:
    slow_log_handler_list[0]= file_log_handler;
    slow_log_handler_list[1]= 0;
    break;
  case LOG_TABLE:
    slow_log_handler_list[0]= table_log_handler;
    slow_log_handler_list[1]= 0;
    break;
  case LOG_TABLE|LOG_FILE:
    slow_log_handler_list[0]= file_log_handler;
    slow_log_handler_list[1]= table_log_handler;
    slow_log_handler_list[2]= 0;
    break;
  }
}

void LOGGER::init_general_log(uint general_log_printer)
{
  if (general_log_printer & LOG_NONE)
  {
    general_log_handler_list[0]= 0;
    return;
  }

  switch (general_log_printer) {
  case LOG_FILE:
    general_log_handler_list[0]= file_log_handler;
    general_log_handler_list[1]= 0;
    break;
  case LOG_TABLE:
    general_log_handler_list[0]= table_log_handler;
    general_log_handler_list[1]= 0;
    break;
  case LOG_TABLE|LOG_FILE:
    general_log_handler_list[0]= file_log_handler;
    general_log_handler_list[1]= table_log_handler;
    general_log_handler_list[2]= 0;
    break;
  }
}


bool LOGGER::activate_log_handler(THD* thd, uint log_type)
{
  bool res= 0;
  lock();
  switch (log_type) {
  case QUERY_LOG_SLOW:
    if (!opt_slow_log)
    {
      if ((res= reopen_log_table(log_type)))
        goto err;
      file_log_handler->get_mysql_slow_log()->
        open_slow_log(sys_var_slow_log_path.value);
      init_slow_log(log_output_options);
      opt_slow_log= TRUE;
    }
    break;
  case QUERY_LOG_GENERAL:
    if (!opt_log)
    {
      if ((res= reopen_log_table(log_type)))
        goto err;
      file_log_handler->get_mysql_log()->
        open_query_log(sys_var_general_log_path.value);
      init_general_log(log_output_options);
      opt_log= TRUE;
    }
    break;
  default:
    DBUG_ASSERT(0);
  }
err:
  unlock();
  return res;
}


void LOGGER::deactivate_log_handler(THD *thd, uint log_type)
{
  TABLE_LIST *table_list;
  my_bool *tmp_opt= 0;
  MYSQL_LOG *file_log;
  THD *log_thd;

  switch (log_type) {
  case QUERY_LOG_SLOW:
    table_list= &table_log_handler->slow_log;
    tmp_opt= &opt_slow_log;
    file_log= file_log_handler->get_mysql_slow_log();
    log_thd= table_log_handler->slow_log_thd;
    break;
  case QUERY_LOG_GENERAL:
    table_list= &table_log_handler->general_log;
    tmp_opt= &opt_log;
    file_log= file_log_handler->get_mysql_log();
    log_thd= table_log_handler->general_log_thd;
    break;
  default:
    assert(0);                                  // Impossible
  }

  if (!(*tmp_opt))
    return;

  if (is_log_tables_initialized)
    lock_and_wait_for_table_name(log_thd, table_list);
  lock();

  if (is_log_tables_initialized)
  {
    VOID(pthread_mutex_lock(&LOCK_open));
    close_log_table(log_type, TRUE);
    table_list->table= 0;
    query_cache_invalidate3(log_thd, table_list, 0);
    unlock_table_name(log_thd, table_list);
    VOID(pthread_mutex_unlock(&LOCK_open));
  }
  file_log->close(0);
  *tmp_opt= FALSE;
  unlock();
}


/*
  Close log tables temporarily. The thread which closed
  them this way can lock them in any mode it needs.
  NOTE: one should call logger.lock() before entering this
  function.
*/
void Log_to_csv_event_handler::tmp_close_log_tables(THD *thd)
{
  TABLE_LIST close_slow_log, close_general_log;

  /* fill lists, we will need to perform operations on tables */
  bzero((char*) &close_slow_log, sizeof(TABLE_LIST));
  close_slow_log.alias= close_slow_log.table_name=(char*) "slow_log";
  close_slow_log.table_name_length= 8;
  close_slow_log.db= (char*) "mysql";
  close_slow_log.db_length= 5;

  bzero((char*) &close_general_log, sizeof(TABLE_LIST));
  close_general_log.alias= close_general_log.table_name=(char*) "general_log";
  close_general_log.table_name_length= 11;
  close_general_log.db= (char*) "mysql";
  close_general_log.db_length= 5;

  privileged_thread= thd;

  VOID(pthread_mutex_lock(&LOCK_open));
  /*
    NOTE: in fact, the first parameter used in query_cache_invalidate3()
    could be any non-NULL THD, as the underlying code makes certain
    assumptions about this.
    Here we use one of the logger handler THD's. Simply because it
    seems appropriate.
  */
  if (opt_log)
  {
    close_log_table(QUERY_LOG_GENERAL, TRUE);
    query_cache_invalidate3(general_log_thd, &close_general_log, 0);
  }
  if (opt_slow_log)
  {
    close_log_table(QUERY_LOG_SLOW, TRUE);
    query_cache_invalidate3(general_log_thd, &close_slow_log, 0);
  }
  VOID(pthread_mutex_unlock(&LOCK_open));
}

/* the parameters are unused for the log tables */
bool Log_to_csv_event_handler::init()
{
  /*
    we use | and not || here, to ensure that both open_log_table
    are called, even if the first one fails
  */
  if ((opt_log && open_log_table(QUERY_LOG_GENERAL)) |
      (opt_slow_log && open_log_table(QUERY_LOG_SLOW)))
    return 1;
  return 0;
}

int LOGGER::set_handlers(uint error_log_printer,
                         uint slow_log_printer,
                         uint general_log_printer)
{
  /* error log table is not supported yet */
  DBUG_ASSERT(error_log_printer < LOG_TABLE);

  lock();

  if ((slow_log_printer & LOG_TABLE || general_log_printer & LOG_TABLE) &&
      !is_log_tables_initialized)
  {
    slow_log_printer= (slow_log_printer & ~LOG_TABLE) | LOG_FILE;
    general_log_printer= (general_log_printer & ~LOG_TABLE) | LOG_FILE;

    sql_print_error("Failed to initialize log tables. "
                    "Falling back to the old-fashioned logs");
  }

  init_error_log(error_log_printer);
  init_slow_log(slow_log_printer);
  init_general_log(general_log_printer);

  unlock();

  return 0;
}


/*
  Close log table of a given type (general or slow log)

  SYNOPSIS
    close_log_table()

    log_table_type   type of the log table to close: QUERY_LOG_GENERAL
                     or QUERY_LOG_SLOW
    lock_in_use      Set to TRUE if the caller owns LOCK_open. FALSE otherwise.

  DESCRIPTION

    The function closes a log table. It is invoked (1) when we need to reopen
    log tables (e.g. FLUSH LOGS or TRUNCATE on the log table is being
    executed) or (2) during shutdown.
*/

void Log_to_csv_event_handler::
  close_log_table(uint log_table_type, bool lock_in_use)
{
  THD *log_thd, *curr= current_thd;
  TABLE_LIST *table;

  if (!logger.is_log_table_enabled(log_table_type))
    return;                                     /* do nothing */

  switch (log_table_type) {
  case QUERY_LOG_GENERAL:
    log_thd= general_log_thd;
    table= &general_log;
    break;
  case QUERY_LOG_SLOW:
    log_thd= slow_log_thd;
    table= &slow_log;
    break;
  default:
    assert(0);                                  // Impossible
  }

  /*
    Set thread stack start for the logger thread. See comment in
    open_log_table() for details.
  */
  if (curr)
    log_thd->thread_stack= curr->thread_stack;
  else
    log_thd->thread_stack= (char*) &log_thd;

  /* close the table */
  log_thd->store_globals();
  table->table->file->ha_rnd_end();
  /* discard logger mark before unlock*/
  table->table->locked_by_logger= FALSE;
  close_thread_tables(log_thd, lock_in_use);

  if (curr)
    curr->store_globals();
  else
  {
    my_pthread_setspecific_ptr(THR_THD,  0);
    my_pthread_setspecific_ptr(THR_MALLOC, 0);
  }
}


 /*
  Save position of binary log transaction cache.

  SYNPOSIS
    binlog_trans_log_savepos()

    thd      The thread to take the binlog data from
    pos      Pointer to variable where the position will be stored

  DESCRIPTION

    Save the current position in the binary log transaction cache into
    the variable pointed to by 'pos'
 */

static void
binlog_trans_log_savepos(THD *thd, my_off_t *pos)
{
  DBUG_ENTER("binlog_trans_log_savepos");
  DBUG_ASSERT(pos != NULL);
  if (thd->ha_data[binlog_hton->slot] == NULL)
    thd->binlog_setup_trx_data();
  binlog_trx_data *const trx_data=
    (binlog_trx_data*) thd->ha_data[binlog_hton->slot];
  DBUG_ASSERT(mysql_bin_log.is_open());
  *pos= trx_data->position();
  DBUG_PRINT("return", ("*pos: %lu", (ulong) *pos));
  DBUG_VOID_RETURN;
}


/*
  Truncate the binary log transaction cache.

  SYNPOSIS
    binlog_trans_log_truncate()

    thd      The thread to take the binlog data from
    pos      Position to truncate to

  DESCRIPTION

    Truncate the binary log to the given position. Will not change
    anything else.

 */
static void
binlog_trans_log_truncate(THD *thd, my_off_t pos)
{
  DBUG_ENTER("binlog_trans_log_truncate");
  DBUG_PRINT("enter", ("pos: %lu", (ulong) pos));

  DBUG_ASSERT(thd->ha_data[binlog_hton->slot] != NULL);
  /* Only true if binlog_trans_log_savepos() wasn't called before */
  DBUG_ASSERT(pos != ~(my_off_t) 0);

  binlog_trx_data *const trx_data=
    (binlog_trx_data*) thd->ha_data[binlog_hton->slot];
  trx_data->truncate(pos);
  DBUG_VOID_RETURN;
}


/*
  this function is mostly a placeholder.
  conceptually, binlog initialization (now mostly done in MYSQL_BIN_LOG::open)
  should be moved here.
*/

int binlog_init(void *p)
{
  binlog_hton= (handlerton *)p;
  binlog_hton->state=opt_bin_log ? SHOW_OPTION_YES : SHOW_OPTION_NO;
  binlog_hton->db_type=DB_TYPE_BINLOG;
  binlog_hton->savepoint_offset= sizeof(my_off_t);
  binlog_hton->close_connection= binlog_close_connection;
  binlog_hton->savepoint_set= binlog_savepoint_set;
  binlog_hton->savepoint_rollback= binlog_savepoint_rollback;
  binlog_hton->commit= binlog_commit;
  binlog_hton->rollback= binlog_rollback;
  binlog_hton->prepare= binlog_prepare;
  binlog_hton->flags= HTON_NOT_USER_SELECTABLE | HTON_HIDDEN;
  return 0;
}

static int binlog_close_connection(handlerton *hton, THD *thd)
{
  binlog_trx_data *const trx_data=
    (binlog_trx_data*) thd->ha_data[binlog_hton->slot];
  DBUG_ASSERT(mysql_bin_log.is_open() && trx_data->empty());
  thd->ha_data[binlog_hton->slot]= 0;
  trx_data->~binlog_trx_data();
  my_free((gptr)trx_data, MYF(0));
  return 0;
}

/*
  End a transaction.

  SYNOPSIS
    binlog_end_trans()

    thd      The thread whose transaction should be ended
    trx_data Pointer to the transaction data to use
    end_ev   The end event to use, or NULL
    all      True if the entire transaction should be ended, false if
             only the statement transaction should be ended.

  DESCRIPTION

    End the currently open transaction. The transaction can be either
    a real transaction (if 'all' is true) or a statement transaction
    (if 'all' is false).

    If 'end_ev' is NULL, the transaction is a rollback of only
    transactional tables, so the transaction cache will be truncated
    to either just before the last opened statement transaction (if
    'all' is false), or reset completely (if 'all' is true).
 */
static int
binlog_end_trans(THD *thd, binlog_trx_data *trx_data,
                 Log_event *end_ev, bool all)
{
  DBUG_ENTER("binlog_end_trans");
  int error=0;
  IO_CACHE *trans_log= &trx_data->trans_log;
  DBUG_PRINT("enter", ("transaction: %s  end_ev: 0x%lx",
                       all ? "all" : "stmt", (long) end_ev));
  DBUG_PRINT("info", ("thd->options={ %s%s}",
                      FLAGSTR(thd->options, OPTION_NOT_AUTOCOMMIT),
                      FLAGSTR(thd->options, OPTION_BEGIN)));

  /*
    NULL denotes ROLLBACK with nothing to replicate: i.e., rollback of
    only transactional tables.  If the transaction contain changes to
    any non-transactiona tables, we need write the transaction and log
    a ROLLBACK last.
  */
  if (end_ev != NULL)
  {
    /*
      Doing a commit or a rollback including non-transactional tables,
      i.e., ending a transaction where we might write the transaction
      cache to the binary log.

      We can always end the statement when ending a transaction since
      transactions are not allowed inside stored functions.  If they
      were, we would have to ensure that we're not ending a statement
      inside a stored function.
     */
    thd->binlog_flush_pending_rows_event(TRUE);
    /*
      We write the transaction cache to the binary log if either we're
      committing the entire transaction, or if we are doing an
      autocommit outside a transaction.
     */
    if (all || !(thd->options & (OPTION_BEGIN | OPTION_NOT_AUTOCOMMIT)))
    {
      error= mysql_bin_log.write(thd, &trx_data->trans_log, end_ev);
      trx_data->reset();
      /*
        We need to step the table map version after writing the
        transaction cache to disk.
      */
      mysql_bin_log.update_table_map_version();
      statistic_increment(binlog_cache_use, &LOCK_status);
      if (trans_log->disk_writes != 0)
      {
        statistic_increment(binlog_cache_disk_use, &LOCK_status);
        trans_log->disk_writes= 0;
      }
    }
  }
  else
  {
    /*
      If rolling back an entire transaction or a single statement not
      inside a transaction, we reset the transaction cache.

      If rolling back a statement in a transaction, we truncate the
      transaction cache to remove the statement.
     */
    if (all || !(thd->options & (OPTION_BEGIN | OPTION_NOT_AUTOCOMMIT)))
      trx_data->reset();
    else                                        // ...statement
      trx_data->truncate(trx_data->before_stmt_pos);

    /*
      We need to step the table map version on a rollback to ensure
      that a new table map event is generated instead of the one that
      was written to the thrown-away transaction cache.
    */
    mysql_bin_log.update_table_map_version();
  }

  DBUG_RETURN(error);
}

static int binlog_prepare(handlerton *hton, THD *thd, bool all)
{
  /*
    do nothing.
    just pretend we can do 2pc, so that MySQL won't
    switch to 1pc.
    real work will be done in MYSQL_BIN_LOG::log_xid()
  */
  return 0;
}

static int binlog_commit(handlerton *hton, THD *thd, bool all)
{
  DBUG_ENTER("binlog_commit");
  binlog_trx_data *const trx_data=
    (binlog_trx_data*) thd->ha_data[binlog_hton->slot];
  DBUG_ASSERT(mysql_bin_log.is_open());

  if (trx_data->empty())
  {
    // we're here because trans_log was flushed in MYSQL_BIN_LOG::log_xid()
    trx_data->reset();
    DBUG_RETURN(0);
  }
  if (all)
  {
    Query_log_event qev(thd, STRING_WITH_LEN("COMMIT"), TRUE, FALSE);
    qev.error_code= 0; // see comment in MYSQL_LOG::write(THD, IO_CACHE)
    int error= binlog_end_trans(thd, trx_data, &qev, all);
    DBUG_RETURN(error);
  }
  else
  {
    int error= binlog_end_trans(thd, trx_data, &invisible_commit, all);
    DBUG_RETURN(error);
  }
}

static int binlog_rollback(handlerton *hton, THD *thd, bool all)
{
  DBUG_ENTER("binlog_rollback");
  int error=0;
  binlog_trx_data *const trx_data=
    (binlog_trx_data*) thd->ha_data[binlog_hton->slot];
  DBUG_ASSERT(mysql_bin_log.is_open());

  if (trx_data->empty()) {
    trx_data->reset();
    DBUG_RETURN(0);
  }

  /*
    Update the binary log with a BEGIN/ROLLBACK block if we have
    cached some queries and we updated some non-transactional
    table. Such cases should be rare (updating a
    non-transactional table inside a transaction...)
  */
  if (unlikely(thd->options & (OPTION_STATUS_NO_TRANS_UPDATE |
                               OPTION_KEEP_LOG)))
  {
    Query_log_event qev(thd, STRING_WITH_LEN("ROLLBACK"), TRUE, FALSE);
    qev.error_code= 0; // see comment in MYSQL_LOG::write(THD, IO_CACHE)
    error= binlog_end_trans(thd, trx_data, &qev, all);
  }
  else
    error= binlog_end_trans(thd, trx_data, 0, all);
  DBUG_RETURN(error);
}

/*
  NOTE: how do we handle this (unlikely but legal) case:
  [transaction] + [update to non-trans table] + [rollback to savepoint] ?
  The problem occurs when a savepoint is before the update to the
  non-transactional table. Then when there's a rollback to the savepoint, if we
  simply truncate the binlog cache, we lose the part of the binlog cache where
  the update is. If we want to not lose it, we need to write the SAVEPOINT
  command and the ROLLBACK TO SAVEPOINT command to the binlog cache. The latter
  is easy: it's just write at the end of the binlog cache, but the former
  should be *inserted* to the place where the user called SAVEPOINT. The
  solution is that when the user calls SAVEPOINT, we write it to the binlog
  cache (so no need to later insert it). As transactions are never intermixed
  in the binary log (i.e. they are serialized), we won't have conflicts with
  savepoint names when using mysqlbinlog or in the slave SQL thread.
  Then when ROLLBACK TO SAVEPOINT is called, if we updated some
  non-transactional table, we don't truncate the binlog cache but instead write
  ROLLBACK TO SAVEPOINT to it; otherwise we truncate the binlog cache (which
  will chop the SAVEPOINT command from the binlog cache, which is good as in
  that case there is no need to have it in the binlog).
*/

static int binlog_savepoint_set(handlerton *hton, THD *thd, void *sv)
{
  DBUG_ENTER("binlog_savepoint_set");

  binlog_trans_log_savepos(thd, (my_off_t*) sv);
  /* Write it to the binary log */
  
  int const error=
    thd->binlog_query(THD::STMT_QUERY_TYPE,
                      thd->query, thd->query_length, TRUE, FALSE);
  DBUG_RETURN(error);
}

static int binlog_savepoint_rollback(handlerton *hton, THD *thd, void *sv)
{
  DBUG_ENTER("binlog_savepoint_rollback");
  DBUG_ASSERT(mysql_bin_log.is_open());

  /*
    Write ROLLBACK TO SAVEPOINT to the binlog cache if we have updated some
    non-transactional table. Otherwise, truncate the binlog cache starting
    from the SAVEPOINT command.
  */
  if (unlikely(thd->options &
               (OPTION_STATUS_NO_TRANS_UPDATE | OPTION_KEEP_LOG)))
  {
    int error=
      thd->binlog_query(THD::STMT_QUERY_TYPE,
                        thd->query, thd->query_length, TRUE, FALSE);
    DBUG_RETURN(error);
  }
  binlog_trans_log_truncate(thd, *(my_off_t*)sv);
  DBUG_RETURN(0);
}


int check_binlog_magic(IO_CACHE* log, const char** errmsg)
{
  char magic[4];
  DBUG_ASSERT(my_b_tell(log) == 0);

  if (my_b_read(log, (byte*) magic, sizeof(magic)))
  {
    *errmsg = "I/O error reading the header from the binary log";
    sql_print_error("%s, errno=%d, io cache code=%d", *errmsg, my_errno,
		    log->error);
    return 1;
  }
  if (memcmp(magic, BINLOG_MAGIC, sizeof(magic)))
  {
    *errmsg = "Binlog has bad magic number;  It's not a binary log file that can be used by this version of MySQL";
    return 1;
  }
  return 0;
}


File open_binlog(IO_CACHE *log, const char *log_file_name, const char **errmsg)
{
  File file;
  DBUG_ENTER("open_binlog");

  if ((file = my_open(log_file_name, O_RDONLY | O_BINARY | O_SHARE, 
                      MYF(MY_WME))) < 0)
  {
    sql_print_error("Failed to open log (file '%s', errno %d)",
                    log_file_name, my_errno);
    *errmsg = "Could not open log file";
    goto err;
  }
  if (init_io_cache(log, file, IO_SIZE*2, READ_CACHE, 0, 0,
                    MYF(MY_WME|MY_DONT_CHECK_FILESIZE)))
  {
    sql_print_error("Failed to create a cache on log (file '%s')",
                    log_file_name);
    *errmsg = "Could not open log file";
    goto err;
  }
  if (check_binlog_magic(log,errmsg))
    goto err;
  DBUG_RETURN(file);

err:
  if (file >= 0)
  {
    my_close(file,MYF(0));
    end_io_cache(log);
  }
  DBUG_RETURN(-1);
}

#ifdef __NT__
static int eventSource = 0;

void setup_windows_event_source()
{
  HKEY    hRegKey= NULL;
  DWORD   dwError= 0;
  TCHAR   szPath[MAX_PATH];
  DWORD dwTypes;

  if (eventSource)               // Ensure that we are only called once
    return;
  eventSource= 1;

  // Create the event source registry key
  dwError= RegCreateKey(HKEY_LOCAL_MACHINE,
                          "SYSTEM\\CurrentControlSet\\Services\\EventLog\\Application\\MySQL", 
                          &hRegKey);

  /* Name of the PE module that contains the message resource */
  GetModuleFileName(NULL, szPath, MAX_PATH);

  /* Register EventMessageFile */
  dwError = RegSetValueEx(hRegKey, "EventMessageFile", 0, REG_EXPAND_SZ,
                          (PBYTE) szPath, (DWORD) (strlen(szPath) + 1));

  /* Register supported event types */
  dwTypes= (EVENTLOG_ERROR_TYPE | EVENTLOG_WARNING_TYPE |
            EVENTLOG_INFORMATION_TYPE);
  dwError= RegSetValueEx(hRegKey, "TypesSupported", 0, REG_DWORD,
                         (LPBYTE) &dwTypes, sizeof dwTypes);

  RegCloseKey(hRegKey);
}

#endif /* __NT__ */


/****************************************************************************
** Find a uniq filename for 'filename.#'.
** Set # to a number as low as possible
** returns != 0 if not possible to get uniq filename
****************************************************************************/

static int find_uniq_filename(char *name)
{
  long                  number;
  uint                  i;
  char                  buff[FN_REFLEN];
  struct st_my_dir     *dir_info;
  reg1 struct fileinfo *file_info;
  ulong                 max_found=0;

  DBUG_ENTER("find_uniq_filename");

  uint  length = dirname_part(buff,name);
  char *start  = name + length;
  char *end    = strend(start);

  *end='.';
  length= (uint) (end-start+1);

  if (!(dir_info = my_dir(buff,MYF(MY_DONT_SORT))))
  {						// This shouldn't happen
    strmov(end,".1");				// use name+1
    DBUG_RETURN(0);
  }
  file_info= dir_info->dir_entry;
  for (i=dir_info->number_off_files ; i-- ; file_info++)
  {
    if (bcmp(file_info->name,start,length) == 0 &&
	test_if_number(file_info->name+length, &number,0))
    {
      set_if_bigger(max_found,(ulong) number);
    }
  }
  my_dirend(dir_info);

  *end++='.';
  sprintf(end,"%06ld",max_found+1);
  DBUG_RETURN(0);
}


void MYSQL_LOG::init(enum_log_type log_type_arg,
                     enum cache_type io_cache_type_arg)
{
  DBUG_ENTER("MYSQL_LOG::init");
  log_type= log_type_arg;
  io_cache_type= io_cache_type_arg;
  DBUG_PRINT("info",("log_type: %d", log_type));
  DBUG_VOID_RETURN;
}


/*
  Open a (new) log file.

  SYNOPSIS
    open()

    log_name            The name of the log to open
    log_type_arg        The type of the log. E.g. LOG_NORMAL
    new_name            The new name for the logfile. This is only needed
                        when the method is used to open the binlog file.
    io_cache_type_arg   The type of the IO_CACHE to use for this log file

  DESCRIPTION
    Open the logfile, init IO_CACHE and write startup messages
    (in case of general and slow query logs).

  RETURN VALUES
    0   ok
    1   error
*/

bool MYSQL_LOG::open(const char *log_name, enum_log_type log_type_arg,
                     const char *new_name, enum cache_type io_cache_type_arg)
{
  char buff[FN_REFLEN];
  File file= -1;
  int open_flags= O_CREAT | O_BINARY;
  DBUG_ENTER("MYSQL_LOG::open");
  DBUG_PRINT("enter", ("log_type: %d", (int) log_type_arg));

  write_error= 0;

  init(log_type_arg, io_cache_type_arg);

  if (!(name= my_strdup(log_name, MYF(MY_WME))))
  {
    name= (char *)log_name; // for the error message
    goto err;
  }

  if (new_name)
    strmov(log_file_name, new_name);
  else if (generate_new_name(log_file_name, name))
    goto err;

  if (io_cache_type == SEQ_READ_APPEND)
    open_flags |= O_RDWR | O_APPEND;
  else
    open_flags |= O_WRONLY | (log_type == LOG_BIN ? 0 : O_APPEND);

  db[0]= 0;

  if ((file= my_open(log_file_name, open_flags,
                     MYF(MY_WME | ME_WAITTANG))) < 0 ||
      init_io_cache(&log_file, file, IO_SIZE, io_cache_type,
                    my_tell(file, MYF(MY_WME)), 0,
                    MYF(MY_WME | MY_NABP |
                        ((log_type == LOG_BIN) ? MY_WAIT_IF_FULL : 0))))
    goto err;

  if (log_type == LOG_NORMAL)
  {
    char *end;
    int len=my_snprintf(buff, sizeof(buff), "%s, Version: %s (%s). "
#ifdef EMBEDDED_LIBRARY
                        "embedded library\n",
                        my_progname, server_version, MYSQL_COMPILATION_COMMENT
#elif __NT__
			"started with:\nTCP Port: %d, Named Pipe: %s\n",
                        my_progname, server_version, MYSQL_COMPILATION_COMMENT,
                        mysqld_port, mysqld_unix_port
#else
			"started with:\nTcp port: %d  Unix socket: %s\n",
                        my_progname, server_version, MYSQL_COMPILATION_COMMENT,
                        mysqld_port, mysqld_unix_port
#endif
                       );
    end= strnmov(buff + len, "Time                 Id Command    Argument\n",
                 sizeof(buff) - len);
    if (my_b_write(&log_file, (byte*) buff, (uint) (end-buff)) ||
	flush_io_cache(&log_file))
      goto err;
  }

  log_state= LOG_OPENED;
  DBUG_RETURN(0);

err:
  sql_print_error("Could not use %s for logging (error %d). \
Turning logging off for the whole duration of the MySQL server process. \
To turn it on again: fix the cause, \
shutdown the MySQL server and restart it.", name, errno);
  if (file >= 0)
    my_close(file, MYF(0));
  end_io_cache(&log_file);
  safeFree(name);
  log_state= LOG_CLOSED;
  DBUG_RETURN(1);
}

MYSQL_LOG::MYSQL_LOG()
  : name(0),  log_type(LOG_UNKNOWN), log_state(LOG_CLOSED), write_error(FALSE),
    inited(FALSE)
{
  /*
    We don't want to initialize LOCK_Log here as such initialization depends on
    safe_mutex (when using safe_mutex) which depends on MY_INIT(), which is
    called only in main(). Doing initialization here would make it happen
    before main().
  */
  bzero((char*) &log_file, sizeof(log_file));
}

void MYSQL_LOG::init_pthread_objects()
{
  DBUG_ASSERT(inited == 0);
  inited= 1;
  (void) pthread_mutex_init(&LOCK_log, MY_MUTEX_INIT_SLOW);
}

/*
  Close the log file

  SYNOPSIS
    close()
    exiting     Bitmask. For the slow and general logs the only used bit is
                LOG_CLOSE_TO_BE_OPENED. This is used if we intend to call
                open at once after close.

  NOTES
    One can do an open on the object at once after doing a close.
    The internal structures are not freed until cleanup() is called
*/

void MYSQL_LOG::close(uint exiting)
{					// One can't set log_type here!
  DBUG_ENTER("MYSQL_LOG::close");
  DBUG_PRINT("enter",("exiting: %d", (int) exiting));
  if (log_state == LOG_OPENED)
  {
    end_io_cache(&log_file);

    if (my_sync(log_file.file, MYF(MY_WME)) && ! write_error)
    {
      write_error= 1;
      sql_print_error(ER(ER_ERROR_ON_WRITE), name, errno);
    }

    if (my_close(log_file.file, MYF(MY_WME)) && ! write_error)
    {
      write_error= 1;
      sql_print_error(ER(ER_ERROR_ON_WRITE), name, errno);
    }
  }

  log_state= (exiting & LOG_CLOSE_TO_BE_OPENED) ? LOG_TO_BE_OPENED : LOG_CLOSED;
  safeFree(name);
  DBUG_VOID_RETURN;
}

/* this is called only once */

void MYSQL_LOG::cleanup()
{
  DBUG_ENTER("cleanup");
  if (inited)
  {
    inited= 0;
    (void) pthread_mutex_destroy(&LOCK_log);
    close(0);
  }
  DBUG_VOID_RETURN;
}


int MYSQL_LOG::generate_new_name(char *new_name, const char *log_name)
{
  fn_format(new_name, log_name, mysql_data_home, "", 4);
  if (log_type == LOG_BIN)
  {
    if (!fn_ext(log_name)[0])
    {
      if (find_uniq_filename(new_name))
      {
	sql_print_error(ER(ER_NO_UNIQUE_LOGFILE), log_name);
	return 1;
      }
    }
  }
  return 0;
}


/*
  Reopen the log file

  SYNOPSIS
    reopen_file()

  DESCRIPTION
    Reopen the log file. The method is used during FLUSH LOGS
    and locks LOCK_log mutex
*/


void MYSQL_QUERY_LOG::reopen_file()
{
  char *save_name;

  DBUG_ENTER("MYSQL_LOG::reopen_file");
  if (!is_open())
  {
    DBUG_PRINT("info",("log is closed"));
    DBUG_VOID_RETURN;
  }

  pthread_mutex_lock(&LOCK_log);

  save_name= name;
  name= 0;				// Don't free name
  close(LOG_CLOSE_TO_BE_OPENED);

  /*
     Note that at this point, log_state != LOG_CLOSED (important for is_open()).
  */

  open(save_name, log_type, 0, io_cache_type);
  my_free(save_name, MYF(0));

  pthread_mutex_unlock(&LOCK_log);

  DBUG_VOID_RETURN;
}


/*
  Write a command to traditional general log file

  SYNOPSIS
    write()

    event_time        command start timestamp
    user_host         the pointer to the string with user@host info
    user_host_len     length of the user_host string. this is computed once
                      and passed to all general log  event handlers
    thread_id         Id of the thread, issued a query
    command_type      the type of the command being logged
    command_type_len  the length of the string above
    sql_text          the very text of the query being executed
    sql_text_len      the length of sql_text string

  DESCRIPTION

   Log given command to to normal (not rotable) log file

  RETURN
    FASE - OK
    TRUE - error occured
*/

bool MYSQL_QUERY_LOG::write(time_t event_time, const char *user_host,
                            uint user_host_len, int thread_id,
                            const char *command_type, uint command_type_len,
                            const char *sql_text, uint sql_text_len)
{
  char buff[32];
  uint length= 0;
  char time_buff[MAX_TIME_SIZE];
  struct tm start;
  uint time_buff_len= 0;

  /* Test if someone closed between the is_open test and lock */
  if (is_open())
  {
    /* Note that my_b_write() assumes it knows the length for this */
      if (event_time != last_time)
      {
        last_time= event_time;

        localtime_r(&event_time, &start);

        time_buff_len= my_snprintf(time_buff, MAX_TIME_SIZE,
                                   "%02d%02d%02d %2d:%02d:%02d",
                                   start.tm_year % 100, start.tm_mon + 1,
                                   start.tm_mday, start.tm_hour,
                                   start.tm_min, start.tm_sec);

        if (my_b_write(&log_file, (byte*) &time_buff, time_buff_len))
          goto err;
      }
      else
        if (my_b_write(&log_file, (byte*) "\t\t" ,2) < 0)
          goto err;

      /* command_type, thread_id */
      length= my_snprintf(buff, 32, "%5ld ", (long) thread_id);

    if (my_b_write(&log_file, (byte*) buff, length))
      goto err;

    if (my_b_write(&log_file, (byte*) command_type, command_type_len))
      goto err;

    if (my_b_write(&log_file, (byte*) "\t", 1))
      goto err;

    /* sql_text */
    if (my_b_write(&log_file, (byte*) sql_text, sql_text_len))
      goto err;

    if (my_b_write(&log_file, (byte*) "\n", 1) ||
        flush_io_cache(&log_file))
      goto err;
  }

  return FALSE;
err:

  if (!write_error)
  {
    write_error= 1;
    sql_print_error(ER(ER_ERROR_ON_WRITE), name, errno);
  }
  return TRUE;
}


/*
  Log a query to the traditional slow log file

  SYNOPSIS
    write()

    thd               THD of the query
    current_time      current timestamp
    query_start_arg   command start timestamp
    user_host         the pointer to the string with user@host info
    user_host_len     length of the user_host string. this is computed once
                      and passed to all general log event handlers
    query_time        Amount of time the query took to execute (in seconds)
    lock_time         Amount of time the query was locked (in seconds)
    is_command        The flag, which determines, whether the sql_text is a
                      query or an administrator command.
    sql_text          the very text of the query or administrator command
                      processed
    sql_text_len      the length of sql_text string

  DESCRIPTION

   Log a query to the slow log file.

  RETURN
    FALSE - OK
    TRUE - error occured
*/

bool MYSQL_QUERY_LOG::write(THD *thd, time_t current_time,
                            time_t query_start_arg, const char *user_host,
                            uint user_host_len, longlong query_time,
                            longlong lock_time, bool is_command,
                            const char *sql_text, uint sql_text_len)
{
  bool error= 0;
  DBUG_ENTER("MYSQL_QUERY_LOG::write");

  if (!is_open())
    DBUG_RETURN(0);

  if (is_open())
  {						// Safety agains reopen
    int tmp_errno= 0;
    char buff[80], *end;
    uint buff_len;
    end= buff;

    if (!(specialflag & SPECIAL_SHORT_LOG_FORMAT))
    {
      if (current_time != last_time)
      {
        last_time= current_time;
        struct tm start;
        localtime_r(&current_time, &start);

        buff_len= my_snprintf(buff, sizeof buff,
                              "# Time: %02d%02d%02d %2d:%02d:%02d\n",
                              start.tm_year % 100, start.tm_mon + 1,
                              start.tm_mday, start.tm_hour,
                              start.tm_min, start.tm_sec);

        /* Note that my_b_write() assumes it knows the length for this */
        if (my_b_write(&log_file, (byte*) buff, buff_len))
          tmp_errno= errno;
      }
      if (my_b_printf(&log_file, "# User@Host: ", sizeof("# User@Host: ") - 1)
          != sizeof("# User@Host: ") - 1)
        tmp_errno= errno;
      if (my_b_printf(&log_file, user_host, user_host_len) != user_host_len)
        tmp_errno= errno;
      if (my_b_write(&log_file, (byte*) "\n", 1))
        tmp_errno= errno;
    }
    /* For slow query log */
    if (my_b_printf(&log_file,
                    "# Query_time: %lu  Lock_time: %lu"
                    " Rows_sent: %lu  Rows_examined: %lu\n",
                    (ulong) query_time, (ulong) lock_time,
                    (ulong) thd->sent_row_count,
                    (ulong) thd->examined_row_count) == (uint) -1)
      tmp_errno= errno;
    if (thd->db && strcmp(thd->db, db))
    {						// Database changed
      if (my_b_printf(&log_file,"use %s;\n",thd->db) == (uint) -1)
        tmp_errno= errno;
      strmov(db,thd->db);
    }
    if (thd->stmt_depends_on_first_successful_insert_id_in_prev_stmt)
    {
      end=strmov(end, ",last_insert_id=");
      end=longlong10_to_str((longlong)
                            thd->first_successful_insert_id_in_prev_stmt_for_binlog,
                            end, -10);
    }
    // Save value if we do an insert.
    if (thd->auto_inc_intervals_in_cur_stmt_for_binlog.nb_elements() > 0)
    {
      if (!(specialflag & SPECIAL_SHORT_LOG_FORMAT))
      {
        end=strmov(end,",insert_id=");
        end=longlong10_to_str((longlong)
                              thd->auto_inc_intervals_in_cur_stmt_for_binlog.minimum(),
                              end, -10);
      }
    }

    /*
      This info used to show up randomly, depending on whether the query
      checked the query start time or not. now we always write current
      timestamp to the slow log
    */
    end= strmov(end, ",timestamp=");
    end= int10_to_str((long) current_time, end, 10);

    if (end != buff)
    {
      *end++=';';
      *end='\n';
      if (my_b_write(&log_file, (byte*) "SET ", 4) ||
          my_b_write(&log_file, (byte*) buff + 1, (uint) (end-buff)))
        tmp_errno= errno;
    }
    if (is_command)
    {
      end= strxmov(buff, "# administrator command: ", NullS);
      buff_len= (ulong) (end - buff);
      my_b_write(&log_file, (byte*) buff, buff_len);
    }
    if (my_b_write(&log_file, (byte*) sql_text, sql_text_len) ||
        my_b_write(&log_file, (byte*) ";\n",2) ||
        flush_io_cache(&log_file))
      tmp_errno= errno;
    if (tmp_errno)
    {
      error= 1;
      if (! write_error)
      {
        write_error= 1;
        sql_print_error(ER(ER_ERROR_ON_WRITE), name, error);
      }
    }
  }
  DBUG_RETURN(error);
}


const char *MYSQL_LOG::generate_name(const char *log_name,
                                      const char *suffix,
                                      bool strip_ext, char *buff)
{
  if (!log_name || !log_name[0])
  {
    /*
      TODO: The following should be using fn_format();  We just need to
      first change fn_format() to cut the file name if it's too long.
    */
    strmake(buff, pidfile_name, FN_REFLEN - 5);
    strmov(fn_ext(buff), suffix);
    return (const char *)buff;
  }
  // get rid of extension if the log is binary to avoid problems
  if (strip_ext)
  {
    char *p= fn_ext(log_name);
    uint length= (uint) (p - log_name);
    strmake(buff, log_name, min(length, FN_REFLEN));
    return (const char*)buff;
  }
  return log_name;
}



MYSQL_BIN_LOG::MYSQL_BIN_LOG()
  :bytes_written(0), prepared_xids(0), file_id(1), open_count(1),
   need_start_event(TRUE), m_table_map_version(0),
   description_event_for_exec(0), description_event_for_queue(0)
{
  /*
    We don't want to initialize locks here as such initialization depends on
    safe_mutex (when using safe_mutex) which depends on MY_INIT(), which is
    called only in main(). Doing initialization here would make it happen
    before main().
  */
  index_file_name[0] = 0;
  bzero((char*) &index_file, sizeof(index_file));
}

/* this is called only once */

void MYSQL_BIN_LOG::cleanup()
{
  DBUG_ENTER("cleanup");
  if (inited)
  {
    inited= 0;
    close(LOG_CLOSE_INDEX|LOG_CLOSE_STOP_EVENT);
    delete description_event_for_queue;
    delete description_event_for_exec;
    (void) pthread_mutex_destroy(&LOCK_log);
    (void) pthread_mutex_destroy(&LOCK_index);
    (void) pthread_cond_destroy(&update_cond);
  }
  DBUG_VOID_RETURN;
}


/* Init binlog-specific vars */
void MYSQL_BIN_LOG::init(bool no_auto_events_arg, ulong max_size_arg)
{
  DBUG_ENTER("MYSQL_BIN_LOG::init");
  no_auto_events= no_auto_events_arg;
  max_size= max_size_arg;
  DBUG_PRINT("info",("max_size: %lu", max_size));
  DBUG_VOID_RETURN;
}


void MYSQL_BIN_LOG::init_pthread_objects()
{
  DBUG_ASSERT(inited == 0);
  inited= 1;
  (void) pthread_mutex_init(&LOCK_log, MY_MUTEX_INIT_SLOW);
  (void) pthread_mutex_init(&LOCK_index, MY_MUTEX_INIT_SLOW);
  (void) pthread_cond_init(&update_cond, 0);
}


bool MYSQL_BIN_LOG::open_index_file(const char *index_file_name_arg,
                                const char *log_name)
{
  File index_file_nr= -1;
  DBUG_ASSERT(!my_b_inited(&index_file));

  /*
    First open of this class instance
    Create an index file that will hold all file names uses for logging.
    Add new entries to the end of it.
  */
  myf opt= MY_UNPACK_FILENAME;
  if (!index_file_name_arg)
  {
    index_file_name_arg= log_name;    // Use same basename for index file
    opt= MY_UNPACK_FILENAME | MY_REPLACE_EXT;
  }
  fn_format(index_file_name, index_file_name_arg, mysql_data_home,
            ".index", opt);
  if ((index_file_nr= my_open(index_file_name,
                              O_RDWR | O_CREAT | O_BINARY ,
                              MYF(MY_WME))) < 0 ||
       my_sync(index_file_nr, MYF(MY_WME)) ||
       init_io_cache(&index_file, index_file_nr,
                     IO_SIZE, WRITE_CACHE,
                     my_seek(index_file_nr,0L,MY_SEEK_END,MYF(0)),
			0, MYF(MY_WME | MY_WAIT_IF_FULL)))
  {
    if (index_file_nr >= 0)
      my_close(index_file_nr,MYF(0));
    return TRUE;
  }
  return FALSE;
}


/*
  Open a (new) binlog file.

  DESCRIPTION
  - Open the log file and the index file. Register the new
    file name in it
  - When calling this when the file is in use, you must have a locks
    on LOCK_log and LOCK_index.

  RETURN VALUES
    0	ok
    1	error
*/

bool MYSQL_BIN_LOG::open(const char *log_name,
                         enum_log_type log_type_arg,
                         const char *new_name,
                         enum cache_type io_cache_type_arg,
                         bool no_auto_events_arg,
                         ulong max_size_arg,
                         bool null_created_arg)
{
  File file= -1;
  DBUG_ENTER("MYSQL_BIN_LOG::open");
  DBUG_PRINT("enter",("log_type: %d",(int) log_type_arg));

  write_error=0;

  /* open the main log file */
  if (MYSQL_LOG::open(log_name, log_type_arg, new_name, io_cache_type_arg))
    DBUG_RETURN(1);                            /* all warnings issued */

  init(no_auto_events_arg, max_size_arg);

  open_count++;

  DBUG_ASSERT(log_type == LOG_BIN);

  {
    bool write_file_name_to_index_file=0;

    if (!my_b_filelength(&log_file))
    {
      /*
	The binary log file was empty (probably newly created)
	This is the normal case and happens when the user doesn't specify
	an extension for the binary log files.
	In this case we write a standard header to it.
      */
      if (my_b_safe_write(&log_file, (byte*) BINLOG_MAGIC,
			  BIN_LOG_HEADER_SIZE))
        goto err;
      bytes_written+= BIN_LOG_HEADER_SIZE;
      write_file_name_to_index_file= 1;
    }

    DBUG_ASSERT(my_b_inited(&index_file) != 0);
    reinit_io_cache(&index_file, WRITE_CACHE,
                    my_b_filelength(&index_file), 0, 0);
    if (need_start_event && !no_auto_events)
    {
      /*
        In 4.x we set need_start_event=0 here, but in 5.0 we want a Start event
        even if this is not the very first binlog.
      */
      Format_description_log_event s(BINLOG_VERSION);
      /*
        don't set LOG_EVENT_BINLOG_IN_USE_F for SEQ_READ_APPEND io_cache
        as we won't be able to reset it later
      */
      if (io_cache_type == WRITE_CACHE)
        s.flags|= LOG_EVENT_BINLOG_IN_USE_F;
      if (!s.is_valid())
        goto err;
      if (null_created_arg)
        s.created= 0;
      if (s.write(&log_file))
        goto err;
      bytes_written+= s.data_written;
    }
    if (description_event_for_queue &&
        description_event_for_queue->binlog_version>=4)
    {
      /*
        This is a relay log written to by the I/O slave thread.
        Write the event so that others can later know the format of this relay
        log.
        Note that this event is very close to the original event from the
        master (it has binlog version of the master, event types of the
        master), so this is suitable to parse the next relay log's event. It
        has been produced by
        Format_description_log_event::Format_description_log_event(char* buf,).
        Why don't we want to write the description_event_for_queue if this
        event is for format<4 (3.23 or 4.x): this is because in that case, the
        description_event_for_queue describes the data received from the
        master, but not the data written to the relay log (*conversion*),
        which is in format 4 (slave's).
      */
      /*
        Set 'created' to 0, so that in next relay logs this event does not
        trigger cleaning actions on the slave in
        Format_description_log_event::exec_event().
      */
      description_event_for_queue->created= 0;
      /* Don't set log_pos in event header */
      description_event_for_queue->artificial_event=1;

      if (description_event_for_queue->write(&log_file))
        goto err;
      bytes_written+= description_event_for_queue->data_written;
    }
    if (flush_io_cache(&log_file) ||
        my_sync(log_file.file, MYF(MY_WME)))
      goto err;

    if (write_file_name_to_index_file)
    {
      /*
        As this is a new log file, we write the file name to the index
        file. As every time we write to the index file, we sync it.
      */
      if (my_b_write(&index_file, (byte*) log_file_name,
		     strlen(log_file_name)) ||
	  my_b_write(&index_file, (byte*) "\n", 1) ||
	  flush_io_cache(&index_file) ||
          my_sync(index_file.file, MYF(MY_WME)))
	goto err;
    }
  }
  log_state= LOG_OPENED;

  DBUG_RETURN(0);

err:
  sql_print_error("Could not use %s for logging (error %d). \
Turning logging off for the whole duration of the MySQL server process. \
To turn it on again: fix the cause, \
shutdown the MySQL server and restart it.", name, errno);
  if (file >= 0)
    my_close(file,MYF(0));
  end_io_cache(&log_file);
  end_io_cache(&index_file);
  safeFree(name);
  log_state= LOG_CLOSED;
  DBUG_RETURN(1);
}


int MYSQL_BIN_LOG::get_current_log(LOG_INFO* linfo)
{
  pthread_mutex_lock(&LOCK_log);
  int ret = raw_get_current_log(linfo);
  pthread_mutex_unlock(&LOCK_log);
  return ret;
}

int MYSQL_BIN_LOG::raw_get_current_log(LOG_INFO* linfo)
{
  strmake(linfo->log_file_name, log_file_name, sizeof(linfo->log_file_name)-1);
  linfo->pos = my_b_tell(&log_file);
  return 0;
}

/*
  Move all data up in a file in an filename index file

  SYNOPSIS
    copy_up_file_and_fill()
    index_file			File to move
    offset			Move everything from here to beginning

  NOTE
    File will be truncated to be 'offset' shorter or filled up with
    newlines

  IMPLEMENTATION
    We do the copy outside of the IO_CACHE as the cache buffers would just
    make things slower and more complicated.
    In most cases the copy loop should only do one read.

  RETURN VALUES
    0	ok
*/

#ifdef HAVE_REPLICATION

static bool copy_up_file_and_fill(IO_CACHE *index_file, my_off_t offset)
{
  int bytes_read;
  my_off_t init_offset= offset;
  File file= index_file->file;
  byte io_buf[IO_SIZE*2];
  DBUG_ENTER("copy_up_file_and_fill");

  for (;; offset+= bytes_read)
  {
    (void) my_seek(file, offset, MY_SEEK_SET, MYF(0));
    if ((bytes_read= (int) my_read(file, io_buf, sizeof(io_buf), MYF(MY_WME)))
	< 0)
      goto err;
    if (!bytes_read)
      break;					// end of file
    (void) my_seek(file, offset-init_offset, MY_SEEK_SET, MYF(0));
    if (my_write(file, (byte*) io_buf, bytes_read, MYF(MY_WME | MY_NABP)))
      goto err;
  }
  /* The following will either truncate the file or fill the end with \n' */
  if (my_chsize(file, offset - init_offset, '\n', MYF(MY_WME)) ||
      my_sync(file, MYF(MY_WME)))
    goto err;

  /* Reset data in old index cache */
  reinit_io_cache(index_file, READ_CACHE, (my_off_t) 0, 0, 1);
  DBUG_RETURN(0);

err:
  DBUG_RETURN(1);
}

#endif /* HAVE_REPLICATION */

/*
  Find the position in the log-index-file for the given log name

  SYNOPSIS
    find_log_pos()
    linfo		Store here the found log file name and position to
			the NEXT log file name in the index file.
    log_name		Filename to find in the index file.
			Is a null pointer if we want to read the first entry
    need_lock		Set this to 1 if the parent doesn't already have a
			lock on LOCK_index

  NOTE
    On systems without the truncate function the file will end with one or
    more empty lines.  These will be ignored when reading the file.

  RETURN VALUES
    0			ok
    LOG_INFO_EOF	End of log-index-file found
    LOG_INFO_IO		Got IO error while reading file
*/

int MYSQL_BIN_LOG::find_log_pos(LOG_INFO *linfo, const char *log_name,
			    bool need_lock)
{
  int error= 0;
  char *fname= linfo->log_file_name;
  uint log_name_len= log_name ? (uint) strlen(log_name) : 0;
  DBUG_ENTER("find_log_pos");
  DBUG_PRINT("enter",("log_name: %s", log_name ? log_name : "NULL"));

  /*
    Mutex needed because we need to make sure the file pointer does not
    move from under our feet
  */
  if (need_lock)
    pthread_mutex_lock(&LOCK_index);
  safe_mutex_assert_owner(&LOCK_index);

  /* As the file is flushed, we can't get an error here */
  (void) reinit_io_cache(&index_file, READ_CACHE, (my_off_t) 0, 0, 0);

  for (;;)
  {
    uint length;
    my_off_t offset= my_b_tell(&index_file);
    /* If we get 0 or 1 characters, this is the end of the file */

    if ((length= my_b_gets(&index_file, fname, FN_REFLEN)) <= 1)
    {
      /* Did not find the given entry; Return not found or error */
      error= !index_file.error ? LOG_INFO_EOF : LOG_INFO_IO;
      break;
    }

    // if the log entry matches, null string matching anything
    if (!log_name ||
	(log_name_len == length-1 && fname[log_name_len] == '\n' &&
	 !memcmp(fname, log_name, log_name_len)))
    {
      DBUG_PRINT("info",("Found log file entry"));
      fname[length-1]=0;			// remove last \n
      linfo->index_file_start_offset= offset;
      linfo->index_file_offset = my_b_tell(&index_file);
      break;
    }
  }

  if (need_lock)
    pthread_mutex_unlock(&LOCK_index);
  DBUG_RETURN(error);
}


/*
  Find the position in the log-index-file for the given log name

  SYNOPSIS
    find_next_log()
    linfo		Store here the next log file name and position to
			the file name after that.
    need_lock		Set this to 1 if the parent doesn't already have a
			lock on LOCK_index

  NOTE
    - Before calling this function, one has to call find_log_pos()
      to set up 'linfo'
    - Mutex needed because we need to make sure the file pointer does not move
      from under our feet

  RETURN VALUES
    0			ok
    LOG_INFO_EOF	End of log-index-file found
    LOG_INFO_IO		Got IO error while reading file
*/

int MYSQL_BIN_LOG::find_next_log(LOG_INFO* linfo, bool need_lock)
{
  int error= 0;
  uint length;
  char *fname= linfo->log_file_name;

  if (need_lock)
    pthread_mutex_lock(&LOCK_index);
  safe_mutex_assert_owner(&LOCK_index);

  /* As the file is flushed, we can't get an error here */
  (void) reinit_io_cache(&index_file, READ_CACHE, linfo->index_file_offset, 0,
			 0);

  linfo->index_file_start_offset= linfo->index_file_offset;
  if ((length=my_b_gets(&index_file, fname, FN_REFLEN)) <= 1)
  {
    error = !index_file.error ? LOG_INFO_EOF : LOG_INFO_IO;
    goto err;
  }
  fname[length-1]=0;				// kill \n
  linfo->index_file_offset = my_b_tell(&index_file);

err:
  if (need_lock)
    pthread_mutex_unlock(&LOCK_index);
  return error;
}


/*
  Delete all logs refered to in the index file
  Start writing to a new log file.  The new index file will only contain
  this file.

  SYNOPSIS
     reset_logs()
     thd		Thread

  NOTE
    If not called from slave thread, write start event to new log


  RETURN VALUES
    0	ok
    1   error
*/

bool MYSQL_BIN_LOG::reset_logs(THD* thd)
{
  LOG_INFO linfo;
  bool error=0;
  const char* save_name;
  DBUG_ENTER("reset_logs");

  ha_reset_logs(thd);
  /*
    We need to get both locks to be sure that no one is trying to
    write to the index log file.
  */
  pthread_mutex_lock(&LOCK_log);
  pthread_mutex_lock(&LOCK_index);

  /*
    The following mutex is needed to ensure that no threads call
    'delete thd' as we would then risk missing a 'rollback' from this
    thread. If the transaction involved MyISAM tables, it should go
    into binlog even on rollback.
  */
  VOID(pthread_mutex_lock(&LOCK_thread_count));

  /* Save variables so that we can reopen the log */
  save_name=name;
  name=0;					// Protect against free
  close(LOG_CLOSE_TO_BE_OPENED);

  /* First delete all old log files */

  if (find_log_pos(&linfo, NullS, 0))
  {
    error=1;
    goto err;
  }

  for (;;)
  {
    my_delete_allow_opened(linfo.log_file_name, MYF(MY_WME));
    if (find_next_log(&linfo, 0))
      break;
  }

  /* Start logging with a new file */
  close(LOG_CLOSE_INDEX);
  my_delete_allow_opened(index_file_name, MYF(MY_WME));	// Reset (open will update)
  if (!thd->slave_thread)
    need_start_event=1;
  if (!open_index_file(index_file_name, 0))
    open(save_name, log_type, 0, io_cache_type, no_auto_events, max_size, 0);
  my_free((gptr) save_name, MYF(0));

err:
  VOID(pthread_mutex_unlock(&LOCK_thread_count));
  pthread_mutex_unlock(&LOCK_index);
  pthread_mutex_unlock(&LOCK_log);
  DBUG_RETURN(error);
}


/*
  Delete relay log files prior to rli->group_relay_log_name
  (i.e. all logs which are not involved in a non-finished group
  (transaction)), remove them from the index file and start on next relay log.

  SYNOPSIS
    purge_first_log()
    rli		 Relay log information
    included     If false, all relay logs that are strictly before
                 rli->group_relay_log_name are deleted ; if true, the latter is
                 deleted too (i.e. all relay logs
                 read by the SQL slave thread are deleted).

  NOTE
    - This is only called from the slave-execute thread when it has read
      all commands from a relay log and want to switch to a new relay log.
    - When this happens, we can be in an active transaction as
      a transaction can span over two relay logs
      (although it is always written as a single block to the master's binary 
      log, hence cannot span over two master's binary logs).

  IMPLEMENTATION
    - Protects index file with LOCK_index
    - Delete relevant relay log files
    - Copy all file names after these ones to the front of the index file
    - If the OS has truncate, truncate the file, else fill it with \n'
    - Read the next file name from the index file and store in rli->linfo

  RETURN VALUES
    0			ok
    LOG_INFO_EOF	End of log-index-file found
    LOG_INFO_SEEK	Could not allocate IO cache
    LOG_INFO_IO		Got IO error while reading file
*/

#ifdef HAVE_REPLICATION

int MYSQL_BIN_LOG::purge_first_log(struct st_relay_log_info* rli, bool included) 
{
  int error;
  DBUG_ENTER("purge_first_log");

  DBUG_ASSERT(is_open());
  DBUG_ASSERT(rli->slave_running == 1);
  DBUG_ASSERT(!strcmp(rli->linfo.log_file_name,rli->event_relay_log_name));

  pthread_mutex_lock(&LOCK_index);
  pthread_mutex_lock(&rli->log_space_lock);
  rli->relay_log.purge_logs(rli->group_relay_log_name, included,
                            0, 0, &rli->log_space_total);
  // Tell the I/O thread to take the relay_log_space_limit into account
  rli->ignore_log_space_limit= 0;
  pthread_mutex_unlock(&rli->log_space_lock);

  /*
    Ok to broadcast after the critical region as there is no risk of
    the mutex being destroyed by this thread later - this helps save
    context switches
  */
  pthread_cond_broadcast(&rli->log_space_cond);
  
  /*
    Read the next log file name from the index file and pass it back to
    the caller
    If included is true, we want the first relay log;
    otherwise we want the one after event_relay_log_name.
  */
  if ((included && (error=find_log_pos(&rli->linfo, NullS, 0))) ||
      (!included &&
       ((error=find_log_pos(&rli->linfo, rli->event_relay_log_name, 0)) ||
        (error=find_next_log(&rli->linfo, 0)))))
  {
    char buff[22];
    sql_print_error("next log error: %d  offset: %s  log: %s included: %d",
                    error,
                    llstr(rli->linfo.index_file_offset,buff),
                    rli->group_relay_log_name,
                    included);
    goto err;
  }

  /*
    Reset rli's coordinates to the current log.
  */
  rli->event_relay_log_pos= BIN_LOG_HEADER_SIZE;
  strmake(rli->event_relay_log_name,rli->linfo.log_file_name,
	  sizeof(rli->event_relay_log_name)-1);

  /*
    If we removed the rli->group_relay_log_name file,
    we must update the rli->group* coordinates, otherwise do not touch it as the
    group's execution is not finished (e.g. COMMIT not executed)
  */
  if (included)
  {
    rli->group_relay_log_pos = BIN_LOG_HEADER_SIZE;
    strmake(rli->group_relay_log_name,rli->linfo.log_file_name,
            sizeof(rli->group_relay_log_name)-1);
    rli->notify_group_relay_log_name_update();
  }

  /* Store where we are in the new file for the execution thread */
  flush_relay_log_info(rli);

err:
  pthread_mutex_unlock(&LOCK_index);
  DBUG_RETURN(error);
}

/*
  Update log index_file
*/

int MYSQL_BIN_LOG::update_log_index(LOG_INFO* log_info, bool need_update_threads)
{
  if (copy_up_file_and_fill(&index_file, log_info->index_file_start_offset))
    return LOG_INFO_IO;

  // now update offsets in index file for running threads
  if (need_update_threads)
    adjust_linfo_offsets(log_info->index_file_start_offset);
  return 0;
}

/*
  Remove all logs before the given log from disk and from the index file.

  SYNOPSIS
    purge_logs()
    to_log	        Delete all log file name before this file. 
    included            If true, to_log is deleted too.
    need_mutex
    need_update_threads If we want to update the log coordinates of
                        all threads. False for relay logs, true otherwise.
    freed_log_space     If not null, decrement this variable of
                        the amount of log space freed

  NOTES
    If any of the logs before the deleted one is in use,
    only purge logs up to this one.

  RETURN VALUES
    0				ok
    LOG_INFO_EOF		to_log not found
*/

int MYSQL_BIN_LOG::purge_logs(const char *to_log, 
                          bool included,
                          bool need_mutex, 
                          bool need_update_threads, 
                          ulonglong *decrease_log_space)
{
  int error;
  int ret = 0;
  bool exit_loop= 0;
  LOG_INFO log_info;
  DBUG_ENTER("purge_logs");
  DBUG_PRINT("info",("to_log= %s",to_log));

  if (need_mutex)
    pthread_mutex_lock(&LOCK_index);
  if ((error=find_log_pos(&log_info, to_log, 0 /*no mutex*/)))
    goto err;

  /*
    File name exists in index file; delete until we find this file
    or a file that is used.
  */
  if ((error=find_log_pos(&log_info, NullS, 0 /*no mutex*/)))
    goto err;
  while ((strcmp(to_log,log_info.log_file_name) || (exit_loop=included)) &&
         !log_in_use(log_info.log_file_name))
  {
    ulong file_size= 0;
    if (decrease_log_space) //stat the file we want to delete
    {
      MY_STAT s;

      /* 
         If we could not stat, we can't know the amount
         of space that deletion will free. In most cases,
         deletion won't work either, so it's not a problem.
      */
      if (my_stat(log_info.log_file_name,&s,MYF(0)))
        file_size= s.st_size;
      else
	sql_print_information("Failed to execute my_stat on file '%s'",
			      log_info.log_file_name);
    }
    /*
      It's not fatal if we can't delete a log file ;
      if we could delete it, take its size into account
    */
    DBUG_PRINT("info",("purging %s",log_info.log_file_name));
    if (!my_delete(log_info.log_file_name, MYF(0)) && decrease_log_space)
      *decrease_log_space-= file_size;

    ha_binlog_index_purge_file(current_thd, log_info.log_file_name);
    if (current_thd->query_error) {
      DBUG_PRINT("info",("query error: %d", current_thd->query_error));
      if (my_errno == EMFILE) {
        DBUG_PRINT("info",("my_errno: %d, set ret = LOG_INFO_EMFILE", my_errno));
        ret = LOG_INFO_EMFILE;
        break;
      }
    }

    if (find_next_log(&log_info, 0) || exit_loop)
      break;
  }

  /*
    If we get killed -9 here, the sysadmin would have to edit
    the log index file after restart - otherwise, this should be safe
  */
  error= update_log_index(&log_info, need_update_threads);
  if (error == 0) {
    error = ret;
  }

err:
  if (need_mutex)
    pthread_mutex_unlock(&LOCK_index);
  DBUG_RETURN(error);
}

/*
  Remove all logs before the given file date from disk and from the
  index file.

  SYNOPSIS
    purge_logs_before_date()
    thd		Thread pointer
    before_date	Delete all log files before given date.

  NOTES
    If any of the logs before the deleted one is in use,
    only purge logs up to this one.

  RETURN VALUES
    0				ok
    LOG_INFO_PURGE_NO_ROTATE	Binary file that can't be rotated
*/

int MYSQL_BIN_LOG::purge_logs_before_date(time_t purge_time)
{
  int error;
  LOG_INFO log_info;
  MY_STAT stat_area;

  DBUG_ENTER("purge_logs_before_date");

  pthread_mutex_lock(&LOCK_index);

  /*
    Delete until we find curren file
    or a file that is used or a file
    that is older than purge_time.
  */
  if ((error=find_log_pos(&log_info, NullS, 0 /*no mutex*/)))
    goto err;

  while (strcmp(log_file_name, log_info.log_file_name) &&
	 !log_in_use(log_info.log_file_name))
  {
    /* It's not fatal even if we can't delete a log file */
    if (!my_stat(log_info.log_file_name, &stat_area, MYF(0)) ||
	stat_area.st_mtime >= purge_time)
      break;
    my_delete(log_info.log_file_name, MYF(0));

    ha_binlog_index_purge_file(current_thd, log_info.log_file_name);

    if (find_next_log(&log_info, 0))
      break;
  }

  /*
    If we get killed -9 here, the sysadmin would have to edit
    the log index file after restart - otherwise, this should be safe
  */
  error= update_log_index(&log_info, 1);

err:
  pthread_mutex_unlock(&LOCK_index);
  DBUG_RETURN(error);
}
#endif /* HAVE_REPLICATION */


/*
  Create a new log file name

  SYNOPSIS
    make_log_name()
    buf			buf of at least FN_REFLEN where new name is stored

  NOTE
    If file name will be longer then FN_REFLEN it will be truncated
*/

void MYSQL_BIN_LOG::make_log_name(char* buf, const char* log_ident)
{
  uint dir_len = dirname_length(log_file_name); 
  if (dir_len > FN_REFLEN)
    dir_len=FN_REFLEN-1;
  strnmov(buf, log_file_name, dir_len);
  strmake(buf+dir_len, log_ident, FN_REFLEN - dir_len);
}


/*
  Check if we are writing/reading to the given log file
*/

bool MYSQL_BIN_LOG::is_active(const char *log_file_name_arg)
{
  return !strcmp(log_file_name, log_file_name_arg);
}


/*
  Wrappers around new_file_impl to avoid using argument
  to control locking. The argument 1) less readable 2) breaks
  incapsulation 3) allows external access to the class without
  a lock (which is not possible with private new_file_without_locking
  method).
*/

void MYSQL_BIN_LOG::new_file()
{
  new_file_impl(1);
}


void MYSQL_BIN_LOG::new_file_without_locking()
{
  new_file_impl(0);
}


/*
  Start writing to a new log file or reopen the old file

  SYNOPSIS
    new_file_impl()
    need_lock		Set to 1 if caller has not locked LOCK_log

  NOTE
    The new file name is stored last in the index file
*/

void MYSQL_BIN_LOG::new_file_impl(bool need_lock)
{
  char new_name[FN_REFLEN], *new_name_ptr, *old_name;

  DBUG_ENTER("MYSQL_BIN_LOG::new_file_impl");
  if (!is_open())
  {
    DBUG_PRINT("info",("log is closed"));
    DBUG_VOID_RETURN;
  }

  if (need_lock)
    pthread_mutex_lock(&LOCK_log);
  pthread_mutex_lock(&LOCK_index);

  safe_mutex_assert_owner(&LOCK_log);
  safe_mutex_assert_owner(&LOCK_index);

  /*
    if binlog is used as tc log, be sure all xids are "unlogged",
    so that on recover we only need to scan one - latest - binlog file
    for prepared xids. As this is expected to be a rare event,
    simple wait strategy is enough. We're locking LOCK_log to be sure no
    new Xid_log_event's are added to the log (and prepared_xids is not
    increased), and waiting on COND_prep_xids for late threads to
    catch up.
  */
  if (prepared_xids)
  {
    tc_log_page_waits++;
    pthread_mutex_lock(&LOCK_prep_xids);
    while (prepared_xids)
      pthread_cond_wait(&COND_prep_xids, &LOCK_prep_xids);
    pthread_mutex_unlock(&LOCK_prep_xids);
  }

  /* Reuse old name if not binlog and not update log */
  new_name_ptr= name;

  /*
    If user hasn't specified an extension, generate a new log name
    We have to do this here and not in open as we want to store the
    new file name in the current binary log file.
  */
  if (generate_new_name(new_name, name))
    goto end;
  new_name_ptr=new_name;

  if (log_type == LOG_BIN)
  {
    if (!no_auto_events)
    {
      /*
        We log the whole file name for log file as the user may decide
        to change base names at some point.
      */
      Rotate_log_event r(new_name+dirname_length(new_name),
                         0, LOG_EVENT_OFFSET, 0);
      r.write(&log_file);
      bytes_written += r.data_written;
    }
    /*
      Update needs to be signalled even if there is no rotate event
      log rotation should give the waiting thread a signal to
      discover EOF and move on to the next log.
    */
    signal_update();
  }
  old_name=name;
  name=0;				// Don't free name
  close(LOG_CLOSE_TO_BE_OPENED);

  /*
     Note that at this point, log_state != LOG_CLOSED (important for is_open()).
  */

  /*
     new_file() is only used for rotation (in FLUSH LOGS or because size >
     max_binlog_size or max_relay_log_size).
     If this is a binary log, the Format_description_log_event at the beginning of
     the new file should have created=0 (to distinguish with the
     Format_description_log_event written at server startup, which should
     trigger temp tables deletion on slaves.
  */

  open(old_name, log_type, new_name_ptr,
       io_cache_type, no_auto_events, max_size, 1);
  my_free(old_name,MYF(0));

end:
  if (need_lock)
    pthread_mutex_unlock(&LOCK_log);
  pthread_mutex_unlock(&LOCK_index);

  DBUG_VOID_RETURN;
}


bool MYSQL_BIN_LOG::append(Log_event* ev)
{
  bool error = 0;
  pthread_mutex_lock(&LOCK_log);
  DBUG_ENTER("MYSQL_BIN_LOG::append");

  DBUG_ASSERT(log_file.type == SEQ_READ_APPEND);
  /*
    Log_event::write() is smart enough to use my_b_write() or
    my_b_append() depending on the kind of cache we have.
  */
  if (ev->write(&log_file))
  {
    error=1;
    goto err;
  }
  bytes_written+= ev->data_written;
  DBUG_PRINT("info",("max_size: %lu",max_size));
  if ((uint) my_b_append_tell(&log_file) > max_size)
    new_file_without_locking();

err:
  pthread_mutex_unlock(&LOCK_log);
  signal_update();				// Safe as we don't call close
  DBUG_RETURN(error);
}


bool MYSQL_BIN_LOG::appendv(const char* buf, uint len,...)
{
  bool error= 0;
  DBUG_ENTER("MYSQL_BIN_LOG::appendv");
  va_list(args);
  va_start(args,len);

  DBUG_ASSERT(log_file.type == SEQ_READ_APPEND);

  safe_mutex_assert_owner(&LOCK_log);
  do
  {
    if (my_b_append(&log_file,(byte*) buf,len))
    {
      error= 1;
      goto err;
    }
    bytes_written += len;
  } while ((buf=va_arg(args,const char*)) && (len=va_arg(args,uint)));
  DBUG_PRINT("info",("max_size: %lu",max_size));
  if ((uint) my_b_append_tell(&log_file) > max_size)
    new_file_without_locking();

err:
  if (!error)
    signal_update();
  DBUG_RETURN(error);
}


bool MYSQL_BIN_LOG::flush_and_sync()
{
  int err=0, fd=log_file.file;
  safe_mutex_assert_owner(&LOCK_log);
  if (flush_io_cache(&log_file))
    return 1;
  if (++sync_binlog_counter >= sync_binlog_period && sync_binlog_period)
  {
    sync_binlog_counter= 0;
    err=my_sync(fd, MYF(MY_WME));
  }
  return err;
}

void MYSQL_BIN_LOG::start_union_events(THD *thd, query_id_t query_id_param)
{
  DBUG_ASSERT(!thd->binlog_evt_union.do_union);
  thd->binlog_evt_union.do_union= TRUE;
  thd->binlog_evt_union.unioned_events= FALSE;
  thd->binlog_evt_union.unioned_events_trans= FALSE;
  thd->binlog_evt_union.first_query_id= query_id_param;
}

void MYSQL_BIN_LOG::stop_union_events(THD *thd)
{
  DBUG_ASSERT(thd->binlog_evt_union.do_union);
  thd->binlog_evt_union.do_union= FALSE;
}

bool MYSQL_BIN_LOG::is_query_in_union(THD *thd, query_id_t query_id_param)
{
  return (thd->binlog_evt_union.do_union && 
          query_id_param >= thd->binlog_evt_union.first_query_id);
}


/*
  These functions are placed in this file since they need access to
  binlog_hton, which has internal linkage.
*/

int THD::binlog_setup_trx_data()
{
  DBUG_ENTER("THD::binlog_setup_trx_data");
  binlog_trx_data *trx_data=
    (binlog_trx_data*) ha_data[binlog_hton->slot];

  if (trx_data)
    DBUG_RETURN(0);                             // Already set up

  ha_data[binlog_hton->slot]= trx_data=
    (binlog_trx_data*) my_malloc(sizeof(binlog_trx_data), MYF(MY_ZEROFILL));
  if (!trx_data ||
      open_cached_file(&trx_data->trans_log, mysql_tmpdir,
                       LOG_PREFIX, binlog_cache_size, MYF(MY_WME)))
  {
    my_free((gptr)trx_data, MYF(MY_ALLOW_ZERO_PTR));
    ha_data[binlog_hton->slot]= 0;
    DBUG_RETURN(1);                      // Didn't manage to set it up
  }

  trx_data= new (ha_data[binlog_hton->slot]) binlog_trx_data;

  DBUG_RETURN(0);
}

/*
  Function to start a statement and optionally a transaction for the
  binary log.

  SYNOPSIS
    binlog_start_trans_and_stmt()

  DESCRIPTION

    This function does three things:
    - Start a transaction if not in autocommit mode or if a BEGIN
      statement has been seen.

    - Start a statement transaction to allow us to truncate the binary
      log.

    - Save the currrent binlog position so that we can roll back the
      statement by truncating the transaction log.

      We only update the saved position if the old one was undefined,
      the reason is that there are some cases (e.g., for CREATE-SELECT)
      where the position is saved twice (e.g., both in
      select_create::prepare() and THD::binlog_write_table_map()) , but
      we should use the first. This means that calls to this function
      can be used to start the statement before the first table map
      event, to include some extra events.
 */

void
THD::binlog_start_trans_and_stmt()
{
  binlog_trx_data *trx_data= (binlog_trx_data*) ha_data[binlog_hton->slot];
  DBUG_ENTER("binlog_start_trans_and_stmt");
  DBUG_PRINT("enter", ("trx_data: 0x%lx  trx_data->before_stmt_pos: %lu",
                       (long) trx_data,
                       (trx_data ? (ulong) trx_data->before_stmt_pos :
                        (ulong) 0)));

  if (trx_data == NULL ||
      trx_data->before_stmt_pos == MY_OFF_T_UNDEF)
  {
    this->binlog_set_stmt_begin();
    if (options & (OPTION_NOT_AUTOCOMMIT | OPTION_BEGIN))
      trans_register_ha(this, TRUE, binlog_hton);
    trans_register_ha(this, FALSE, binlog_hton);
  }
  DBUG_VOID_RETURN;
}

void THD::binlog_set_stmt_begin() {
  binlog_trx_data *trx_data=
    (binlog_trx_data*) ha_data[binlog_hton->slot];

  /*
    The call to binlog_trans_log_savepos() might create the trx_data
    structure, if it didn't exist before, so we save the position
    into an auto variable and then write it into the transaction
    data for the binary log (i.e., trx_data).
  */
  my_off_t pos= 0;
  binlog_trans_log_savepos(this, &pos);
  trx_data= (binlog_trx_data*) ha_data[binlog_hton->slot];
  trx_data->before_stmt_pos= pos;
}

int THD::binlog_flush_transaction_cache()
{
  DBUG_ENTER("binlog_flush_transaction_cache");
  binlog_trx_data *trx_data= (binlog_trx_data*) ha_data[binlog_hton->slot];
  DBUG_PRINT("enter", ("trx_data=0x%lu", (ulong) trx_data));
  if (trx_data)
    DBUG_PRINT("enter", ("trx_data->before_stmt_pos=%lu",
                         (ulong) trx_data->before_stmt_pos));

  /*
    Write the transaction cache to the binary log.  We don't flush and
    sync the log file since we don't know if more will be written to
    it. If the caller want the log file sync:ed, the caller has to do
    it.

    The transaction data is only reset upon a successful write of the
    cache to the binary log.
  */

  if (trx_data && likely(mysql_bin_log.is_open())) {
    if (int error= mysql_bin_log.write_cache(&trx_data->trans_log, true, true))
      DBUG_RETURN(error);
    trx_data->reset();
  }

  DBUG_RETURN(0);
}


/*
  Write a table map to the binary log.
 */

int THD::binlog_write_table_map(TABLE *table, bool is_trans)
{
  int error;
  DBUG_ENTER("THD::binlog_write_table_map");
  DBUG_PRINT("enter", ("table: 0x%lx  (%s: #%lu)",
                       (long) table, table->s->table_name.str,
                       table->s->table_map_id));

  /* Pre-conditions */
  DBUG_ASSERT(current_stmt_binlog_row_based && mysql_bin_log.is_open());
  DBUG_ASSERT(table->s->table_map_id != ULONG_MAX);

  Table_map_log_event::flag_set const
    flags= Table_map_log_event::TM_NO_FLAGS;

  Table_map_log_event
    the_event(this, table, table->s->table_map_id, is_trans, flags);

  if (is_trans && binlog_table_maps == 0)
    binlog_start_trans_and_stmt();

  if ((error= mysql_bin_log.write(&the_event)))
    DBUG_RETURN(error);

  binlog_table_maps++;
  table->s->table_map_version= mysql_bin_log.table_map_version();
  DBUG_RETURN(0);
}

Rows_log_event*
THD::binlog_get_pending_rows_event() const
{
  binlog_trx_data *const trx_data=
    (binlog_trx_data*) ha_data[binlog_hton->slot];
  /*
    This is less than ideal, but here's the story: If there is no
    trx_data, prepare_pending_rows_event() has never been called
    (since the trx_data is set up there). In that case, we just return
    NULL.
   */
  return trx_data ? trx_data->pending() : NULL;
}

void
THD::binlog_set_pending_rows_event(Rows_log_event* ev)
{
  if (ha_data[binlog_hton->slot] == NULL)
    binlog_setup_trx_data();

  binlog_trx_data *const trx_data=
    (binlog_trx_data*) ha_data[binlog_hton->slot];

  DBUG_ASSERT(trx_data);
  trx_data->set_pending(ev);
}


/*
  Moves the last bunch of rows from the pending Rows event to the binlog
  (either cached binlog if transaction, or disk binlog). Sets a new pending
  event.
*/
int
MYSQL_BIN_LOG::flush_and_set_pending_rows_event(THD *thd,
                                                Rows_log_event* event)
{
  DBUG_ENTER("MYSQL_BIN_LOG::flush_and_set_pending_rows_event(event)");
  DBUG_ASSERT(mysql_bin_log.is_open());
  DBUG_PRINT("enter", ("event: 0x%lx", (long) event));

  int error= 0;

  binlog_trx_data *const trx_data=
    (binlog_trx_data*) thd->ha_data[binlog_hton->slot];

  DBUG_ASSERT(trx_data);

  DBUG_PRINT("info", ("trx_data->pending(): 0x%lx", (long) trx_data->pending()));

  if (Rows_log_event* pending= trx_data->pending())
  {
    IO_CACHE *file= &log_file;

    /*
      Decide if we should write to the log file directly or to the
      transaction log.
    */
    if (pending->get_cache_stmt() || my_b_tell(&trx_data->trans_log))
      file= &trx_data->trans_log;

    /*
      If we are writing to the log file directly, we could avoid
      locking the log. This does not work since we need to step the
      m_table_map_version below, and that change has to be protected
      by the LOCK_log mutex.
    */
    pthread_mutex_lock(&LOCK_log);

    /*
      Write pending event to log file or transaction cache
    */
    if (pending->write(file))
    {
      pthread_mutex_unlock(&LOCK_log);
      DBUG_RETURN(1);
    }

    /*
      We step the table map version if we are writing an event
      representing the end of a statement.  We do this regardless of
      wheather we write to the transaction cache or to directly to the
      file.

      In an ideal world, we could avoid stepping the table map version
      if we were writing to a transaction cache, since we could then
      reuse the table map that was written earlier in the transaction
      cache.  This does not work since STMT_END_F implies closing all
      table mappings on the slave side.

      TODO: Find a solution so that table maps does not have to be
      written several times within a transaction.
     */
    if (pending->get_flags(Rows_log_event::STMT_END_F))
      ++m_table_map_version;

    delete pending;

    if (file == &log_file)
    {
      error= flush_and_sync();
      if (!error)
      {
        signal_update();
        rotate_and_purge(RP_LOCK_LOG_IS_ALREADY_LOCKED);
      }
    }

    pthread_mutex_unlock(&LOCK_log);
  }

  thd->binlog_set_pending_rows_event(event);

  DBUG_RETURN(error);
}

/*
  Write an event to the binary log
*/

bool MYSQL_BIN_LOG::write(Log_event *event_info)
{
  THD *thd= event_info->thd;
  bool error= 1;
  DBUG_ENTER("MYSQL_BIN_LOG::write(Log_event *)");

  if (thd->binlog_evt_union.do_union)
  {
    /*
      In Stored function; Remember that function call caused an update.
      We will log the function call to the binary log on function exit
    */
    thd->binlog_evt_union.unioned_events= TRUE;
    thd->binlog_evt_union.unioned_events_trans |= event_info->cache_stmt;
    DBUG_RETURN(0);
  }

  /*
    Flush the pending rows event to the transaction cache or to the
    log file.  Since this function potentially aquire the LOCK_log
    mutex, we do this before aquiring the LOCK_log mutex in this
    function.

    We only end the statement if we are in a top-level statement.  If
    we are inside a stored function, we do not end the statement since
    this will close all tables on the slave.
  */
  bool const end_stmt=
    thd->prelocked_mode && thd->lex->requires_prelocking();
  thd->binlog_flush_pending_rows_event(end_stmt);

  pthread_mutex_lock(&LOCK_log);

  /*
     In most cases this is only called if 'is_open()' is true; in fact this is
     mostly called if is_open() *was* true a few instructions before, but it
     could have changed since.
  */
  if (likely(is_open()))
  {
    IO_CACHE *file= &log_file;
#ifdef HAVE_REPLICATION
    /*
      In the future we need to add to the following if tests like
      "do the involved tables match (to be implemented)
      binlog_[wild_]{do|ignore}_table?" (WL#1049)"
    */
    const char *local_db= event_info->get_db();
    if ((thd && !(thd->options & OPTION_BIN_LOG)) ||
	(!binlog_filter->db_ok(local_db)))
    {
      VOID(pthread_mutex_unlock(&LOCK_log));
      DBUG_PRINT("info",("OPTION_BIN_LOG is %s, db_ok('%s') == %d",
                         (thd->options & OPTION_BIN_LOG) ? "set" : "clear",
                         local_db, binlog_filter->db_ok(local_db)));
      DBUG_RETURN(0);
    }
#endif /* HAVE_REPLICATION */

#if defined(USING_TRANSACTIONS) 
    /*
      Should we write to the binlog cache or to the binlog on disk?
      Write to the binlog cache if:
      - it is already not empty (meaning we're in a transaction; note that the
     present event could be about a non-transactional table, but still we need
     to write to the binlog cache in that case to handle updates to mixed
     trans/non-trans table types the best possible in binlogging)
      - or if the event asks for it (cache_stmt == TRUE).
    */
    if (opt_using_transactions && thd)
    {
      if (thd->binlog_setup_trx_data())
        goto err;

      binlog_trx_data *const trx_data=
        (binlog_trx_data*) thd->ha_data[binlog_hton->slot];
      IO_CACHE *trans_log= &trx_data->trans_log;
      my_off_t trans_log_pos= my_b_tell(trans_log);
      if (event_info->get_cache_stmt() || trans_log_pos != 0)
      {
        DBUG_PRINT("info", ("Using trans_log: cache: %d, trans_log_pos: %lu",
                            event_info->get_cache_stmt(),
                            (ulong) trans_log_pos));
        if (trans_log_pos == 0)
          thd->binlog_start_trans_and_stmt();
        file= trans_log;
      }
      /*
        TODO as Mats suggested, for all the cases above where we write to
        trans_log, it sounds unnecessary to lock LOCK_log. We should rather
        test first if we want to write to trans_log, and if not, lock
        LOCK_log.
      */
    }
#endif /* USING_TRANSACTIONS */
    DBUG_PRINT("info",("event type: %d",event_info->get_type_code()));

    /*
      No check for auto events flag here - this write method should
      never be called if auto-events are enabled
    */

    /*
      1. Write first log events which describe the 'run environment'
      of the SQL command
    */

    /*
      If row-based binlogging, Insert_id, Rand and other kind of "setting
      context" events are not needed.
    */
    if (thd)
    {
      if (!thd->current_stmt_binlog_row_based)
      {
        if (thd->stmt_depends_on_first_successful_insert_id_in_prev_stmt)
        {
          Intvar_log_event e(thd,(uchar) LAST_INSERT_ID_EVENT,
                             thd->first_successful_insert_id_in_prev_stmt_for_binlog);
          if (e.write(file))
            goto err;
        }
        if (thd->auto_inc_intervals_in_cur_stmt_for_binlog.nb_elements() > 0)
        {
          DBUG_PRINT("info",("number of auto_inc intervals: %u",
                             thd->auto_inc_intervals_in_cur_stmt_for_binlog.
                             nb_elements()));
          /*
            If the auto_increment was second in a table's index (possible with
            MyISAM or BDB) (table->next_number_keypart != 0), such event is
            in fact not necessary. We could avoid logging it.
          */
          Intvar_log_event e(thd, (uchar) INSERT_ID_EVENT,
                             thd->auto_inc_intervals_in_cur_stmt_for_binlog.
                             minimum());
          if (e.write(file))
            goto err;
        }
        if (thd->rand_used)
        {
          Rand_log_event e(thd,thd->rand_saved_seed1,thd->rand_saved_seed2);
          if (e.write(file))
            goto err;
        }
        if (thd->user_var_events.elements)
        {
          for (uint i= 0; i < thd->user_var_events.elements; i++)
          {
            BINLOG_USER_VAR_EVENT *user_var_event;
            get_dynamic(&thd->user_var_events,(gptr) &user_var_event, i);
            User_var_log_event e(thd, user_var_event->user_var_event->name.str,
                                 user_var_event->user_var_event->name.length,
                                 user_var_event->value,
                                 user_var_event->length,
                                 user_var_event->type,
                                 user_var_event->charset_number);
            if (e.write(file))
              goto err;
          }
        }
      }
    }

    /*
       Write the SQL command
     */

    if (event_info->write(file))
      goto err;

    if (file == &log_file) // we are writing to the real log (disk)
    {
      if (flush_and_sync())
	goto err;
      signal_update();
      rotate_and_purge(RP_LOCK_LOG_IS_ALREADY_LOCKED);
    }
    error=0;

err:
    if (error)
    {
      if (my_errno == EFBIG)
	my_message(ER_TRANS_CACHE_FULL, ER(ER_TRANS_CACHE_FULL), MYF(0));
      else
	my_error(ER_ERROR_ON_WRITE, MYF(0), name, errno);
      write_error=1;
    }
  }

  if (event_info->flags & LOG_EVENT_UPDATE_TABLE_MAP_VERSION_F)
    ++m_table_map_version;

  pthread_mutex_unlock(&LOCK_log);
  DBUG_RETURN(error);
}


int error_log_print(enum loglevel level, const char *format,
                    va_list args)
{
  return logger.error_log_print(level, format, args);
}


bool slow_log_print(THD *thd, const char *query, uint query_length,
                    time_t query_start_arg)
{
  return logger.slow_log_print(thd, query, query_length, query_start_arg);
}


bool general_log_print(THD *thd, enum enum_server_command command,
                       const char *format, ...)
{
  va_list args;
  uint error= 0;

  va_start(args, format);
  error= logger.general_log_print(thd, command, format, args);
  va_end(args);

  return error;
}

void MYSQL_BIN_LOG::rotate_and_purge(uint flags)
{
  if (!(flags & RP_LOCK_LOG_IS_ALREADY_LOCKED))
    pthread_mutex_lock(&LOCK_log);
  if ((flags & RP_FORCE_ROTATE) ||
      (my_b_tell(&log_file) >= (my_off_t) max_size))
  {
    new_file_without_locking();
#ifdef HAVE_REPLICATION
    if (expire_logs_days)
    {
      long purge_time= (long) (time(0) - expire_logs_days*24*60*60);
      if (purge_time >= 0)
        purge_logs_before_date(purge_time);
    }
#endif
  }
  if (!(flags & RP_LOCK_LOG_IS_ALREADY_LOCKED))
    pthread_mutex_unlock(&LOCK_log);
}

uint MYSQL_BIN_LOG::next_file_id()
{
  uint res;
  pthread_mutex_lock(&LOCK_log);
  res = file_id++;
  pthread_mutex_unlock(&LOCK_log);
  return res;
}


/*
  Write the contents of a cache to the binary log.

  SYNOPSIS
    write_cache()
    cache    Cache to write to the binary log
    lock_log True if the LOCK_log mutex should be aquired, false otherwise
    sync_log True if the log should be flushed and sync:ed

  DESCRIPTION
    Write the contents of the cache to the binary log. The cache will
    be reset as a READ_CACHE to be able to read the contents from it.
 */

int MYSQL_BIN_LOG::write_cache(IO_CACHE *cache, bool lock_log, bool sync_log)
{
  Mutex_sentry sentry(lock_log ? &LOCK_log : NULL);

  if (reinit_io_cache(cache, READ_CACHE, 0, 0, 0))
    return ER_ERROR_ON_WRITE;
  uint bytes= my_b_bytes_in_cache(cache);
  do
  {
    if (my_b_write(&log_file, cache->read_pos, bytes))
      return ER_ERROR_ON_WRITE;
    cache->read_pos= cache->read_end;
  } while ((bytes= my_b_fill(cache)));

  if (sync_log)
    flush_and_sync();

  return 0;                                     // All OK
}

/*
  Write a cached log entry to the binary log

  SYNOPSIS
    write()
    thd
    cache		The cache to copy to the binlog
    commit_event        The commit event to print after writing the
                        contents of the cache.

  NOTE
    - We only come here if there is something in the cache.
    - The thing in the cache is always a complete transaction
    - 'cache' needs to be reinitialized after this functions returns.

  IMPLEMENTATION
    - To support transaction over replication, we wrap the transaction
      with BEGIN/COMMIT or BEGIN/ROLLBACK in the binary log.
      We want to write a BEGIN/ROLLBACK block when a non-transactional table
      was updated in a transaction which was rolled back. This is to ensure
      that the same updates are run on the slave.
*/

bool MYSQL_BIN_LOG::write(THD *thd, IO_CACHE *cache, Log_event *commit_event)
{
  DBUG_ENTER("MYSQL_BIN_LOG::write(THD *, IO_CACHE *, Log_event *)");
  VOID(pthread_mutex_lock(&LOCK_log));

  /* NULL would represent nothing to replicate after ROLLBACK */
  DBUG_ASSERT(commit_event != NULL);

  if (likely(is_open()))                       // Should always be true
  {
    /*
      We only bother to write to the binary log if there is anything
      to write.
     */
    if (my_b_tell(cache) > 0)
    {
      /*
        Log "BEGIN" at the beginning of the transaction.
        which may contain more than 1 SQL statement.
      */
      if (thd->options & (OPTION_NOT_AUTOCOMMIT | OPTION_BEGIN))
      {
        Query_log_event qinfo(thd, STRING_WITH_LEN("BEGIN"), TRUE, FALSE);
        /*
          Imagine this is rollback due to net timeout, after all statements of
          the transaction succeeded. Then we want a zero-error code in BEGIN.
          In other words, if there was a really serious error code it's already
          in the statement's events, there is no need to put it also in this
          internally generated event, and as this event is generated late it
          would lead to false alarms.
          This is safer than thd->clear_error() against kills at shutdown.
        */
        qinfo.error_code= 0;
        /*
          Now this Query_log_event has artificial log_pos 0. It must be adjusted
          to reflect the real position in the log. Not doing it would confuse the
          slave: it would prevent this one from knowing where he is in the
          master's binlog, which would result in wrong positions being shown to
          the user, MASTER_POS_WAIT undue waiting etc.
        */
        if (qinfo.write(&log_file))
          goto err;
      }

      if ((write_error= write_cache(cache, false, false)))
        goto err;
      
      if (commit_event && commit_event->write(&log_file))
        goto err;
      if (flush_and_sync())
        goto err;
      DBUG_EXECUTE_IF("half_binlogged_transaction", abort(););
      if (cache->error)				// Error on read
      {
        sql_print_error(ER(ER_ERROR_ON_READ), cache->file_name, errno);
        write_error=1;				// Don't give more errors
        goto err;
      }
      signal_update();
    }

    /*
      if commit_event is Xid_log_event, increase the number of
      prepared_xids (it's decreasd in ::unlog()). Binlog cannot be rotated
      if there're prepared xids in it - see the comment in new_file() for
      an explanation.
      If the commit_event is not Xid_log_event (then it's a Query_log_event)
      rotate binlog, if necessary.
    */
    if (commit_event && commit_event->get_type_code() == XID_EVENT)
    {
      pthread_mutex_lock(&LOCK_prep_xids);
      prepared_xids++;
      pthread_mutex_unlock(&LOCK_prep_xids);
    }
    else
      rotate_and_purge(RP_LOCK_LOG_IS_ALREADY_LOCKED);
  }
  VOID(pthread_mutex_unlock(&LOCK_log));

  DBUG_RETURN(0);

err:
  if (!write_error)
  {
    write_error= 1;
    sql_print_error(ER(ER_ERROR_ON_WRITE), name, errno);
  }
  VOID(pthread_mutex_unlock(&LOCK_log));
  DBUG_RETURN(1);
}


/*
  Wait until we get a signal that the binary log has been updated

  SYNOPSIS
    wait_for_update()
    thd			Thread variable
    is_slave            If 0, the caller is the Binlog_dump thread from master;
                        if 1, the caller is the SQL thread from the slave. This
                        influences only thd->proc_info.

  NOTES
    One must have a lock on LOCK_log before calling this function.
    This lock will be released before return! That's required by
    THD::enter_cond() (see NOTES in sql_class.h).
*/

void MYSQL_BIN_LOG::wait_for_update(THD* thd, bool is_slave)
{
  const char *old_msg;
  DBUG_ENTER("wait_for_update");

  old_msg= thd->enter_cond(&update_cond, &LOCK_log,
                           is_slave ?
                           "Has read all relay log; waiting for the slave I/O "
                           "thread to update it" :
                           "Has sent all binlog to slave; waiting for binlog "
                           "to be updated");
  pthread_cond_wait(&update_cond, &LOCK_log);
  thd->exit_cond(old_msg);
  DBUG_VOID_RETURN;
}


/*
  Close the log file

  SYNOPSIS
    close()
    exiting     Bitmask for one or more of the following bits:
                LOG_CLOSE_INDEX if we should close the index file
                LOG_CLOSE_TO_BE_OPENED if we intend to call open
                at once after close.
                LOG_CLOSE_STOP_EVENT write a 'stop' event to the log

  NOTES
    One can do an open on the object at once after doing a close.
    The internal structures are not freed until cleanup() is called
*/

void MYSQL_BIN_LOG::close(uint exiting)
{					// One can't set log_type here!
  DBUG_ENTER("MYSQL_BIN_LOG::close");
  DBUG_PRINT("enter",("exiting: %d", (int) exiting));
  if (log_state == LOG_OPENED)
  {
#ifdef HAVE_REPLICATION
    if (log_type == LOG_BIN && !no_auto_events &&
	(exiting & LOG_CLOSE_STOP_EVENT))
    {
      Stop_log_event s;
      s.write(&log_file);
      bytes_written+= s.data_written;
      signal_update();
    }
#endif /* HAVE_REPLICATION */

    /* don't pwrite in a file opened with O_APPEND - it doesn't work */
    if (log_file.type == WRITE_CACHE && log_type == LOG_BIN)
    {
      my_off_t offset= BIN_LOG_HEADER_SIZE + FLAGS_OFFSET;
      byte flags=0; // clearing LOG_EVENT_BINLOG_IN_USE_F
      my_pwrite(log_file.file, &flags, 1, offset, MYF(0));
    }

    /* this will cleanup IO_CACHE, sync and close the file */
    MYSQL_LOG::close(exiting);
  }

  /*
    The following test is needed even if is_open() is not set, as we may have
    called a not complete close earlier and the index file is still open.
  */

  if ((exiting & LOG_CLOSE_INDEX) && my_b_inited(&index_file))
  {
    end_io_cache(&index_file);
    if (my_close(index_file.file, MYF(0)) < 0 && ! write_error)
    {
      write_error= 1;
      sql_print_error(ER(ER_ERROR_ON_WRITE), index_file_name, errno);
    }
  }
  log_state= (exiting & LOG_CLOSE_TO_BE_OPENED) ? LOG_TO_BE_OPENED : LOG_CLOSED;
  safeFree(name);
  DBUG_VOID_RETURN;
}


void MYSQL_BIN_LOG::set_max_size(ulong max_size_arg)
{
  /*
    We need to take locks, otherwise this may happen:
    new_file() is called, calls open(old_max_size), then before open() starts,
    set_max_size() sets max_size to max_size_arg, then open() starts and
    uses the old_max_size argument, so max_size_arg has been overwritten and
    it's like if the SET command was never run.
  */
  DBUG_ENTER("MYSQL_BIN_LOG::set_max_size");
  pthread_mutex_lock(&LOCK_log);
  if (is_open())
    max_size= max_size_arg;
  pthread_mutex_unlock(&LOCK_log);
  DBUG_VOID_RETURN;
}


/*
  Check if a string is a valid number

  SYNOPSIS
    test_if_number()
    str			String to test
    res			Store value here
    allow_wildcards	Set to 1 if we should ignore '%' and '_'

  NOTE
    For the moment the allow_wildcards argument is not used
    Should be move to some other file.

  RETURN VALUES
    1	String is a number
    0	Error
*/

static bool test_if_number(register const char *str,
			   long *res, bool allow_wildcards)
{
  reg2 int flag;
  const char *start;
  DBUG_ENTER("test_if_number");

  flag=0; start=str;
  while (*str++ == ' ') ;
  if (*--str == '-' || *str == '+')
    str++;
  while (my_isdigit(files_charset_info,*str) ||
	 (allow_wildcards && (*str == wild_many || *str == wild_one)))
  {
    flag=1;
    str++;
  }
  if (*str == '.')
  {
    for (str++ ;
	 my_isdigit(files_charset_info,*str) ||
	   (allow_wildcards && (*str == wild_many || *str == wild_one)) ;
	 str++, flag=1) ;
  }
  if (*str != 0 || flag == 0)
    DBUG_RETURN(0);
  if (res)
    *res=atol(start);
  DBUG_RETURN(1);			/* Number ok */
} /* test_if_number */


static void print_buffer_to_file(enum loglevel level, const char *buffer)
{
  time_t skr;
  struct tm tm_tmp;
  struct tm *start;
  DBUG_ENTER("print_buffer_to_file");
  DBUG_PRINT("enter",("buffer: %s", buffer));

  VOID(pthread_mutex_lock(&LOCK_error_log));

  skr=time(NULL);
  localtime_r(&skr, &tm_tmp);
  start=&tm_tmp;

  fprintf(stderr, "%02d%02d%02d %2d:%02d:%02d [%s] %s\n",
          start->tm_year % 100,
          start->tm_mon+1,
          start->tm_mday,
          start->tm_hour,
          start->tm_min,
          start->tm_sec,
          (level == ERROR_LEVEL ? "ERROR" : level == WARNING_LEVEL ?
           "Warning" : "Note"),
          buffer);

  fflush(stderr);

  VOID(pthread_mutex_unlock(&LOCK_error_log));
  DBUG_VOID_RETURN;
}


void sql_perror(const char *message)
{
#ifdef HAVE_STRERROR
  sql_print_error("%s: %s",message, strerror(errno));
#else
  perror(message);
#endif
}


bool flush_error_log()
{
  bool result=0;
  if (opt_error_log)
  {
    char err_renamed[FN_REFLEN], *end;
    end= strmake(err_renamed,log_error_file,FN_REFLEN-4);
    strmov(end, "-old");
    VOID(pthread_mutex_lock(&LOCK_error_log));
#ifdef __WIN__
    char err_temp[FN_REFLEN+4];
    /*
     On Windows is necessary a temporary file for to rename
     the current error file.
    */
    strxmov(err_temp, err_renamed,"-tmp",NullS);
    (void) my_delete(err_temp, MYF(0)); 
    if (freopen(err_temp,"a+",stdout))
    {
      freopen(err_temp,"a+",stderr);
      (void) my_delete(err_renamed, MYF(0));
      my_rename(log_error_file,err_renamed,MYF(0));
      if (freopen(log_error_file,"a+",stdout))
        freopen(log_error_file,"a+",stderr);
      int fd, bytes;
      char buf[IO_SIZE];
      if ((fd = my_open(err_temp, O_RDONLY, MYF(0))) >= 0)
      {
        while ((bytes = (int) my_read(fd, (byte*) buf, IO_SIZE, MYF(0))) > 0)
             my_fwrite(stderr, (byte*) buf, bytes, MYF(0));
        my_close(fd, MYF(0));
      }
      (void) my_delete(err_temp, MYF(0)); 
    }
    else
     result= 1;
#else
   my_rename(log_error_file,err_renamed,MYF(0));
   if (freopen(log_error_file,"a+",stdout))
     freopen(log_error_file,"a+",stderr);
   else
     result= 1;
#endif
    VOID(pthread_mutex_unlock(&LOCK_error_log));
  }
   return result;
}

void MYSQL_BIN_LOG::signal_update()
{
  DBUG_ENTER("MYSQL_BIN_LOG::signal_update");
  pthread_cond_broadcast(&update_cond);
  DBUG_VOID_RETURN;
}

#ifdef __NT__
static void print_buffer_to_nt_eventlog(enum loglevel level, char *buff,
                                        uint length, int buffLen)
{
  HANDLE event;
  char   *buffptr= buff;
  DBUG_ENTER("print_buffer_to_nt_eventlog");

  /* Add ending CR/LF's to string, overwrite last chars if necessary */
  strmov(buffptr+min(length, buffLen-5), "\r\n\r\n");

  setup_windows_event_source();
  if ((event= RegisterEventSource(NULL,"MySQL")))
  {
    switch (level) {
      case ERROR_LEVEL:
        ReportEvent(event, EVENTLOG_ERROR_TYPE, 0, MSG_DEFAULT, NULL, 1, 0,
                    (LPCSTR*)&buffptr, NULL);
        break;
      case WARNING_LEVEL:
        ReportEvent(event, EVENTLOG_WARNING_TYPE, 0, MSG_DEFAULT, NULL, 1, 0,
                    (LPCSTR*) &buffptr, NULL);
        break;
      case INFORMATION_LEVEL:
        ReportEvent(event, EVENTLOG_INFORMATION_TYPE, 0, MSG_DEFAULT, NULL, 1,
                    0, (LPCSTR*) &buffptr, NULL);
        break;
    }
    DeregisterEventSource(event);
  }

  DBUG_VOID_RETURN;
}
#endif /* __NT__ */


/*
  Prints a printf style message to the error log and, under NT, to the
  Windows event log.

  SYNOPSIS
    vprint_msg_to_log()
    event_type             Type of event to write (Error, Warning, or Info)
    format                 Printf style format of message
    args                   va_list list of arguments for the message

  NOTE

  IMPLEMENTATION
    This function prints the message into a buffer and then sends that buffer
    to other functions to write that message to other logging sources.

  RETURN VALUES
    The function always returns 0. The return value is present in the
    signature to be compatible with other logging routines, which could
    return an error (e.g. logging to the log tables)
*/

#ifdef EMBEDDED_LIBRARY
int vprint_msg_to_log(enum loglevel level __attribute__((unused)),
                       const char *format __attribute__((unused)),
                       va_list argsi __attribute__((unused)))
{
  DBUG_ENTER("vprint_msg_to_log");
  DBUG_RETURN(0);
}
#else /*!EMBEDDED_LIBRARY*/
int vprint_msg_to_log(enum loglevel level, const char *format, va_list args)
{
  char   buff[1024];
  uint length;
  DBUG_ENTER("vprint_msg_to_log");

<<<<<<< HEAD
  /* "- 5" is because of print_buffer_to_nt_eventlog() */
  length= my_vsnprintf(buff, sizeof(buff) - 5, format, args);
=======
  length= my_vsnprintf(buff, sizeof(buff), format, args);
>>>>>>> 1747a6b6
  print_buffer_to_file(level, buff);

#ifdef __NT__
  print_buffer_to_nt_eventlog(level, buff, length, sizeof(buff));
#endif

  DBUG_RETURN(0);
}
#endif /*EMBEDDED_LIBRARY*/


void sql_print_error(const char *format, ...) 
{
  va_list args;
  DBUG_ENTER("sql_print_error");

  va_start(args, format);
  error_log_print(ERROR_LEVEL, format, args);
  va_end(args);

  DBUG_VOID_RETURN;
}


void sql_print_warning(const char *format, ...) 
{
  va_list args;
  DBUG_ENTER("sql_print_warning");

  va_start(args, format);
  error_log_print(WARNING_LEVEL, format, args);
  va_end(args);

  DBUG_VOID_RETURN;
}


void sql_print_information(const char *format, ...) 
{
  va_list args;
  DBUG_ENTER("sql_print_information");

  va_start(args, format);
  error_log_print(INFORMATION_LEVEL, format, args);
  va_end(args);

  DBUG_VOID_RETURN;
}


/********* transaction coordinator log for 2pc - mmap() based solution *******/

/*
  the log consists of a file, mmapped to a memory.
  file is divided on pages of tc_log_page_size size.
  (usable size of the first page is smaller because of log header)
  there's PAGE control structure for each page
  each page (or rather PAGE control structure) can be in one of three
  states - active, syncing, pool.
  there could be only one page in active or syncing states,
  but many in pool - pool is fifo queue.
  usual lifecycle of a page is pool->active->syncing->pool
  "active" page - is a page where new xid's are logged.
  the page stays active as long as syncing slot is taken.
  "syncing" page is being synced to disk. no new xid can be added to it.
  when the sync is done the page is moved to a pool and an active page
  becomes "syncing".

  the result of such an architecture is a natural "commit grouping" -
  If commits are coming faster than the system can sync, they do not
  stall. Instead, all commit that came since the last sync are
  logged to the same page, and they all are synced with the next -
  one - sync. Thus, thought individual commits are delayed, throughput
  is not decreasing.

  when a xid is added to an active page, the thread of this xid waits
  for a page's condition until the page is synced. when syncing slot
  becomes vacant one of these waiters is awaken to take care of syncing.
  it syncs the page and signals all waiters that the page is synced.
  PAGE::waiters is used to count these waiters, and a page may never
  become active again until waiters==0 (that is all waiters from the
  previous sync have noticed the sync was completed)

  note, that the page becomes "dirty" and has to be synced only when a
  new xid is added into it. Removing a xid from a page does not make it
  dirty - we don't sync removals to disk.
*/

ulong tc_log_page_waits= 0;

#ifdef HAVE_MMAP

#define TC_LOG_HEADER_SIZE (sizeof(tc_log_magic)+1)

static const char tc_log_magic[]={(char) 254, 0x23, 0x05, 0x74};

ulong opt_tc_log_size= TC_LOG_MIN_SIZE;
ulong tc_log_max_pages_used=0, tc_log_page_size=0, tc_log_cur_pages_used=0;

int TC_LOG_MMAP::open(const char *opt_name)
{
  uint i;
  bool crashed=FALSE;
  PAGE *pg;

  DBUG_ASSERT(total_ha_2pc > 1);
  DBUG_ASSERT(opt_name && opt_name[0]);

  tc_log_page_size= my_getpagesize();
  DBUG_ASSERT(TC_LOG_PAGE_SIZE % tc_log_page_size == 0);

  fn_format(logname,opt_name,mysql_data_home,"",MY_UNPACK_FILENAME);
  if ((fd= my_open(logname, O_RDWR, MYF(0))) < 0)
  {
    if (my_errno != ENOENT)
      goto err;
    if (using_heuristic_recover())
      return 1;
    if ((fd= my_create(logname, CREATE_MODE, O_RDWR, MYF(MY_WME))) < 0)
      goto err;
    inited=1;
    file_length= opt_tc_log_size;
    if (my_chsize(fd, file_length, 0, MYF(MY_WME)))
      goto err;
  }
  else
  {
    inited= 1;
    crashed= TRUE;
    sql_print_information("Recovering after a crash using %s", opt_name);
    if (tc_heuristic_recover)
    {
      sql_print_error("Cannot perform automatic crash recovery when "
                      "--tc-heuristic-recover is used");
      goto err;
    }
    file_length= my_seek(fd, 0L, MY_SEEK_END, MYF(MY_WME+MY_FAE));
    if (file_length == MY_FILEPOS_ERROR || file_length % tc_log_page_size)
      goto err;
  }

  data= (uchar *)my_mmap(0, (size_t)file_length, PROT_READ|PROT_WRITE,
                        MAP_NOSYNC|MAP_SHARED, fd, 0);
  if (data == MAP_FAILED)
  {
    my_errno=errno;
    goto err;
  }
  inited=2;

  npages=(uint)file_length/tc_log_page_size;
  DBUG_ASSERT(npages >= 3);             // to guarantee non-empty pool
  if (!(pages=(PAGE *)my_malloc(npages*sizeof(PAGE), MYF(MY_WME|MY_ZEROFILL))))
    goto err;
  inited=3;
  for (pg=pages, i=0; i < npages; i++, pg++)
  {
    pg->next=pg+1;
    pg->waiters=0;
    pg->state=POOL;
    pthread_mutex_init(&pg->lock, MY_MUTEX_INIT_FAST);
    pthread_cond_init (&pg->cond, 0);
    pg->start=(my_xid *)(data + i*tc_log_page_size);
    pg->end=(my_xid *)(pg->start + tc_log_page_size);
    pg->size=pg->free=tc_log_page_size/sizeof(my_xid);
  }
  pages[0].size=pages[0].free=
                (tc_log_page_size-TC_LOG_HEADER_SIZE)/sizeof(my_xid);
  pages[0].start=pages[0].end-pages[0].size;
  pages[npages-1].next=0;
  inited=4;

  if (crashed && recover())
      goto err;

  memcpy(data, tc_log_magic, sizeof(tc_log_magic));
  data[sizeof(tc_log_magic)]= (uchar)total_ha_2pc;
  my_msync(fd, data, tc_log_page_size, MS_SYNC);
  inited=5;

  pthread_mutex_init(&LOCK_sync,    MY_MUTEX_INIT_FAST);
  pthread_mutex_init(&LOCK_active,  MY_MUTEX_INIT_FAST);
  pthread_mutex_init(&LOCK_pool,    MY_MUTEX_INIT_FAST);
  pthread_cond_init(&COND_active, 0);
  pthread_cond_init(&COND_pool, 0);

  inited=6;

  syncing= 0;
  active=pages;
  pool=pages+1;
  pool_last=pages+npages-1;

  return 0;

err:
  close();
  return 1;
}

/*
  there is no active page, let's got one from the pool

  two strategies here:
  1. take the first from the pool
  2. if there're waiters - take the one with the most free space

  TODO page merging. try to allocate adjacent page first,
  so that they can be flushed both in one sync
*/
void TC_LOG_MMAP::get_active_from_pool()
{
  PAGE **p, **best_p=0;
  int best_free;

  if (syncing)
    pthread_mutex_lock(&LOCK_pool);

  do
  {
    best_p= p= &pool;
    if ((*p)->waiters == 0) // can the first page be used ?
      break;                // yes - take it.

    best_free=0;            // no - trying second strategy
    for (p=&(*p)->next; *p; p=&(*p)->next)
    {
      if ((*p)->waiters == 0 && (*p)->free > best_free)
      {
        best_free=(*p)->free;
        best_p=p;
      }
    }
  }
  while ((*best_p == 0 || best_free == 0) && overflow());

  active=*best_p;
  if (active->free == active->size) // we've chosen an empty page
  {
    tc_log_cur_pages_used++;
    set_if_bigger(tc_log_max_pages_used, tc_log_cur_pages_used);
  }

  if ((*best_p)->next)              // unlink the page from the pool
    *best_p=(*best_p)->next;
  else
    pool_last=*best_p;

  if (syncing)
    pthread_mutex_unlock(&LOCK_pool);
}

int TC_LOG_MMAP::overflow()
{
  /*
    simple overflow handling - just wait
    TODO perhaps, increase log size ?
    let's check the behaviour of tc_log_page_waits first
  */
  tc_log_page_waits++;
  pthread_cond_wait(&COND_pool, &LOCK_pool);
  return 1; // always return 1
}

/*
  Record that transaction XID is committed on the persistent storage

  NOTES
    This function is called in the middle of two-phase commit:
    First all resources prepare the transaction, then tc_log->log() is called,
    then all resources commit the transaction, then tc_log->unlog() is called.

    All access to active page is serialized but it's not a problem, as
    we're assuming that fsync() will be a main bottleneck.
    That is, parallelizing writes to log pages we'll decrease number of
    threads waiting for a page, but then all these threads will be waiting
    for a fsync() anyway

  IMPLEMENTATION
   If tc_log == MYSQL_LOG then tc_log writes transaction to binlog and
   records XID in a special Xid_log_event.
   If tc_log = TC_LOG_MMAP then xid is written in a special memory-mapped
   log.

  RETURN
    0  Error
    #  "cookie", a number that will be passed as an argument
       to unlog() call. tc_log can define it any way it wants,
       and use for whatever purposes. TC_LOG_MMAP sets it
       to the position in memory where xid was logged to.
*/

int TC_LOG_MMAP::log_xid(THD *thd, my_xid xid)
{
  int err;
  PAGE *p;
  ulong cookie;

  pthread_mutex_lock(&LOCK_active);

  /*
    if active page is full - just wait...
    frankly speaking, active->free here accessed outside of mutex
    protection, but it's safe, because it only means we may miss an
    unlog() for the active page, and we're not waiting for it here -
    unlog() does not signal COND_active.
  */
  while (unlikely(active && active->free == 0))
    pthread_cond_wait(&COND_active, &LOCK_active);

  /* no active page ? take one from the pool */
  if (active == 0)
    get_active_from_pool();

  p=active;
  pthread_mutex_lock(&p->lock);

  /* searching for an empty slot */
  while (*p->ptr)
  {
    p->ptr++;
    DBUG_ASSERT(p->ptr < p->end);               // because p->free > 0
  }

  /* found! store xid there and mark the page dirty */
  cookie= (ulong)((uchar *)p->ptr - data);      // can never be zero
  *p->ptr++= xid;
  p->free--;
  p->state= DIRTY;

  /* to sync or not to sync - this is the question */
  pthread_mutex_unlock(&LOCK_active);
  pthread_mutex_lock(&LOCK_sync);
  pthread_mutex_unlock(&p->lock);

  if (syncing)
  {                                          // somebody's syncing. let's wait
    p->waiters++;
    /*
      note - it must be while (), not do ... while () here
      as p->state may be not DIRTY when we come here
    */
    while (p->state == DIRTY && syncing)
      pthread_cond_wait(&p->cond, &LOCK_sync);
    p->waiters--;
    err= p->state == ERROR;
    if (p->state != DIRTY)                   // page was synced
    {
      if (p->waiters == 0)
        pthread_cond_signal(&COND_pool);     // in case somebody's waiting
      pthread_mutex_unlock(&LOCK_sync);
      goto done;                             // we're done
    }
  }                                          // page was not synced! do it now
  DBUG_ASSERT(active == p && syncing == 0);
  pthread_mutex_lock(&LOCK_active);
  syncing=p;                                 // place is vacant - take it
  active=0;                                  // page is not active anymore
  pthread_cond_broadcast(&COND_active);      // in case somebody's waiting
  pthread_mutex_unlock(&LOCK_active);
  pthread_mutex_unlock(&LOCK_sync);
  err= sync();

done:
  return err ? 0 : cookie;
}

int TC_LOG_MMAP::sync()
{
  int err;

  DBUG_ASSERT(syncing != active);

  /*
    sit down and relax - this can take a while...
    note - no locks are held at this point
  */
  err= my_msync(fd, syncing->start, 1, MS_SYNC);

  /* page is synced. let's move it to the pool */
  pthread_mutex_lock(&LOCK_pool);
  pool_last->next=syncing;
  pool_last=syncing;
  syncing->next=0;
  syncing->state= err ? ERROR : POOL;
  pthread_cond_broadcast(&syncing->cond);    // signal "sync done"
  pthread_cond_signal(&COND_pool);           // in case somebody's waiting
  pthread_mutex_unlock(&LOCK_pool);

  /* marking 'syncing' slot free */
  pthread_mutex_lock(&LOCK_sync);
  syncing=0;
  pthread_cond_signal(&active->cond);        // wake up a new syncer
  pthread_mutex_unlock(&LOCK_sync);
  return err;
}

/*
  erase xid from the page, update page free space counters/pointers.
  cookie points directly to the memory where xid was logged
*/

void TC_LOG_MMAP::unlog(ulong cookie, my_xid xid)
{
  PAGE *p=pages+(cookie/tc_log_page_size);
  my_xid *x=(my_xid *)(data+cookie);

  DBUG_ASSERT(*x == xid);
  DBUG_ASSERT(x >= p->start && x < p->end);
  *x=0;

  pthread_mutex_lock(&p->lock);
  p->free++;
  DBUG_ASSERT(p->free <= p->size);
  set_if_smaller(p->ptr, x);
  if (p->free == p->size)               // the page is completely empty
    statistic_decrement(tc_log_cur_pages_used, &LOCK_status);
  if (p->waiters == 0)                 // the page is in pool and ready to rock
    pthread_cond_signal(&COND_pool);   // ping ... for overflow()
  pthread_mutex_unlock(&p->lock);
}

void TC_LOG_MMAP::close()
{
  uint i;
  switch (inited) {
  case 6:
    pthread_mutex_destroy(&LOCK_sync);
    pthread_mutex_destroy(&LOCK_active);
    pthread_mutex_destroy(&LOCK_pool);
    pthread_cond_destroy(&COND_pool);
  case 5:
    data[0]='A'; // garble the first (signature) byte, in case my_delete fails
  case 4:
    for (i=0; i < npages; i++)
    {
      if (pages[i].ptr == 0)
        break;
      pthread_mutex_destroy(&pages[i].lock);
      pthread_cond_destroy(&pages[i].cond);
    }
  case 3:
    my_free((gptr)pages, MYF(0));
  case 2:
    my_munmap((byte*)data, (size_t)file_length);
  case 1:
    my_close(fd, MYF(0));
  }
  if (inited>=5) // cannot do in the switch because of Windows
    my_delete(logname, MYF(MY_WME));
  inited=0;
}

int TC_LOG_MMAP::recover()
{
  HASH xids;
  PAGE *p=pages, *end_p=pages+npages;

  if (memcmp(data, tc_log_magic, sizeof(tc_log_magic)))
  {
    sql_print_error("Bad magic header in tc log");
    goto err1;
  }

  /*
    the first byte after magic signature is set to current
    number of storage engines on startup
  */
  if (data[sizeof(tc_log_magic)] != total_ha_2pc)
  {
    sql_print_error("Recovery failed! You must enable "
                    "exactly %d storage engines that support "
                    "two-phase commit protocol",
                    data[sizeof(tc_log_magic)]);
    goto err1;
  }

  if (hash_init(&xids, &my_charset_bin, tc_log_page_size/3, 0,
            sizeof(my_xid), 0, 0, MYF(0)))
    goto err1;

  for ( ; p < end_p ; p++)
  {
    for (my_xid *x=p->start; x < p->end; x++)
      if (*x && my_hash_insert(&xids, (byte *)x))
        goto err2; // OOM
  }

  if (ha_recover(&xids))
    goto err2;

  hash_free(&xids);
  bzero(data, (size_t)file_length);
  return 0;

err2:
  hash_free(&xids);
err1:
  sql_print_error("Crash recovery failed. Either correct the problem "
                  "(if it's, for example, out of memory error) and restart, "
                  "or delete tc log and start mysqld with "
                  "--tc-heuristic-recover={commit|rollback}");
  return 1;
}
#endif

TC_LOG *tc_log;
TC_LOG_DUMMY tc_log_dummy;
TC_LOG_MMAP  tc_log_mmap;

/*
  Perform heuristic recovery, if --tc-heuristic-recover was used

  RETURN VALUE
    0	no heuristic recovery was requested
    1   heuristic recovery was performed

  NOTE
    no matter whether heuristic recovery was successful or not
    mysqld must exit. So, return value is the same in both cases.
*/

int TC_LOG::using_heuristic_recover()
{
  if (!tc_heuristic_recover)
    return 0;

  sql_print_information("Heuristic crash recovery mode");
  if (ha_recover(0))
    sql_print_error("Heuristic crash recovery failed");
  sql_print_information("Please restart mysqld without --tc-heuristic-recover");
  return 1;
}

/****** transaction coordinator log for 2pc - binlog() based solution ******/
#define TC_LOG_BINLOG MYSQL_BIN_LOG

/*
  TODO keep in-memory list of prepared transactions
  (add to list in log(), remove on unlog())
  and copy it to the new binlog if rotated
  but let's check the behaviour of tc_log_page_waits first!
*/

int TC_LOG_BINLOG::open(const char *opt_name)
{
  LOG_INFO log_info;
  int      error= 1;

  DBUG_ASSERT(total_ha_2pc > 1);
  DBUG_ASSERT(opt_name && opt_name[0]);

  pthread_mutex_init(&LOCK_prep_xids, MY_MUTEX_INIT_FAST);
  pthread_cond_init (&COND_prep_xids, 0);

  if (!my_b_inited(&index_file))
  {
    /* There was a failure to open the index file, can't open the binlog */
    cleanup();
    return 1;
  }

  if (using_heuristic_recover())
  {
    /* generate a new binlog to mask a corrupted one */
    open(opt_name, LOG_BIN, 0, WRITE_CACHE, 0, max_binlog_size, 0);
    cleanup();
    return 1;
  }

  if ((error= find_log_pos(&log_info, NullS, 1)))
  {
    if (error != LOG_INFO_EOF)
      sql_print_error("find_log_pos() failed (error: %d)", error);
    else
      error= 0;
    goto err;
  }

  {
    const char *errmsg;
    IO_CACHE    log;
    File        file;
    Log_event  *ev=0;
    Format_description_log_event fdle(BINLOG_VERSION);
    char        log_name[FN_REFLEN];

    if (! fdle.is_valid())
      goto err;

    do
    {
      strmake(log_name, log_info.log_file_name, sizeof(log_name)-1);
    } while (!(error= find_next_log(&log_info, 1)));

    if (error !=  LOG_INFO_EOF)
    {
      sql_print_error("find_log_pos() failed (error: %d)", error);
      goto err;
    }

    if ((file= open_binlog(&log, log_name, &errmsg)) < 0)
    {
      sql_print_error("%s", errmsg);
      goto err;
    }

    if ((ev= Log_event::read_log_event(&log, 0, &fdle)) &&
        ev->get_type_code() == FORMAT_DESCRIPTION_EVENT &&
        ev->flags & LOG_EVENT_BINLOG_IN_USE_F)
    {
      sql_print_information("Recovering after a crash using %s", opt_name);
      error= recover(&log, (Format_description_log_event *)ev);
    }
    else
      error=0;

    delete ev;
    end_io_cache(&log);
    my_close(file, MYF(MY_WME));

    if (error)
      goto err;
  }

err:
  return error;
}

/* this is called on shutdown, after ha_panic */
void TC_LOG_BINLOG::close()
{
  DBUG_ASSERT(prepared_xids==0);
  pthread_mutex_destroy(&LOCK_prep_xids);
  pthread_cond_destroy (&COND_prep_xids);
}

/*
  TODO group commit

  RETURN
         0  - error
         1  - success
*/
int TC_LOG_BINLOG::log_xid(THD *thd, my_xid xid)
{
  DBUG_ENTER("TC_LOG_BINLOG::log");
  Xid_log_event xle(thd, xid);
  binlog_trx_data *trx_data=
    (binlog_trx_data*) thd->ha_data[binlog_hton->slot];
  /*
    We always commit the entire transaction when writing an XID. Also
    note that the return value is inverted.
   */
  DBUG_RETURN(!binlog_end_trans(thd, trx_data, &xle, TRUE));
}

void TC_LOG_BINLOG::unlog(ulong cookie, my_xid xid)
{
  pthread_mutex_lock(&LOCK_prep_xids);
  DBUG_ASSERT(prepared_xids > 0);
  if (--prepared_xids == 0)
    pthread_cond_signal(&COND_prep_xids);
  pthread_mutex_unlock(&LOCK_prep_xids);
  rotate_and_purge(0);     // as ::write() did not rotate
}

int TC_LOG_BINLOG::recover(IO_CACHE *log, Format_description_log_event *fdle)
{
  Log_event  *ev;
  HASH xids;
  MEM_ROOT mem_root;

  if (! fdle->is_valid() ||
      hash_init(&xids, &my_charset_bin, TC_LOG_PAGE_SIZE/3, 0,
            sizeof(my_xid), 0, 0, MYF(0)))
    goto err1;

  init_alloc_root(&mem_root, TC_LOG_PAGE_SIZE, TC_LOG_PAGE_SIZE);

  fdle->flags&= ~LOG_EVENT_BINLOG_IN_USE_F; // abort on the first error

  while ((ev= Log_event::read_log_event(log,0,fdle)) && ev->is_valid())
  {
    if (ev->get_type_code() == XID_EVENT)
    {
      Xid_log_event *xev=(Xid_log_event *)ev;
      byte *x=(byte *)memdup_root(&mem_root, (char *)& xev->xid,
                                  sizeof(xev->xid));
      if (! x)
        goto err2;
      my_hash_insert(&xids, x);
    }
    delete ev;
  }

  if (ha_recover(&xids))
    goto err2;

  free_root(&mem_root, MYF(0));
  hash_free(&xids);
  return 0;

err2:
  free_root(&mem_root, MYF(0));
  hash_free(&xids);
err1:
  sql_print_error("Crash recovery failed. Either correct the problem "
                  "(if it's, for example, out of memory error) and restart, "
                  "or delete (or rename) binary log and start mysqld with "
                  "--tc-heuristic-recover={commit|rollback}");
  return 1;
}

struct st_mysql_storage_engine binlog_storage_engine=
{ MYSQL_HANDLERTON_INTERFACE_VERSION };

mysql_declare_plugin(binlog)
{
  MYSQL_STORAGE_ENGINE_PLUGIN,
  &binlog_storage_engine,
  "binlog",
  "MySQL AB",
  "This is a pseudo storage engine to represent the binlog in a transaction",
  PLUGIN_LICENSE_GPL,
  binlog_init, /* Plugin Init */
  NULL, /* Plugin Deinit */
  0x0100 /* 1.0 */,
  NULL,                       /* status variables                */
  NULL,                       /* system variables                */
  NULL                        /* config options                  */
}
mysql_declare_plugin_end;<|MERGE_RESOLUTION|>--- conflicted
+++ resolved
@@ -360,17 +360,8 @@
 }
 
 
-<<<<<<< HEAD
 /*
   Reopen log table of a given type
-=======
-static void setup_windows_event_source()
-{
-  HKEY    hRegKey= NULL;
-  DWORD   dwError= 0;
-  TCHAR   szPath[MAX_PATH];
-  DWORD dwTypes;
->>>>>>> 1747a6b6
 
   SYNOPSIS
     reopen_log_table()
@@ -1723,7 +1714,7 @@
 #ifdef __NT__
 static int eventSource = 0;
 
-void setup_windows_event_source()
+static void setup_windows_event_source()
 {
   HKEY    hRegKey= NULL;
   DWORD   dwError= 0;
@@ -4395,12 +4386,7 @@
   uint length;
   DBUG_ENTER("vprint_msg_to_log");
 
-<<<<<<< HEAD
-  /* "- 5" is because of print_buffer_to_nt_eventlog() */
-  length= my_vsnprintf(buff, sizeof(buff) - 5, format, args);
-=======
   length= my_vsnprintf(buff, sizeof(buff), format, args);
->>>>>>> 1747a6b6
   print_buffer_to_file(level, buff);
 
 #ifdef __NT__
