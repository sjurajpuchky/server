/* Copyright (C) 2000 MySQL AB

   This program is free software; you can redistribute it and/or modify
   it under the terms of the GNU General Public License as published by
   the Free Software Foundation; either version 2 of the License, or
   (at your option) any later version.

   This program is distributed in the hope that it will be useful,
   but WITHOUT ANY WARRANTY; without even the implied warranty of
   MERCHANTABILITY or FITNESS FOR A PARTICULAR PURPOSE.  See the
   GNU General Public License for more details.

   You should have received a copy of the GNU General Public License
   along with this program; if not, write to the Free Software
   Foundation, Inc., 59 Temple Place, Suite 330, Boston, MA  02111-1307  USA */

/* 
   subselect Item

SUBSELECT TODO:
   - add function from mysql_select that use JOIN* as parameter to JOIN methods
     (sql_select.h/sql_select.cc)
*/

#ifdef __GNUC__
#pragma implementation				// gcc: Class implementation
#endif

#include "mysql_priv.h"
#include "sql_select.h"

inline Item * and_items(Item* cond, Item *item)
{
  return (cond? (new Item_cond_and(cond, item)) : item);
}

Item_subselect::Item_subselect():
  Item_result_field(), engine_owner(1), value_assigned(0), substitution(0),
  have_to_be_excluded(0), engine_changed(0)
{
  reset();
  /*
    item value is NULL if select_subselect not changed this value 
    (i.e. some rows will be found returned)
  */
  null_value= 1;
}

void Item_subselect::init(st_select_lex *select_lex,
			  select_subselect *result)
{

  DBUG_ENTER("Item_subselect::init");
  DBUG_PRINT("subs", ("select_lex 0x%xl", (ulong) select_lex));

  if (select_lex->next_select())
    engine= new subselect_union_engine(select_lex->master_unit(), result,
				       this);
  else
    engine= new subselect_single_select_engine(select_lex, result, this);
  DBUG_VOID_RETURN;
}

Item_subselect::~Item_subselect()
{
  if (engine_owner)
    delete engine;
}

Item_subselect::trans_res
Item_subselect::select_transformer(JOIN *join) 
{
  DBUG_ENTER("Item_subselect::select_transformer");
  DBUG_RETURN(RES_OK);
}


bool Item_subselect::fix_fields(THD *thd_param, TABLE_LIST *tables, Item **ref)
{
  engine->set_thd((thd= thd_param));

  char const *save_where= thd->where;
  int res= engine->prepare();
  if (!res)
  {
    if (substitution)
    {
      (*ref)= substitution;
      substitution->name= name;
      if (have_to_be_excluded)
	engine->exclude();
      substitution= 0;
      fixed= 1;
      thd->where= "checking transformed subquery";
      int ret= (*ref)->fix_fields(thd, tables, ref);
      // We can't substitute aggregate functions (like (SELECT (max(i)))
      if ((*ref)->with_sum_func)
      {
	my_error(ER_INVALID_GROUP_FUNC_USE, MYF(0));
	return 1;
      }
      return ret;
    }
    // Is it one field subselect?
    if (engine->cols() > max_columns)
    {  
      my_error(ER_OPERAND_COLUMNS, MYF(0), 1);
      return 1;
    }
    fix_length_and_dec();
  }
  fixed= 1;
  thd->where= save_where;
  return res;
}

bool Item_subselect::exec()
{
  int res;
  MEM_ROOT *old_root= my_pthread_getspecific_ptr(MEM_ROOT*, THR_MALLOC);
  if (&thd->mem_root != old_root)
  {
    my_pthread_setspecific_ptr(THR_MALLOC, &thd->mem_root);
    res= engine->exec();
    my_pthread_setspecific_ptr(THR_MALLOC, old_root);
  }
  else
    res= engine->exec();
  if (engine_changed)
  {
    engine_changed= 0;
    return exec();
  }
  return (res);
}

Item::Type Item_subselect::type() const 
{
  return SUBSELECT_ITEM;
}

void Item_subselect::fix_length_and_dec()
{
  engine->fix_length_and_dec(0);
}

inline table_map Item_subselect::used_tables() const
{
  return (table_map) (engine->dependent() ? 1L :
		      (engine->uncacheable() ? RAND_TABLE_BIT : 0L));
}

<<<<<<< HEAD
Item_singlerow_subselect::Item_singlerow_subselect(THD *thd,
						   st_select_lex *select_lex)
  :Item_subselect(), value(0)
=======
Item_singlerow_subselect::Item_singlerow_subselect(st_select_lex *select_lex):
  Item_subselect(), value(0)
>>>>>>> 9db4024b
{
  DBUG_ENTER("Item_singlerow_subselect::Item_singlerow_subselect");
  init(select_lex, new select_singlerow_subselect(this));
  max_columns= 1;
  maybe_null= 1;
  max_columns= UINT_MAX;
  DBUG_VOID_RETURN;
}

Item_maxmin_subselect::Item_maxmin_subselect(THD *thd,
					     st_select_lex *select_lex,
					     bool max)
  :Item_singlerow_subselect()
{
  DBUG_ENTER("Item_maxmin_subselect::Item_maxmin_subselect");
  init(thd, select_lex, new select_max_min_finder_subselect(this, max));
  max_columns= 1;
  maybe_null= 1;
  max_columns= 1;
  DBUG_VOID_RETURN;
}

void Item_singlerow_subselect::reset()
{
  null_value= 1;
  if (value)
    value->null_value= 1;
}

Item_subselect::trans_res
Item_singlerow_subselect::select_transformer(JOIN *join)
{
  SELECT_LEX *select_lex= join->select_lex;
  
  if (!select_lex->master_unit()->first_select()->next_select() &&
      !select_lex->table_list.elements &&
      select_lex->item_list.elements == 1 &&
      /*
	We cant change name of Item_field or Item_ref, because it will
	prevent it's correct resolving, but we should save name of
	removed item => we do not make optimization if top item of
	list is field or reference.
	TODO: solve above problem
      */
      !(select_lex->item_list.head()->type() == FIELD_ITEM ||
	select_lex->item_list.head()->type() == REF_ITEM) 
      )
  {
    
    have_to_be_excluded= 1;
    if (join->thd->lex.describe)
    {
      char warn_buff[MYSQL_ERRMSG_SIZE];
      sprintf(warn_buff, ER(ER_SELECT_REDUCED), select_lex->select_number);
      push_warning(join->thd, MYSQL_ERROR::WARN_LEVEL_NOTE,
		   ER_SELECT_REDUCED, warn_buff);
    }
    substitution= select_lex->item_list.head();
    /*
      as far as we moved content to upper leven, field which depend of
      'upper' select is not really dependent => we remove this dependence
    */
    substitution->walk(&Item::remove_dependence_processor,
		       (byte *) select_lex->outer_select());
    if (select_lex->where || select_lex->having)
    {
      Item *cond;
      if (!join->having)
	cond= join->conds;
      else if (!join->conds)
	cond= join->having;
      else
	if (!(cond= new Item_cond_and(join->conds, join->having)))
	  return RES_ERROR;
      if (!(substitution= new Item_func_if(cond, substitution,
					   new Item_null())))
	return RES_ERROR;
    }
    return RES_REDUCE;
  }
  return RES_OK;
}

void Item_singlerow_subselect::store(uint i, Item *item)
{
  row[i]->store(item);
}

enum Item_result Item_singlerow_subselect::result_type() const
{
  return engine->type();
}

void Item_singlerow_subselect::fix_length_and_dec()
{
  if ((max_columns= engine->cols()) == 1)
  {
    engine->fix_length_and_dec(row= &value);
    if (!(value= Item_cache::get_cache(engine->type())))
      return;
  }
  else
  {
    THD *thd= current_thd;
    if (!(row= (Item_cache**)thd->alloc(sizeof(Item_cache*)*max_columns)))
      return;
    engine->fix_length_and_dec(row);
    value= *row;
  }
  maybe_null= engine->may_be_null();
}

uint Item_singlerow_subselect::cols()
{
  return engine->cols();
}

bool Item_singlerow_subselect::check_cols(uint c)
{
  if (c != engine->cols())
  {
    my_error(ER_OPERAND_COLUMNS, MYF(0), c);
    return 1;
  }
  return 0;
}

bool Item_singlerow_subselect::null_inside()
{
  for (uint i= 0; i < max_columns ; i++)
  {
    if (row[i]->null_value)
      return 1;
  }
  return 0;
}

void Item_singlerow_subselect::bring_value()
{
  exec();
}

double Item_singlerow_subselect::val () 
{
  if (!exec() && !value->null_value)
  {
    null_value= 0;
    return value->val();
  }
  else
  {
    reset();
    return 0;
  }
}

longlong Item_singlerow_subselect::val_int () 
{
  if (!exec() && !value->null_value)
  {
    null_value= 0;
    return value->val_int();
  }
  else
  {
    reset();
    return 0;
  }
}

String *Item_singlerow_subselect::val_str (String *str) 
{
  if (!exec() && !value->null_value)
  {
    null_value= 0;
    return value->val_str(str);
  }
  else
  {
    reset();
    return 0;
  }
}

Item_exists_subselect::Item_exists_subselect(st_select_lex *select_lex):
  Item_subselect()
{
  DBUG_ENTER("Item_exists_subselect::Item_exists_subselect");
  init(select_lex, new select_exists_subselect(this));
  max_columns= UINT_MAX;
  null_value= 0; //can't be NULL
  maybe_null= 0; //can't be NULL
  value= 0;
  // We need only 1 row to determinate existence
  select_lex->master_unit()->global_parameters->select_limit= 1;
  DBUG_VOID_RETURN;
}

bool Item_in_subselect::test_limit(SELECT_LEX_UNIT *unit)
{
  if (unit->fake_select_lex &&
      unit->fake_select_lex->test_limit())
    return(1);

  SELECT_LEX *sl= unit->first_select();
  for (; sl; sl= sl->next_select())
  {
    if (sl->test_limit())
      return(1);
  }
  return(0);
}

Item_in_subselect::Item_in_subselect(Item * left_exp,
				     st_select_lex *select_lex):
  Item_exists_subselect(), upper_not(0)
{
  DBUG_ENTER("Item_in_subselect::Item_in_subselect");
  left_expr= left_exp;
  init(select_lex, new select_exists_subselect(this));
  max_columns= UINT_MAX;
  maybe_null= 1;
  abort_on_null= 0;
  reset();
  //if test_limit will fail then error will be reported to client
  test_limit(select_lex->master_unit());
  DBUG_VOID_RETURN;
}

Item_allany_subselect::Item_allany_subselect(Item * left_exp,
					     compare_func_creator fn,
					     st_select_lex *select_lex)
  :Item_in_subselect()
{
  DBUG_ENTER("Item_in_subselect::Item_in_subselect");
  left_expr= left_exp;
  func= fn;
  init(select_lex, new select_exists_subselect(this));
  max_columns= 1;
  abort_on_null= 0;
  reset();
  //if test_limit will fail then error will be reported to client
  test_limit(select_lex->master_unit());
  DBUG_VOID_RETURN;
}


void Item_exists_subselect::fix_length_and_dec()
{
   decimals= 0;
   max_length= 1;
   max_columns= engine->cols();
}

double Item_exists_subselect::val () 
{
  if (exec())
  {
    reset();
    return 0;
  }
  return (double) value;
}

longlong Item_exists_subselect::val_int () 
{
  if (exec())
  {
    reset();
    return 0;
  }
  return value;
}

String *Item_exists_subselect::val_str(String *str)
{
  if (exec())
  {
    reset();
    return 0;
  }
  str->set(value,default_charset());
  return str;
}

double Item_in_subselect::val () 
{
  if (exec())
  {
    reset();
    null_value= 1;
    return 0;
  }
  if (was_null && !value)
    null_value= 1;
  return (double) value;
}

longlong Item_in_subselect::val_int () 
{
  if (exec())
  {
    reset();
    null_value= 1;
    return 0;
  }
  if (was_null && !value)
    null_value= 1;
  return value;
}

String *Item_in_subselect::val_str(String *str)
{
  if (exec())
  {
    reset();
    null_value= 1;
    return 0;
  }
  if (was_null && !value)
  {
    null_value= 1;
    return 0;
  }
  str->set(value,default_charset());
  return str;
}

Item_in_subselect::Item_in_subselect(Item_in_subselect *item):
  Item_exists_subselect(item), upper_not(item->upper_not)
{
  left_expr= item->left_expr;
  abort_on_null= item->abort_on_null;
}

Item_allany_subselect::Item_allany_subselect(Item_allany_subselect *item)
  :Item_in_subselect(item),
   func(item->func)
{}

Item_subselect::trans_res
Item_in_subselect::single_value_transformer(JOIN *join,
					    Item *left_expr,
					    compare_func_creator func)
{
  DBUG_ENTER("Item_in_subselect::single_value_transformer");

  SELECT_LEX *select_lex= join->select_lex;

  THD *thd= join->thd;
  thd->where= "scalar IN/ALL/ANY subquery";

  if ((abort_on_null || (upper_not && upper_not->top_level())) &&
      !select_lex->master_unit()->dependent &&
      (func == &Item_bool_func2::gt_creator ||
       func == &Item_bool_func2::lt_creator ||
       func == &Item_bool_func2::ge_creator ||
       func == &Item_bool_func2::le_creator))
  {
    Item *subs;
    if (!select_lex->group_list.elements &&
	!select_lex->with_sum_func)
    {
      Item *item;
      subs_type type= substype();
      if (func == &Item_bool_func2::le_creator ||
	  func == &Item_bool_func2::lt_creator)
      {
	/*
	  (ALL && (> || =>)) || (ANY && (< || =<))
	  for ALL condition is inverted
	*/
	item= new Item_sum_max(*select_lex->ref_pointer_array);
      }
      else
      {
	/*
	  (ALL && (< || =<)) || (ANY && (> || =>))
	  for ALL condition is inverted
	*/
	item= new Item_sum_min(*select_lex->ref_pointer_array);
      }
      *select_lex->ref_pointer_array= item;
      select_lex->item_list.empty();
      select_lex->item_list.push_back(item);
    
      if (item->fix_fields(thd, join->tables_list, &item))
      {
	DBUG_RETURN(RES_ERROR);
      }
      subs= new Item_singlerow_subselect(thd, select_lex);
    }
    else
    {
      // remove LIMIT placed  by ALL/ANY subquery
      select_lex->master_unit()->global_parameters->select_limit=
	HA_POS_ERROR;
      subs= new Item_maxmin_subselect(thd, select_lex,
				      (func == &Item_bool_func2::le_creator ||
				       func == &Item_bool_func2::lt_creator));
    }
    // left expression belong to outer select
    SELECT_LEX *current= thd->lex.current_select, *up;
    thd->lex.current_select= up= current->return_after_parsing();
    if (left_expr->fix_fields(thd, up->get_table_list(), 0))
    {
      thd->lex.current_select= current;
      DBUG_RETURN(RES_ERROR);
    }
    thd->lex.current_select= current;
    substitution= (*func)(left_expr, subs);
    DBUG_RETURN(RES_OK);
  }

  if (!substitution)
  {
    //first call for this unit
    SELECT_LEX_UNIT *unit= select_lex->master_unit();
    substitution= optimizer= new Item_in_optimizer(left_expr, this);

    SELECT_LEX *current= thd->lex.current_select, *up;

    thd->lex.current_select= up= current->return_after_parsing();
    //optimizer never use Item **ref => we can pass 0 as parameter
    if (!optimizer || optimizer->fix_left(thd, up->get_table_list(), 0))
    {
      thd->lex.current_select= current;
      DBUG_RETURN(RES_ERROR);
    }
    thd->lex.current_select= current;

    /*
      As far as  Item_ref_in_optimizer do not substitude itself on fix_fields
      we can use same item for all selects.
    */
    expr= new Item_ref((Item**)optimizer->get_cache(), 
		       (char *)"<no matter>",
		       (char *)in_left_expr_name);

    unit->dependent= 1;
  }

  select_lex->dependent= 1;
  Item *item;
  if (select_lex->item_list.elements > 1)
  {
    my_error(ER_OPERAND_COLUMNS, MYF(0), 1);
    DBUG_RETURN(RES_ERROR);
  }

  item= (Item*) select_lex->item_list.head();

  if (join->having || select_lex->with_sum_func ||
      select_lex->group_list.elements)
  {
    item= (*func)(expr,
		  new Item_ref_null_helper(this,
					   select_lex->ref_pointer_array,
					   (char *)"<ref>",
					   this->full_name()));
    join->having= and_items(join->having, item);
    select_lex->having_fix_field= 1;
    if (join->having->fix_fields(thd, join->tables_list, &join->having))
    {
      select_lex->having_fix_field= 0;
      DBUG_RETURN(RES_ERROR);
    }
    select_lex->having_fix_field= 0;
  }
  else
  {
    select_lex->item_list.empty();
    select_lex->item_list.push_back(new Item_int("Not_used",
						 (longlong) 1, 21));
    select_lex->ref_pointer_array[0]= select_lex->item_list.head();
    if (select_lex->table_list.elements)
    {
      Item *having= item, *isnull= item;
      item= (*func)(expr, item);
      if (!abort_on_null)
      {
	having= new Item_is_not_null_test(this, having);
	join->having= (join->having ?
		       new Item_cond_and(having, join->having) :
		       having);
	select_lex->having_fix_field= 1;
	if (join->having->fix_fields(thd, join->tables_list, &join->having))
	{
	  select_lex->having_fix_field= 0;
	  DBUG_RETURN(RES_ERROR);
	}
	select_lex->having_fix_field= 0;
	item= new Item_cond_or(item,
			       new Item_func_isnull(isnull));
      }
      item->name= (char *)in_additional_cond;
      join->conds= and_items(join->conds, item);
      if (join->conds->fix_fields(thd, join->tables_list, &join->conds))
	DBUG_RETURN(RES_ERROR);
    }
    else
    {
      if (select_lex->master_unit()->first_select()->next_select())
      {
	join->having= (*func)(expr, 
			      new Item_null_helper(this, item,
						   (char *)"<no matter>",
						   (char *)"<result>"));
	select_lex->having_fix_field= 1;
	if (join->having->fix_fields(thd, join->tables_list, &join->having))
	{
	  select_lex->having_fix_field= 0;
	  DBUG_RETURN(RES_ERROR);
	}
	select_lex->having_fix_field= 0;
      }
      else
      {
	// it is single select without tables => possible optimization
	item= (*func)(left_expr, item);
	// fix_field of item will be done in time of substituting 
	substitution= item;
	have_to_be_excluded= 1;
	if (thd->lex.describe)
	{
	  char warn_buff[MYSQL_ERRMSG_SIZE];
	  sprintf(warn_buff, ER(ER_SELECT_REDUCED), select_lex->select_number);
	  push_warning(thd, MYSQL_ERROR::WARN_LEVEL_NOTE,
		       ER_SELECT_REDUCED, warn_buff);
	}
	DBUG_RETURN(RES_REDUCE);
      }
    }
  }
  DBUG_RETURN(RES_OK);
}

Item_subselect::trans_res
Item_in_subselect::row_value_transformer(JOIN *join,
					 Item *left_expr)
{
  DBUG_ENTER("Item_in_subselect::row_value_transformer");

  THD *thd= join->thd;
  thd->where= "row IN/ALL/ANY subquery";

  SELECT_LEX *select_lex= join->select_lex;

  if (!substitution)
  {
    //first call for this unit
    SELECT_LEX_UNIT *unit= select_lex->master_unit();
    substitution= optimizer= new Item_in_optimizer(left_expr, this);

    SELECT_LEX *current= thd->lex.current_select, *up;
    thd->lex.current_select= up= current->return_after_parsing();
    //optimizer never use Item **ref => we can pass 0 as parameter
    if (!optimizer || optimizer->fix_left(thd, up->get_table_list(), 0))
    {
      thd->lex.current_select= current;
      DBUG_RETURN(RES_ERROR);
    }
    thd->lex.current_select= current;

    unit->dependent= 1;
  }

  uint n= left_expr->cols();

  select_lex->dependent= 1;
  select_lex->setup_ref_array(thd,
			      select_lex->order_list.elements +
			      select_lex->group_list.elements);
  Item *item= 0;
  List_iterator_fast<Item> li(select_lex->item_list);
  for (uint i= 0; i < n; i++)
  {
    Item *func= new Item_ref_null_helper(this, 
					 select_lex->ref_pointer_array+i,
					 (char *) "<no matter>",
					 (char *) "<list ref>");
    func=
      Item_bool_func2::eq_creator(new Item_ref((*optimizer->get_cache())->
					       addr(i), 
					       (char *)"<no matter>",
					       (char *)in_left_expr_name),
				  func);
    item= and_items(item, func);
  }

  if (join->having || select_lex->with_sum_func ||
      select_lex->group_list.first ||
      !select_lex->table_list.elements)
  {
    join->having= and_items(join->having, item);
    select_lex->having_fix_field= 1;
    if (join->having->fix_fields(thd, join->tables_list, &join->having))
    {
      select_lex->having_fix_field= 0;
      DBUG_RETURN(RES_ERROR);
    }
    select_lex->having_fix_field= 0;
  }
  else
  {
    join->conds= and_items(join->conds, item);
    if (join->conds->fix_fields(thd, join->tables_list, &join->having))
      DBUG_RETURN(RES_ERROR);
  }
  DBUG_RETURN(RES_OK);
}

Item_subselect::trans_res
Item_in_subselect::select_transformer(JOIN *join)
{
  if (left_expr->cols() == 1)
    return single_value_transformer(join, left_expr,
				    &Item_bool_func2::eq_creator);
  return row_value_transformer(join, left_expr);
}

Item_subselect::trans_res
Item_allany_subselect::select_transformer(JOIN *join)
{
  return single_value_transformer(join, left_expr, func);
}

subselect_single_select_engine::
<<<<<<< HEAD
  subselect_single_select_engine(THD *thd, 
				 st_select_lex *select,
				 select_subselect *result,
				 Item_subselect *item):
  subselect_engine(thd, item, result),
    prepared(0), optimized(0), executed(0)
=======
subselect_single_select_engine(st_select_lex *select,
			       select_subselect *result,
			       Item_subselect *item)
  :subselect_engine(item, result),
   prepared(0), optimized(0), executed(0), join(0)
>>>>>>> 9db4024b
{
  select_lex= select;
  SELECT_LEX_UNIT *unit= select_lex->master_unit();
  unit->offset_limit_cnt= unit->global_parameters->offset_limit;
  unit->select_limit_cnt= unit->global_parameters->select_limit+
    unit->global_parameters ->offset_limit;
  if (unit->select_limit_cnt < unit->global_parameters->select_limit)
    unit->select_limit_cnt= HA_POS_ERROR;		// no limit
  if (unit->select_limit_cnt == HA_POS_ERROR)
    select_lex->options&= ~OPTION_FOUND_ROWS;
  unit->item= item;
  this->select_lex= select_lex;
}

subselect_union_engine::subselect_union_engine(st_select_lex_unit *u,
					       select_subselect *result,
					       Item_subselect *item)
  :subselect_engine(item, result)
{
  unit= u;
  if (!result)
    //out of memory
    current_thd->fatal_error();
  unit->item= item;
}

int subselect_single_select_engine::prepare()
{
  if (prepared)
    return 0;
  join= new JOIN(thd, select_lex->item_list, select_lex->options, result);
  if (!join || !result)
  {
    //out of memory
    thd->fatal_error();
    return 1;
  }
  prepared= 1;
  SELECT_LEX *save_select= thd->lex.current_select;
  thd->lex.current_select= select_lex;
  if (join->prepare(&select_lex->ref_pointer_array,
		    (TABLE_LIST*) select_lex->table_list.first,
		    select_lex->with_wild,
		    select_lex->where,
		    select_lex->order_list.elements +
		    select_lex->group_list.elements,
		    (ORDER*) select_lex->order_list.first,
		    (ORDER*) select_lex->group_list.first,
		    select_lex->having,
		    (ORDER*) 0, select_lex, 
		    select_lex->master_unit(), 0))
    return 1;
  thd->lex.current_select= save_select;
  return 0;
}

int subselect_union_engine::prepare()
{
  return unit->prepare(thd, result, 0);
}

int subselect_uniquesubquery_engine::prepare()
{
  //this never should be called
  DBUG_ASSERT(0);
  return 1;
}

static Item_result set_row(SELECT_LEX *select_lex, Item * item,
			   Item_cache **row, bool *maybe_null)
{
  Item_result res_type= STRING_RESULT;
  Item *sel_item;
  List_iterator_fast<Item> li(select_lex->item_list);
  for (uint i= 0; (sel_item= li++); i++)
  {
    item->max_length= sel_item->max_length;
    res_type= sel_item->result_type();
    item->decimals= sel_item->decimals;
    *maybe_null= sel_item->maybe_null;
    if (row)
    {
      if (!(row[i]= Item_cache::get_cache(res_type)))
	return STRING_RESULT; // we should return something
      row[i]->set_len_n_dec(sel_item->max_length, sel_item->decimals);
      row[i]->collation.set(sel_item->collation);
    }
  }
  if (select_lex->item_list.elements > 1)
    res_type= ROW_RESULT;
  return res_type;
}

void subselect_single_select_engine::fix_length_and_dec(Item_cache **row)
{
  DBUG_ASSERT(row || select_lex->item_list.elements==1);
  res_type= set_row(select_lex, item, row, &maybe_null);
  item->collation.set(row[0]->collation);
  if (cols() != 1)
    maybe_null= 0;
}

void subselect_union_engine::fix_length_and_dec(Item_cache **row)
{
  DBUG_ASSERT(row || unit->first_select()->item_list.elements==1);

  if (unit->first_select()->item_list.elements == 1)
  {
    uint32 mlen= 0, len;
    Item *sel_item= 0;
    for (SELECT_LEX *sl= unit->first_select(); sl; sl= sl->next_select())
    {
      List_iterator_fast<Item> li(sl->item_list);
      Item *s_item= li++;
      if ((len= s_item->max_length) > mlen)
	mlen= len;
      if (!sel_item)
	sel_item= s_item;
      maybe_null= s_item->maybe_null;
    }
    item->max_length= mlen;
    res_type= sel_item->result_type();
    item->decimals= sel_item->decimals;
    if (row)
    {
      if (!(row[0]= Item_cache::get_cache(res_type)))
	return;
      row[0]->set_len_n_dec(mlen, sel_item->decimals);
    }
  }
  else
  {
    SELECT_LEX *sl= unit->first_select();
    bool fake= 0;
    res_type= set_row(sl, item, row, &fake);
    for (sl= sl->next_select(); sl; sl= sl->next_select())
    {
      List_iterator_fast<Item> li(sl->item_list);
      Item *sel_item;
      for (uint i= 0; (sel_item= li++); i++)
      {
	if (sel_item->max_length > row[i]->max_length)
	  row[i]->max_length= sel_item->max_length;
      }
    }
  }
}

void subselect_uniquesubquery_engine::fix_length_and_dec(Item_cache **row)
{
  //this never should be called
  DBUG_ASSERT(0);
}

int subselect_single_select_engine::exec()
{
  DBUG_ENTER("subselect_single_select_engine::exec");
  char const *save_where= join->thd->where;
  SELECT_LEX *save_select= join->thd->lex.current_select;
  join->thd->lex.current_select= select_lex;
  if (!optimized)
  {
    optimized=1;
    if (join->optimize())
    {
      join->thd->where= save_where;
      executed= 1;
      join->thd->lex.current_select= save_select;
      DBUG_RETURN(join->error?join->error:1);
    }
    if (item->engine_changed)
    {
      DBUG_RETURN(1);
    }
  }
  if ((select_lex->dependent || select_lex->uncacheable) && executed)
  {
    if (join->reinit())
    {
      join->thd->where= save_where;
      join->thd->lex.current_select= save_select;
      DBUG_RETURN(1);
    }
    item->reset();
    item->assigned((executed= 0));
  }
  if (!executed)
  {
    join->exec();
    executed= 1;
    join->thd->where= save_where;
    join->thd->lex.current_select= save_select;
    DBUG_RETURN(join->error||thd->is_fatal_error);
  }
  join->thd->where= save_where;
  join->thd->lex.current_select= save_select;
  DBUG_RETURN(0);
}

int subselect_union_engine::exec()
{
  char const *save_where= unit->thd->where;
  int res= unit->exec();
  unit->thd->where= save_where;
  return res;
}

int subselect_uniquesubquery_engine::exec()
{
  DBUG_ENTER("subselect_uniquesubquery_engine::exec");
  int error;
  TABLE *table= tab->table;
  if ((tab->ref.key_err= (*tab->ref.key_copy)->copy()))
  {
    table->status= STATUS_NOT_FOUND;
    error= -1;
  }
  else
  {
    error= table->file->index_read(table->record[0],
				   tab->ref.key_buff,
				   tab->ref.key_length,HA_READ_KEY_EXACT);
    if (error && error != HA_ERR_KEY_NOT_FOUND)
      error= report_error(table, error);
    else
    {
      error= 0;
      table->null_row= 0;
      if (table->status)
	((Item_in_subselect *) item)->value= 0;
      else
	((Item_in_subselect *) item)->value= (!cond || cond->val_int()?1:0);
    }
  }
  DBUG_RETURN(end_exec(table) || (error != 0));
}

int subselect_uniquesubquery_engine::end_exec(TABLE *table)
{
  DBUG_ENTER("subselect_uniquesubquery_engine::end_exec");
  int error=0, tmp;
  if ((tmp= table->file->extra(HA_EXTRA_NO_CACHE)))
  {
    DBUG_PRINT("error", ("extra(HA_EXTRA_NO_CACHE) failed"));
    error= 1;
  }
  if ((tmp= table->file->index_end()))
  {
    DBUG_PRINT("error", ("index_end() failed"));
    error= 1;
  }
  if (error == 1)
    table->file->print_error(tmp, MYF(0));
  DBUG_RETURN(error != 0);
}

int subselect_indexsubquery_engine::exec()
{
  DBUG_ENTER("subselect_indexsubselect_engine::exec");
  int error;
  bool null_finding= 0;
  TABLE *table= tab->table;

  ((Item_in_subselect *) item)->value= 0;
  if (check_null)
  {
    *tab->null_ref_key= 0;
    ((Item_in_subselect *) item)->was_null= 0;
  }

  if ((*tab->ref.key_copy) && (tab->ref.key_err= (*tab->ref.key_copy)->copy()))
  {
    table->status= STATUS_NOT_FOUND;
    error= -1;
  }
  else
  {
    error= table->file->index_read(table->record[0],
				   tab->ref.key_buff,
				   tab->ref.key_length,HA_READ_KEY_EXACT);
    if (error && error != HA_ERR_KEY_NOT_FOUND)
      error= report_error(table, error);
    else
    {
      for(;;)
      {
	error= 0;
	table->null_row= 0;
	if (!table->status)
	{
	  if (!cond || cond->val_int())
	  {
	    if (null_finding)
	      ((Item_in_subselect *) item)->was_null= 1;
	    else
	      ((Item_in_subselect *) item)->value= 1;
	    goto finish;
	  }
	  error= table->file->index_next_same(table->record[0],
					      tab->ref.key_buff,
					      tab->ref.key_length);
	  if (error && error != HA_ERR_END_OF_FILE)
	  {
	    error= report_error(table, error);
	    goto finish;
	  }
	}
	else
	{
	  if (!check_null || null_finding)
	    goto finish;
	  *tab->null_ref_key= 1;
	  null_finding= 1;
	  if (safe_index_read(tab))
	    goto finish;
	}
      }
    }
  }
finish:
  DBUG_RETURN(end_exec(table) || (error != 0));
}

uint subselect_single_select_engine::cols()
{
  return select_lex->item_list.elements;
}

uint subselect_union_engine::cols()
{
  return unit->first_select()->item_list.elements;
}

bool subselect_single_select_engine::dependent()
{
  return select_lex->dependent;
}

bool subselect_union_engine::dependent()
{
  return unit->dependent;
}

bool subselect_single_select_engine::uncacheable()
{
  return select_lex->uncacheable;
}

bool subselect_union_engine::uncacheable()
{
  return unit->uncacheable;
}

void subselect_single_select_engine::exclude()
{
  select_lex->master_unit()->exclude_level();
}

void subselect_union_engine::exclude()
{
  unit->exclude_level();
}

void subselect_uniquesubquery_engine::exclude()
{
  //this never should be called
  DBUG_ASSERT(0);
}<|MERGE_RESOLUTION|>--- conflicted
+++ resolved
@@ -150,14 +150,8 @@
 		      (engine->uncacheable() ? RAND_TABLE_BIT : 0L));
 }
 
-<<<<<<< HEAD
-Item_singlerow_subselect::Item_singlerow_subselect(THD *thd,
-						   st_select_lex *select_lex)
+Item_singlerow_subselect::Item_singlerow_subselect(st_select_lex *select_lex)
   :Item_subselect(), value(0)
-=======
-Item_singlerow_subselect::Item_singlerow_subselect(st_select_lex *select_lex):
-  Item_subselect(), value(0)
->>>>>>> 9db4024b
 {
   DBUG_ENTER("Item_singlerow_subselect::Item_singlerow_subselect");
   init(select_lex, new select_singlerow_subselect(this));
@@ -786,20 +780,11 @@
 }
 
 subselect_single_select_engine::
-<<<<<<< HEAD
-  subselect_single_select_engine(THD *thd, 
-				 st_select_lex *select,
-				 select_subselect *result,
-				 Item_subselect *item):
-  subselect_engine(thd, item, result),
-    prepared(0), optimized(0), executed(0)
-=======
 subselect_single_select_engine(st_select_lex *select,
 			       select_subselect *result,
 			       Item_subselect *item)
   :subselect_engine(item, result),
    prepared(0), optimized(0), executed(0), join(0)
->>>>>>> 9db4024b
 {
   select_lex= select;
   SELECT_LEX_UNIT *unit= select_lex->master_unit();
