#ifndef SQL_TYPE_H_INCLUDED
#define SQL_TYPE_H_INCLUDED
/*
   Copyright (c) 2015  MariaDB Foundation.

 This program is free software; you can redistribute it and/or modify
 it under the terms of the GNU General Public License as published by
 the Free Software Foundation; version 2 of the License.

 This program is distributed in the hope that it will be useful,
 but WITHOUT ANY WARRANTY; without even the implied warranty of
 MERCHANTABILITY or FITNESS FOR A PARTICULAR PURPOSE.  See the
 GNU General Public License for more details.

 You should have received a copy of the GNU General Public License
 along with this program; if not, write to the Free Software
 Foundation, Inc., 51 Franklin St, Fifth Floor, Boston, MA 02110-1335  USA */

#ifdef USE_PRAGMA_INTERFACE
#pragma interface			/* gcc class implementation */
#endif


#include "mysqld.h"
#include "sql_array.h"
#include "sql_const.h"
#include "sql_time.h"
<<<<<<< HEAD
#include "compat56.h"
=======
#include "sql_type_real.h"
>>>>>>> 2ae83aff

class Field;
class Column_definition;
class Column_definition_attributes;
class Item;
class Item_const;
class Item_literal;
class Item_param;
class Item_cache;
class Item_copy;
class Item_func_or_sum;
class Item_sum_hybrid;
class Item_sum_sum;
class Item_sum_avg;
class Item_sum_variance;
class Item_func_hex;
class Item_hybrid_func;
class Item_func_min_max;
class Item_func_hybrid_field_type;
class Item_bool_func2;
class Item_func_between;
class Item_func_in;
class Item_func_round;
class Item_func_int_val;
class Item_func_abs;
class Item_func_neg;
class Item_func_signed;
class Item_func_unsigned;
class Item_double_typecast;
class Item_float_typecast;
class Item_decimal_typecast;
class Item_char_typecast;
class Item_time_typecast;
class Item_date_typecast;
class Item_datetime_typecast;
class Item_func_plus;
class Item_func_minus;
class Item_func_mul;
class Item_func_div;
class Item_func_mod;
class cmp_item;
class in_vector;
class Type_handler_hybrid_field_type;
class Sort_param;
class Arg_comparator;
class Spvar_definition;
struct st_value;
class Protocol;
class handler;
struct Schema_specification_st;
struct TABLE;
struct SORT_FIELD_ATTR;
class Vers_history_point;
class Virtual_column_info;

#define my_charset_numeric      my_charset_latin1

enum protocol_send_type_t
{
  PROTOCOL_SEND_STRING,
  PROTOCOL_SEND_FLOAT,
  PROTOCOL_SEND_DOUBLE,
  PROTOCOL_SEND_TINY,
  PROTOCOL_SEND_SHORT,
  PROTOCOL_SEND_LONG,
  PROTOCOL_SEND_LONGLONG,
  PROTOCOL_SEND_DATETIME,
  PROTOCOL_SEND_DATE,
  PROTOCOL_SEND_TIME
};


enum scalar_comparison_op
{
  SCALAR_CMP_EQ,
  SCALAR_CMP_EQUAL,
  SCALAR_CMP_LT,
  SCALAR_CMP_LE,
  SCALAR_CMP_GE,
  SCALAR_CMP_GT
};


class Native: public Binary_string
{
public:
  Native(char *str, size_t len)
   :Binary_string(str, len)
  { }
};


template<size_t buff_sz>
class NativeBuffer: public Native
{
  char buff[buff_sz];
public:
  NativeBuffer() : Native(buff, buff_sz) { length(0); }
};


class String_ptr
{
protected:
  String *m_string_ptr;
public:
  String_ptr(String *str)
   :m_string_ptr(str)
  { }
  String_ptr(Item *item, String *buffer);
  const String *string() const
  {
    DBUG_ASSERT(m_string_ptr);
    return m_string_ptr;
  }
  bool is_null() const { return m_string_ptr == NULL; }
};


class Ascii_ptr: public String_ptr
{
public:
  Ascii_ptr(Item *item, String *buffer);
};


template<size_t buff_sz>
class String_ptr_and_buffer: public StringBuffer<buff_sz>,
                             public String_ptr
{
public:
  String_ptr_and_buffer(Item *item)
   :String_ptr(item, this)
  { }
};


template<size_t buff_sz>
class Ascii_ptr_and_buffer: public StringBuffer<buff_sz>,
                            public Ascii_ptr
{
public:
  Ascii_ptr_and_buffer(Item *item)
   :Ascii_ptr(item, this)
  { }
};


class Dec_ptr
{
protected:
  my_decimal *m_ptr;
  Dec_ptr() { }
public:
  Dec_ptr(my_decimal *ptr) :m_ptr(ptr) { }
  bool is_null() const { return m_ptr == NULL; }
  const my_decimal *ptr() const { return m_ptr; }
  const my_decimal *ptr_or(const my_decimal *def) const
  {
    return m_ptr ? m_ptr : def;
  }
  my_decimal *to_decimal(my_decimal *to) const
  {
    if (!m_ptr)
      return NULL;
    *to= *m_ptr;
    return to;
  }
  double to_double() const { return m_ptr ? m_ptr->to_double() : 0.0; }
  longlong to_longlong(bool unsigned_flag)
  { return m_ptr ? m_ptr->to_longlong(unsigned_flag) : 0; }
  bool to_bool() const { return m_ptr ? m_ptr->to_bool() : false; }
  String *to_string(String *to) const
  {
    return m_ptr ? m_ptr->to_string(to) : NULL;
  }
  String *to_string(String *to, uint prec, uint dec, char filler)
  {
    return m_ptr ? m_ptr->to_string(to, prec, dec, filler) : NULL;
  }
  int to_binary(uchar *bin, int prec, int scale) const
  {
    return (m_ptr ? m_ptr : &decimal_zero)->to_binary(bin, prec, scale);
  }
  int cmp(const my_decimal *dec) const
  {
    DBUG_ASSERT(m_ptr);
    DBUG_ASSERT(dec);
    return m_ptr->cmp(dec);
  }
  int cmp(const Dec_ptr &other) const
  {
    return cmp(other.m_ptr);
  }
};


// A helper class to handle results of val_decimal(), date_op(), etc.
class Dec_ptr_and_buffer: public Dec_ptr
{
protected:
  my_decimal m_buffer;
public:
  int round_to(my_decimal *to, uint scale, decimal_round_mode mode)
  {
    DBUG_ASSERT(m_ptr);
    return m_ptr->round_to(to, scale, mode);
  }
  int round_self(uint scale, decimal_round_mode mode)
  {
    return round_to(&m_buffer, scale, mode);
  }
  String *to_string_round(String *to, uint dec)
  {
    /*
      decimal_round() allows from==to
      So it's save even if m_ptr points to m_buffer before this call:
    */
    return m_ptr ? m_ptr->to_string_round(to, dec, &m_buffer) : NULL;
  }
};


// A helper class to handle val_decimal() results.
class VDec: public Dec_ptr_and_buffer
{
public:
  VDec(): Dec_ptr_and_buffer() { }
  VDec(Item *item);
  void set(Item *a);
};


// A helper class to handler decimal_op() results.
class VDec_op: public Dec_ptr_and_buffer
{
public:
  VDec_op(Item_func_hybrid_field_type *item);
};


/*
  Get and cache val_decimal() values for two items.
  If the first value appears to be NULL, the second value is not evaluated.
*/
class VDec2_lazy
{
public:
  VDec m_a;
  VDec m_b;
  VDec2_lazy(Item *a, Item *b) :m_a(a)
  {
    if (!m_a.is_null())
      m_b.set(b);
  }
  bool has_null() const
  {
    return m_a.is_null() || m_b.is_null();
  }
};


/**
  Class Sec6 represents a fixed point value with 6 fractional digits.
  Used e.g. to convert double and my_decimal values to TIME/DATETIME.
*/

class Sec6
{
protected:
  ulonglong m_sec;       // The integer part, between 0 and LONGLONG_MAX
  ulong     m_usec;      // The fractional part, between 0 and 999999
  bool      m_neg;       // false if positive, true of negative
  bool      m_truncated; // Indicates if the constructor truncated the value
  void make_from_decimal(const my_decimal *d, ulong *nanoseconds);
  void make_from_double(double d, ulong *nanoseconds);
  void make_from_int(const Longlong_hybrid &nr)
  {
    m_neg= nr.neg();
    m_sec= nr.abs();
    m_usec= 0;
    m_truncated= false;
  }
  void reset()
  {
    m_sec= m_usec= m_neg= m_truncated= 0;
  }
  Sec6() { }
  bool add_nanoseconds(uint nanoseconds)
  {
    DBUG_ASSERT(nanoseconds <= 1000000000);
    if (nanoseconds < 500)
      return false;
    m_usec+= (nanoseconds + 500) / 1000;
    if (m_usec < 1000000)
      return false;
    m_usec%= 1000000;
    return true;
  }
public:
  explicit Sec6(double nr)
  {
    ulong nanoseconds;
    make_from_double(nr, &nanoseconds);
  }
  explicit Sec6(const my_decimal *d)
  {
    ulong nanoseconds;
    make_from_decimal(d, &nanoseconds);
  }
  explicit Sec6(const Longlong_hybrid &nr)
  {
    make_from_int(nr);
  }
  explicit Sec6(longlong nr, bool unsigned_val)
  {
    make_from_int(Longlong_hybrid(nr, unsigned_val));
  }
  bool neg() const { return m_neg; }
  bool truncated() const { return m_truncated; }
  ulonglong sec() const { return m_sec; }
  long usec() const { return m_usec; }
  /**
    Converts Sec6 to MYSQL_TIME
    @param thd           current thd
    @param [out] warn    conversion warnings will be written here
    @param [out] ltime   converted value will be written here
    @param fuzzydate     conversion flags (TIME_INVALID_DATE, etc)
    @returns false for success, true for a failure
  */
  bool convert_to_mysql_time(THD *thd,
                             int *warn,
                             MYSQL_TIME *ltime,
                             date_mode_t fuzzydate) const;

protected:

  bool to_interval_hhmmssff_only(MYSQL_TIME *to, int *warn) const
  {
    return number_to_time_only(m_neg, m_sec, m_usec,
                               TIME_MAX_INTERVAL_HOUR, to, warn);
  }
  bool to_datetime_or_to_interval_hhmmssff(MYSQL_TIME *to, int *warn) const
  {
    /*
      Convert a number to a time interval.
      The following formats are understood:
      -            0 <= x <=   999999995959 - parse as hhhhmmss
      - 999999995959 <  x <= 99991231235959 - parse as YYYYMMDDhhmmss
       (YYMMDDhhmmss)       (YYYYMMDDhhmmss)

      Note, these formats are NOT understood:
      - YYMMDD       - overlaps with INTERVAL range
      - YYYYMMDD     - overlaps with INTERVAL range
      - YYMMDDhhmmss - overlaps with INTERVAL range, partially
                       (see TIME_MAX_INTERVAL_HOUR)

      If we ever need wider intervals, this code switching between
      full datetime and interval-only should be rewised.
    */
    DBUG_ASSERT(TIME_MAX_INTERVAL_HOUR <= 999999995959);
    /*            (YYMMDDhhmmss) */
    if (m_sec >    999999995959ULL &&
        m_sec <= 99991231235959ULL && m_neg == 0)
      return to_datetime_or_date(to, warn, TIME_INVALID_DATES);
    if (m_sec / 10000 > TIME_MAX_INTERVAL_HOUR)
    {
      *warn= MYSQL_TIME_WARN_OUT_OF_RANGE;
      return true;
    }
    return to_interval_hhmmssff_only(to, warn);
  }
public:
  // [-][DD]hhhmmss.ff,  YYMMDDhhmmss.ff, YYYYMMDDhhmmss.ff
  bool to_datetime_or_time(MYSQL_TIME *to, int *warn,
                           date_conv_mode_t mode) const
  {
    bool rc= m_sec > 9999999 && m_sec <= 99991231235959ULL && !m_neg ?
             ::number_to_datetime_or_date(m_sec, m_usec, to,
                        ulonglong(mode & TIME_MODE_FOR_XXX_TO_DATE), warn) < 0 :
             ::number_to_time_only(m_neg, m_sec, m_usec, TIME_MAX_HOUR, to, warn);
    DBUG_ASSERT(*warn || !rc);
    return rc;
  }
  /*
    Convert a number in formats YYYYMMDDhhmmss.ff or YYMMDDhhmmss.ff to
    TIMESTAMP'YYYY-MM-DD hh:mm:ss.ff'
  */
  bool to_datetime_or_date(MYSQL_TIME *to, int *warn,
                           date_conv_mode_t flags) const
  {
    if (m_neg)
    {
      *warn= MYSQL_TIME_WARN_OUT_OF_RANGE;
      return true;
    }
    bool rc= number_to_datetime_or_date(m_sec, m_usec, to,
                                ulonglong(flags & TIME_MODE_FOR_XXX_TO_DATE),
                                warn) == -1;
    DBUG_ASSERT(*warn || !rc);
    return rc;
  }
  // Convert elapsed seconds to TIME
  bool sec_to_time(MYSQL_TIME *ltime, uint dec) const
  {
    set_zero_time(ltime, MYSQL_TIMESTAMP_TIME);
    ltime->neg= m_neg;
    if (m_sec > TIME_MAX_VALUE_SECONDS)
    {
      // use check_time_range() to set ltime to the max value depending on dec
      int unused;
      ltime->hour= TIME_MAX_HOUR + 1;
      check_time_range(ltime, dec, &unused);
      return true;
    }
    DBUG_ASSERT(usec() <= TIME_MAX_SECOND_PART);
    ltime->hour=   (uint) (m_sec / 3600);
    ltime->minute= (uint) (m_sec % 3600) / 60;
    ltime->second= (uint) m_sec % 60;
    ltime->second_part= m_usec;
    return false;
  }
  Sec6 &trunc(uint dec)
  {
    m_usec-= my_time_fraction_remainder(m_usec, dec);
    return *this;
  }
  size_t to_string(char *to, size_t nbytes) const
  {
    return m_usec ?
      my_snprintf(to, nbytes, "%s%llu.%06lu",
                  m_neg ? "-" : "", m_sec, (uint) m_usec) :
      my_snprintf(to, nbytes, "%s%llu", m_neg ? "-" : "", m_sec);
  }
  void make_truncated_warning(THD *thd, const char *type_str) const;
};


class Sec9: public Sec6
{
protected:
  ulong m_nsec; // Nanoseconds 0..999
  void make_from_int(const Longlong_hybrid &nr)
  {
    Sec6::make_from_int(nr);
    m_nsec= 0;
  }
  Sec9() { }
public:
  Sec9(const my_decimal *d)
  {
    Sec6::make_from_decimal(d, &m_nsec);
  }
  Sec9(double d)
  {
    Sec6::make_from_double(d, &m_nsec);
  }
  ulong nsec() const { return m_nsec; }
  Sec9 &trunc(uint dec)
  {
    m_nsec= 0;
    Sec6::trunc(dec);
    return *this;
  }
  Sec9 &round(uint dec);
  Sec9 &round(uint dec, time_round_mode_t mode)
  {
    return mode == TIME_FRAC_TRUNCATE  ? trunc(dec) : round(dec);
  }
};


class VSec9: public Sec9
{
  bool m_is_null;
public:
  VSec9(THD *thd, Item *item, const char *type_str, ulonglong limit);
  bool is_null() const { return m_is_null; }
};


/*
  A heler class to perform additive operations between
  two MYSQL_TIME structures and return the result as a
  combination of seconds, microseconds and sign.
*/
class Sec6_add
{
  ulonglong m_sec; // number of seconds
  ulong m_usec;    // number of microseconds
  bool m_neg;      // false if positive, true if negative
  bool m_error;    // false if the value is OK, true otherwise
  void to_hh24mmssff(MYSQL_TIME *ltime, timestamp_type tstype) const
  {
    bzero(ltime, sizeof(*ltime));
    ltime->neg= m_neg;
    calc_time_from_sec(ltime, (ulong) (m_sec % SECONDS_IN_24H), m_usec);
    ltime->time_type= tstype;
  }
public:
  /*
    @param ltime1 - the first value to add (must be a valid DATE,TIME,DATETIME)
    @param ltime2 - the second value to add (must be a valid TIME)
    @param sign   - the sign of the operation
                    (+1 for addition, -1 for subtraction)
  */
  Sec6_add(const MYSQL_TIME *ltime1, const MYSQL_TIME *ltime2, int sign)
  {
    DBUG_ASSERT(sign == -1 || sign == 1);
    DBUG_ASSERT(!ltime1->neg || ltime1->time_type == MYSQL_TIMESTAMP_TIME);
    if (!(m_error= (ltime2->time_type != MYSQL_TIMESTAMP_TIME)))
    {
      if (ltime1->neg != ltime2->neg)
        sign= -sign;
      m_neg= calc_time_diff(ltime1, ltime2, -sign, &m_sec, &m_usec);
      if (ltime1->neg && (m_sec || m_usec))
        m_neg= !m_neg; // Swap sign
    }
  }
  bool to_time(THD *thd, MYSQL_TIME *ltime, uint decimals) const
  {
    if (m_error)
      return true;
    to_hh24mmssff(ltime, MYSQL_TIMESTAMP_TIME);
    ltime->hour+= to_days_abs() * 24;
    return adjust_time_range_with_warn(thd, ltime, decimals);
  }
  bool to_datetime(MYSQL_TIME *ltime) const
  {
    if (m_error || m_neg)
      return true;
    to_hh24mmssff(ltime, MYSQL_TIMESTAMP_DATETIME);
    return get_date_from_daynr(to_days_abs(),
                               &ltime->year, &ltime->month, &ltime->day) ||
           !ltime->day;
  }
  long to_days_abs() const { return (long) (m_sec / SECONDS_IN_24H); }
};


class Year
{
protected:
  uint m_year;
  bool m_truncated;
  uint year_precision(const Item *item) const;
public:
  Year(): m_year(0), m_truncated(false) { }
  Year(longlong value, bool unsigned_flag, uint length);
  uint year() const { return m_year; }
  uint to_YYYYMMDD() const { return m_year * 10000; }
  bool truncated() const { return m_truncated; }
};


class Year_null: public Year, public Null_flag
{
public:
  Year_null(const Longlong_null &nr, bool unsigned_flag, uint length)
   :Year(nr.is_null() ? 0 : nr.value(), unsigned_flag, length),
    Null_flag(nr.is_null())
  { }
};


class VYear: public Year_null
{
public:
  VYear(Item *item);
};


class VYear_op: public Year_null
{
public:
  VYear_op(Item_func_hybrid_field_type *item);
};


class Double_null: public Null_flag
{
protected:
  double m_value;
public:
  Double_null(double value, bool is_null)
   :Null_flag(is_null), m_value(value)
  { }
  double value() const { return m_value; }
};


class Temporal: protected MYSQL_TIME
{
public:
  class Status: public MYSQL_TIME_STATUS
  {
  public:
    Status() { my_time_status_init(this); }
  };

  class Warn: public ErrBuff,
              public Status
  {
  public:
    void push_conversion_warnings(THD *thd, bool totally_useless_value,
                                  date_mode_t mode, timestamp_type tstype,
                                  const TABLE_SHARE* s, const char *name)
    {
      const char *typestr= tstype >= 0 ? type_name_by_timestamp_type(tstype) :
                           mode & (TIME_INTERVAL_hhmmssff | TIME_INTERVAL_DAY) ?
                           "interval" :
                           mode & TIME_TIME_ONLY ? "time" : "datetime";
      Temporal::push_conversion_warnings(thd, totally_useless_value, warnings,
                                         typestr, s, name, ptr());
    }
  };

  class Warn_push: public Warn
  {
    THD *m_thd;
    const TABLE_SHARE *m_s;
    const char *m_name;
    const MYSQL_TIME *m_ltime;
    date_mode_t m_mode;
  public:
    Warn_push(THD *thd, const TABLE_SHARE *s, const char *name,
              const MYSQL_TIME *ltime, date_mode_t mode)
    :m_thd(thd), m_s(s), m_name(name), m_ltime(ltime), m_mode(mode)
    { }
    ~Warn_push()
    {
      if (warnings)
        push_conversion_warnings(m_thd, m_ltime->time_type < 0,
                                 m_mode, m_ltime->time_type, m_s, m_name);
    }
  };

public:
  static date_conv_mode_t sql_mode_for_dates(THD *thd);
  static time_round_mode_t default_round_mode(THD *thd);
  class Options: public date_mode_t
  {
  public:
    explicit Options(date_mode_t flags)
     :date_mode_t(flags)
    { }
    Options(date_conv_mode_t flags, time_round_mode_t round_mode)
     :date_mode_t(flags | round_mode)
    {
      DBUG_ASSERT(ulonglong(flags) <= UINT_MAX32);
    }
    Options(date_conv_mode_t flags, THD *thd)
     :Options(flags, default_round_mode(thd))
    { }
  };

  bool is_valid_temporal() const
  {
    DBUG_ASSERT(time_type != MYSQL_TIMESTAMP_ERROR);
    return time_type != MYSQL_TIMESTAMP_NONE;
  }
  static const char *type_name_by_timestamp_type(timestamp_type time_type)
  {
    switch (time_type) {
      case MYSQL_TIMESTAMP_DATE: return "date";
      case MYSQL_TIMESTAMP_TIME: return "time";
      case MYSQL_TIMESTAMP_DATETIME:  // FALLTHROUGH
      default:
        break;
    }
    return "datetime";
  }
  static void push_conversion_warnings(THD *thd, bool totally_useless_value, int warn,
                                       const char *type_name,
                                       const TABLE_SHARE *s,
                                       const char *field_name,
                                       const char *value);
  /*
    This method is used if the item was not null but convertion to
    TIME/DATE/DATETIME failed. We return a zero date if allowed,
    otherwise - null.
  */
  void make_fuzzy_date(int *warn, date_conv_mode_t fuzzydate)
  {
    /*
      In the following scenario:
      - The caller expected to get a TIME value
      - Item returned a not NULL string or numeric value
      - But then conversion from string or number to TIME failed
      we need to change the default time_type from MYSQL_TIMESTAMP_DATE
      (which was set in bzero) to MYSQL_TIMESTAMP_TIME and therefore
      return TIME'00:00:00' rather than DATE'0000-00-00'.
      If we don't do this, methods like Item::get_time_with_conversion()
      will erroneously subtract CURRENT_DATE from '0000-00-00 00:00:00'
      and return TIME'-838:59:59' instead of TIME'00:00:00' as a result.
    */
    timestamp_type tstype= !(fuzzydate & TIME_FUZZY_DATES) ?
                           MYSQL_TIMESTAMP_NONE :
                           fuzzydate & TIME_TIME_ONLY ?
                           MYSQL_TIMESTAMP_TIME :
                           MYSQL_TIMESTAMP_DATETIME;
    set_zero_time(this, tstype);
  }

protected:
  my_decimal *bad_to_decimal(my_decimal *to) const;
  my_decimal *to_decimal(my_decimal *to) const;
  static double to_double(bool negate, ulonglong num, ulong frac)
  {
    double d= (double) num + frac / (double) TIME_SECOND_PART_FACTOR;
    return negate ? -d : d;
  }
  longlong to_packed() const { return ::pack_time(this); }
  void make_from_out_of_range(int *warn)
  {
    *warn= MYSQL_TIME_WARN_OUT_OF_RANGE;
    time_type= MYSQL_TIMESTAMP_NONE;
  }
  void make_from_sec6(THD *thd, MYSQL_TIME_STATUS *st,
                      const Sec6 &nr, date_mode_t mode)
  {
    if (nr.convert_to_mysql_time(thd, &st->warnings, this, mode))
      make_fuzzy_date(&st->warnings, date_conv_mode_t(mode));
  }
  void make_from_sec9(THD *thd, MYSQL_TIME_STATUS *st,
                      const Sec9 &nr, date_mode_t mode)
  {
    if (nr.convert_to_mysql_time(thd, &st->warnings, this, mode) ||
        add_nanoseconds(thd, &st->warnings, mode, nr.nsec()))
      make_fuzzy_date(&st->warnings, date_conv_mode_t(mode));
  }
  void make_from_str(THD *thd, Warn *warn,
                     const char *str, size_t length, CHARSET_INFO *cs,
                     date_mode_t fuzzydate);
  void make_from_double(THD *thd, Warn *warn, double nr, date_mode_t mode)
  {
    make_from_sec9(thd, warn, Sec9(nr), mode);
    if (warn->warnings)
      warn->set_double(nr);
  }
  void make_from_longlong_hybrid(THD *thd, Warn *warn,
                                 const Longlong_hybrid &nr, date_mode_t mode)
  {
    /*
      Note: conversion from an integer to TIME can overflow to
      '838:59:59.999999', so the conversion result can have fractional digits.
    */
    make_from_sec6(thd, warn, Sec6(nr), mode);
    if (warn->warnings)
      warn->set_longlong(nr);
  }
  void make_from_decimal(THD *thd, Warn *warn,
                         const my_decimal *nr, date_mode_t mode)
  {
    make_from_sec9(thd, warn, Sec9(nr), mode);
    if (warn->warnings)
      warn->set_decimal(nr);
  }
  bool ascii_to_temporal(MYSQL_TIME_STATUS *st,
                         const char *str, size_t length,
                         date_mode_t mode)
  {
    if (mode & (TIME_INTERVAL_hhmmssff | TIME_INTERVAL_DAY))
      return ascii_to_datetime_or_date_or_interval_DDhhmmssff(st, str, length,
                                                              mode);
    if (mode & TIME_TIME_ONLY)
      return ascii_to_datetime_or_date_or_time(st, str, length, mode);
    return ascii_to_datetime_or_date(st, str, length, mode);
  }
  bool ascii_to_datetime_or_date_or_interval_DDhhmmssff(MYSQL_TIME_STATUS *st,
                                                        const char *str,
                                                        size_t length,
                                                        date_mode_t mode)
  {
    longlong cflags= ulonglong(mode & TIME_MODE_FOR_XXX_TO_DATE);
    bool rc= mode & TIME_INTERVAL_DAY ?
      ::str_to_datetime_or_date_or_interval_day(str, length, this, cflags, st,
                                                TIME_MAX_INTERVAL_HOUR,
                                                TIME_MAX_INTERVAL_HOUR) :
      ::str_to_datetime_or_date_or_interval_hhmmssff(str, length, this,
                                                     cflags, st,
                                                     TIME_MAX_INTERVAL_HOUR,
                                                     TIME_MAX_INTERVAL_HOUR);
    DBUG_ASSERT(!rc || st->warnings);
    return rc;
  }
  bool ascii_to_datetime_or_date_or_time(MYSQL_TIME_STATUS *status,
                                         const char *str, size_t length,
                                         date_mode_t fuzzydate)
  {
    ulonglong cflags= ulonglong(fuzzydate & TIME_MODE_FOR_XXX_TO_DATE);
    bool rc= ::str_to_datetime_or_date_or_time(str, length, this,
                                               cflags, status,
                                               TIME_MAX_HOUR, UINT_MAX32);
    DBUG_ASSERT(!rc || status->warnings);
    return rc;
  }
  bool ascii_to_datetime_or_date(MYSQL_TIME_STATUS *status,
                                 const char *str, size_t length,
                                 date_mode_t fuzzydate)
  {
    DBUG_ASSERT(bool(fuzzydate & TIME_TIME_ONLY) == false);
    bool rc= ::str_to_datetime_or_date(str, length, this,
                             ulonglong(fuzzydate & TIME_MODE_FOR_XXX_TO_DATE),
                             status);
    DBUG_ASSERT(!rc || status->warnings);
    return rc;
  }
  // Character set aware versions for string conversion routines
  bool str_to_temporal(THD *thd, MYSQL_TIME_STATUS *st,
                       const char *str, size_t length,
                       CHARSET_INFO *cs, date_mode_t fuzzydate);
  bool str_to_datetime_or_date_or_time(THD *thd, MYSQL_TIME_STATUS *st,
                                       const char *str, size_t length,
                                       CHARSET_INFO *cs, date_mode_t mode);
  bool str_to_datetime_or_date(THD *thd, MYSQL_TIME_STATUS *st,
                               const char *str, size_t length,
                               CHARSET_INFO *cs, date_mode_t mode);

  bool has_valid_mmssff() const
  {
    return minute <= TIME_MAX_MINUTE &&
           second <= TIME_MAX_SECOND &&
           second_part <= TIME_MAX_SECOND_PART;
  }
  bool has_zero_YYYYMM() const
  {
    return year == 0 && month == 0;
  }
  bool has_zero_YYYYMMDD() const
  {
    return year == 0 && month == 0 && day == 0;
  }
  bool check_date(date_conv_mode_t flags, int *warn) const
  {
    return ::check_date(this, flags, warn);
  }
  void time_hhmmssff_set_max(ulong max_hour)
  {
    hour= max_hour;
    minute= TIME_MAX_MINUTE;
    second= TIME_MAX_SECOND;
    second_part= TIME_MAX_SECOND_PART;
  }
  /*
    Add nanoseconds to ssff
    retval   true if seconds overflowed (the caller should increment minutes)
             false if no overflow happened
  */
  bool add_nanoseconds_ssff(uint nanoseconds)
  {
    DBUG_ASSERT(nanoseconds <= 1000000000);
    if (nanoseconds < 500)
      return false;
    second_part+= (nanoseconds + 500) / 1000;
    if (second_part < 1000000)
      return false;
    second_part%= 1000000;
    if (second < 59)
    {
      second++;
      return false;
    }
    second= 0;
    return true;
  }
  /*
    Add nanoseconds to mmssff
    retval   true if hours overflowed (the caller should increment hours)
             false if no overflow happened
  */
  bool add_nanoseconds_mmssff(uint nanoseconds)
  {
    if (!add_nanoseconds_ssff(nanoseconds))
      return false;
    if (minute < 59)
    {
      minute++;
      return false;
    }
    minute= 0;
    return true;
  }
  void time_round_or_set_max(uint dec, int *warn, ulong max_hour, ulong nsec);
  bool datetime_add_nanoseconds_or_invalidate(THD *thd, int *warn, ulong nsec);
  bool datetime_round_or_invalidate(THD *thd, uint dec, int *warn, ulong nsec);
  bool add_nanoseconds_with_round(THD *thd, int *warn,
                                  date_conv_mode_t mode, ulong nsec);
  bool add_nanoseconds(THD *thd, int *warn, date_mode_t mode, ulong nsec)
  {
    date_conv_mode_t cmode= date_conv_mode_t(mode);
    return time_round_mode_t(mode) == TIME_FRAC_ROUND ?
           add_nanoseconds_with_round(thd, warn, cmode, nsec) : false;
  }
public:
  static void *operator new(size_t size, MYSQL_TIME *ltime) throw()
  {
    DBUG_ASSERT(size == sizeof(MYSQL_TIME));
    return ltime;
  }
  static void operator delete(void *ptr, MYSQL_TIME *ltime) { }

  long fraction_remainder(uint dec) const
  {
    return my_time_fraction_remainder(second_part, dec);
  }
};


/*
  Use this class when you need to get a MYSQL_TIME from an Item
  using Item's native timestamp type, without automatic timestamp
  type conversion.
*/
class Temporal_hybrid: public Temporal
{
public:
  class Options: public Temporal::Options
  {
  public:
    Options(THD *thd)
     :Temporal::Options(sql_mode_for_dates(thd), default_round_mode(thd))
    { }
    Options(date_conv_mode_t flags, time_round_mode_t round_mode)
     :Temporal::Options(flags, round_mode)
    { }
    explicit Options(const Temporal::Options &opt)
     :Temporal::Options(opt)
    { }
    explicit Options(date_mode_t fuzzydate)
     :Temporal::Options(fuzzydate)
    { }
  };

public:
  // Contructors for Item
  Temporal_hybrid(THD *thd, Item *item, date_mode_t fuzzydate);
  Temporal_hybrid(THD *thd, Item *item)
   :Temporal_hybrid(thd, item, Options(thd))
  { }
  Temporal_hybrid(Item *item)
   :Temporal_hybrid(current_thd, item)
  { }

  // Constructors for non-NULL values
  Temporal_hybrid(THD *thd, Warn *warn,
                  const char *str, size_t length, CHARSET_INFO *cs,
                  date_mode_t fuzzydate)
  {
    make_from_str(thd, warn, str, length, cs, fuzzydate);
  }
  Temporal_hybrid(THD *thd, Warn *warn,
                  const Longlong_hybrid &nr, date_mode_t fuzzydate)
  {
    make_from_longlong_hybrid(thd, warn, nr, fuzzydate);
  }
  Temporal_hybrid(THD *thd, Warn *warn, double nr, date_mode_t fuzzydate)
  {
    make_from_double(thd, warn, nr, fuzzydate);
  }

  // Constructors for nullable values
  Temporal_hybrid(THD *thd, Warn *warn, const String *str, date_mode_t mode)
  {
    if (!str)
      time_type= MYSQL_TIMESTAMP_NONE;
    else
      make_from_str(thd, warn, str->ptr(), str->length(), str->charset(), mode);
  }
  Temporal_hybrid(THD *thd, Warn *warn,
                  const Longlong_hybrid_null &nr, date_mode_t fuzzydate)
  {
    if (nr.is_null())
      time_type= MYSQL_TIMESTAMP_NONE;
    else
      make_from_longlong_hybrid(thd, warn, nr, fuzzydate);
  }
  Temporal_hybrid(THD *thd, Warn *warn, const Double_null &nr, date_mode_t mode)
  {
    if (nr.is_null())
      time_type= MYSQL_TIMESTAMP_NONE;
    else
      make_from_double(thd, warn, nr.value(), mode);
  }
  Temporal_hybrid(THD *thd, Warn *warn, const my_decimal *nr, date_mode_t mode)
  {
    if (!nr)
      time_type= MYSQL_TIMESTAMP_NONE;
    else
      make_from_decimal(thd, warn, nr, mode);
  }
  // End of constuctors

  longlong to_longlong() const
  {
    if (!is_valid_temporal())
      return 0;
    ulonglong v= TIME_to_ulonglong(this);
    return neg ? -(longlong) v : (longlong) v;
  }
  double to_double() const
  {
    return is_valid_temporal() ? TIME_to_double(this) : 0;
  }
  my_decimal *to_decimal(my_decimal *to)
  {
    return is_valid_temporal() ? Temporal::to_decimal(to) : bad_to_decimal(to);
  }
  String *to_string(String *str, uint dec) const
  {
    if (!is_valid_temporal())
      return NULL;
    str->set_charset(&my_charset_numeric);
    if (!str->alloc(MAX_DATE_STRING_REP_LENGTH))
      str->length(my_TIME_to_str(this, const_cast<char*>(str->ptr()), dec));
    return str;
  }
  const MYSQL_TIME *get_mysql_time() const
  {
    DBUG_ASSERT(is_valid_temporal());
    return this;
  }
};


/*
  This class resembles the SQL standard <extract source>,
  used in extract expressions, e.g: EXTRACT(DAY FROM dt)
  <extract expression> ::=
    EXTRACT <left paren> <extract field> FROM <extract source> <right paren>
  <extract source> ::= <datetime value expression> | <interval value expression>
*/
class Extract_source: public Temporal_hybrid
{
  /*
    Convert a TIME value to DAY-TIME interval, e.g. for extraction:
      EXTRACT(DAY FROM x), EXTRACT(HOUR FROM x), etc.
    Moves full days from ltime->hour to ltime->day.
  */
  void time_to_daytime_interval()
  {
    DBUG_ASSERT(time_type == MYSQL_TIMESTAMP_TIME);
    DBUG_ASSERT(has_zero_YYYYMMDD());
    MYSQL_TIME::day= MYSQL_TIME::hour / 24;
    MYSQL_TIME::hour%= 24;
  }
  bool is_valid_extract_source_slow() const
  {
    return is_valid_temporal() && MYSQL_TIME::hour < 24 &&
           (has_zero_YYYYMM() || time_type != MYSQL_TIMESTAMP_TIME);
  }
  bool is_valid_value_slow() const
  {
    return time_type == MYSQL_TIMESTAMP_NONE || is_valid_extract_source_slow();
  }
public:
  Extract_source(THD *thd, Item *item, date_mode_t mode)
   :Temporal_hybrid(thd, item, mode)
  {
    if (MYSQL_TIME::time_type == MYSQL_TIMESTAMP_TIME)
      time_to_daytime_interval();
    DBUG_ASSERT(is_valid_value_slow());
  }
  inline const MYSQL_TIME *get_mysql_time() const
  {
    DBUG_ASSERT(is_valid_extract_source_slow());
    return this;
  }
  bool is_valid_extract_source() const { return is_valid_temporal(); }
  int sign() const { return get_mysql_time()->neg ? -1 : 1; }
  uint year() const { return get_mysql_time()->year; }
  uint month() const { return get_mysql_time()->month; }
  int day() const { return (int) get_mysql_time()->day * sign(); }
  int hour() const { return (int) get_mysql_time()->hour * sign(); }
  int minute() const { return (int) get_mysql_time()->minute * sign(); }
  int second() const { return (int) get_mysql_time()->second * sign(); }
  int microsecond() const { return (int) get_mysql_time()->second_part * sign(); }

  uint year_month() const { return year() * 100 + month(); }
  uint quarter() const { return (month() + 2)/3; }
  uint week(THD *thd) const;

  longlong second_microsecond() const
  {
    return (second() * 1000000LL + microsecond());
  }

  // DAY TO XXX
  longlong day_hour() const
  {
    return (longlong) day() * 100LL + hour();
  }
  longlong day_minute() const
  {
    return day_hour() * 100LL + minute();
  }
  longlong day_second() const
  {
    return day_minute() * 100LL + second();
  }
  longlong day_microsecond() const
  {
    return day_second() * 1000000LL + microsecond();
  }

  // HOUR TO XXX
  int hour_minute() const
  {
    return hour() * 100 + minute();
  }
  int hour_second() const
  {
    return hour_minute() * 100 + second();
  }
  longlong hour_microsecond() const
  {
    return hour_second() * 1000000LL + microsecond();
  }

  // MINUTE TO XXX
  int minute_second() const
  {
    return minute() * 100 + second();
  }
  longlong minute_microsecond() const
  {
    return minute_second() * 1000000LL + microsecond();
  }
};


/*
  This class is used for the "time_interval" argument of these SQL functions:
    TIMESTAMP(tm,time_interval)
    ADDTIME(tm,time_interval)
  Features:
  - DATE and DATETIME formats are treated as errors
  - Preserves hours for TIME format as is, without limiting to TIME_MAX_HOUR
*/
class Interval_DDhhmmssff: public Temporal
{
  static const LEX_CSTRING m_type_name;
  bool str_to_DDhhmmssff(MYSQL_TIME_STATUS *status,
                         const char *str, size_t length, CHARSET_INFO *cs,
                         ulong max_hour);
  void push_warning_wrong_or_truncated_value(THD *thd,
                                             const ErrConv &str,
                                             int warnings);
  bool is_valid_interval_DDhhmmssff_slow() const
  {
    return time_type == MYSQL_TIMESTAMP_TIME &&
           has_zero_YYYYMMDD() && has_valid_mmssff();
  }
  bool is_valid_value_slow() const
  {
    return time_type == MYSQL_TIMESTAMP_NONE ||
           is_valid_interval_DDhhmmssff_slow();
  }
public:
  // Get fractional second precision from an Item
  static uint fsp(THD *thd, Item *item);
  /*
    Maximum useful HOUR value:
    TIMESTAMP'0001-01-01 00:00:00' + '87649415:59:59' = '9999-12-31 23:59:59'
    This gives maximum possible interval values:
    - '87649415:59:59.999999'   (in 'hh:mm:ss.ff' format)
    - '3652058 23:59:59.999999' (in 'DD hh:mm:ss.ff' format)
  */
  static uint max_useful_hour()
  {
    return TIME_MAX_INTERVAL_HOUR;
  }
  static uint max_int_part_char_length()
  {
    // e.g. '+3652058 23:59:59'
    return 1/*sign*/ + TIME_MAX_INTERVAL_DAY_CHAR_LENGTH + 1 + 8/*hh:mm:ss*/;
  }
  static uint max_char_length(uint fsp)
  {
    DBUG_ASSERT(fsp <= TIME_SECOND_PART_DIGITS);
    return max_int_part_char_length() + (fsp ? 1 : 0) + fsp;
  }

public:
  Interval_DDhhmmssff(THD *thd, Status *st, bool push_warnings,
                      Item *item, ulong max_hour,
                      time_round_mode_t mode, uint dec);
  Interval_DDhhmmssff(THD *thd, Item *item, uint dec)
  {
    Status st;
    new(this) Interval_DDhhmmssff(thd, &st, true, item, max_useful_hour(),
                                  default_round_mode(thd), dec);
  }
  Interval_DDhhmmssff(THD *thd, Item *item)
   :Interval_DDhhmmssff(thd, item, TIME_SECOND_PART_DIGITS)
  { }
  const MYSQL_TIME *get_mysql_time() const
  {
    DBUG_ASSERT(is_valid_interval_DDhhmmssff_slow());
    return this;
  }
  bool is_valid_interval_DDhhmmssff() const
  {
    return time_type == MYSQL_TIMESTAMP_TIME;
  }
  bool is_valid_value() const
  {
    return time_type == MYSQL_TIMESTAMP_NONE || is_valid_interval_DDhhmmssff();
  }
  String *to_string(String *str, uint dec) const
  {
    if (!is_valid_interval_DDhhmmssff())
      return NULL;
    str->set_charset(&my_charset_numeric);
    if (!str->alloc(MAX_DATE_STRING_REP_LENGTH))
      str->length(my_interval_DDhhmmssff_to_str(this,
                                                const_cast<char*>(str->ptr()),
                                                dec));
    return str;
  }
};


/**
  Class Time is designed to store valid TIME values.

  1. Valid value:
    a. MYSQL_TIMESTAMP_TIME - a valid TIME within the supported TIME range
    b. MYSQL_TIMESTAMP_NONE - an undefined value

  2. Invalid value (internally only):
    a. MYSQL_TIMESTAMP_TIME outside of the supported TIME range
    a. MYSQL_TIMESTAMP_{DATE|DATETIME|ERROR}

  Temporarily Time is allowed to have an invalid value, but only internally,
  during initialization time. All constructors and modification methods must
  leave the Time value as described above (see "Valid values").

  Time derives from MYSQL_TIME privately to make sure it is accessed
  externally only in the valid state.
*/
class Time: public Temporal
{
public:
  enum datetime_to_time_mode_t
  {
    DATETIME_TO_TIME_DISALLOW,
    DATETIME_TO_TIME_YYYYMMDD_000000DD_MIX_TO_HOURS,
    DATETIME_TO_TIME_YYYYMMDD_TRUNCATE,
    DATETIME_TO_TIME_YYYYMMDD_00000000_ONLY,
    DATETIME_TO_TIME_MINUS_CURRENT_DATE
  };
  class Options: public Temporal::Options
  {
    datetime_to_time_mode_t m_datetime_to_time_mode;
  public:
    Options(THD *thd)
     :Temporal::Options(default_flags_for_get_date(), default_round_mode(thd)),
      m_datetime_to_time_mode(default_datetime_to_time_mode())
    { }
    Options(date_conv_mode_t flags, THD *thd)
     :Temporal::Options(flags, default_round_mode(thd)),
      m_datetime_to_time_mode(default_datetime_to_time_mode())
    { }
    Options(date_conv_mode_t flags, THD *thd, datetime_to_time_mode_t dtmode)
     :Temporal::Options(flags, default_round_mode(thd)),
      m_datetime_to_time_mode(dtmode)
    { }
    Options(date_conv_mode_t fuzzydate, time_round_mode_t round_mode,
            datetime_to_time_mode_t datetime_to_time_mode)
     :Temporal::Options(fuzzydate, round_mode),
       m_datetime_to_time_mode(datetime_to_time_mode)
    { }

    datetime_to_time_mode_t datetime_to_time_mode() const
    { return m_datetime_to_time_mode; }

    static datetime_to_time_mode_t default_datetime_to_time_mode()
    {
      return DATETIME_TO_TIME_YYYYMMDD_000000DD_MIX_TO_HOURS;
    }
  };
  /*
    CAST(AS TIME) historically does not mix days to hours.
    This is different comparing to how implicit conversion
    in Field::store_time_dec() works (e.g. on INSERT).
  */
  class Options_for_cast: public Options
  {
  public:
    Options_for_cast(THD *thd)
     :Options(default_flags_for_get_date(), default_round_mode(thd),
              DATETIME_TO_TIME_YYYYMMDD_TRUNCATE)
    { }
    Options_for_cast(date_mode_t mode, THD *thd)
     :Options(default_flags_for_get_date() | (mode & TIME_FUZZY_DATES),
              default_round_mode(thd),
              DATETIME_TO_TIME_YYYYMMDD_TRUNCATE)
    { }
  };

  class Options_cmp: public Options
  {
  public:
    Options_cmp(THD *thd)
     :Options(comparison_flags_for_get_date(), thd)
    { }
    Options_cmp(THD *thd, datetime_to_time_mode_t dtmode)
     :Options(comparison_flags_for_get_date(),
              default_round_mode(thd), dtmode)
    { }
  };
private:
  bool is_valid_value_slow() const
  {
    return time_type == MYSQL_TIMESTAMP_NONE || is_valid_time_slow();
  }
  bool is_valid_time_slow() const
  {
    return time_type == MYSQL_TIMESTAMP_TIME &&
           has_zero_YYYYMMDD() && has_valid_mmssff();
  }
  void hhmmssff_copy(const MYSQL_TIME *from)
  {
    hour= from->hour;
    minute= from->minute;
    second= from->second;
    second_part= from->second_part;
  }
  void datetime_to_time_YYYYMMDD_000000DD_mix_to_hours(int *warn,
                                                       uint from_year,
                                                       uint from_month,
                                                       uint from_day)
  {
    if (from_year != 0 || from_month != 0)
      *warn|= MYSQL_TIME_NOTE_TRUNCATED;
    else
      hour+= from_day * 24;
  }
  /*
    The result is calculated effectively similar to:
    TIMEDIFF(dt, CAST(CURRENT_DATE AS DATETIME))
    If the difference does not fit to the supported TIME range, it's truncated.
  */
  void datetime_to_time_minus_current_date(THD *thd)
  {
    MYSQL_TIME current_date, tmp;
    set_current_date(thd, &current_date);
    calc_time_diff(this, &current_date, 1, &tmp, date_mode_t(0));
    static_cast<MYSQL_TIME*>(this)[0]= tmp;
    int warnings= 0;
    (void) check_time_range(this, TIME_SECOND_PART_DIGITS, &warnings);
    DBUG_ASSERT(is_valid_time());
  }
  /*
    Convert a valid DATE or DATETIME to TIME.
    Before this call, "this" must be a valid DATE or DATETIME value,
    e.g. returned from Item::get_date(), str_to_xxx(), number_to_xxx().
    After this call, "this" is a valid TIME value.
  */
  void valid_datetime_to_valid_time(THD *thd, int *warn, const Options opt)
  {
    DBUG_ASSERT(time_type == MYSQL_TIMESTAMP_DATE ||
                time_type == MYSQL_TIMESTAMP_DATETIME);
    /*
      We're dealing with a DATE or DATETIME returned from
      str_to_xxx(), number_to_xxx() or unpack_time().
      Do some asserts to make sure the result hour value
      after mixing days to hours does not go out of the valid TIME range.
      The maximum hour value after mixing days will be 31*24+23=767,
      which is within the supported TIME range.
      Thus no adjust_time_range_or_invalidate() is needed here.
    */
    DBUG_ASSERT(day < 32);
    DBUG_ASSERT(hour < 24);
    if (opt.datetime_to_time_mode() == DATETIME_TO_TIME_MINUS_CURRENT_DATE)
    {
      datetime_to_time_minus_current_date(thd);
    }
    else
    {
      if (opt.datetime_to_time_mode() ==
          DATETIME_TO_TIME_YYYYMMDD_000000DD_MIX_TO_HOURS)
        datetime_to_time_YYYYMMDD_000000DD_mix_to_hours(warn, year, month, day);
      year= month= day= 0;
      time_type= MYSQL_TIMESTAMP_TIME;
    }
    DBUG_ASSERT(is_valid_time_slow());
  }
  /**
    Convert valid DATE/DATETIME to valid TIME if needed.
    This method is called after Item::get_date(),
    str_to_xxx(), number_to_xxx().
    which can return only valid TIME/DATE/DATETIME values.
    Before this call, "this" is:
    - either a valid TIME/DATE/DATETIME value
      (within the supported range for the corresponding type),
    - or MYSQL_TIMESTAMP_NONE
    After this call, "this" is:
    - either a valid TIME (within the supported TIME range),
    - or MYSQL_TIMESTAMP_NONE
  */
  void valid_MYSQL_TIME_to_valid_value(THD *thd, int *warn, const Options opt)
  {
    switch (time_type) {
    case MYSQL_TIMESTAMP_DATE:
    case MYSQL_TIMESTAMP_DATETIME:
      if (opt.datetime_to_time_mode() ==
          DATETIME_TO_TIME_YYYYMMDD_00000000_ONLY &&
          (year || month || day))
        make_from_out_of_range(warn);
      else if (opt.datetime_to_time_mode() == DATETIME_TO_TIME_DISALLOW)
        make_from_out_of_range(warn);
      else
        valid_datetime_to_valid_time(thd, warn, opt);
      break;
    case MYSQL_TIMESTAMP_NONE:
      break;
    case MYSQL_TIMESTAMP_ERROR:
      set_zero_time(this, MYSQL_TIMESTAMP_TIME);
      break;
    case MYSQL_TIMESTAMP_TIME:
      DBUG_ASSERT(is_valid_time_slow());
      break;
    }
  }

  /*
    This method is called after number_to_xxx() and str_to_xxx(),
    which can return DATE or DATETIME values. Convert to TIME if needed.
    We trust that xxx_to_time() returns a valid TIME/DATE/DATETIME value,
    so here we need to do only simple validation.
  */
  void xxx_to_time_result_to_valid_value(THD *thd, int *warn, const Options opt)
  {
    // str_to_xxx(), number_to_xxx() never return MYSQL_TIMESTAMP_ERROR
    DBUG_ASSERT(time_type != MYSQL_TIMESTAMP_ERROR);
    valid_MYSQL_TIME_to_valid_value(thd, warn, opt);
  }
  void adjust_time_range_or_invalidate(int *warn)
  {
    if (check_time_range(this, TIME_SECOND_PART_DIGITS, warn))
      time_type= MYSQL_TIMESTAMP_NONE;
    DBUG_ASSERT(is_valid_value_slow());
  }
public:
  void round_or_set_max(uint dec, int *warn, ulong nsec);
private:
  void round_or_set_max(uint dec, int *warn);

  /*
    All make_from_xxx() methods initialize *warn.
    The old value gets lost.
  */
  void make_from_datetime_move_day_to_hour(int *warn, const MYSQL_TIME *from);
  void make_from_datetime_with_days_diff(int *warn, const MYSQL_TIME *from,
                                         long curdays);
  void make_from_time(int *warn, const MYSQL_TIME *from);
  void make_from_datetime(int *warn, const MYSQL_TIME *from, long curdays);
  void make_from_item(THD *thd, int *warn, Item *item, const Options opt);
public:
  /*
    All constructors that accept an "int *warn" parameter initialize *warn.
    The old value gets lost.
  */
  Time(int *warn, bool neg, ulonglong hour, uint minute, const Sec6 &second);
  Time() { time_type= MYSQL_TIMESTAMP_NONE; }
  Time(Item *item)
   :Time(current_thd, item)
  { }
  Time(THD *thd, Item *item, const Options opt)
  {
    int warn;
    make_from_item(thd, &warn, item, opt);
  }
  Time(THD *thd, Item *item)
   :Time(thd, item, Options(thd))
  { }
  Time(int *warn, const MYSQL_TIME *from, long curdays);
  Time(THD *thd, MYSQL_TIME_STATUS *status,
       const char *str, size_t len, CHARSET_INFO *cs,
       const Options opt)
  {
    if (str_to_datetime_or_date_or_time(thd, status, str, len, cs, opt))
      time_type= MYSQL_TIMESTAMP_NONE;
    // The below call will optionally add notes to already collected warnings:
    else
      xxx_to_time_result_to_valid_value(thd, &status->warnings, opt);
  }

protected:
  Time(THD *thd, int *warn, const Sec6 &nr, const Options opt)
  {
    if (nr.to_datetime_or_time(this, warn, TIME_INVALID_DATES))
      time_type= MYSQL_TIMESTAMP_NONE;
    xxx_to_time_result_to_valid_value(thd, warn, opt);
  }
  Time(THD *thd, int *warn, const Sec9 &nr, const Options &opt)
   :Time(thd, warn, static_cast<Sec6>(nr), opt)
  {
    if (is_valid_time() && time_round_mode_t(opt) == TIME_FRAC_ROUND)
      round_or_set_max(6, warn, nr.nsec());
  }

public:
  Time(THD *thd, int *warn, const Longlong_hybrid &nr, const Options &opt)
   :Time(thd, warn, Sec6(nr), opt)
  { }
  Time(THD *thd, int *warn, double nr, const Options &opt)
   :Time(thd, warn, Sec9(nr), opt)
  { }
  Time(THD *thd, int *warn, const my_decimal *d, const Options &opt)
   :Time(thd, warn, Sec9(d), opt)
  { }

  Time(THD *thd, Item *item, const Options opt, uint dec)
   :Time(thd, item, opt)
  {
    round(dec, time_round_mode_t(opt));
  }
  Time(int *warn, const MYSQL_TIME *from, long curdays,
       const Time::Options &opt, uint dec)
   :Time(warn, from, curdays)
  {
    round(dec, time_round_mode_t(opt), warn);
  }
  Time(int *warn, bool neg, ulonglong hour, uint minute, const Sec9 &second,
       time_round_mode_t mode, uint dec)
   :Time(warn, neg, hour, minute, second)
  {
    DBUG_ASSERT(is_valid_time());
    if ((ulonglong) mode == (ulonglong) TIME_FRAC_ROUND)
      round_or_set_max(6, warn, second.nsec());
    round(dec, mode, warn);
  }
  Time(THD *thd, MYSQL_TIME_STATUS *status,
       const char *str, size_t len, CHARSET_INFO *cs,
       const Options &opt, uint dec)
   :Time(thd, status, str, len, cs, opt)
  {
    round(dec, time_round_mode_t(opt), &status->warnings);
  }
  Time(THD *thd, int *warn, const Longlong_hybrid &nr,
       const Options &opt, uint dec)
   :Time(thd, warn, nr, opt)
  {
    /*
      Decimal digit truncation is needed here in case if nr was out
      of the supported TIME range, so "this" was set to '838:59:59.999999'.
      We always do truncation (not rounding) here, independently from "opt".
    */
    trunc(dec);
  }
  Time(THD *thd, int *warn, double nr, const Options &opt, uint dec)
   :Time(thd, warn, nr, opt)
  {
    round(dec, time_round_mode_t(opt), warn);
  }
  Time(THD *thd, int *warn, const my_decimal *d, const Options &opt, uint dec)
   :Time(thd, warn, d, opt)
  {
    round(dec, time_round_mode_t(opt), warn);
  }

  static date_conv_mode_t default_flags_for_get_date()
  { return TIME_TIME_ONLY | TIME_INVALID_DATES; }
  static date_conv_mode_t comparison_flags_for_get_date()
  { return TIME_TIME_ONLY | TIME_INVALID_DATES | TIME_FUZZY_DATES; }
  bool is_valid_time() const
  {
    DBUG_ASSERT(is_valid_value_slow());
    return time_type == MYSQL_TIMESTAMP_TIME;
  }
  const MYSQL_TIME *get_mysql_time() const
  {
    DBUG_ASSERT(is_valid_time_slow());
    return this;
  }
  bool copy_to_mysql_time(MYSQL_TIME *ltime) const
  {
    if (time_type == MYSQL_TIMESTAMP_NONE)
    {
      ltime->time_type= MYSQL_TIMESTAMP_NONE;
      return true;
    }
    DBUG_ASSERT(is_valid_time_slow());
    *ltime= *this;
    return false;
  }
  int cmp(const Time *other) const
  {
    DBUG_ASSERT(is_valid_time_slow());
    DBUG_ASSERT(other->is_valid_time_slow());
    longlong p0= to_packed();
    longlong p1= other->to_packed();
    if (p0 < p1)
      return -1;
    if (p0 > p1)
      return 1;
    return 0;
  }
  longlong to_seconds_abs() const
  {
    DBUG_ASSERT(is_valid_time_slow());
    return hour * 3600L + minute * 60 + second;
  }
  longlong to_seconds() const
  {
    return neg ? -to_seconds_abs() : to_seconds_abs();
  }
  longlong to_longlong() const
  {
    if (!is_valid_time())
      return 0;
    ulonglong v= TIME_to_ulonglong_time(this);
    return neg ? -(longlong) v : (longlong) v;
  }
  double to_double() const
  {
    return !is_valid_time() ? 0 :
           Temporal::to_double(neg, TIME_to_ulonglong_time(this), second_part);
  }
  String *to_string(String *str, uint dec) const
  {
    if (!is_valid_time())
      return NULL;
    str->set_charset(&my_charset_numeric);
    if (!str->alloc(MAX_DATE_STRING_REP_LENGTH))
      str->length(my_time_to_str(this, const_cast<char*>(str->ptr()), dec));
    return str;
  }
  my_decimal *to_decimal(my_decimal *to)
  {
    return is_valid_time() ? Temporal::to_decimal(to) : bad_to_decimal(to);
  }
  longlong to_packed() const
  {
    return is_valid_time() ? Temporal::to_packed() : 0;
  }
  long fraction_remainder(uint dec) const
  {
    DBUG_ASSERT(is_valid_time());
    return Temporal::fraction_remainder(dec);
  }

  Time &trunc(uint dec)
  {
    if (is_valid_time())
      my_time_trunc(this, dec);
    DBUG_ASSERT(is_valid_value_slow());
    return *this;
  }
  Time &round(uint dec, int *warn)
  {
    if (is_valid_time())
      round_or_set_max(dec, warn);
    DBUG_ASSERT(is_valid_value_slow());
    return *this;
  }
  Time &round(uint dec, time_round_mode_t mode, int *warn)
  {
    switch (mode.mode()) {
    case time_round_mode_t::FRAC_NONE:
      DBUG_ASSERT(fraction_remainder(dec) == 0);
      return trunc(dec);
    case time_round_mode_t::FRAC_TRUNCATE:
      return trunc(dec);
    case time_round_mode_t::FRAC_ROUND:
      return round(dec, warn);
    }
    return *this;
  }
  Time &round(uint dec, time_round_mode_t mode)
  {
    int warn= 0;
    return round(dec, mode, &warn);
  }

};


/**
  Class Temporal_with_date is designed to store valid DATE or DATETIME values.
  See also class Time.

  1. Valid value:
    a. MYSQL_TIMESTAMP_{DATE|DATETIME} - a valid DATE or DATETIME value
    b. MYSQL_TIMESTAMP_NONE            - an undefined value

  2. Invalid value (internally only):
    a. MYSQL_TIMESTAMP_{DATE|DATETIME} - a DATE or DATETIME value, but with
                                         MYSQL_TIME members outside of the
                                         valid/supported range
    b. MYSQL_TIMESTAMP_TIME            - a TIME value
    c. MYSQL_TIMESTAMP_ERROR           - error

  Temporarily is allowed to have an invalid value, but only internally,
  during initialization time. All constructors and modification methods must
  leave the value as described above (see "Valid value").

  Derives from MYSQL_TIME using "protected" inheritance to make sure
  it is accessed externally only in the valid state.
*/

class Temporal_with_date: public Temporal
{
public:
  class Options: public Temporal::Options
  {
  public:
    Options(date_conv_mode_t fuzzydate, time_round_mode_t mode):
     Temporal::Options(fuzzydate, mode)
    {}
    explicit Options(const Temporal::Options &opt)
     :Temporal::Options(opt)
    { }
    explicit Options(date_mode_t mode)
     :Temporal::Options(mode)
    { }
  };
protected:
  void check_date_or_invalidate(int *warn, date_conv_mode_t flags);
  void make_from_item(THD *thd, Item *item, date_mode_t flags);

  ulong daynr() const
  {
    return (ulong) ::calc_daynr((uint) year, (uint) month, (uint) day);
  }
  ulong dayofyear() const
  {
    return (ulong) (daynr() - ::calc_daynr(year, 1, 1) + 1);
  }
  uint quarter() const
  {
    return (month + 2) / 3;
  }
  uint week(uint week_behaviour) const
  {
    uint year;
    return calc_week(this, week_behaviour, &year);
  }
  uint yearweek(uint week_behaviour) const
  {
    uint year;
    uint week= calc_week(this, week_behaviour, &year);
    return week + year * 100;
  }
public:
  Temporal_with_date()
  {
    time_type= MYSQL_TIMESTAMP_NONE;
  }
  Temporal_with_date(THD *thd, Item *item, date_mode_t fuzzydate)
  {
    make_from_item(thd, item, fuzzydate);
  }
  Temporal_with_date(int *warn, const Sec6 &nr, date_mode_t flags)
  {
    DBUG_ASSERT(bool(flags & TIME_TIME_ONLY) == false);
    if (nr.to_datetime_or_date(this, warn, date_conv_mode_t(flags)))
      time_type= MYSQL_TIMESTAMP_NONE;
  }
  Temporal_with_date(THD *thd, MYSQL_TIME_STATUS *status,
                     const char *str, size_t len, CHARSET_INFO *cs,
                     date_mode_t flags)
  {
    DBUG_ASSERT(bool(flags & TIME_TIME_ONLY) == false);
    if (str_to_datetime_or_date(thd, status, str, len, cs, flags))
      time_type= MYSQL_TIMESTAMP_NONE;
  }
public:
  bool check_date_with_warn(THD *thd, date_conv_mode_t flags)
  {
    return ::check_date_with_warn(thd, this, flags, MYSQL_TIMESTAMP_ERROR);
  }
  static date_conv_mode_t comparison_flags_for_get_date()
  { return TIME_INVALID_DATES | TIME_FUZZY_DATES; }
};


/**
  Class Date is designed to store valid DATE values.
  All constructors and modification methods leave instances
  of this class in one of the following valid states:
    a. MYSQL_TIMESTAMP_DATE - a DATE with all MYSQL_TIME members properly set
    b. MYSQL_TIMESTAMP_NONE - an undefined value.
  Other MYSQL_TIMESTAMP_XXX are not possible.
  MYSQL_TIMESTAMP_DATE with MYSQL_TIME members improperly set is not possible.
*/
class Date: public Temporal_with_date
{
  bool is_valid_value_slow() const
  {
    return time_type == MYSQL_TIMESTAMP_NONE || is_valid_date_slow();
  }
  bool is_valid_date_slow() const
  {
    DBUG_ASSERT(time_type == MYSQL_TIMESTAMP_DATE);
    return !check_datetime_range(this);
  }
public:
  class Options: public Temporal_with_date::Options
  {
  public:
    explicit Options(date_conv_mode_t fuzzydate)
     :Temporal_with_date::Options(fuzzydate, TIME_FRAC_TRUNCATE)
    { }
    Options(THD *thd, time_round_mode_t mode)
     :Temporal_with_date::Options(sql_mode_for_dates(thd), mode)
    { }
    explicit Options(THD *thd)
     :Temporal_with_date::Options(sql_mode_for_dates(thd), TIME_FRAC_TRUNCATE)
    { }
    explicit Options(date_mode_t fuzzydate)
     :Temporal_with_date::Options(fuzzydate)
    { }
  };
public:
  Date(Item *item, date_mode_t fuzzydate)
   :Date(current_thd, item, fuzzydate)
  { }
  Date(THD *thd, Item *item, date_mode_t fuzzydate)
   :Temporal_with_date(thd, item, fuzzydate)
  {
    if (time_type == MYSQL_TIMESTAMP_DATETIME)
      datetime_to_date(this);
    DBUG_ASSERT(is_valid_value_slow());
  }
  Date(THD *thd, Item *item, date_conv_mode_t fuzzydate)
   :Date(thd, item, Options(fuzzydate))
  { }
  Date(THD *thd, Item *item)
   :Temporal_with_date(Date(thd, item, Options(thd, TIME_FRAC_TRUNCATE)))
  { }
  Date(Item *item)
   :Temporal_with_date(Date(current_thd, item))
  { }
  Date(const Temporal_with_date *d)
   :Temporal_with_date(*d)
  {
    datetime_to_date(this);
    DBUG_ASSERT(is_valid_date_slow());
  }
  bool is_valid_date() const
  {
    DBUG_ASSERT(is_valid_value_slow());
    return time_type == MYSQL_TIMESTAMP_DATE;
  }
  const MYSQL_TIME *get_mysql_time() const
  {
    DBUG_ASSERT(is_valid_date_slow());
    return this;
  }
  bool copy_to_mysql_time(MYSQL_TIME *ltime) const
  {
    if (time_type == MYSQL_TIMESTAMP_NONE)
    {
      ltime->time_type= MYSQL_TIMESTAMP_NONE;
      return true;
    }
    DBUG_ASSERT(is_valid_date_slow());
    *ltime= *this;
    return false;
  }
  ulong daynr() const
  {
    DBUG_ASSERT(is_valid_date_slow());
    return Temporal_with_date::daynr();
  }
  ulong dayofyear() const
  {
    DBUG_ASSERT(is_valid_date_slow());
    return Temporal_with_date::dayofyear();
  }
  uint quarter() const
  {
    DBUG_ASSERT(is_valid_date_slow());
    return Temporal_with_date::quarter();
  }
  uint week(uint week_behaviour) const
  {
    DBUG_ASSERT(is_valid_date_slow());
    return Temporal_with_date::week(week_behaviour);
  }
  uint yearweek(uint week_behaviour) const
  {
    DBUG_ASSERT(is_valid_date_slow());
    return Temporal_with_date::yearweek(week_behaviour);
  }

  longlong to_longlong() const
  {
    return is_valid_date() ? (longlong) TIME_to_ulonglong_date(this) : 0LL;
  }
  double to_double() const
  {
    return (double) to_longlong();
  }
  String *to_string(String *str) const
  {
    if (!is_valid_date())
      return NULL;
    str->set_charset(&my_charset_numeric);
    if (!str->alloc(MAX_DATE_STRING_REP_LENGTH))
      str->length(my_date_to_str(this, const_cast<char*>(str->ptr())));
    return str;
  }
  my_decimal *to_decimal(my_decimal *to)
  {
    return is_valid_date() ? Temporal::to_decimal(to) : bad_to_decimal(to);
  }
};


/**
  Class Datetime is designed to store valid DATETIME values.
  All constructors and modification methods leave instances
  of this class in one of the following valid states:
    a. MYSQL_TIMESTAMP_DATETIME - a DATETIME with all members properly set
    b. MYSQL_TIMESTAMP_NONE     - an undefined value.
  Other MYSQL_TIMESTAMP_XXX are not possible.
  MYSQL_TIMESTAMP_DATETIME with MYSQL_TIME members
  improperly set is not possible.
*/
class Datetime: public Temporal_with_date
{
  bool is_valid_value_slow() const
  {
    return time_type == MYSQL_TIMESTAMP_NONE || is_valid_datetime_slow();
  }
  bool is_valid_datetime_slow() const
  {
    DBUG_ASSERT(time_type == MYSQL_TIMESTAMP_DATETIME);
    return !check_datetime_range(this);
  }
  bool add_nanoseconds_or_invalidate(THD *thd, int *warn, ulong nsec)
  {
    DBUG_ASSERT(is_valid_datetime_slow());
    bool rc= Temporal::datetime_add_nanoseconds_or_invalidate(thd, warn, nsec);
    DBUG_ASSERT(is_valid_value_slow());
    return rc;
  }
  void date_to_datetime_if_needed()
  {
    if (time_type == MYSQL_TIMESTAMP_DATE)
      date_to_datetime(this);
  }
  void make_from_time(THD *thd, int *warn, const MYSQL_TIME *from,
                      date_conv_mode_t flags);
  void make_from_datetime(THD *thd, int *warn, const MYSQL_TIME *from,
                          date_conv_mode_t flags);
  bool round_or_invalidate(THD *thd, uint dec, int *warn);
  bool round_or_invalidate(THD *thd, uint dec, int *warn, ulong nsec)
  {
    DBUG_ASSERT(is_valid_datetime_slow());
    bool rc= Temporal::datetime_round_or_invalidate(thd, dec, warn, nsec);
    DBUG_ASSERT(is_valid_value_slow());
    return rc;
  }
public:

  class Options: public Temporal_with_date::Options
  {
  public:
    Options(date_conv_mode_t fuzzydate, time_round_mode_t nanosecond_rounding)
     :Temporal_with_date::Options(fuzzydate, nanosecond_rounding)
    { }
    Options(THD *thd)
     :Temporal_with_date::Options(sql_mode_for_dates(thd), default_round_mode(thd))
    { }
    Options(THD *thd, time_round_mode_t rounding_mode)
     :Temporal_with_date::Options(sql_mode_for_dates(thd), rounding_mode)
    { }
    Options(date_conv_mode_t fuzzydate, THD *thd)
     :Temporal_with_date::Options(fuzzydate, default_round_mode(thd))
    { }
  };

  class Options_cmp: public Options
  {
  public:
    Options_cmp(THD *thd)
     :Options(comparison_flags_for_get_date(), thd)
    { }
  };

  static Datetime zero()
  {
    int warn;
    static Longlong_hybrid nr(0, false);
    return Datetime(&warn, nr, date_mode_t(0));
  }
public:
  Datetime() // NULL value
   :Temporal_with_date()
  { }
  Datetime(THD *thd, Item *item, date_mode_t fuzzydate)
   :Temporal_with_date(thd, item, fuzzydate)
  {
    date_to_datetime_if_needed();
    DBUG_ASSERT(is_valid_value_slow());
  }
  Datetime(THD *thd, Item *item)
   :Temporal_with_date(Datetime(thd, item, Options(thd)))
  { }
  Datetime(Item *item)
   :Datetime(current_thd, item)
  { }

  Datetime(THD *thd, int *warn, const MYSQL_TIME *from, date_conv_mode_t flags);
  Datetime(THD *thd, MYSQL_TIME_STATUS *status,
           const char *str, size_t len, CHARSET_INFO *cs,
           const date_mode_t fuzzydate)
   :Temporal_with_date(thd, status, str, len, cs, fuzzydate)
  {
    date_to_datetime_if_needed();
    DBUG_ASSERT(is_valid_value_slow());
  }

protected:
  Datetime(int *warn, const Sec6 &nr, date_mode_t flags)
   :Temporal_with_date(warn, nr, flags)
  {
    date_to_datetime_if_needed();
    DBUG_ASSERT(is_valid_value_slow());
  }
  Datetime(THD *thd, int *warn, const Sec9 &nr, date_mode_t fuzzydate)
   :Datetime(warn, static_cast<const Sec6>(nr), fuzzydate)
  {
    if (is_valid_datetime() &&
        time_round_mode_t(fuzzydate) == TIME_FRAC_ROUND)
      round_or_invalidate(thd, 6, warn, nr.nsec());
    DBUG_ASSERT(is_valid_value_slow());
  }

public:
  Datetime(int *warn, const Longlong_hybrid &nr, date_mode_t mode)
   :Datetime(warn, Sec6(nr), mode)
  { }
  Datetime(THD *thd, int *warn, double nr, date_mode_t fuzzydate)
   :Datetime(thd, warn, Sec9(nr), fuzzydate)
  { }
  Datetime(THD *thd, int *warn, const my_decimal *d, date_mode_t fuzzydate)
   :Datetime(thd, warn, Sec9(d), fuzzydate)
  { }
  Datetime(THD *thd, const timeval &tv);

  Datetime(THD *thd, Item *item, date_mode_t fuzzydate, uint dec)
   :Datetime(thd, item, fuzzydate)
  {
    int warn= 0;
    round(thd, dec, time_round_mode_t(fuzzydate), &warn);
  }
  Datetime(THD *thd, MYSQL_TIME_STATUS *status,
           const char *str, size_t len, CHARSET_INFO *cs,
           date_mode_t fuzzydate, uint dec)
   :Datetime(thd, status, str, len, cs, fuzzydate)
  {
    round(thd, dec, time_round_mode_t(fuzzydate), &status->warnings);
  }
  Datetime(THD *thd, int *warn, double nr, date_mode_t fuzzydate, uint dec)
   :Datetime(thd, warn, nr, fuzzydate)
  {
    round(thd, dec, time_round_mode_t(fuzzydate), warn);
  }
  Datetime(THD *thd, int *warn, const my_decimal *d, date_mode_t fuzzydate, uint dec)
   :Datetime(thd, warn, d, fuzzydate)
  {
    round(thd, dec, time_round_mode_t(fuzzydate), warn);
  }
  Datetime(THD *thd, int *warn, const MYSQL_TIME *from,
           date_mode_t fuzzydate, uint dec)
   :Datetime(thd, warn, from, date_conv_mode_t(fuzzydate) & ~TIME_TIME_ONLY)
  {
    round(thd, dec, time_round_mode_t(fuzzydate), warn);
  }

  bool is_valid_datetime() const
  {
    /*
      Here we quickly check for the type only.
      If the type is valid, the rest of value must also be valid.
    */
    DBUG_ASSERT(is_valid_value_slow());
    return time_type == MYSQL_TIMESTAMP_DATETIME;
  }
  bool check_date(date_conv_mode_t flags, int *warnings) const
  {
    DBUG_ASSERT(is_valid_datetime_slow());
    return ::check_date(this, (year || month || day),
                        ulonglong(flags & TIME_MODE_FOR_XXX_TO_DATE),
                        warnings);
  }
  bool check_date(date_conv_mode_t flags) const
  {
    int dummy; /* unused */
    return check_date(flags, &dummy);
  }
  bool hhmmssff_is_zero() const
  {
    DBUG_ASSERT(is_valid_datetime_slow());
    return hour == 0 && minute == 0 && second == 0 && second_part == 0;
  }
  ulong daynr() const
  {
    DBUG_ASSERT(is_valid_datetime_slow());
    return Temporal_with_date::daynr();
  }
  ulong dayofyear() const
  {
    DBUG_ASSERT(is_valid_datetime_slow());
    return Temporal_with_date::dayofyear();
  }
  uint quarter() const
  {
    DBUG_ASSERT(is_valid_datetime_slow());
    return Temporal_with_date::quarter();
  }
  uint week(uint week_behaviour) const
  {
    DBUG_ASSERT(is_valid_datetime_slow());
    return Temporal_with_date::week(week_behaviour);
  }
  uint yearweek(uint week_behaviour) const
  {
    DBUG_ASSERT(is_valid_datetime_slow());
    return Temporal_with_date::yearweek(week_behaviour);
  }

  longlong hhmmss_to_seconds_abs() const
  {
    DBUG_ASSERT(is_valid_datetime_slow());
    return hour * 3600L + minute * 60 + second;
  }
  longlong hhmmss_to_seconds() const
  {
    return neg ? -hhmmss_to_seconds_abs() : hhmmss_to_seconds_abs();
  }
  longlong to_seconds() const
  {
    return hhmmss_to_seconds() + (longlong) daynr() * 24L * 3600L;
  }

  const MYSQL_TIME *get_mysql_time() const
  {
    DBUG_ASSERT(is_valid_datetime_slow());
    return this;
  }
  bool copy_to_mysql_time(MYSQL_TIME *ltime) const
  {
    if (time_type == MYSQL_TIMESTAMP_NONE)
    {
      ltime->time_type= MYSQL_TIMESTAMP_NONE;
      return true;
    }
    DBUG_ASSERT(is_valid_datetime_slow());
    *ltime= *this;
    return false;
  }
  /**
    Copy without data loss, with an optional DATETIME to DATE conversion.
    If the value of the "type" argument is MYSQL_TIMESTAMP_DATE,
    then "this" must be a datetime with a zero hhmmssff part.
  */
  bool copy_to_mysql_time(MYSQL_TIME *ltime, timestamp_type type)
  {
    DBUG_ASSERT(type == MYSQL_TIMESTAMP_DATE ||
                type == MYSQL_TIMESTAMP_DATETIME);
    if (copy_to_mysql_time(ltime))
      return true;
    DBUG_ASSERT(type != MYSQL_TIMESTAMP_DATE || hhmmssff_is_zero());
    ltime->time_type= type;
    return false;
  }
  longlong to_longlong() const
  {
    return is_valid_datetime() ?
           (longlong) TIME_to_ulonglong_datetime(this) : 0LL;
  }
  double to_double() const
  {
    return !is_valid_datetime() ? 0 :
      Temporal::to_double(neg, TIME_to_ulonglong_datetime(this), second_part);
  }
  String *to_string(String *str, uint dec) const
  {
    if (!is_valid_datetime())
      return NULL;
    str->set_charset(&my_charset_numeric);
    if (!str->alloc(MAX_DATE_STRING_REP_LENGTH))
      str->length(my_datetime_to_str(this, const_cast<char*>(str->ptr()), dec));
    return str;
  }
  my_decimal *to_decimal(my_decimal *to)
  {
    return is_valid_datetime() ? Temporal::to_decimal(to) : bad_to_decimal(to);
  }
  longlong to_packed() const
  {
    return is_valid_datetime() ? Temporal::to_packed() : 0;
  }
  long fraction_remainder(uint dec) const
  {
    DBUG_ASSERT(is_valid_datetime());
    return Temporal::fraction_remainder(dec);
  }

  Datetime &trunc(uint dec)
  {
    if (is_valid_datetime())
      my_time_trunc(this, dec);
    DBUG_ASSERT(is_valid_value_slow());
    return *this;
  }
  Datetime &round(THD *thd, uint dec, int *warn)
  {
    if (is_valid_datetime())
      round_or_invalidate(thd, dec, warn);
    DBUG_ASSERT(is_valid_value_slow());
    return *this;
  }
  Datetime &round(THD *thd, uint dec, time_round_mode_t mode, int *warn)
  {
    switch (mode.mode()) {
    case time_round_mode_t::FRAC_NONE:
      DBUG_ASSERT(fraction_remainder(dec) == 0);
      return trunc(dec);
    case time_round_mode_t::FRAC_TRUNCATE:
      return trunc(dec);
    case time_round_mode_t::FRAC_ROUND:
      return round(thd, dec, warn);
    }
    return *this;
  }
  Datetime &round(THD *thd, uint dec, time_round_mode_t mode)
  {
    int warn= 0;
    return round(thd, dec, mode, &warn);
  }

};


/*
  Datetime to be created from an Item who is known to be of a temporal
  data type. For temporal data types we don't need nanosecond rounding
  or truncation, as their precision is limited.
*/
class Datetime_from_temporal: public Datetime
{
public:
  // The constructor DBUG_ASSERTs on a proper Item data type.
  Datetime_from_temporal(THD *thd, Item *temporal, date_conv_mode_t flags);
};


/*
  Datetime to be created from an Item who is known not to have digits outside
  of the specified scale. So it's not important which rounding method to use.
  TRUNCATE should work.
  Typically, Item is of a temporal data type, but this is not strictly required.
*/
class Datetime_truncation_not_needed: public Datetime
{
public:
  Datetime_truncation_not_needed(THD *thd, Item *item, date_conv_mode_t mode);
  Datetime_truncation_not_needed(THD *thd, Item *item, date_mode_t mode)
   :Datetime_truncation_not_needed(thd, item, date_conv_mode_t(mode))
  { }
};


class Timestamp: protected Timeval
{
  static uint binary_length_to_precision(uint length);
protected:
  void round_or_set_max(uint dec, int *warn);
  bool add_nanoseconds_usec(uint nanoseconds)
  {
    DBUG_ASSERT(nanoseconds <= 1000000000);
    if (nanoseconds < 500)
      return false;
    tv_usec+= (nanoseconds + 500) / 1000;
    if (tv_usec < 1000000)
      return false;
    tv_usec%= 1000000;
    return true;
  }
public:
  static date_conv_mode_t sql_mode_for_timestamp(THD *thd);
  static time_round_mode_t default_round_mode(THD *thd);
  class DatetimeOptions: public date_mode_t
  {
  public:
    DatetimeOptions(date_conv_mode_t fuzzydate, time_round_mode_t round_mode)
     :date_mode_t(fuzzydate | round_mode)
    { }
    DatetimeOptions(THD *thd)
     :DatetimeOptions(sql_mode_for_timestamp(thd), default_round_mode(thd))
    { }
  };
public:
  Timestamp(my_time_t timestamp, ulong sec_part)
   :Timeval(timestamp, sec_part)
  { }
  explicit Timestamp(const timeval &tv)
   :Timeval(tv)
  { }
  explicit Timestamp(const Native &native);
  Timestamp(THD *thd, const MYSQL_TIME *ltime, uint *error_code);
  const struct timeval &tv() const { return *this; }
  int cmp(const Timestamp &other) const
  {
    return tv_sec < other.tv_sec   ? -1 :
           tv_sec > other.tv_sec   ? +1 :
           tv_usec < other.tv_usec ? -1 :
           tv_usec > other.tv_usec ? +1 : 0;
  }
  bool to_TIME(THD *thd, MYSQL_TIME *ltime, date_mode_t fuzzydate) const;
  bool to_native(Native *to, uint decimals) const;
  long fraction_remainder(uint dec) const
  {
    return my_time_fraction_remainder(tv_usec, dec);
  }
  Timestamp &trunc(uint dec)
  {
    my_timeval_trunc(this, dec);
    return *this;
  }
  Timestamp &round(uint dec, int *warn)
  {
    round_or_set_max(dec, warn);
    return *this;
  }
  Timestamp &round(uint dec, time_round_mode_t mode, int *warn)
  {
    switch (mode.mode()) {
    case time_round_mode_t::FRAC_NONE:
      DBUG_ASSERT(fraction_remainder(dec) == 0);
      return trunc(dec);
    case time_round_mode_t::FRAC_TRUNCATE:
      return trunc(dec);
    case time_round_mode_t::FRAC_ROUND:
      return round(dec, warn);
    }
    return *this;
  }
  Timestamp &round(uint dec, time_round_mode_t mode)
  {
    int warn= 0;
    return round(dec, mode, &warn);
  }
};


/**
  A helper class to store MariaDB TIMESTAMP values, which can be:
  - real TIMESTAMP (seconds and microseconds since epoch), or
  - zero datetime '0000-00-00 00:00:00.000000'
*/
class Timestamp_or_zero_datetime: public Timestamp
{
  bool m_is_zero_datetime;
public:
  Timestamp_or_zero_datetime()
   :Timestamp(0,0), m_is_zero_datetime(true)
  { }
  Timestamp_or_zero_datetime(const Native &native)
   :Timestamp(native.length() ? Timestamp(native) : Timestamp(0,0)),
    m_is_zero_datetime(native.length() == 0)
  { }
  Timestamp_or_zero_datetime(const Timestamp &tm, bool is_zero_datetime)
   :Timestamp(tm), m_is_zero_datetime(is_zero_datetime)
  { }
  Timestamp_or_zero_datetime(THD *thd, const MYSQL_TIME *ltime, uint *err_code);
  Datetime to_datetime(THD *thd) const
  {
    return Datetime(thd, *this);
  }
  bool is_zero_datetime() const { return m_is_zero_datetime; }
  const struct timeval &tv() const
  {
    DBUG_ASSERT(!is_zero_datetime());
    return Timestamp::tv();
  }
  void trunc(uint decimals)
  {
    if (!is_zero_datetime())
     Timestamp::trunc(decimals);
  }
  int cmp(const Timestamp_or_zero_datetime &other) const
  {
    if (is_zero_datetime())
      return other.is_zero_datetime() ? 0 : -1;
    if (other.is_zero_datetime())
      return 1;
    return Timestamp::cmp(other);
  }
  bool to_TIME(THD *thd, MYSQL_TIME *to, date_mode_t fuzzydate) const;
  /*
    Convert to native format:
    - Real timestamps are encoded in the same way how Field_timestamp2 stores
      values (big endian seconds followed by big endian microseconds)
    - Zero datetime '0000-00-00 00:00:00.000000' is encoded as empty string.
    Two native values are binary comparable.
  */
  bool to_native(Native *to, uint decimals) const;
};


/**
  A helper class to store non-null MariaDB TIMESTAMP values in
  the native binary encoded representation.
*/
class Timestamp_or_zero_datetime_native:
          public NativeBuffer<STRING_BUFFER_TIMESTAMP_BINARY_SIZE>
{
public:
  Timestamp_or_zero_datetime_native() { }
  Timestamp_or_zero_datetime_native(const Timestamp_or_zero_datetime &ts,
                                    uint decimals)
  {
    if (ts.to_native(this, decimals))
      length(0); // safety
  }
  int save_in_field(Field *field, uint decimals) const;
  Datetime to_datetime(THD *thd) const
  {
    return is_zero_datetime() ?
           Datetime() :
           Datetime(thd, Timestamp_or_zero_datetime(*this).tv());
  }
  bool is_zero_datetime() const
  {
    return length() == 0;
  }
};


/**
  A helper class to store nullable MariaDB TIMESTAMP values in
  the native binary encoded representation.
*/
class Timestamp_or_zero_datetime_native_null: public Timestamp_or_zero_datetime_native,
                                              public Null_flag
{
public:
  // With optional data type conversion
  Timestamp_or_zero_datetime_native_null(THD *thd, Item *item, bool conv);
  // Without data type conversion: item is known to be of the TIMESTAMP type
  Timestamp_or_zero_datetime_native_null(THD *thd, Item *item)
   :Timestamp_or_zero_datetime_native_null(thd, item, false)
  { }
  Datetime to_datetime(THD *thd) const
  {
    return is_null() ? Datetime() :
                       Timestamp_or_zero_datetime_native::to_datetime(thd);
  }
  void to_TIME(THD *thd, MYSQL_TIME *to)
  {
    DBUG_ASSERT(!is_null());
    Datetime::Options opt(TIME_CONV_NONE, TIME_FRAC_NONE);
    Timestamp_or_zero_datetime(*this).to_TIME(thd, to, opt);
  }
  bool is_zero_datetime() const
  {
    DBUG_ASSERT(!is_null());
    return Timestamp_or_zero_datetime_native::is_zero_datetime();
  }
};


/*
  Flags for collation aggregation modes, used in TDCollation::agg():

  MY_COLL_ALLOW_SUPERSET_CONV  - allow conversion to a superset
  MY_COLL_ALLOW_COERCIBLE_CONV - allow conversion of a coercible value
                                 (i.e. constant).
  MY_COLL_ALLOW_CONV           - allow any kind of conversion
                                 (combination of the above two)
  MY_COLL_ALLOW_NUMERIC_CONV   - if all items were numbers, convert to
                                 @@character_set_connection
  MY_COLL_DISALLOW_NONE        - don't allow return DERIVATION_NONE
                                 (e.g. when aggregating for comparison)
  MY_COLL_CMP_CONV             - combination of MY_COLL_ALLOW_CONV
                                 and MY_COLL_DISALLOW_NONE
*/

#define MY_COLL_ALLOW_SUPERSET_CONV   1
#define MY_COLL_ALLOW_COERCIBLE_CONV  2
#define MY_COLL_DISALLOW_NONE         4
#define MY_COLL_ALLOW_NUMERIC_CONV    8

#define MY_COLL_ALLOW_CONV (MY_COLL_ALLOW_SUPERSET_CONV | MY_COLL_ALLOW_COERCIBLE_CONV)
#define MY_COLL_CMP_CONV   (MY_COLL_ALLOW_CONV | MY_COLL_DISALLOW_NONE)


#define MY_REPERTOIRE_NUMERIC   MY_REPERTOIRE_ASCII


enum Derivation
{
  DERIVATION_IGNORABLE= 6,
  DERIVATION_NUMERIC= 5,
  DERIVATION_COERCIBLE= 4,
  DERIVATION_SYSCONST= 3,
  DERIVATION_IMPLICIT= 2,
  DERIVATION_NONE= 1,
  DERIVATION_EXPLICIT= 0
};


/**
   "Declared Type Collation"
   A combination of collation and its derivation.
*/

class DTCollation {
public:
  CHARSET_INFO     *collation;
  enum Derivation derivation;
  uint repertoire;

  void set_repertoire_from_charset(CHARSET_INFO *cs)
  {
    repertoire= cs->state & MY_CS_PUREASCII ?
                MY_REPERTOIRE_ASCII : MY_REPERTOIRE_UNICODE30;
  }
  DTCollation()
  {
    collation= &my_charset_bin;
    derivation= DERIVATION_NONE;
    repertoire= MY_REPERTOIRE_UNICODE30;
  }
  DTCollation(CHARSET_INFO *collation_arg)
  {
    /*
      This constructor version is used in combination with Field constructors,
      to pass "CHARSET_INFO" instead of the full DTCollation.
      Therefore, derivation is set to DERIVATION_IMPLICIT, which is the
      proper derivation for table fields.
      We should eventually remove all code pieces that pass "CHARSET_INFO"
      (e.g. in storage engine sources) and fix to pass the full DTCollation
      instead. Then, this constructor can be removed.
    */
    collation= collation_arg;
    derivation= DERIVATION_IMPLICIT;
    repertoire= my_charset_repertoire(collation_arg);
  }
  DTCollation(CHARSET_INFO *collation_arg, Derivation derivation_arg)
  {
    collation= collation_arg;
    derivation= derivation_arg;
    set_repertoire_from_charset(collation_arg);
  }
  DTCollation(CHARSET_INFO *collation_arg,
              Derivation derivation_arg,
              uint repertoire_arg)
   :collation(collation_arg),
    derivation(derivation_arg),
    repertoire(repertoire_arg)
  { }
  void set(const DTCollation &dt)
  {
    collation= dt.collation;
    derivation= dt.derivation;
    repertoire= dt.repertoire;
  }
  void set(CHARSET_INFO *collation_arg, Derivation derivation_arg)
  {
    collation= collation_arg;
    derivation= derivation_arg;
    set_repertoire_from_charset(collation_arg);
  }
  void set(CHARSET_INFO *collation_arg,
           Derivation derivation_arg,
           uint repertoire_arg)
  {
    collation= collation_arg;
    derivation= derivation_arg;
    repertoire= repertoire_arg;
  }
  void set_numeric()
  {
    collation= &my_charset_numeric;
    derivation= DERIVATION_NUMERIC;
    repertoire= MY_REPERTOIRE_NUMERIC;
  }
  void set(CHARSET_INFO *collation_arg)
  {
    collation= collation_arg;
    set_repertoire_from_charset(collation_arg);
  }
  void set(Derivation derivation_arg)
  { derivation= derivation_arg; }
  bool aggregate(const DTCollation &dt, uint flags= 0);
  bool set(DTCollation &dt1, DTCollation &dt2, uint flags= 0)
  { set(dt1); return aggregate(dt2, flags); }
  const char *derivation_name() const
  {
    switch(derivation)
    {
      case DERIVATION_NUMERIC:   return "NUMERIC";
      case DERIVATION_IGNORABLE: return "IGNORABLE";
      case DERIVATION_COERCIBLE: return "COERCIBLE";
      case DERIVATION_IMPLICIT:  return "IMPLICIT";
      case DERIVATION_SYSCONST:  return "SYSCONST";
      case DERIVATION_EXPLICIT:  return "EXPLICIT";
      case DERIVATION_NONE:      return "NONE";
      default: return "UNKNOWN";
    }
  }
  int sortcmp(const String *s, const String *t) const
  {
    return collation->coll->strnncollsp(collation,
                                        (uchar *) s->ptr(), s->length(),
                                        (uchar *) t->ptr(), t->length());
  }
};


static inline uint32
char_to_byte_length_safe(size_t char_length_arg, uint32 mbmaxlen_arg)
{
  ulonglong tmp= ((ulonglong) char_length_arg) * mbmaxlen_arg;
  return tmp > UINT_MAX32 ? (uint32) UINT_MAX32 : static_cast<uint32>(tmp);
}

/**
  A class to store type attributes for the standard data types.
  Does not include attributes for the extended data types
  such as ENUM, SET, GEOMETRY.
*/
class Type_std_attributes
{
public:
  DTCollation collation;
  uint decimals;
  /*
    The maximum value length in characters multiplied by collation->mbmaxlen.
    Almost always it's the maximum value length in bytes.
  */
  uint32 max_length;
  bool unsigned_flag;
  Type_std_attributes()
   :collation(&my_charset_bin, DERIVATION_COERCIBLE),
    decimals(0), max_length(0), unsigned_flag(false)
  { }
  Type_std_attributes(const Type_std_attributes *other)
   :collation(other->collation),
    decimals(other->decimals),
    max_length(other->max_length),
    unsigned_flag(other->unsigned_flag)
  { }
  Type_std_attributes(uint32 max_length_arg, uint decimals_arg,
                      bool unsigned_flag_arg, const DTCollation &dtc)
    :collation(dtc),
     decimals(decimals_arg),
     max_length(max_length_arg),
     unsigned_flag(unsigned_flag_arg)
  { }
  void set(const Type_std_attributes *other)
  {
    *this= *other;
  }
  void set(const Type_std_attributes &other)
  {
    *this= other;
  }
  uint32 max_char_length() const
  { return max_length / collation.collation->mbmaxlen; }
  void fix_length_and_charset(uint32 max_char_length_arg, CHARSET_INFO *cs)
  {
    max_length= char_to_byte_length_safe(max_char_length_arg, cs->mbmaxlen);
    collation.collation= cs;
  }
  void fix_char_length(uint32 max_char_length_arg)
  {
    max_length= char_to_byte_length_safe(max_char_length_arg,
                                         collation.collation->mbmaxlen);
  }
  void fix_char_length_temporal_not_fixed_dec(uint int_part_length, uint dec)
  {
    uint char_length= int_part_length;
    if ((decimals= dec))
    {
      if (decimals == NOT_FIXED_DEC)
        char_length+= TIME_SECOND_PART_DIGITS + 1;
      else
      {
        set_if_smaller(decimals, TIME_SECOND_PART_DIGITS);
        char_length+= decimals + 1;
      }
    }
    fix_char_length(char_length);
  }
  void fix_attributes_temporal_not_fixed_dec(uint int_part_length, uint dec)
  {
    collation.set_numeric();
    unsigned_flag= 0;
    fix_char_length_temporal_not_fixed_dec(int_part_length, dec);
  }
  void fix_attributes_time_not_fixed_dec(uint dec)
  {
    fix_attributes_temporal_not_fixed_dec(MIN_TIME_WIDTH, dec);
  }
  void fix_attributes_datetime_not_fixed_dec(uint dec)
  {
    fix_attributes_temporal_not_fixed_dec(MAX_DATETIME_WIDTH, dec);
  }
  void fix_attributes_temporal(uint int_part_length, uint dec)
  {
    collation.set_numeric();
    unsigned_flag= 0;
    decimals= MY_MIN(dec, TIME_SECOND_PART_DIGITS);
    max_length= decimals + int_part_length + (dec ? 1 : 0);
  }
  void fix_attributes_date()
  {
    fix_attributes_temporal(MAX_DATE_WIDTH, 0);
  }
  void fix_attributes_time(uint dec)
  {
    fix_attributes_temporal(MIN_TIME_WIDTH, dec);
  }
  void fix_attributes_datetime(uint dec)
  {
    fix_attributes_temporal(MAX_DATETIME_WIDTH, dec);
  }

  void count_only_length(Item **item, uint nitems);
  void count_octet_length(Item **item, uint nitems);
  void count_real_length(Item **item, uint nitems);
  void count_decimal_length(Item **item, uint nitems);
  bool count_string_length(const char *func_name, Item **item, uint nitems);
  uint count_max_decimals(Item **item, uint nitems);

  void aggregate_attributes_int(Item **items, uint nitems)
  {
    collation.set_numeric();
    count_only_length(items, nitems);
    decimals= 0;
  }
  void aggregate_attributes_real(Item **items, uint nitems)
  {
    collation.set_numeric();
    count_real_length(items, nitems);
  }
  void aggregate_attributes_decimal(Item **items, uint nitems)
  {
    collation.set_numeric();
    count_decimal_length(items, nitems);
  }
  bool aggregate_attributes_string(const char *func_name,
                                   Item **item, uint nitems)
  {
    return count_string_length(func_name, item, nitems);
  }
  void aggregate_attributes_temporal(uint int_part_length,
                                     Item **item, uint nitems)
  {
    fix_attributes_temporal(int_part_length, count_max_decimals(item, nitems));
  }

  bool agg_item_collations(DTCollation &c, const char *name,
                           Item **items, uint nitems,
                           uint flags, int item_sep);
  bool agg_item_set_converter(const DTCollation &coll, const char *fname,
                              Item **args, uint nargs,
                              uint flags, int item_sep);

  /*
    Collect arguments' character sets together.
    We allow to apply automatic character set conversion in some cases.
    The conditions when conversion is possible are:
    - arguments A and B have different charsets
    - A wins according to coercibility rules
      (i.e. a column is stronger than a string constant,
       an explicit COLLATE clause is stronger than a column)
    - character set of A is either superset for character set of B,
      or B is a string constant which can be converted into the
      character set of A without data loss.

    If all of the above is true, then it's possible to convert
    B into the character set of A, and then compare according
    to the collation of A.

    For functions with more than two arguments:

      collect(A,B,C) ::= collect(collect(A,B),C)

    Since this function calls THD::change_item_tree() on the passed Item **
    pointers, it is necessary to pass the original Item **'s, not copies.
    Otherwise their values will not be properly restored (see BUG#20769).
    If the items are not consecutive (eg. args[2] and args[5]), use the
    item_sep argument, ie.

      agg_item_charsets(coll, fname, &args[2], 2, flags, 3)
  */
  bool agg_arg_charsets(DTCollation &c, const char *func_name,
                        Item **items, uint nitems,
                        uint flags, int item_sep)
  {
    if (agg_item_collations(c, func_name, items, nitems, flags, item_sep))
      return true;
    return agg_item_set_converter(c, func_name, items, nitems, flags, item_sep);
  }
  /*
    Aggregate arguments for string result, e.g: CONCAT(a,b)
    - convert to @@character_set_connection if all arguments are numbers
    - allow DERIVATION_NONE
  */
  bool agg_arg_charsets_for_string_result(DTCollation &c, const char *func_name,
                                          Item **items, uint nitems,
                                          int item_sep)
  {
    uint flags= MY_COLL_ALLOW_SUPERSET_CONV |
                MY_COLL_ALLOW_COERCIBLE_CONV |
                MY_COLL_ALLOW_NUMERIC_CONV;
    return agg_arg_charsets(c, func_name, items, nitems, flags, item_sep);
  }
  /*
    Aggregate arguments for string result, when some comparison
    is involved internally, e.g: REPLACE(a,b,c)
    - convert to @@character_set_connection if all arguments are numbers
    - disallow DERIVATION_NONE
  */
  bool agg_arg_charsets_for_string_result_with_comparison(DTCollation &c,
                                                          const char *func_name,
                                                          Item **items,
                                                          uint nitems,
                                                          int item_sep)
  {
    uint flags= MY_COLL_ALLOW_SUPERSET_CONV |
                MY_COLL_ALLOW_COERCIBLE_CONV |
                MY_COLL_ALLOW_NUMERIC_CONV |
                MY_COLL_DISALLOW_NONE;
    return agg_arg_charsets(c, func_name, items, nitems, flags, item_sep);
  }

  /*
    Aggregate arguments for comparison, e.g: a=b, a LIKE b, a RLIKE b
    - don't convert to @@character_set_connection if all arguments are numbers
    - don't allow DERIVATION_NONE
  */
  bool agg_arg_charsets_for_comparison(DTCollation &c,
                                       const char *func_name,
                                       Item **items, uint nitems,
                                       int item_sep)
  {
    uint flags= MY_COLL_ALLOW_SUPERSET_CONV |
                MY_COLL_ALLOW_COERCIBLE_CONV |
                MY_COLL_DISALLOW_NONE;
    return agg_arg_charsets(c, func_name, items, nitems, flags, item_sep);
  }

};


class Type_all_attributes: public Type_std_attributes
{
public:
  Type_all_attributes()
   :Type_std_attributes()
  { }
  Type_all_attributes(const Type_all_attributes *other)
   :Type_std_attributes(other)
  { }
  virtual ~Type_all_attributes() {}
  virtual void set_maybe_null(bool maybe_null_arg)= 0;
  // Returns total number of decimal digits
  virtual uint decimal_precision() const= 0;
  /*
    Field::geometry_type is not visible here.
    Let's use an "uint" wrapper for now. Later when we move Field_geom
    into a plugin, this method will be replaced to some generic
    datatype indepented method.
  */
  virtual uint uint_geometry_type() const= 0;
  virtual void set_geometry_type(uint type)= 0;
  virtual TYPELIB *get_typelib() const= 0;
  virtual void set_typelib(TYPELIB *typelib)= 0;
};


class Type_cmp_attributes
{
public:
  virtual ~Type_cmp_attributes() { }
  virtual CHARSET_INFO *compare_collation() const= 0;
};


class Type_cast_attributes
{
  CHARSET_INFO *m_charset;
  ulonglong m_length;
  ulonglong m_decimals;
  bool m_length_specified;
  bool m_decimals_specified;
public:
  Type_cast_attributes(const char *c_len, const char *c_dec, CHARSET_INFO *cs)
    :m_charset(cs), m_length(0), m_decimals(0),
     m_length_specified(false), m_decimals_specified(false)
  {
    set_length_and_dec(c_len, c_dec);
  }
  Type_cast_attributes(CHARSET_INFO *cs)
    :m_charset(cs), m_length(0), m_decimals(0),
     m_length_specified(false), m_decimals_specified(false)
  { }
  void set_length_and_dec(const char *c_len, const char *c_dec)
  {
    int error;
    /*
      We don't have to check for error here as sql_yacc.yy has guaranteed
      that the values are in range of ulonglong
    */
    if ((m_length_specified= (c_len != NULL)))
      m_length= (ulonglong) my_strtoll10(c_len, NULL, &error);
    if ((m_decimals_specified= (c_dec != NULL)))
      m_decimals= (ulonglong) my_strtoll10(c_dec, NULL, &error);
  }
  CHARSET_INFO *charset() const { return m_charset; }
  bool length_specified() const { return m_length_specified; }
  bool decimals_specified() const { return m_decimals_specified; }
  ulonglong length() const { return m_length; }
  ulonglong decimals() const { return m_decimals; }
};


class Name: private LEX_CSTRING
{
public:
  Name(const char *str_arg, uint length_arg)
  {
    DBUG_ASSERT(length_arg < UINT_MAX32);
    LEX_CSTRING::str= str_arg;
    LEX_CSTRING::length= length_arg;
  }
  const char *ptr() const { return LEX_CSTRING::str; }
  uint length() const { return (uint) LEX_CSTRING::length; }
};


class Bit_addr
{
  /**
    Byte where the bit is stored inside a record.
    If the corresponding Field is a NOT NULL field, this member is NULL.
  */
  uchar *m_ptr;
  /**
    Offset of the bit inside m_ptr[0], in the range 0..7.
  */
  uchar m_offs;
public:
  Bit_addr()
   :m_ptr(NULL),
    m_offs(0)
  { }
  Bit_addr(uchar *ptr, uchar offs)
   :m_ptr(ptr), m_offs(offs)
  {
    DBUG_ASSERT(ptr || offs == 0);
    DBUG_ASSERT(offs < 8);
  }
  Bit_addr(bool maybe_null)
   :m_ptr(maybe_null ? (uchar *) "" : NULL),
    m_offs(0)
  { }
  uchar *ptr() const { return m_ptr; }
  uchar offs() const { return m_offs; }
  uchar bit() const { return m_ptr ? ((uchar) 1) << m_offs : 0; }
  void inc()
  {
    DBUG_ASSERT(m_ptr);
    m_ptr+= (m_offs == 7);
    m_offs= (m_offs + 1) & 7;
  }
};


class Record_addr
{
  uchar *m_ptr;      // Position of the field in the record
  Bit_addr m_null;   // Position and offset of the null bit
public:
  Record_addr(uchar *ptr_arg,
              uchar *null_ptr_arg,
              uchar null_bit_arg)
   :m_ptr(ptr_arg),
    m_null(null_ptr_arg, null_bit_arg)
  { }
  Record_addr(uchar *ptr, const Bit_addr &null)
   :m_ptr(ptr),
    m_null(null)
  { }
  Record_addr(bool maybe_null)
   :m_ptr(NULL),
    m_null(maybe_null)
  { }
  uchar *ptr() const { return m_ptr; }
  const Bit_addr &null() const { return m_null; }
  uchar *null_ptr() const { return m_null.ptr(); }
  uchar null_bit() const { return m_null.bit(); }
};


class Information_schema_numeric_attributes
{
  enum enum_attr
  {
    ATTR_NONE= 0,
    ATTR_PRECISION= 1,
    ATTR_SCALE= 2,
    ATTR_PRECISION_AND_SCALE= (ATTR_PRECISION|ATTR_SCALE)
  };
  uint m_precision;
  uint m_scale;
  enum_attr m_available_attributes;
public:
  Information_schema_numeric_attributes()
   :m_precision(0), m_scale(0),
    m_available_attributes(ATTR_NONE)
  { }
  Information_schema_numeric_attributes(uint precision)
   :m_precision(precision), m_scale(0),
    m_available_attributes(ATTR_PRECISION)
  { }
  Information_schema_numeric_attributes(uint precision, uint scale)
   :m_precision(precision), m_scale(scale),
    m_available_attributes(ATTR_PRECISION_AND_SCALE)
  { }
  bool has_precision() const { return m_available_attributes & ATTR_PRECISION; }
  bool has_scale() const { return m_available_attributes & ATTR_SCALE; }
  uint precision() const
  {
    DBUG_ASSERT(has_precision());
    return (uint) m_precision;
  }
  uint scale() const
  {
    DBUG_ASSERT(has_scale());
    return (uint) m_scale;
  }
};


class Information_schema_character_attributes
{
  uint32 m_octet_length;
  uint32 m_char_length;
  bool m_is_set;
public:
  Information_schema_character_attributes()
   :m_octet_length(0), m_char_length(0), m_is_set(false)
  { }
  Information_schema_character_attributes(uint32 octet_length,
                                          uint32 char_length)
   :m_octet_length(octet_length), m_char_length(char_length), m_is_set(true)
  { }
  bool has_octet_length() const { return m_is_set; }
  bool has_char_length() const { return m_is_set; }
  uint32 octet_length() const
  {
    DBUG_ASSERT(has_octet_length());
    return m_octet_length;
  }
  uint char_length() const
  {
    DBUG_ASSERT(has_char_length());
    return m_char_length;
  }
};


class Type_handler
{
protected:
  static const Name m_version_default;
  static const Name m_version_mysql56;
  static const Name m_version_mariadb53;
  String *print_item_value_csstr(THD *thd, Item *item, String *str) const;
  String *print_item_value_temporal(THD *thd, Item *item, String *str,
                                     const Name &type_name, String *buf) const;
  void make_sort_key_longlong(uchar *to,
                              bool maybe_null, bool null_value,
                              bool unsigned_flag,
                              longlong value) const;
  bool
  Item_func_or_sum_illegal_param(const char *name) const;
  bool
  Item_func_or_sum_illegal_param(const Item_func_or_sum *) const;
  bool check_null(const Item *item, st_value *value) const;
  bool Item_send_str(Item *item, Protocol *protocol, st_value *buf) const;
  bool Item_send_tiny(Item *item, Protocol *protocol, st_value *buf) const;
  bool Item_send_short(Item *item, Protocol *protocol, st_value *buf) const;
  bool Item_send_long(Item *item, Protocol *protocol, st_value *buf) const;
  bool Item_send_longlong(Item *item, Protocol *protocol, st_value *buf) const;
  bool Item_send_float(Item *item, Protocol *protocol, st_value *buf) const;
  bool Item_send_double(Item *item, Protocol *protocol, st_value *buf) const;
  bool Item_send_time(Item *item, Protocol *protocol, st_value *buf) const;
  bool Item_send_date(Item *item, Protocol *protocol, st_value *buf) const;
  bool Item_send_timestamp(Item *item, Protocol *protocol, st_value *buf) const;
  bool Item_send_datetime(Item *item, Protocol *protocol, st_value *buf) const;
  bool Column_definition_prepare_stage2_legacy(Column_definition *c,
                                               enum_field_types type)
                                               const;
  bool Column_definition_prepare_stage2_legacy_num(Column_definition *c,
                                                   enum_field_types type)
                                                   const;
  bool Column_definition_prepare_stage2_legacy_real(Column_definition *c,
                                                    enum_field_types type)
                                                    const;
public:
  static const Type_handler *odbc_literal_type_handler(const LEX_CSTRING *str);
  static const Type_handler *blob_type_handler(uint max_octet_length);
  static const Type_handler *string_type_handler(uint max_octet_length);
  static const Type_handler *bit_and_int_mixture_handler(uint max_char_len);
  static const Type_handler *type_handler_long_or_longlong(uint max_char_len);
  /**
    Return a string type handler for Item
    If too_big_for_varchar() returns a BLOB variant, according to length.
    If max_length > 0 create a VARCHAR(n)
    If max_length == 0 create a CHAR(0)
    @param item - the Item to get the handler to.
  */
  static const Type_handler *varstring_type_handler(const Item *item);
  static const Type_handler *blob_type_handler(const Item *item);
  static const Type_handler *get_handler_by_field_type(enum_field_types type);
  static const Type_handler *get_handler_by_real_type(enum_field_types type);
  static const Type_handler *get_handler_by_cmp_type(Item_result type);
  static const Type_handler *get_handler_by_result_type(Item_result type)
  {
    /*
      As result_type() returns STRING_RESULT for temporal Items,
      type should never be equal to TIME_RESULT here.
    */
    DBUG_ASSERT(type != TIME_RESULT);
    return get_handler_by_cmp_type(type);
  }
  static const
  Type_handler *aggregate_for_result_traditional(const Type_handler *h1,
                                                 const Type_handler *h2);
  static const
  Type_handler *aggregate_for_num_op_traditional(const Type_handler *h1,
                                                 const Type_handler *h2);

  virtual const Name name() const= 0;
  virtual const Name version() const { return m_version_default; }
  virtual enum_field_types field_type() const= 0;
  virtual enum_field_types real_field_type() const { return field_type(); }
  /**
    Type code which is used for merging of traditional data types for result
    (for UNION and for hybrid functions such as COALESCE).
    Mapping can be done both ways: old->new, new->old, depending
    on the particular data type implementation:
    - type_handler_var_string (MySQL-4.1 old VARCHAR) is converted to
      new VARCHAR before merging.
      field_type_merge_rules[][] returns new VARCHAR.
    - type_handler_newdate is converted to old DATE before merging.
      field_type_merge_rules[][] returns NEWDATE.
    - Temporal type_handler_xxx2 (new MySQL-5.6 types) are converted to
      corresponding old type codes before merging (e.g. TIME2->TIME).
      field_type_merge_rules[][] returns old type codes (e.g. TIME).
      Then old types codes are supposed to convert to new type codes somehow,
      but they do not. So UNION and COALESCE create old columns.
      This is a bug and should be fixed eventually.
  */
  virtual enum_field_types traditional_merge_field_type() const
  {
    DBUG_ASSERT(is_traditional_type());
    return field_type();
  }
  virtual enum_field_types type_code_for_protocol() const
  {
    return field_type();
  }
  virtual protocol_send_type_t protocol_send_type() const= 0;
  virtual Item_result result_type() const= 0;
  virtual Item_result cmp_type() const= 0;
  virtual enum_mysql_timestamp_type mysql_timestamp_type() const
  {
    return MYSQL_TIMESTAMP_ERROR;
  }
  virtual bool is_timestamp_type() const
  {
    return false;
  }
  virtual bool is_order_clause_position_type() const
  {
    return false;
  }
  virtual bool is_limit_clause_valid_type() const
  {
    return false;
  }
  /*
    Returns true if this data type supports a hack that
      WHERE notnull_column IS NULL
    finds zero values, e.g.:
      WHERE date_notnull_column IS NULL        ->
      WHERE date_notnull_column = '0000-00-00'
  */
  virtual bool cond_notnull_field_isnull_to_field_eq_zero() const
  {
    return false;
  }
  /**
    Check whether a field type can be partially indexed by a key.
    @param  type   field type
    @retval true   Type can have a prefixed key
    @retval false  Type can not have a prefixed key
  */
  virtual bool type_can_have_key_part() const
  {
    return false;
  }
  virtual bool type_can_have_auto_increment_attribute() const
  {
    return false;
  }
  virtual uint max_octet_length() const { return 0; }
  /**
    Prepared statement long data:
    Check whether this parameter data type is compatible with long data.
    Used to detect whether a long data stream has been supplied to a
    incompatible data type.
  */
  virtual bool is_param_long_data_type() const { return false; }
  virtual const Type_handler *type_handler_for_comparison() const= 0;
  virtual const Type_handler *type_handler_for_native_format() const
  {
    return this;
  }
  virtual const Type_handler *type_handler_for_item_field() const
  {
    return this;
  }
  virtual const Type_handler *type_handler_for_tmp_table(const Item *) const
  {
    return this;
  }
  virtual const Type_handler *type_handler_for_union(const Item *) const
  {
    return this;
  }
  virtual const Type_handler *cast_to_int_type_handler() const
  {
    return this;
  }
  virtual const Type_handler *type_handler_for_system_time() const
  {
    return this;
  }
  virtual int
  stored_field_cmp_to_item(THD *thd, Field *field, Item *item) const= 0;
  virtual CHARSET_INFO *charset_for_protocol(const Item *item) const;
  virtual const Type_handler*
  type_handler_adjusted_to_max_octet_length(uint max_octet_length,
                                            CHARSET_INFO *cs) const
  { return this; }
  virtual bool adjust_spparam_type(Spvar_definition *def, Item *from) const
  {
    return false;
  }
  virtual ~Type_handler() {}
  /**
    Determines MariaDB traditional data types that always present
    in the server.
  */
  virtual bool is_traditional_type() const
  {
    return true;
  }
  virtual bool is_scalar_type() const { return true; }
  virtual bool can_return_int() const { return true; }
  virtual bool can_return_decimal() const { return true; }
  virtual bool can_return_real() const { return true; }
  virtual bool can_return_str() const { return true; }
  virtual bool can_return_text() const { return true; }
  virtual bool can_return_date() const { return true; }
  virtual bool can_return_time() const { return true; }
  virtual bool is_bool_type() const { return false; }
  virtual bool is_general_purpose_string_type() const { return false; }
  virtual uint Item_time_precision(THD *thd, Item *item) const;
  virtual uint Item_datetime_precision(THD *thd, Item *item) const;
  virtual uint Item_decimal_scale(const Item *item) const;
  virtual uint Item_decimal_precision(const Item *item) const= 0;
  /*
    Returns how many digits a divisor adds into a division result.
    See Item::divisor_precision_increment() in item.h for more comments.
  */
  virtual uint Item_divisor_precision_increment(const Item *) const;
  /**
    Makes a temporary table Field to handle numeric aggregate functions,
    e.g. SUM(DISTINCT expr), AVG(DISTINCT expr), etc.
  */
  virtual Field *make_num_distinct_aggregator_field(MEM_ROOT *,
                                                    const Item *) const;
  /**
    Makes a temporary table Field to handle RBR replication type conversion.
    @param TABLE    - The conversion table the field is going to be added to.
                      It's used to access to table->in_use->mem_root,
                      to create the new field on the table memory root,
                      as well as to increment statistics in table->share
                      (e.g. table->s->blob_count).
    @param metadata - Metadata from the binary log.
    @param target   - The field in the target table on the slave.

    Note, the data types of "target" and of "this" are not necessarily
    always the same, in general case it's possible that:
            this->field_type() != target->field_type()
    and/or
            this->real_type( ) != target->real_type()

    This method decodes metadata according to this->real_type()
    and creates a new field also according to this->real_type().

    In some cases it lurks into "target", to get some extra information, e.g.:
    - unsigned_flag for numeric fields
    - charset() for string fields
    - typelib and field_length for SET and ENUM
    - geom_type and srid for GEOMETRY
    This information is not available in the binary log, so
    we assume that these fields are the same on the master and on the slave.
  */
  virtual Field *make_conversion_table_field(TABLE *TABLE,
                                             uint metadata,
                                             const Field *target) const= 0;
  /*
    Performs the final data type validation for a UNION element,
    after the regular "aggregation for result" was done.
  */
  virtual bool union_element_finalize(const Item * item) const
  {
    return false;
  }
  // Automatic upgrade, e.g. for ALTER TABLE t1 FORCE
  virtual void Column_definition_implicit_upgrade(Column_definition *c) const
  { }
  // Validate CHECK constraint after the parser
  virtual bool Column_definition_validate_check_constraint(THD *thd,
                                                           Column_definition *c)
                                                           const;
  // Fix attributes after the parser
  virtual bool Column_definition_fix_attributes(Column_definition *c) const= 0;
  /*
    Fix attributes from an existing field. Used for:
    - ALTER TABLE (for columns that do not change)
    - DECLARE var TYPE OF t1.col1; (anchored SP variables)
  */
  virtual void Column_definition_reuse_fix_attributes(THD *thd,
                                                      Column_definition *c,
                                                      const Field *field) const
  { }
  virtual bool Column_definition_prepare_stage1(THD *thd,
                                                MEM_ROOT *mem_root,
                                                Column_definition *c,
                                                handler *file,
                                                ulonglong table_flags) const;
  /*
    This method is called on queries like:
      CREATE TABLE t2 (a INT) AS SELECT a FROM t1;
    I.e. column "a" is queried from another table,
    but its data type is redefined.
    @param OUT def   - The column definition to be redefined
    @param IN  dup   - The column definition to take the data type from
                       (i.e. "a INT" in the above example).
    @param IN file   - Table owner handler. If it does not support certain
                       data types, some conversion can be applied.
                       I.g. true BIT to BIT-AS-CHAR.
    @param IN schema - the owner schema definition, e.g. for the default
                       character set and collation.
    @retval true     - on error
    @retval false    - on success
  */
  virtual bool Column_definition_redefine_stage1(Column_definition *def,
                                                 const Column_definition *dup,
                                                 const handler *file,
                                                 const Schema_specification_st *
                                                       schema)
                                                 const;
  virtual bool Column_definition_prepare_stage2(Column_definition *c,
                                                handler *file,
                                                ulonglong table_flags) const= 0;
  virtual Field *make_table_field(const LEX_CSTRING *name,
                                  const Record_addr &addr,
                                  const Type_all_attributes &attr,
                                  TABLE *table) const= 0;
  Field *make_and_init_table_field(const LEX_CSTRING *name,
                                   const Record_addr &addr,
                                   const Type_all_attributes &attr,
                                   TABLE *table) const;
  virtual Field *
  make_table_field_from_def(TABLE_SHARE *share,
                            MEM_ROOT *mem_root,
                            const LEX_CSTRING *name,
                            const Record_addr &addr,
                            const Bit_addr &bit,
                            const Column_definition_attributes *attr,
                            uint32 flags) const= 0;
  virtual void
  Column_definition_attributes_frm_pack(const Column_definition_attributes *at,
                                        uchar *buff) const;
  virtual bool
  Column_definition_attributes_frm_unpack(Column_definition_attributes *attr,
                                          TABLE_SHARE *share,
                                          const uchar *buffer,
                                          LEX_CUSTRING *gis_options) const;

  virtual void make_sort_key(uchar *to, Item *item,
                             const SORT_FIELD_ATTR *sort_field,
                             Sort_param *param) const= 0;
  virtual void sortlength(THD *thd,
                          const Type_std_attributes *item,
                          SORT_FIELD_ATTR *attr) const= 0;

  virtual uint32 max_display_length(const Item *item) const= 0;
  virtual uint32 calc_pack_length(uint32 length) const= 0;
  virtual void Item_update_null_value(Item *item) const= 0;
  virtual bool Item_save_in_value(THD *thd, Item *item, st_value *value) const= 0;
  virtual void Item_param_setup_conversion(THD *thd, Item_param *) const {}
  virtual void Item_param_set_param_func(Item_param *param,
                                         uchar **pos, ulong len) const;
  virtual bool Item_param_set_from_value(THD *thd,
                                         Item_param *param,
                                         const Type_all_attributes *attr,
                                         const st_value *value) const= 0;
  virtual bool Item_param_val_native(THD *thd,
                                         Item_param *item,
                                         Native *to) const;
  virtual bool Item_send(Item *item, Protocol *p, st_value *buf) const= 0;
  virtual int Item_save_in_field(Item *item, Field *field,
                                 bool no_conversions) const= 0;

  /**
    Return a string representation of the Item value.

    @param thd     thread handle
    @param str     string buffer for representation of the value

    @note
      If the item has a string result type, the string is escaped
      according to its character set.

    @retval
      NULL      on error
    @retval
      non-NULL  a pointer to a a valid string on success
  */
  virtual String *print_item_value(THD *thd, Item *item, String *str) const= 0;

  /**
    Check if
      WHERE expr=value AND expr=const
    can be rewritten as:
      WHERE const=value AND expr=const

    "this" is the comparison handler that is used by "target".

    @param target       - the predicate expr=value,
                          whose "expr" argument will be replaced to "const".
    @param target_expr  - the target's "expr" which will be replaced to "const".
    @param target_value - the target's second argument, it will remain unchanged.
    @param source       - the equality predicate expr=const (or expr<=>const)
                          that can be used to rewrite the "target" part
                          (under certain conditions, see the code).
    @param source_expr  - the source's "expr". It should be exactly equal to
                          the target's "expr" to make condition rewrite possible.
    @param source_const - the source's "const" argument, it will be inserted
                          into "target" instead of "expr".
  */
  virtual bool
  can_change_cond_ref_to_const(Item_bool_func2 *target,
                               Item *target_expr, Item *target_value,
                               Item_bool_func2 *source,
                               Item *source_expr, Item *source_const) const= 0;
  virtual bool
  subquery_type_allows_materialization(const Item *inner,
                                       const Item *outer) const= 0;
  /**
    Make a simple constant replacement item for a constant "src",
    so the new item can futher be used for comparison with "cmp", e.g.:
      src = cmp   ->  replacement = cmp

    "this" is the type handler that is used to compare "src" and "cmp".

    @param thd - current thread, for mem_root
    @param src - The item that we want to replace. It's a const item,
                 but it can be complex enough to calculate on every row.
    @param cmp - The src's comparand.
    @retval    - a pointer to the created replacement Item
    @retval    - NULL, if could not create a replacement (e.g. on EOM).
                 NULL is also returned for ROWs, because instead of replacing
                 a Item_row to a new Item_row, Type_handler_row just replaces
                 its elements.
  */
  virtual Item *make_const_item_for_comparison(THD *thd,
                                               Item *src,
                                               const Item *cmp) const= 0;
  virtual Item_cache *Item_get_cache(THD *thd, const Item *item) const= 0;
  /**
    A builder for literals with data type name prefix, e.g.:
      TIME'00:00:00', DATE'2001-01-01', TIMESTAMP'2001-01-01 00:00:00'.
    @param thd          The current thread
    @param str          Character literal
    @param length       Length of str
    @param cs           Character set of the string
    @param send_error   Whether to generate an error on failure

    @retval             A pointer to a new Item on success
                        NULL on error (wrong literal value, EOM)
  */
  virtual Item_literal *create_literal_item(THD *thd,
                                            const char *str, size_t length,
                                            CHARSET_INFO *cs,
                                            bool send_error) const
  {
    DBUG_ASSERT(0);
    return NULL;
  }
  Item_literal *create_literal_item(THD *thd, const String *str,
                                    bool send_error) const
  {
    return create_literal_item(thd, str->ptr(), str->length(), str->charset(),
                               send_error);
  }
  virtual Item *create_typecast_item(THD *thd, Item *item,
                                     const Type_cast_attributes &attr) const
  {
    DBUG_ASSERT(0);
    return NULL;
  }
  virtual Item_copy *create_item_copy(THD *thd, Item *item) const;
  virtual int cmp_native(const Native &a, const Native &b) const
  {
    DBUG_ASSERT(0);
    return 0;
  }
  virtual bool set_comparator_func(Arg_comparator *cmp) const= 0;
  virtual bool Item_const_eq(const Item_const *a, const Item_const *b,
                             bool binary_cmp) const
  {
    return false;
  }
  virtual bool Item_eq_value(THD *thd, const Type_cmp_attributes *attr,
                             Item *a, Item *b) const= 0;
  virtual bool Item_hybrid_func_fix_attributes(THD *thd,
                                               const char *name,
                                               Type_handler_hybrid_field_type *,
                                               Type_all_attributes *atrr,
                                               Item **items,
                                               uint nitems) const= 0;
  virtual bool Item_func_min_max_fix_attributes(THD *thd,
                                                Item_func_min_max *func,
                                                Item **items,
                                                uint nitems) const;
  virtual bool Item_sum_hybrid_fix_length_and_dec(Item_sum_hybrid *) const= 0;
  virtual bool Item_sum_sum_fix_length_and_dec(Item_sum_sum *) const= 0;
  virtual bool Item_sum_avg_fix_length_and_dec(Item_sum_avg *) const= 0;
  virtual
  bool Item_sum_variance_fix_length_and_dec(Item_sum_variance *) const= 0;

  virtual bool Item_val_native_with_conversion(THD *thd, Item *item,
                                               Native *to) const
  {
    return true;
  }
  virtual bool Item_val_native_with_conversion_result(THD *thd, Item *item,
                                                      Native *to) const
  {
    return true;
  }

  virtual bool Item_val_bool(Item *item) const= 0;
  virtual void Item_get_date(THD *thd, Item *item,
                             Temporal::Warn *buff, MYSQL_TIME *ltime,
                             date_mode_t fuzzydate) const= 0;
  bool Item_get_date_with_warn(THD *thd, Item *item, MYSQL_TIME *ltime,
                               date_mode_t fuzzydate) const;
  virtual longlong Item_val_int_signed_typecast(Item *item) const= 0;
  virtual longlong Item_val_int_unsigned_typecast(Item *item) const= 0;

  virtual String *Item_func_hex_val_str_ascii(Item_func_hex *item,
                                              String *str) const= 0;

  virtual
  String *Item_func_hybrid_field_type_val_str(Item_func_hybrid_field_type *,
                                              String *) const= 0;
  virtual
  double Item_func_hybrid_field_type_val_real(Item_func_hybrid_field_type *)
                                              const= 0;
  virtual
  longlong Item_func_hybrid_field_type_val_int(Item_func_hybrid_field_type *)
                                               const= 0;
  virtual
  my_decimal *Item_func_hybrid_field_type_val_decimal(
                                              Item_func_hybrid_field_type *,
                                              my_decimal *) const= 0;
  virtual
  void Item_func_hybrid_field_type_get_date(THD *,
                                            Item_func_hybrid_field_type *,
                                            Temporal::Warn *,
                                            MYSQL_TIME *,
                                            date_mode_t fuzzydate) const= 0;
  bool Item_func_hybrid_field_type_get_date_with_warn(THD *thd,
                                                Item_func_hybrid_field_type *,
                                                MYSQL_TIME *,
                                                date_mode_t) const;
  virtual
  String *Item_func_min_max_val_str(Item_func_min_max *, String *) const= 0;
  virtual
  double Item_func_min_max_val_real(Item_func_min_max *) const= 0;
  virtual
  longlong Item_func_min_max_val_int(Item_func_min_max *) const= 0;
  virtual
  my_decimal *Item_func_min_max_val_decimal(Item_func_min_max *,
                                            my_decimal *) const= 0;
  virtual
  bool Item_func_min_max_get_date(THD *thd, Item_func_min_max*,
                                  MYSQL_TIME *, date_mode_t fuzzydate) const= 0;
  virtual bool
  Item_func_between_fix_length_and_dec(Item_func_between *func) const= 0;
  virtual longlong
  Item_func_between_val_int(Item_func_between *func) const= 0;

  virtual cmp_item *
  make_cmp_item(THD *thd, CHARSET_INFO *cs) const= 0;

  virtual in_vector *
  make_in_vector(THD *thd, const Item_func_in *func, uint nargs) const= 0;

  virtual bool
  Item_func_in_fix_comparator_compatible_types(THD *thd, Item_func_in *)
                                                               const= 0;

  virtual bool
  Item_func_round_fix_length_and_dec(Item_func_round *round) const= 0;

  virtual bool
  Item_func_int_val_fix_length_and_dec(Item_func_int_val *func) const= 0;

  virtual bool
  Item_func_abs_fix_length_and_dec(Item_func_abs *func) const= 0;

  virtual bool
  Item_func_neg_fix_length_and_dec(Item_func_neg *func) const= 0;

  virtual bool
  Item_func_signed_fix_length_and_dec(Item_func_signed *item) const;
  virtual bool
  Item_func_unsigned_fix_length_and_dec(Item_func_unsigned *item) const;
  virtual bool
  Item_double_typecast_fix_length_and_dec(Item_double_typecast *item) const;
  virtual bool
  Item_float_typecast_fix_length_and_dec(Item_float_typecast *item) const;
  virtual bool
  Item_decimal_typecast_fix_length_and_dec(Item_decimal_typecast *item) const;
  virtual bool
  Item_char_typecast_fix_length_and_dec(Item_char_typecast *item) const;
  virtual bool
  Item_time_typecast_fix_length_and_dec(Item_time_typecast *item) const;
  virtual bool
  Item_date_typecast_fix_length_and_dec(Item_date_typecast *item) const;
  virtual bool
  Item_datetime_typecast_fix_length_and_dec(Item_datetime_typecast *item) const;

  virtual bool
  Item_func_plus_fix_length_and_dec(Item_func_plus *func) const= 0;
  virtual bool
  Item_func_minus_fix_length_and_dec(Item_func_minus *func) const= 0;
  virtual bool
  Item_func_mul_fix_length_and_dec(Item_func_mul *func) const= 0;
  virtual bool
  Item_func_div_fix_length_and_dec(Item_func_div *func) const= 0;
  virtual bool
  Item_func_mod_fix_length_and_dec(Item_func_mod *func) const= 0;

  virtual bool
  Vers_history_point_resolve_unit(THD *thd, Vers_history_point *point) const;
};


/*
  Special handler for ROW
*/
class Type_handler_row: public Type_handler
{
  static const Name m_name_row;
public:
  virtual ~Type_handler_row() {}
  const Name name() const { return m_name_row; }
  bool is_scalar_type() const { return false; }
  bool can_return_int() const { return false; }
  bool can_return_decimal() const { return false; }
  bool can_return_real() const { return false; }
  bool can_return_str() const { return false; }
  bool can_return_text() const { return false; }
  bool can_return_date() const { return false; }
  bool can_return_time() const { return false; }
  enum_field_types field_type() const
  {
    DBUG_ASSERT(0);
    return MYSQL_TYPE_NULL;
  };
  protocol_send_type_t protocol_send_type() const
  {
    DBUG_ASSERT(0);
    return PROTOCOL_SEND_STRING;
  }
  Item_result result_type() const
  {
    return ROW_RESULT;
  }
  Item_result cmp_type() const
  {
    return ROW_RESULT;
  }
  const Type_handler *type_handler_for_comparison() const;
  int stored_field_cmp_to_item(THD *thd, Field *field, Item *item) const
  {
    DBUG_ASSERT(0);
    return 0;
  }
  bool subquery_type_allows_materialization(const Item *inner,
                                            const Item *outer) const
  {
    DBUG_ASSERT(0);
    return false;
  }
  Field *make_num_distinct_aggregator_field(MEM_ROOT *, const Item *) const
  {
    DBUG_ASSERT(0);
    return NULL;
  }
  Field *make_conversion_table_field(TABLE *TABLE,
                                     uint metadata,
                                     const Field *target) const
  {
    DBUG_ASSERT(0);
    return NULL;
  }
  bool Column_definition_fix_attributes(Column_definition *c) const
  {
    return false;
  }
  void Column_definition_reuse_fix_attributes(THD *thd,
                                              Column_definition *c,
                                              const Field *field) const
  {
    DBUG_ASSERT(0);
  }
  bool Column_definition_prepare_stage1(THD *thd,
                                        MEM_ROOT *mem_root,
                                        Column_definition *c,
                                        handler *file,
                                        ulonglong table_flags) const;
  bool Column_definition_redefine_stage1(Column_definition *def,
                                         const Column_definition *dup,
                                         const handler *file,
                                         const Schema_specification_st *schema)
                                         const
  {
    DBUG_ASSERT(0);
    return true;
  }
  bool Column_definition_prepare_stage2(Column_definition *c,
                                        handler *file,
                                        ulonglong table_flags) const
  {
    return false;
  }
  Field *make_table_field(const LEX_CSTRING *name,
                          const Record_addr &addr,
                          const Type_all_attributes &attr,
                          TABLE *table) const
  {
    DBUG_ASSERT(0);
    return NULL;
  }
  Field *make_table_field_from_def(TABLE_SHARE *share,
                                   MEM_ROOT *mem_root,
                                   const LEX_CSTRING *name,
                                   const Record_addr &addr,
                                   const Bit_addr &bit,
                                   const Column_definition_attributes *attr,
                                   uint32 flags) const;
  void make_sort_key(uchar *to, Item *item,
                     const SORT_FIELD_ATTR *sort_field,
                     Sort_param *param) const
  {
    DBUG_ASSERT(0);
  }
  void sortlength(THD *thd, const Type_std_attributes *item,
                            SORT_FIELD_ATTR *attr) const
  {
    DBUG_ASSERT(0);
  }
  uint32 max_display_length(const Item *item) const
  {
    DBUG_ASSERT(0);
    return 0;
  }
  uint32 calc_pack_length(uint32 length) const
  {
    DBUG_ASSERT(0);
    return 0;
  }
  bool Item_eq_value(THD *thd, const Type_cmp_attributes *attr,
                     Item *a, Item *b) const;
  uint Item_decimal_precision(const Item *item) const
  {
    DBUG_ASSERT(0);
    return DECIMAL_MAX_PRECISION;
  }
  bool Item_save_in_value(THD *thd, Item *item, st_value *value) const;
  bool Item_param_set_from_value(THD *thd,
                                 Item_param *param,
                                 const Type_all_attributes *attr,
                                 const st_value *value) const;
  bool Item_send(Item *item, Protocol *protocol, st_value *buf) const
  {
    DBUG_ASSERT(0);
    return true;
  }
  void Item_update_null_value(Item *item) const;
  int Item_save_in_field(Item *item, Field *field, bool no_conversions) const
  {
    DBUG_ASSERT(0);
    return 1;
  }
  String *print_item_value(THD *thd, Item *item, String *str) const;
  bool can_change_cond_ref_to_const(Item_bool_func2 *target,
                                   Item *target_expr, Item *target_value,
                                   Item_bool_func2 *source,
                                   Item *source_expr, Item *source_const) const
  {
    DBUG_ASSERT(0);
    return false;
  }
  Item *make_const_item_for_comparison(THD *, Item *src, const Item *cmp) const;
  Item_cache *Item_get_cache(THD *thd, const Item *item) const;
  Item_copy *create_item_copy(THD *thd, Item *item) const
  {
    DBUG_ASSERT(0);
    return NULL;
  }
  bool set_comparator_func(Arg_comparator *cmp) const;
  bool Item_hybrid_func_fix_attributes(THD *thd,
                                       const char *name,
                                       Type_handler_hybrid_field_type *,
                                       Type_all_attributes *atrr,
                                       Item **items, uint nitems) const
  {
    DBUG_ASSERT(0);
    return true;
  }
  bool Item_sum_hybrid_fix_length_and_dec(Item_sum_hybrid *func) const
  {
    DBUG_ASSERT(0);
    return true;
  }
  bool Item_sum_sum_fix_length_and_dec(Item_sum_sum *) const
  {
    DBUG_ASSERT(0);
    return true;
  }
  bool Item_sum_avg_fix_length_and_dec(Item_sum_avg *) const
  {
    DBUG_ASSERT(0);
    return true;
  }
  bool Item_sum_variance_fix_length_and_dec(Item_sum_variance *) const
  {
    DBUG_ASSERT(0);
    return true;
  }
  bool Item_val_bool(Item *item) const
  {
    DBUG_ASSERT(0);
    return false;
  }
  void Item_get_date(THD *thd, Item *item,
                     Temporal::Warn *warn, MYSQL_TIME *ltime,
                     date_mode_t fuzzydate) const
  {
    DBUG_ASSERT(0);
    set_zero_time(ltime, MYSQL_TIMESTAMP_NONE);
  }
  longlong Item_val_int_signed_typecast(Item *item) const
  {
    DBUG_ASSERT(0);
    return 0;
  }
  longlong Item_val_int_unsigned_typecast(Item *item) const
  {
    DBUG_ASSERT(0);
    return 0;
  }
  String *Item_func_hex_val_str_ascii(Item_func_hex *item, String *str) const
  {
    DBUG_ASSERT(0);
    return NULL;
  }
  String *Item_func_hybrid_field_type_val_str(Item_func_hybrid_field_type *,
                                              String *) const
  {
    DBUG_ASSERT(0);
    return NULL;
  }
  double Item_func_hybrid_field_type_val_real(Item_func_hybrid_field_type *)
                                              const
  {
    DBUG_ASSERT(0);
    return 0.0;
  }
  longlong Item_func_hybrid_field_type_val_int(Item_func_hybrid_field_type *)
                                               const
  {
    DBUG_ASSERT(0);
    return 0;
  }
  my_decimal *Item_func_hybrid_field_type_val_decimal(
                                              Item_func_hybrid_field_type *,
                                              my_decimal *) const
  {
    DBUG_ASSERT(0);
    return NULL;
  }
  void Item_func_hybrid_field_type_get_date(THD *,
                                            Item_func_hybrid_field_type *,
                                            Temporal::Warn *,
                                            MYSQL_TIME *ltime,
                                            date_mode_t fuzzydate) const
  {
    DBUG_ASSERT(0);
    set_zero_time(ltime, MYSQL_TIMESTAMP_NONE);
  }

  String *Item_func_min_max_val_str(Item_func_min_max *, String *) const
  {
    DBUG_ASSERT(0);
    return NULL;
  }
  double Item_func_min_max_val_real(Item_func_min_max *) const
  {
    DBUG_ASSERT(0);
    return 0;
  }
  longlong Item_func_min_max_val_int(Item_func_min_max *) const
  {
    DBUG_ASSERT(0);
    return 0;
  }
  my_decimal *Item_func_min_max_val_decimal(Item_func_min_max *,
                                            my_decimal *) const
  {
    DBUG_ASSERT(0);
    return NULL;
  }
  bool Item_func_min_max_get_date(THD *thd, Item_func_min_max*,
                                  MYSQL_TIME *, date_mode_t fuzzydate) const
  {
    DBUG_ASSERT(0);
    return true;
  }
  bool Item_func_between_fix_length_and_dec(Item_func_between *func) const
  {
    DBUG_ASSERT(0);
    return true;
  }
  longlong Item_func_between_val_int(Item_func_between *func) const;
  cmp_item *make_cmp_item(THD *thd, CHARSET_INFO *cs) const;
  in_vector *make_in_vector(THD *thd, const Item_func_in *f, uint nargs) const;
  bool Item_func_in_fix_comparator_compatible_types(THD *thd,
                                                    Item_func_in *) const;
  bool Item_func_round_fix_length_and_dec(Item_func_round *) const;
  bool Item_func_int_val_fix_length_and_dec(Item_func_int_val *) const;
  bool Item_func_abs_fix_length_and_dec(Item_func_abs *) const;
  bool Item_func_neg_fix_length_and_dec(Item_func_neg *) const;

  bool Item_func_signed_fix_length_and_dec(Item_func_signed *) const
  {
    DBUG_ASSERT(0);
    return true;
  }
  bool Item_func_unsigned_fix_length_and_dec(Item_func_unsigned *) const
  {
    DBUG_ASSERT(0);
    return true;
  }
  bool Item_double_typecast_fix_length_and_dec(Item_double_typecast *) const
  {
    DBUG_ASSERT(0);
    return true;
  }
  bool Item_float_typecast_fix_length_and_dec(Item_float_typecast *) const
  {
    DBUG_ASSERT(0);
    return true;
  }
  bool Item_decimal_typecast_fix_length_and_dec(Item_decimal_typecast *) const
  {
    DBUG_ASSERT(0);
    return true;
  }
  bool Item_char_typecast_fix_length_and_dec(Item_char_typecast *) const
  {
    DBUG_ASSERT(0);
    return true;
  }
  bool Item_time_typecast_fix_length_and_dec(Item_time_typecast *) const
  {
    DBUG_ASSERT(0);
    return true;
  }
  bool Item_date_typecast_fix_length_and_dec(Item_date_typecast *) const
  {
    DBUG_ASSERT(0);
    return true;
  }
  bool Item_datetime_typecast_fix_length_and_dec(Item_datetime_typecast *) const
  {
    DBUG_ASSERT(0);
    return true;
  }

  bool Item_func_plus_fix_length_and_dec(Item_func_plus *) const;
  bool Item_func_minus_fix_length_and_dec(Item_func_minus *) const;
  bool Item_func_mul_fix_length_and_dec(Item_func_mul *) const;
  bool Item_func_div_fix_length_and_dec(Item_func_div *) const;
  bool Item_func_mod_fix_length_and_dec(Item_func_mod *) const;
};


/*
  A common parent class for numeric data type handlers
*/
class Type_handler_numeric: public Type_handler
{
protected:
  bool Item_sum_hybrid_fix_length_and_dec_numeric(Item_sum_hybrid *func,
                                                  const Type_handler *handler)
                                                  const;
public:
  String *print_item_value(THD *thd, Item *item, String *str) const;
  double Item_func_min_max_val_real(Item_func_min_max *) const;
  longlong Item_func_min_max_val_int(Item_func_min_max *) const;
  my_decimal *Item_func_min_max_val_decimal(Item_func_min_max *,
                                            my_decimal *) const;
  bool Item_func_min_max_get_date(THD *thd, Item_func_min_max*,
                                  MYSQL_TIME *, date_mode_t fuzzydate) const;
  virtual ~Type_handler_numeric() { }
  bool can_change_cond_ref_to_const(Item_bool_func2 *target,
                                   Item *target_expr, Item *target_value,
                                   Item_bool_func2 *source,
                                   Item *source_expr, Item *source_const) const;
  bool Item_func_between_fix_length_and_dec(Item_func_between *func) const;
  bool Item_char_typecast_fix_length_and_dec(Item_char_typecast *) const;
};


/*** Abstract classes for every XXX_RESULT */

class Type_handler_real_result: public Type_handler_numeric
{
public:
  Item_result result_type() const { return REAL_RESULT; }
  Item_result cmp_type() const { return REAL_RESULT; }
  virtual ~Type_handler_real_result() {}
  const Type_handler *type_handler_for_comparison() const;
  void Column_definition_reuse_fix_attributes(THD *thd,
                                              Column_definition *c,
                                              const Field *field) const;
  int stored_field_cmp_to_item(THD *thd, Field *field, Item *item) const;
  bool subquery_type_allows_materialization(const Item *inner,
                                            const Item *outer) const;
  void make_sort_key(uchar *to, Item *item, const SORT_FIELD_ATTR *sort_field,
                     Sort_param *param) const;
  void sortlength(THD *thd,
                  const Type_std_attributes *item,
                  SORT_FIELD_ATTR *attr) const;
  bool Item_const_eq(const Item_const *a, const Item_const *b,
                     bool binary_cmp) const;
  bool Item_eq_value(THD *thd, const Type_cmp_attributes *attr,
                     Item *a, Item *b) const;
  uint Item_decimal_precision(const Item *item) const;
  bool Item_save_in_value(THD *thd, Item *item, st_value *value) const;
  bool Item_param_set_from_value(THD *thd,
                                 Item_param *param,
                                 const Type_all_attributes *attr,
                                 const st_value *value) const;
  void Item_update_null_value(Item *item) const;
  int Item_save_in_field(Item *item, Field *field, bool no_conversions) const;
  Item *make_const_item_for_comparison(THD *, Item *src, const Item *cmp) const;
  bool set_comparator_func(Arg_comparator *cmp) const;
  bool Item_hybrid_func_fix_attributes(THD *thd,
                                       const char *name,
                                       Type_handler_hybrid_field_type *,
                                       Type_all_attributes *atrr,
                                       Item **items, uint nitems) const;
  bool Item_func_min_max_fix_attributes(THD *thd, Item_func_min_max *func,
                                        Item **items, uint nitems) const;
  bool Item_sum_hybrid_fix_length_and_dec(Item_sum_hybrid *func) const;
  bool Item_sum_sum_fix_length_and_dec(Item_sum_sum *) const;
  bool Item_sum_avg_fix_length_and_dec(Item_sum_avg *) const;
  bool Item_sum_variance_fix_length_and_dec(Item_sum_variance *) const;
  bool Item_func_signed_fix_length_and_dec(Item_func_signed *item) const;
  bool Item_func_unsigned_fix_length_and_dec(Item_func_unsigned *item) const;
  bool Item_val_bool(Item *item) const;
  void Item_get_date(THD *thd, Item *item, Temporal::Warn *warn,
                     MYSQL_TIME *ltime,  date_mode_t fuzzydate) const;
  longlong Item_val_int_signed_typecast(Item *item) const;
  longlong Item_val_int_unsigned_typecast(Item *item) const;
  String *Item_func_hex_val_str_ascii(Item_func_hex *item, String *str) const;
  double Item_func_hybrid_field_type_val_real(Item_func_hybrid_field_type *)
                                              const;
  longlong Item_func_hybrid_field_type_val_int(Item_func_hybrid_field_type *)
                                               const;
  my_decimal *Item_func_hybrid_field_type_val_decimal(
                                              Item_func_hybrid_field_type *,
                                              my_decimal *) const;
  void Item_func_hybrid_field_type_get_date(THD *,
                                            Item_func_hybrid_field_type *,
                                            Temporal::Warn *,
                                            MYSQL_TIME *,
<<<<<<< HEAD
                                            date_mode_t fuzzydate) const;
  String *Item_func_min_max_val_str(Item_func_min_max *, String *) const;
=======
                                            ulonglong fuzzydate) const;
>>>>>>> 2ae83aff
  longlong Item_func_between_val_int(Item_func_between *func) const;
  cmp_item *make_cmp_item(THD *thd, CHARSET_INFO *cs) const;
  in_vector *make_in_vector(THD *, const Item_func_in *, uint nargs) const;
  bool Item_func_in_fix_comparator_compatible_types(THD *thd,
                                                    Item_func_in *) const;

  bool Item_func_round_fix_length_and_dec(Item_func_round *) const;
  bool Item_func_int_val_fix_length_and_dec(Item_func_int_val *) const;
  bool Item_func_abs_fix_length_and_dec(Item_func_abs *) const;
  bool Item_func_neg_fix_length_and_dec(Item_func_neg *) const;
  bool Item_func_plus_fix_length_and_dec(Item_func_plus *) const;
  bool Item_func_minus_fix_length_and_dec(Item_func_minus *) const;
  bool Item_func_mul_fix_length_and_dec(Item_func_mul *) const;
  bool Item_func_div_fix_length_and_dec(Item_func_div *) const;
  bool Item_func_mod_fix_length_and_dec(Item_func_mod *) const;
};


class Type_handler_decimal_result: public Type_handler_numeric
{
public:
  protocol_send_type_t protocol_send_type() const
  {
    return PROTOCOL_SEND_STRING;
  }
  Item_result result_type() const { return DECIMAL_RESULT; }
  Item_result cmp_type() const { return DECIMAL_RESULT; }
  virtual ~Type_handler_decimal_result() {};
  const Type_handler *type_handler_for_comparison() const;
  int stored_field_cmp_to_item(THD *thd, Field *field, Item *item) const
  {
    VDec item_val(item);
    return item_val.is_null() ? 0 : my_decimal(field).cmp(item_val.ptr());
  }
  bool subquery_type_allows_materialization(const Item *inner,
                                            const Item *outer) const;
  Field *make_num_distinct_aggregator_field(MEM_ROOT *, const Item *) const;
  void make_sort_key(uchar *to, Item *item, const SORT_FIELD_ATTR *sort_field,
                     Sort_param *param) const;
  void sortlength(THD *thd,
                  const Type_std_attributes *item,
                  SORT_FIELD_ATTR *attr) const;
  uint32 max_display_length(const Item *item) const;
  Item *create_typecast_item(THD *thd, Item *item,
                             const Type_cast_attributes &attr) const;
  bool Item_const_eq(const Item_const *a, const Item_const *b,
                     bool binary_cmp) const;
  bool Item_eq_value(THD *thd, const Type_cmp_attributes *attr,
                     Item *a, Item *b) const
  {
    VDec va(a), vb(b);
    return va.ptr() && vb.ptr() && !va.cmp(vb);
  }
  uint Item_decimal_precision(const Item *item) const;
  bool Item_save_in_value(THD *thd, Item *item, st_value *value) const;
  void Item_param_set_param_func(Item_param *param,
                                 uchar **pos, ulong len) const;
  bool Item_param_set_from_value(THD *thd,
                                 Item_param *param,
                                 const Type_all_attributes *attr,
                                 const st_value *value) const;
  bool Item_send(Item *item, Protocol *protocol, st_value *buf) const
  {
    return Item_send_str(item, protocol, buf);
  }
  void Item_update_null_value(Item *item) const;
  int Item_save_in_field(Item *item, Field *field, bool no_conversions) const;
  Item *make_const_item_for_comparison(THD *, Item *src, const Item *cmp) const;
  Item_cache *Item_get_cache(THD *thd, const Item *item) const;
  bool set_comparator_func(Arg_comparator *cmp) const;
  bool Item_hybrid_func_fix_attributes(THD *thd,
                                       const char *name,
                                       Type_handler_hybrid_field_type *,
                                       Type_all_attributes *atrr,
                                       Item **items, uint nitems) const;
  bool Item_sum_hybrid_fix_length_and_dec(Item_sum_hybrid *func) const;
  bool Item_sum_sum_fix_length_and_dec(Item_sum_sum *) const;
  bool Item_sum_avg_fix_length_and_dec(Item_sum_avg *) const;
  bool Item_sum_variance_fix_length_and_dec(Item_sum_variance *) const;
  bool Item_val_bool(Item *item) const
  {
    return VDec(item).to_bool();
  }
  void Item_get_date(THD *thd, Item *item, Temporal::Warn *warn,
                     MYSQL_TIME *ltime,  date_mode_t fuzzydate) const;
  longlong Item_val_int_signed_typecast(Item *item) const;
  longlong Item_val_int_unsigned_typecast(Item *item) const
  {
    return VDec(item).to_longlong(true);
  }
  String *Item_func_hex_val_str_ascii(Item_func_hex *item, String *str) const;
  String *Item_func_hybrid_field_type_val_str(Item_func_hybrid_field_type *,
                                              String *) const;
  double Item_func_hybrid_field_type_val_real(Item_func_hybrid_field_type *)
                                              const;
  longlong Item_func_hybrid_field_type_val_int(Item_func_hybrid_field_type *)
                                               const;
  my_decimal *Item_func_hybrid_field_type_val_decimal(
                                              Item_func_hybrid_field_type *,
                                              my_decimal *) const;
  void Item_func_hybrid_field_type_get_date(THD *,
                                            Item_func_hybrid_field_type *,
                                            Temporal::Warn *,
                                            MYSQL_TIME *,
                                            date_mode_t fuzzydate) const;
  String *Item_func_min_max_val_str(Item_func_min_max *, String *) const;
  longlong Item_func_between_val_int(Item_func_between *func) const;
  cmp_item *make_cmp_item(THD *thd, CHARSET_INFO *cs) const;
  in_vector *make_in_vector(THD *, const Item_func_in *, uint nargs) const;
  bool Item_func_in_fix_comparator_compatible_types(THD *thd,
                                                    Item_func_in *) const;
  bool Item_func_round_fix_length_and_dec(Item_func_round *) const;
  bool Item_func_int_val_fix_length_and_dec(Item_func_int_val *) const;
  bool Item_func_abs_fix_length_and_dec(Item_func_abs *) const;
  bool Item_func_neg_fix_length_and_dec(Item_func_neg *) const;
  bool Item_func_plus_fix_length_and_dec(Item_func_plus *) const;
  bool Item_func_minus_fix_length_and_dec(Item_func_minus *) const;
  bool Item_func_mul_fix_length_and_dec(Item_func_mul *) const;
  bool Item_func_div_fix_length_and_dec(Item_func_div *) const;
  bool Item_func_mod_fix_length_and_dec(Item_func_mod *) const;
};


class Type_limits_int
{
private:
  uint32 m_precision;
  uint32 m_char_length;
public:
  Type_limits_int(uint32 prec, uint32 nchars)
   :m_precision(prec), m_char_length(nchars)
  { }
  uint32 precision() const { return m_precision; }
  uint32 char_length() const { return m_char_length; }
};


/*
  UNDIGNED TINYINT:    0..255   digits=3 nchars=3
  SIGNED TINYINT  : -128..127   digits=3 nchars=4
*/
class Type_limits_uint8: public Type_limits_int
{
public:
  Type_limits_uint8()
   :Type_limits_int(MAX_TINYINT_WIDTH, MAX_TINYINT_WIDTH)
  { }
};


class Type_limits_sint8: public Type_limits_int
{
public:
  Type_limits_sint8()
   :Type_limits_int(MAX_TINYINT_WIDTH, MAX_TINYINT_WIDTH + 1)
  { }
};


/*
  UNDIGNED SMALLINT:       0..65535  digits=5 nchars=5
  SIGNED SMALLINT:    -32768..32767  digits=5 nchars=6
*/
class Type_limits_uint16: public Type_limits_int
{
public:
  Type_limits_uint16()
   :Type_limits_int(MAX_SMALLINT_WIDTH, MAX_SMALLINT_WIDTH)
  { }
};


class Type_limits_sint16: public Type_limits_int
{
public:
  Type_limits_sint16()
   :Type_limits_int(MAX_SMALLINT_WIDTH, MAX_SMALLINT_WIDTH + 1)
  { }
};


/*
  MEDIUMINT UNSIGNED         0 .. 16777215  digits=8 char_length=8
  MEDIUMINT SIGNED:   -8388608 ..  8388607  digits=7 char_length=8
*/
class Type_limits_uint24: public Type_limits_int
{
public:
  Type_limits_uint24()
   :Type_limits_int(MAX_MEDIUMINT_WIDTH, MAX_MEDIUMINT_WIDTH)
  { }
};


class Type_limits_sint24: public Type_limits_int
{
public:
  Type_limits_sint24()
   :Type_limits_int(MAX_MEDIUMINT_WIDTH - 1, MAX_MEDIUMINT_WIDTH)
  { }
};


/*
  UNSIGNED INT:           0..4294967295  digits=10 nchars=10
  SIGNED INT:   -2147483648..2147483647  digits=10 nchars=11
*/
class Type_limits_uint32: public Type_limits_int
{
public:
  Type_limits_uint32()
   :Type_limits_int(MAX_INT_WIDTH, MAX_INT_WIDTH)
  { }
};



class Type_limits_sint32: public Type_limits_int
{
public:
  Type_limits_sint32()
   :Type_limits_int(MAX_INT_WIDTH, MAX_INT_WIDTH + 1)
  { }
};


/*
  UNSIGNED BIGINT:                  0..18446744073709551615 digits=20 nchars=20
  SIGNED BIGINT:  -9223372036854775808..9223372036854775807 digits=19 nchars=20
*/
class Type_limits_uint64: public Type_limits_int
{
public:
  Type_limits_uint64(): Type_limits_int(MAX_BIGINT_WIDTH, MAX_BIGINT_WIDTH)
  { }
};


class Type_limits_sint64: public Type_limits_int
{
public:
  Type_limits_sint64()
   :Type_limits_int(MAX_BIGINT_WIDTH - 1, MAX_BIGINT_WIDTH)
  { }
};



class Type_handler_int_result: public Type_handler_numeric
{
public:
  Item_result result_type() const { return INT_RESULT; }
  Item_result cmp_type() const { return INT_RESULT; }
  bool is_order_clause_position_type() const { return true; }
  bool is_limit_clause_valid_type() const { return true; }
  virtual ~Type_handler_int_result() {}
  const Type_handler *type_handler_for_comparison() const;
  int stored_field_cmp_to_item(THD *thd, Field *field, Item *item) const;
  bool subquery_type_allows_materialization(const Item *inner,
                                            const Item *outer) const;
  Field *make_num_distinct_aggregator_field(MEM_ROOT *, const Item *) const;
  void make_sort_key(uchar *to, Item *item, const SORT_FIELD_ATTR *sort_field,
                     Sort_param *param) const;
  void sortlength(THD *thd,
                  const Type_std_attributes *item,
                  SORT_FIELD_ATTR *attr) const;
  bool Item_const_eq(const Item_const *a, const Item_const *b,
                     bool binary_cmp) const;
  bool Item_eq_value(THD *thd, const Type_cmp_attributes *attr,
                     Item *a, Item *b) const;
  uint Item_decimal_precision(const Item *item) const;
  bool Item_save_in_value(THD *thd, Item *item, st_value *value) const;
  bool Item_param_set_from_value(THD *thd,
                                 Item_param *param,
                                 const Type_all_attributes *attr,
                                 const st_value *value) const;
  void Item_update_null_value(Item *item) const;
  int Item_save_in_field(Item *item, Field *field, bool no_conversions) const;
  Item *make_const_item_for_comparison(THD *, Item *src, const Item *cmp) const;
  Item_cache *Item_get_cache(THD *thd, const Item *item) const;
  bool set_comparator_func(Arg_comparator *cmp) const;
  bool Item_hybrid_func_fix_attributes(THD *thd,
                                       const char *name,
                                       Type_handler_hybrid_field_type *,
                                       Type_all_attributes *atrr,
                                       Item **items, uint nitems) const;
  bool Item_sum_hybrid_fix_length_and_dec(Item_sum_hybrid *func) const;
  bool Item_sum_sum_fix_length_and_dec(Item_sum_sum *) const;
  bool Item_sum_avg_fix_length_and_dec(Item_sum_avg *) const;
  bool Item_sum_variance_fix_length_and_dec(Item_sum_variance *) const;
  bool Item_val_bool(Item *item) const;
  void Item_get_date(THD *thd, Item *item, Temporal::Warn *warn,
                     MYSQL_TIME *ltime,  date_mode_t fuzzydate) const;
  longlong Item_val_int_signed_typecast(Item *item) const;
  longlong Item_val_int_unsigned_typecast(Item *item) const;
  String *Item_func_hex_val_str_ascii(Item_func_hex *item, String *str) const;
  String *Item_func_hybrid_field_type_val_str(Item_func_hybrid_field_type *,
                                              String *) const;
  double Item_func_hybrid_field_type_val_real(Item_func_hybrid_field_type *)
                                              const;
  longlong Item_func_hybrid_field_type_val_int(Item_func_hybrid_field_type *)
                                               const;
  my_decimal *Item_func_hybrid_field_type_val_decimal(
                                              Item_func_hybrid_field_type *,
                                              my_decimal *) const;
  void Item_func_hybrid_field_type_get_date(THD *,
                                            Item_func_hybrid_field_type *,
                                            Temporal::Warn *,
                                            MYSQL_TIME *,
                                            date_mode_t fuzzydate) const;
  String *Item_func_min_max_val_str(Item_func_min_max *, String *) const;
  longlong Item_func_between_val_int(Item_func_between *func) const;
  cmp_item *make_cmp_item(THD *thd, CHARSET_INFO *cs) const;
  in_vector *make_in_vector(THD *, const Item_func_in *, uint nargs) const;
  bool Item_func_in_fix_comparator_compatible_types(THD *thd,
                                                    Item_func_in *) const;
  bool Item_func_round_fix_length_and_dec(Item_func_round *) const;
  bool Item_func_int_val_fix_length_and_dec(Item_func_int_val *) const;
  bool Item_func_abs_fix_length_and_dec(Item_func_abs *) const;
  bool Item_func_neg_fix_length_and_dec(Item_func_neg *) const;
  bool Item_func_plus_fix_length_and_dec(Item_func_plus *) const;
  bool Item_func_minus_fix_length_and_dec(Item_func_minus *) const;
  bool Item_func_mul_fix_length_and_dec(Item_func_mul *) const;
  bool Item_func_div_fix_length_and_dec(Item_func_div *) const;
  bool Item_func_mod_fix_length_and_dec(Item_func_mod *) const;

};


class Type_handler_general_purpose_int: public Type_handler_int_result
{
public:
  bool type_can_have_auto_increment_attribute() const { return true; }
  virtual const Type_limits_int *
    type_limits_int_by_unsigned_flag(bool unsigned_flag) const= 0;
  uint32 max_display_length(const Item *item) const;
  bool Vers_history_point_resolve_unit(THD *thd, Vers_history_point *p) const;
};


class Type_handler_temporal_result: public Type_handler
{
protected:
  uint Item_decimal_scale_with_seconds(const Item *item) const;
  uint Item_divisor_precision_increment_with_seconds(const Item *) const;
public:
  Item_result result_type() const { return STRING_RESULT; }
  Item_result cmp_type() const { return TIME_RESULT; }
  virtual ~Type_handler_temporal_result() {}
  void make_sort_key(uchar *to, Item *item,  const SORT_FIELD_ATTR *sort_field,
                     Sort_param *param) const;
  void sortlength(THD *thd,
                  const Type_std_attributes *item,
                  SORT_FIELD_ATTR *attr) const;
  bool Item_const_eq(const Item_const *a, const Item_const *b,
                     bool binary_cmp) const;
  bool Item_param_set_from_value(THD *thd,
                                 Item_param *param,
                                 const Type_all_attributes *attr,
                                 const st_value *value) const;
  uint32 max_display_length(const Item *item) const;
  bool can_change_cond_ref_to_const(Item_bool_func2 *target,
                                   Item *target_expr, Item *target_value,
                                   Item_bool_func2 *source,
                                   Item *source_expr, Item *source_const) const;
  bool subquery_type_allows_materialization(const Item *inner,
                                            const Item *outer) const;
  bool Item_func_min_max_fix_attributes(THD *thd, Item_func_min_max *func,
                                        Item **items, uint nitems) const;
  bool Item_sum_hybrid_fix_length_and_dec(Item_sum_hybrid *func) const;
  bool Item_sum_sum_fix_length_and_dec(Item_sum_sum *) const;
  bool Item_sum_avg_fix_length_and_dec(Item_sum_avg *) const;
  bool Item_sum_variance_fix_length_and_dec(Item_sum_variance *) const;
  bool Item_val_bool(Item *item) const;
  void Item_get_date(THD *thd, Item *item, Temporal::Warn *warn,
                     MYSQL_TIME *ltime,  date_mode_t fuzzydate) const;
  longlong Item_val_int_signed_typecast(Item *item) const;
  longlong Item_val_int_unsigned_typecast(Item *item) const;
  String *Item_func_hex_val_str_ascii(Item_func_hex *item, String *str) const;
  String *Item_func_hybrid_field_type_val_str(Item_func_hybrid_field_type *,
                                              String *) const;
  double Item_func_hybrid_field_type_val_real(Item_func_hybrid_field_type *)
                                              const;
  longlong Item_func_hybrid_field_type_val_int(Item_func_hybrid_field_type *)
                                               const;
  my_decimal *Item_func_hybrid_field_type_val_decimal(
                                              Item_func_hybrid_field_type *,
                                              my_decimal *) const;
  void Item_func_hybrid_field_type_get_date(THD *,
                                            Item_func_hybrid_field_type *,
                                            Temporal::Warn *,
                                            MYSQL_TIME *,
                                            date_mode_t fuzzydate) const;
  bool Item_func_min_max_get_date(THD *thd, Item_func_min_max*,
                                  MYSQL_TIME *, date_mode_t fuzzydate) const;
  bool Item_func_between_fix_length_and_dec(Item_func_between *func) const;
  bool Item_func_in_fix_comparator_compatible_types(THD *thd,
                                                    Item_func_in *) const;
  bool Item_func_round_fix_length_and_dec(Item_func_round *) const;
  bool Item_func_int_val_fix_length_and_dec(Item_func_int_val *) const;
  bool Item_func_abs_fix_length_and_dec(Item_func_abs *) const;
  bool Item_func_neg_fix_length_and_dec(Item_func_neg *) const;
  bool Item_func_plus_fix_length_and_dec(Item_func_plus *) const;
  bool Item_func_minus_fix_length_and_dec(Item_func_minus *) const;
  bool Item_func_mul_fix_length_and_dec(Item_func_mul *) const;
  bool Item_func_div_fix_length_and_dec(Item_func_div *) const;
  bool Item_func_mod_fix_length_and_dec(Item_func_mod *) const;
  bool Vers_history_point_resolve_unit(THD *thd, Vers_history_point *p) const;
};


class Type_handler_string_result: public Type_handler
{
  uint Item_temporal_precision(THD *thd, Item *item, bool is_time) const;
public:
  protocol_send_type_t protocol_send_type() const
  {
    return PROTOCOL_SEND_STRING;
  }
  Item_result result_type() const { return STRING_RESULT; }
  Item_result cmp_type() const { return STRING_RESULT; }
  CHARSET_INFO *charset_for_protocol(const Item *item) const;
  virtual ~Type_handler_string_result() {}
  const Type_handler *type_handler_for_comparison() const;
  int stored_field_cmp_to_item(THD *thd, Field *field, Item *item) const;
  const Type_handler *
  type_handler_adjusted_to_max_octet_length(uint max_octet_length,
                                            CHARSET_INFO *cs) const;
  void make_sort_key(uchar *to, Item *item, const SORT_FIELD_ATTR *sort_field,
                     Sort_param *param) const;
  void sortlength(THD *thd,
                  const Type_std_attributes *item,
                  SORT_FIELD_ATTR *attr) const;
  bool union_element_finalize(const Item * item) const;
  bool Column_definition_prepare_stage1(THD *thd,
                                        MEM_ROOT *mem_root,
                                        Column_definition *c,
                                        handler *file,
                                        ulonglong table_flags) const;
  bool Column_definition_redefine_stage1(Column_definition *def,
                                         const Column_definition *dup,
                                         const handler *file,
                                         const Schema_specification_st *schema)
                                         const;
  uint32 max_display_length(const Item *item) const;
  bool Item_const_eq(const Item_const *a, const Item_const *b,
                     bool binary_cmp) const;
  bool Item_eq_value(THD *thd, const Type_cmp_attributes *attr,
                     Item *a, Item *b) const;
  uint Item_time_precision(THD *thd, Item *item) const
  {
    return Item_temporal_precision(thd, item, true);
  }
  uint Item_datetime_precision(THD *thd, Item *item) const
  {
    return Item_temporal_precision(thd, item, false);
  }
  uint Item_decimal_precision(const Item *item) const;
  void Item_update_null_value(Item *item) const;
  bool Item_save_in_value(THD *thd, Item *item, st_value *value) const;
  void Item_param_setup_conversion(THD *thd, Item_param *) const;
  void Item_param_set_param_func(Item_param *param,
                                 uchar **pos, ulong len) const;
  bool Item_param_set_from_value(THD *thd,
                                 Item_param *param,
                                 const Type_all_attributes *attr,
                                 const st_value *value) const;
  bool Item_send(Item *item, Protocol *protocol, st_value *buf) const
  {
    return Item_send_str(item, protocol, buf);
  }
  int Item_save_in_field(Item *item, Field *field, bool no_conversions) const;
  String *print_item_value(THD *thd, Item *item, String *str) const
  {
    return print_item_value_csstr(thd, item, str);
  }
  bool can_change_cond_ref_to_const(Item_bool_func2 *target,
                                   Item *target_expr, Item *target_value,
                                   Item_bool_func2 *source,
                                   Item *source_expr, Item *source_const) const;
  bool subquery_type_allows_materialization(const Item *inner,
                                            const Item *outer) const;
  Item *make_const_item_for_comparison(THD *, Item *src, const Item *cmp) const;
  Item_cache *Item_get_cache(THD *thd, const Item *item) const;
  bool set_comparator_func(Arg_comparator *cmp) const;
  bool Item_hybrid_func_fix_attributes(THD *thd,
                                       const char *name,
                                       Type_handler_hybrid_field_type *,
                                       Type_all_attributes *atrr,
                                       Item **items, uint nitems) const;
  bool Item_sum_hybrid_fix_length_and_dec(Item_sum_hybrid *func) const;
  bool Item_sum_sum_fix_length_and_dec(Item_sum_sum *) const;
  bool Item_sum_avg_fix_length_and_dec(Item_sum_avg *) const;
  bool Item_sum_variance_fix_length_and_dec(Item_sum_variance *) const;
  bool Item_func_signed_fix_length_and_dec(Item_func_signed *item) const;
  bool Item_func_unsigned_fix_length_and_dec(Item_func_unsigned *item) const;
  bool Item_val_bool(Item *item) const;
  void Item_get_date(THD *thd, Item *item, Temporal::Warn *warn,
                     MYSQL_TIME *ltime,  date_mode_t fuzzydate) const;
  longlong Item_val_int_signed_typecast(Item *item) const;
  longlong Item_val_int_unsigned_typecast(Item *item) const;
  String *Item_func_hex_val_str_ascii(Item_func_hex *item, String *str) const;
  String *Item_func_hybrid_field_type_val_str(Item_func_hybrid_field_type *,
                                              String *) const;
  double Item_func_hybrid_field_type_val_real(Item_func_hybrid_field_type *)
                                              const;
  longlong Item_func_hybrid_field_type_val_int(Item_func_hybrid_field_type *)
                                               const;
  my_decimal *Item_func_hybrid_field_type_val_decimal(
                                              Item_func_hybrid_field_type *,
                                              my_decimal *) const;
  void Item_func_hybrid_field_type_get_date(THD *,
                                            Item_func_hybrid_field_type *,
                                            Temporal::Warn *,
                                            MYSQL_TIME *,
                                            date_mode_t fuzzydate) const;
  String *Item_func_min_max_val_str(Item_func_min_max *, String *) const;
  double Item_func_min_max_val_real(Item_func_min_max *) const;
  longlong Item_func_min_max_val_int(Item_func_min_max *) const;
  my_decimal *Item_func_min_max_val_decimal(Item_func_min_max *,
                                            my_decimal *) const;
  bool Item_func_min_max_get_date(THD *thd, Item_func_min_max*,
                                  MYSQL_TIME *, date_mode_t fuzzydate) const;
  bool Item_func_between_fix_length_and_dec(Item_func_between *func) const;
  longlong Item_func_between_val_int(Item_func_between *func) const;
  bool Item_char_typecast_fix_length_and_dec(Item_char_typecast *) const;
  cmp_item *make_cmp_item(THD *thd, CHARSET_INFO *cs) const;
  in_vector *make_in_vector(THD *, const Item_func_in *, uint nargs) const;
  bool Item_func_in_fix_comparator_compatible_types(THD *thd,
                                                    Item_func_in *) const;
  bool Item_func_round_fix_length_and_dec(Item_func_round *) const;
  bool Item_func_int_val_fix_length_and_dec(Item_func_int_val *) const;
  bool Item_func_abs_fix_length_and_dec(Item_func_abs *) const;
  bool Item_func_neg_fix_length_and_dec(Item_func_neg *) const;
  bool Item_func_plus_fix_length_and_dec(Item_func_plus *) const;
  bool Item_func_minus_fix_length_and_dec(Item_func_minus *) const;
  bool Item_func_mul_fix_length_and_dec(Item_func_mul *) const;
  bool Item_func_div_fix_length_and_dec(Item_func_div *) const;
  bool Item_func_mod_fix_length_and_dec(Item_func_mod *) const;
};


class Type_handler_general_purpose_string: public Type_handler_string_result
{
public:
  bool is_general_purpose_string_type() const { return true; }
  bool Vers_history_point_resolve_unit(THD *thd, Vers_history_point *p) const;
};


/***
  Instantiable classes for every MYSQL_TYPE_XXX

  There are no Type_handler_xxx for the following types:
  - MYSQL_TYPE_VAR_STRING (old VARCHAR) - mapped to MYSQL_TYPE_VARSTRING
  - MYSQL_TYPE_ENUM                     - mapped to MYSQL_TYPE_VARSTRING
  - MYSQL_TYPE_SET:                     - mapped to MYSQL_TYPE_VARSTRING

  because the functionality that currently uses Type_handler
  (e.g. hybrid type functions) does not need to distinguish between
  these types and VARCHAR.
  For example:
    CREATE TABLE t2 AS SELECT COALESCE(enum_column) FROM t1;
  creates a VARCHAR column.

  There most likely be Type_handler_enum and Type_handler_set later,
  when the Type_handler infrastructure gets used in more pieces of the code.
*/


class Type_handler_tiny: public Type_handler_general_purpose_int
{
  static const Name m_name_tiny;
  static const Type_limits_int m_limits_sint8;
  static const Type_limits_int m_limits_uint8;
public:
  virtual ~Type_handler_tiny() {}
  const Name name() const { return m_name_tiny; }
  enum_field_types field_type() const { return MYSQL_TYPE_TINY; }
  protocol_send_type_t protocol_send_type() const
  {
    return PROTOCOL_SEND_TINY;
  }
  const Type_limits_int *type_limits_int_by_unsigned_flag(bool unsigned_fl) const
  {
    return unsigned_fl ? &m_limits_uint8 : &m_limits_sint8;
  }
  uint32 calc_pack_length(uint32 length) const { return 1; }
  bool Item_send(Item *item, Protocol *protocol, st_value *buf) const
  {
    return Item_send_tiny(item, protocol, buf);
  }
  Field *make_conversion_table_field(TABLE *TABLE, uint metadata,
                                     const Field *target) const;
  bool Column_definition_fix_attributes(Column_definition *c) const;
  bool Column_definition_prepare_stage2(Column_definition *c,
                                        handler *file,
                                        ulonglong table_flags) const
  { return Column_definition_prepare_stage2_legacy_num(c, MYSQL_TYPE_TINY); }
  Field *make_table_field(const LEX_CSTRING *name,
                          const Record_addr &addr,
                          const Type_all_attributes &attr,
                          TABLE *table) const;
  Field *make_table_field_from_def(TABLE_SHARE *share,
                                   MEM_ROOT *mem_root,
                                   const LEX_CSTRING *name,
                                   const Record_addr &addr,
                                   const Bit_addr &bit,
                                   const Column_definition_attributes *attr,
                                   uint32 flags) const;
  void Item_param_set_param_func(Item_param *param,
                                 uchar **pos, ulong len) const;
};


class Type_handler_short: public Type_handler_general_purpose_int
{
  static const Name m_name_short;
  static const Type_limits_int m_limits_sint16;
  static const Type_limits_int m_limits_uint16;
public:
  virtual ~Type_handler_short() {}
  const Name name() const { return m_name_short; }
  enum_field_types field_type() const { return MYSQL_TYPE_SHORT; }
  protocol_send_type_t protocol_send_type() const
  {
    return PROTOCOL_SEND_SHORT;
  }
  bool Item_send(Item *item, Protocol *protocol, st_value *buf) const
  {
    return Item_send_short(item, protocol, buf);
  }
  const Type_limits_int *type_limits_int_by_unsigned_flag(bool unsigned_fl) const
  {
    return unsigned_fl ? &m_limits_uint16 : &m_limits_sint16;
  }
  uint32 calc_pack_length(uint32 length) const { return 2; }
  Field *make_conversion_table_field(TABLE *TABLE, uint metadata,
                                     const Field *target) const;
  bool Column_definition_fix_attributes(Column_definition *c) const;
  bool Column_definition_prepare_stage2(Column_definition *c,
                                        handler *file,
                                        ulonglong table_flags) const
  { return Column_definition_prepare_stage2_legacy_num(c, MYSQL_TYPE_SHORT); }
  Field *make_table_field(const LEX_CSTRING *name,
                          const Record_addr &addr,
                          const Type_all_attributes &attr,
                          TABLE *table) const;
  Field *make_table_field_from_def(TABLE_SHARE *share,
                                   MEM_ROOT *mem_root,
                                   const LEX_CSTRING *name,
                                   const Record_addr &addr,
                                   const Bit_addr &bit,
                                   const Column_definition_attributes *attr,
                                   uint32 flags) const;
  void Item_param_set_param_func(Item_param *param,
                                 uchar **pos, ulong len) const;
};


class Type_handler_long: public Type_handler_general_purpose_int
{
  static const Name m_name_int;
  static const Type_limits_int m_limits_sint32;
  static const Type_limits_int m_limits_uint32;
public:
  virtual ~Type_handler_long() {}
  const Name name() const { return m_name_int; }
  enum_field_types field_type() const { return MYSQL_TYPE_LONG; }
  protocol_send_type_t protocol_send_type() const
  {
    return PROTOCOL_SEND_LONG;
  }
  const Type_limits_int *type_limits_int_by_unsigned_flag(bool unsigned_fl) const
  {
    return unsigned_fl ? &m_limits_uint32 : &m_limits_sint32;
  }
  uint32 calc_pack_length(uint32 length) const { return 4; }
  bool Item_send(Item *item, Protocol *protocol, st_value *buf) const
  {
    return Item_send_long(item, protocol, buf);
  }
  Field *make_conversion_table_field(TABLE *TABLE, uint metadata,
                                     const Field *target) const;
  bool Column_definition_fix_attributes(Column_definition *c) const;
  bool Column_definition_prepare_stage2(Column_definition *c,
                                        handler *file,
                                        ulonglong table_flags) const
  { return Column_definition_prepare_stage2_legacy_num(c, MYSQL_TYPE_LONG); }
  Field *make_table_field(const LEX_CSTRING *name,
                          const Record_addr &addr,
                          const Type_all_attributes &attr,
                          TABLE *table) const;
  Field *make_table_field_from_def(TABLE_SHARE *share,
                                   MEM_ROOT *mem_root,
                                   const LEX_CSTRING *name,
                                   const Record_addr &addr,
                                   const Bit_addr &bit,
                                   const Column_definition_attributes *attr,
                                   uint32 flags) const;
  void Item_param_set_param_func(Item_param *param,
                                 uchar **pos, ulong len) const;
};


class Type_handler_bool: public Type_handler_long
{
  static const Name m_name_bool;
public:
  const Name name() const { return m_name_bool; }
  bool is_bool_type() const { return true; }
  void Item_update_null_value(Item *item) const;
  bool Item_sum_hybrid_fix_length_and_dec(Item_sum_hybrid *) const;
};


class Type_handler_longlong: public Type_handler_general_purpose_int
{
  static const Name m_name_longlong;
  static const Type_limits_int m_limits_sint64;
  static const Type_limits_int m_limits_uint64;
public:
  virtual ~Type_handler_longlong() {}
  const Name name() const { return m_name_longlong; }
  enum_field_types field_type() const { return MYSQL_TYPE_LONGLONG; }
  protocol_send_type_t protocol_send_type() const
  {
    return PROTOCOL_SEND_LONGLONG;
  }
  const Type_limits_int *type_limits_int_by_unsigned_flag(bool unsigned_fl) const
  {
    return unsigned_fl ? &m_limits_uint64 : &m_limits_sint64;
  }
  uint32 calc_pack_length(uint32 length) const { return 8; }
  Item *create_typecast_item(THD *thd, Item *item,
                             const Type_cast_attributes &attr) const;
  bool Item_send(Item *item, Protocol *protocol, st_value *buf) const
  {
    return Item_send_longlong(item, protocol, buf);
  }
  Field *make_conversion_table_field(TABLE *TABLE, uint metadata,
                                     const Field *target) const;
  bool Column_definition_fix_attributes(Column_definition *c) const;
  bool Column_definition_prepare_stage2(Column_definition *c,
                                        handler *file,
                                        ulonglong table_flags) const
  {
    return Column_definition_prepare_stage2_legacy_num(c, MYSQL_TYPE_LONGLONG);
  }
  Field *make_table_field(const LEX_CSTRING *name,
                          const Record_addr &addr,
                          const Type_all_attributes &attr,
                          TABLE *table) const;
  Field *make_table_field_from_def(TABLE_SHARE *share,
                                   MEM_ROOT *mem_root,
                                   const LEX_CSTRING *name,
                                   const Record_addr &addr,
                                   const Bit_addr &bit,
                                   const Column_definition_attributes *attr,
                                   uint32 flags) const;
  void Item_param_set_param_func(Item_param *param,
                                 uchar **pos, ulong len) const;
};


class Type_handler_vers_trx_id: public Type_handler_longlong
{
public:
  virtual ~Type_handler_vers_trx_id() {}
  Field *make_table_field(const LEX_CSTRING *name,
                          const Record_addr &addr,
                          const Type_all_attributes &attr,
                          TABLE *table) const;
};


class Type_handler_int24: public Type_handler_general_purpose_int
{
  static const Name m_name_mediumint;
  static const Type_limits_int m_limits_sint24;
  static const Type_limits_int m_limits_uint24;
public:
  virtual ~Type_handler_int24() {}
  const Name name() const { return m_name_mediumint; }
  enum_field_types field_type() const { return MYSQL_TYPE_INT24; }
  protocol_send_type_t protocol_send_type() const
  {
    return PROTOCOL_SEND_LONG;
  }
  bool Item_send(Item *item, Protocol *protocol, st_value *buf) const
  {
    return Item_send_long(item, protocol, buf);
  }
  const Type_limits_int *type_limits_int_by_unsigned_flag(bool unsigned_fl) const
  {
    return unsigned_fl ? &m_limits_uint24 : &m_limits_sint24;
  }
  uint32 calc_pack_length(uint32 length) const { return 3; }
  Field *make_conversion_table_field(TABLE *, uint metadata,
                                     const Field *target) const;
  bool Column_definition_fix_attributes(Column_definition *c) const;
  bool Column_definition_prepare_stage2(Column_definition *c,
                                        handler *file,
                                        ulonglong table_flags) const
  { return Column_definition_prepare_stage2_legacy_num(c, MYSQL_TYPE_INT24); }
  Field *make_table_field(const LEX_CSTRING *name,
                          const Record_addr &addr,
                          const Type_all_attributes &attr,
                          TABLE *table) const;
  Field *make_table_field_from_def(TABLE_SHARE *share,
                                   MEM_ROOT *mem_root,
                                   const LEX_CSTRING *name,
                                   const Record_addr &addr,
                                   const Bit_addr &bit,
                                   const Column_definition_attributes *attr,
                                   uint32 flags) const;
};


class Type_handler_year: public Type_handler_int_result
{
  static const Name m_name_year;
public:
  virtual ~Type_handler_year() {}
  const Name name() const { return m_name_year; }
  enum_field_types field_type() const { return MYSQL_TYPE_YEAR; }
  protocol_send_type_t protocol_send_type() const
  {
    return PROTOCOL_SEND_SHORT;
  }
  uint32 max_display_length(const Item *item) const;
  uint32 calc_pack_length(uint32 length) const { return 1; }
  bool Item_send(Item *item, Protocol *protocol, st_value *buf) const
  {
    return Item_send_short(item, protocol, buf);
  }
  Field *make_conversion_table_field(TABLE *, uint metadata,
                                     const Field *target) const;
  bool Column_definition_fix_attributes(Column_definition *c) const;
  void Column_definition_reuse_fix_attributes(THD *thd,
                                              Column_definition *c,
                                              const Field *field) const;
  bool Column_definition_prepare_stage2(Column_definition *c,
                                        handler *file,
                                        ulonglong table_flags) const
  { return Column_definition_prepare_stage2_legacy_num(c, MYSQL_TYPE_YEAR); }
  Field *make_table_field(const LEX_CSTRING *name,
                          const Record_addr &addr,
                          const Type_all_attributes &attr,
                          TABLE *table) const;
  Field *make_table_field_from_def(TABLE_SHARE *share,
                                   MEM_ROOT *mem_root,
                                   const LEX_CSTRING *name,
                                   const Record_addr &addr,
                                   const Bit_addr &bit,
                                   const Column_definition_attributes *attr,
                                   uint32 flags) const;
  Item_cache *Item_get_cache(THD *thd, const Item *item) const;
  void Item_get_date(THD *thd, Item *item, Temporal::Warn *warn,
                     MYSQL_TIME *ltime,  date_mode_t fuzzydate) const;
  void Item_func_hybrid_field_type_get_date(THD *,
                                            Item_func_hybrid_field_type *item,
                                            Temporal::Warn *,
                                            MYSQL_TIME *to,
                                            date_mode_t fuzzydate) const;
};


class Type_handler_bit: public Type_handler_int_result
{
  static const Name m_name_bit;
public:
  virtual ~Type_handler_bit() {}
  const Name name() const { return m_name_bit; }
  enum_field_types field_type() const { return MYSQL_TYPE_BIT; }
  protocol_send_type_t protocol_send_type() const
  {
    return PROTOCOL_SEND_STRING;
  }
  uint32 max_display_length(const Item *item) const;
  uint32 calc_pack_length(uint32 length) const { return length / 8; }
  bool Item_send(Item *item, Protocol *protocol, st_value *buf) const
  {
    return Item_send_str(item, protocol, buf);
  }
  String *print_item_value(THD *thd, Item *item, String *str) const
  {
    return print_item_value_csstr(thd, item, str);
  }
  Field *make_conversion_table_field(TABLE *, uint metadata,
                                     const Field *target) const;
  bool Column_definition_fix_attributes(Column_definition *c) const;
  bool Column_definition_prepare_stage1(THD *thd,
                                        MEM_ROOT *mem_root,
                                        Column_definition *c,
                                        handler *file,
                                        ulonglong table_flags) const;
  bool Column_definition_redefine_stage1(Column_definition *def,
                                         const Column_definition *dup,
                                         const handler *file,
                                         const Schema_specification_st *schema)
                                         const;
  bool Column_definition_prepare_stage2(Column_definition *c,
                                        handler *file,
                                        ulonglong table_flags) const;
  Field *make_table_field(const LEX_CSTRING *name,
                          const Record_addr &addr,
                          const Type_all_attributes &attr,
                          TABLE *table) const;
  Field *make_table_field_from_def(TABLE_SHARE *share,
                                   MEM_ROOT *mem_root,
                                   const LEX_CSTRING *name,
                                   const Record_addr &addr,
                                   const Bit_addr &bit,
                                   const Column_definition_attributes *attr,
                                   uint32 flags) const;
  bool Vers_history_point_resolve_unit(THD *thd, Vers_history_point *p) const;
};


class Type_handler_float: public Type_handler_real_result
{
  static const Name m_name_float;
public:
  virtual ~Type_handler_float() {}
  const Name name() const { return m_name_float; }
  enum_field_types field_type() const { return MYSQL_TYPE_FLOAT; }
  protocol_send_type_t protocol_send_type() const
  {
    return PROTOCOL_SEND_FLOAT;
  }
  bool type_can_have_auto_increment_attribute() const { return true; }
  uint32 max_display_length(const Item *item) const { return 25; }
  uint32 calc_pack_length(uint32 length) const { return sizeof(float); }
  Item *create_typecast_item(THD *thd, Item *item,
                             const Type_cast_attributes &attr) const;
  bool Item_send(Item *item, Protocol *protocol, st_value *buf) const
  {
    return Item_send_float(item, protocol, buf);
  }
  Field *make_num_distinct_aggregator_field(MEM_ROOT *, const Item *) const;
  Field *make_conversion_table_field(TABLE *, uint metadata,
                                     const Field *target) const;
  bool Column_definition_fix_attributes(Column_definition *c) const;
  bool Column_definition_prepare_stage2(Column_definition *c,
                                        handler *file,
                                        ulonglong table_flags) const
  { return Column_definition_prepare_stage2_legacy_real(c, MYSQL_TYPE_FLOAT); }
  Field *make_table_field(const LEX_CSTRING *name,
                          const Record_addr &addr,
                          const Type_all_attributes &attr,
                          TABLE *table) const;
  Field *make_table_field_from_def(TABLE_SHARE *share,
                                   MEM_ROOT *mem_root,
                                   const LEX_CSTRING *name,
                                   const Record_addr &addr,
                                   const Bit_addr &bit,
                                   const Column_definition_attributes *attr,
                                   uint32 flags) const;
  void Item_param_set_param_func(Item_param *param,
                                 uchar **pos, ulong len) const;

  Item_cache *Item_get_cache(THD *thd, const Item *item) const;
  String *Item_func_hybrid_field_type_val_str(Item_func_hybrid_field_type *,
                                              String *) const;
  String *Item_func_min_max_val_str(Item_func_min_max *, String *) const;
};


class Type_handler_double: public Type_handler_real_result
{
  static const Name m_name_double;
public:
  virtual ~Type_handler_double() {}
  const Name name() const { return m_name_double; }
  enum_field_types field_type() const { return MYSQL_TYPE_DOUBLE; }
  protocol_send_type_t protocol_send_type() const
  {
    return PROTOCOL_SEND_DOUBLE;
  }
  bool type_can_have_auto_increment_attribute() const { return true; }
  uint32 max_display_length(const Item *item) const { return 53; }
  uint32 calc_pack_length(uint32 length) const { return sizeof(double); }
  Item *create_typecast_item(THD *thd, Item *item,
                             const Type_cast_attributes &attr) const;
  bool Item_send(Item *item, Protocol *protocol, st_value *buf) const
  {
    return Item_send_double(item, protocol, buf);
  }
  Field *make_conversion_table_field(TABLE *, uint metadata,
                                     const Field *target) const;
  bool Column_definition_fix_attributes(Column_definition *c) const;
  bool Column_definition_prepare_stage2(Column_definition *c,
                                        handler *file,
                                        ulonglong table_flags) const
  { return Column_definition_prepare_stage2_legacy_real(c, MYSQL_TYPE_DOUBLE); }
  Field *make_table_field(const LEX_CSTRING *name,
                          const Record_addr &addr,
                          const Type_all_attributes &attr,
                          TABLE *table) const;
  Field *make_table_field_from_def(TABLE_SHARE *share,
                                   MEM_ROOT *mem_root,
                                   const LEX_CSTRING *name,
                                   const Record_addr &addr,
                                   const Bit_addr &bit,
                                   const Column_definition_attributes *attr,
                                   uint32 flags) const;
  void Item_param_set_param_func(Item_param *param,
                                 uchar **pos, ulong len) const;

  Item_cache *Item_get_cache(THD *thd, const Item *item) const;
  String *Item_func_hybrid_field_type_val_str(Item_func_hybrid_field_type *,
                                              String *) const;
  String *Item_func_min_max_val_str(Item_func_min_max *, String *) const;
};


class Type_handler_time_common: public Type_handler_temporal_result
{
  static const Name m_name_time;
public:
  virtual ~Type_handler_time_common() { }
  const Name name() const { return m_name_time; }
  enum_field_types field_type() const { return MYSQL_TYPE_TIME; }
  protocol_send_type_t protocol_send_type() const
  {
    return PROTOCOL_SEND_TIME;
  }
  enum_mysql_timestamp_type mysql_timestamp_type() const
  {
    return MYSQL_TIMESTAMP_TIME;
  }
  Item_literal *create_literal_item(THD *thd, const char *str, size_t length,
                                    CHARSET_INFO *cs, bool send_error) const;
  Item *create_typecast_item(THD *thd, Item *item,
                             const Type_cast_attributes &attr) const;
  bool Item_eq_value(THD *thd, const Type_cmp_attributes *attr,
                     Item *a, Item *b) const;
  uint Item_decimal_scale(const Item *item) const
  {
    return Item_decimal_scale_with_seconds(item);
  }
  uint Item_decimal_precision(const Item *item) const;
  uint Item_divisor_precision_increment(const Item *item) const
  {
    return Item_divisor_precision_increment_with_seconds(item);
  }
  const Type_handler *type_handler_for_comparison() const;
  int stored_field_cmp_to_item(THD *thd, Field *field, Item *item) const;
  void Column_definition_implicit_upgrade(Column_definition *c) const;
  bool Column_definition_fix_attributes(Column_definition *c) const;
  bool Item_save_in_value(THD *thd, Item *item, st_value *value) const;
  bool Item_send(Item *item, Protocol *protocol, st_value *buf) const
  {
    return Item_send_time(item, protocol, buf);
  }
  void Item_update_null_value(Item *item) const;
  int Item_save_in_field(Item *item, Field *field, bool no_conversions) const;
  String *print_item_value(THD *thd, Item *item, String *str) const;
  Item_cache *Item_get_cache(THD *thd, const Item *item) const;
  longlong Item_val_int_unsigned_typecast(Item *item) const;
  bool Item_hybrid_func_fix_attributes(THD *thd,
                                       const char *name,
                                       Type_handler_hybrid_field_type *,
                                       Type_all_attributes *atrr,
                                       Item **items, uint nitems) const;
  String *Item_func_hybrid_field_type_val_str(Item_func_hybrid_field_type *,
                                              String *) const;
  double Item_func_hybrid_field_type_val_real(Item_func_hybrid_field_type *)
                                              const;
  longlong Item_func_hybrid_field_type_val_int(Item_func_hybrid_field_type *)
                                               const;
  my_decimal *Item_func_hybrid_field_type_val_decimal(
                                              Item_func_hybrid_field_type *,
                                              my_decimal *) const;
  void Item_func_hybrid_field_type_get_date(THD *,
                                            Item_func_hybrid_field_type *,
                                            Temporal::Warn *,
                                            MYSQL_TIME *,
                                            date_mode_t fuzzydate) const;
  String *Item_func_min_max_val_str(Item_func_min_max *, String *) const;
  double Item_func_min_max_val_real(Item_func_min_max *) const;
  longlong Item_func_min_max_val_int(Item_func_min_max *) const;
  my_decimal *Item_func_min_max_val_decimal(Item_func_min_max *,
                                            my_decimal *) const;
  bool Item_func_min_max_get_date(THD *thd, Item_func_min_max*,
                                  MYSQL_TIME *, date_mode_t fuzzydate) const;
  longlong Item_func_between_val_int(Item_func_between *func) const;
  Item *make_const_item_for_comparison(THD *, Item *src, const Item *cmp) const;
  bool set_comparator_func(Arg_comparator *cmp) const;
  cmp_item *make_cmp_item(THD *thd, CHARSET_INFO *cs) const;
  in_vector *make_in_vector(THD *, const Item_func_in *, uint nargs) const;
  void Item_param_set_param_func(Item_param *param,
                                 uchar **pos, ulong len) const;
};


class Type_handler_time: public Type_handler_time_common
{
  /* number of bytes to store TIME(N) */
  static uint m_hires_bytes[MAX_DATETIME_PRECISION+1];
public:
  static uint hires_bytes(uint dec) { return m_hires_bytes[dec]; }
  virtual ~Type_handler_time() {}
  const Name version() const { return m_version_mariadb53; }
  uint32 calc_pack_length(uint32 length) const;
  Field *make_conversion_table_field(TABLE *, uint metadata,
                                     const Field *target) const;
  bool Column_definition_prepare_stage2(Column_definition *c,
                                        handler *file,
                                        ulonglong table_flags) const
  { return Column_definition_prepare_stage2_legacy(c, MYSQL_TYPE_TIME); }
  Field *make_table_field(const LEX_CSTRING *name,
                          const Record_addr &addr,
                          const Type_all_attributes &attr,
                          TABLE *table) const;
  Field *make_table_field_from_def(TABLE_SHARE *share,
                                   MEM_ROOT *mem_root,
                                   const LEX_CSTRING *name,
                                   const Record_addr &addr,
                                   const Bit_addr &bit,
                                   const Column_definition_attributes *attr,
                                   uint32 flags) const;
};


class Type_handler_time2: public Type_handler_time_common
{
public:
  virtual ~Type_handler_time2() {}
  const Name version() const { return m_version_mysql56; }
  enum_field_types real_field_type() const { return MYSQL_TYPE_TIME2; }
  uint32 calc_pack_length(uint32 length) const;
  Field *make_conversion_table_field(TABLE *, uint metadata,
                                     const Field *target) const;
  bool Column_definition_prepare_stage2(Column_definition *c,
                                        handler *file,
                                        ulonglong table_flags) const
  { return Column_definition_prepare_stage2_legacy(c, MYSQL_TYPE_TIME2); }
  Field *make_table_field(const LEX_CSTRING *name,
                          const Record_addr &addr,
                          const Type_all_attributes &attr,
                          TABLE *table) const;
  Field *make_table_field_from_def(TABLE_SHARE *share,
                                   MEM_ROOT *mem_root,
                                   const LEX_CSTRING *name,
                                   const Record_addr &addr,
                                   const Bit_addr &bit,
                                   const Column_definition_attributes *attr,
                                   uint32 flags) const;
};


class Type_handler_temporal_with_date: public Type_handler_temporal_result
{
public:
  virtual ~Type_handler_temporal_with_date() {}
  Item_literal *create_literal_item(THD *thd, const char *str, size_t length,
                                    CHARSET_INFO *cs, bool send_error) const;
  bool Item_eq_value(THD *thd, const Type_cmp_attributes *attr,
                     Item *a, Item *b) const;
  int stored_field_cmp_to_item(THD *thd, Field *field, Item *item) const;
  bool Item_save_in_value(THD *thd, Item *item, st_value *value) const;
  bool Item_send(Item *item, Protocol *protocol, st_value *buf) const
  {
    return Item_send_date(item, protocol, buf);
  }
  void Item_update_null_value(Item *item) const;
  int Item_save_in_field(Item *item, Field *field, bool no_conversions) const;
  Item *make_const_item_for_comparison(THD *, Item *src, const Item *cmp) const;
  bool set_comparator_func(Arg_comparator *cmp) const;
  cmp_item *make_cmp_item(THD *thd, CHARSET_INFO *cs) const;
  in_vector *make_in_vector(THD *, const Item_func_in *, uint nargs) const;
  longlong Item_func_between_val_int(Item_func_between *func) const;
};


class Type_handler_date_common: public Type_handler_temporal_with_date
{
  static const Name m_name_date;
public:
  virtual ~Type_handler_date_common() {}
  const Name name() const { return m_name_date; }
  const Type_handler *type_handler_for_comparison() const;
  enum_field_types field_type() const { return MYSQL_TYPE_DATE; }
  protocol_send_type_t protocol_send_type() const
  {
    return PROTOCOL_SEND_DATE;
  }
  enum_mysql_timestamp_type mysql_timestamp_type() const
  {
    return MYSQL_TIMESTAMP_DATE;
  }
  bool cond_notnull_field_isnull_to_field_eq_zero() const
  {
    return true;
  }
  Item_literal *create_literal_item(THD *thd, const char *str, size_t length,
                                    CHARSET_INFO *cs, bool send_error) const;
  Item *create_typecast_item(THD *thd, Item *item,
                             const Type_cast_attributes &attr) const;
  bool Column_definition_fix_attributes(Column_definition *c) const;
  uint Item_decimal_precision(const Item *item) const;
  String *print_item_value(THD *thd, Item *item, String *str) const;
  Item_cache *Item_get_cache(THD *thd, const Item *item) const;
  String *Item_func_min_max_val_str(Item_func_min_max *, String *) const;
  double Item_func_min_max_val_real(Item_func_min_max *) const;
  longlong Item_func_min_max_val_int(Item_func_min_max *) const;
  my_decimal *Item_func_min_max_val_decimal(Item_func_min_max *,
                                            my_decimal *) const;
  bool Item_hybrid_func_fix_attributes(THD *thd,
                                       const char *name,
                                       Type_handler_hybrid_field_type *,
                                       Type_all_attributes *atrr,
                                       Item **items, uint nitems) const;
  void Item_param_set_param_func(Item_param *param,
                                 uchar **pos, ulong len) const;
};

class Type_handler_date: public Type_handler_date_common
{
public:
  virtual ~Type_handler_date() {}
  uint32 calc_pack_length(uint32 length) const { return 4; }
  Field *make_conversion_table_field(TABLE *, uint metadata,
                                     const Field *target) const;
  bool Column_definition_prepare_stage2(Column_definition *c,
                                        handler *file,
                                        ulonglong table_flags) const
  { return Column_definition_prepare_stage2_legacy(c, MYSQL_TYPE_DATE); }
  Field *make_table_field(const LEX_CSTRING *name,
                          const Record_addr &addr,
                          const Type_all_attributes &attr,
                          TABLE *table) const;
  Field *make_table_field_from_def(TABLE_SHARE *share,
                                   MEM_ROOT *mem_root,
                                   const LEX_CSTRING *name,
                                   const Record_addr &addr,
                                   const Bit_addr &bit,
                                   const Column_definition_attributes *attr,
                                   uint32 flags) const;
};


class Type_handler_newdate: public Type_handler_date_common
{
public:
  virtual ~Type_handler_newdate() {}
  enum_field_types real_field_type() const { return MYSQL_TYPE_NEWDATE; }
  uint32 calc_pack_length(uint32 length) const { return 3; }
  Field *make_conversion_table_field(TABLE *, uint metadata,
                                     const Field *target) const;
  bool Column_definition_prepare_stage2(Column_definition *c,
                                        handler *file,
                                        ulonglong table_flags) const
  { return Column_definition_prepare_stage2_legacy(c, MYSQL_TYPE_NEWDATE); }
  Field *make_table_field(const LEX_CSTRING *name,
                          const Record_addr &addr,
                          const Type_all_attributes &attr,
                          TABLE *table) const;
  Field *make_table_field_from_def(TABLE_SHARE *share,
                                   MEM_ROOT *mem_root,
                                   const LEX_CSTRING *name,
                                   const Record_addr &addr,
                                   const Bit_addr &bit,
                                   const Column_definition_attributes *attr,
                                   uint32 flags) const;
};


class Type_handler_datetime_common: public Type_handler_temporal_with_date
{
  static const Name m_name_datetime;
public:
  virtual ~Type_handler_datetime_common() {}
  const Name name() const { return m_name_datetime; }
  const Type_handler *type_handler_for_comparison() const;
  enum_field_types field_type() const { return MYSQL_TYPE_DATETIME; }
  protocol_send_type_t protocol_send_type() const
  {
    return PROTOCOL_SEND_DATETIME;
  }
  enum_mysql_timestamp_type mysql_timestamp_type() const
  {
    return MYSQL_TIMESTAMP_DATETIME;
  }
  bool cond_notnull_field_isnull_to_field_eq_zero() const
  {
    return true;
  }
  Item *create_typecast_item(THD *thd, Item *item,
                             const Type_cast_attributes &attr) const;
  void Column_definition_implicit_upgrade(Column_definition *c) const;
  bool Column_definition_fix_attributes(Column_definition *c) const;
  uint Item_decimal_scale(const Item *item) const
  {
    return Item_decimal_scale_with_seconds(item);
  }
  uint Item_decimal_precision(const Item *item) const;
  uint Item_divisor_precision_increment(const Item *item) const
  {
    return Item_divisor_precision_increment_with_seconds(item);
  }
  bool Item_send(Item *item, Protocol *protocol, st_value *buf) const
  {
    return Item_send_datetime(item, protocol, buf);
  }
  String *print_item_value(THD *thd, Item *item, String *str) const;
  Item_cache *Item_get_cache(THD *thd, const Item *item) const;
  String *Item_func_min_max_val_str(Item_func_min_max *, String *) const;
  double Item_func_min_max_val_real(Item_func_min_max *) const;
  longlong Item_func_min_max_val_int(Item_func_min_max *) const;
  my_decimal *Item_func_min_max_val_decimal(Item_func_min_max *,
                                            my_decimal *) const;
  bool Item_hybrid_func_fix_attributes(THD *thd,
                                       const char *name,
                                       Type_handler_hybrid_field_type *,
                                       Type_all_attributes *atrr,
                                       Item **items, uint nitems) const;
  void Item_param_set_param_func(Item_param *param,
                                 uchar **pos, ulong len) const;
};


class Type_handler_datetime: public Type_handler_datetime_common
{
  /* number of bytes to store DATETIME(N) */
  static uint m_hires_bytes[MAX_DATETIME_PRECISION + 1];
public:
  static uint hires_bytes(uint dec) { return m_hires_bytes[dec]; }
  virtual ~Type_handler_datetime() {}
  const Name version() const { return m_version_mariadb53; }
  uint32 calc_pack_length(uint32 length) const;
  Field *make_conversion_table_field(TABLE *, uint metadata,
                                     const Field *target) const;
  bool Column_definition_prepare_stage2(Column_definition *c,
                                        handler *file,
                                        ulonglong table_flags) const
  { return Column_definition_prepare_stage2_legacy(c, MYSQL_TYPE_DATETIME); }
  Field *make_table_field(const LEX_CSTRING *name,
                          const Record_addr &addr,
                          const Type_all_attributes &attr,
                          TABLE *table) const;
  Field *make_table_field_from_def(TABLE_SHARE *share,
                                   MEM_ROOT *mem_root,
                                   const LEX_CSTRING *name,
                                   const Record_addr &addr,
                                   const Bit_addr &bit,
                                   const Column_definition_attributes *attr,
                                   uint32 flags) const;
};


class Type_handler_datetime2: public Type_handler_datetime_common
{
public:
  virtual ~Type_handler_datetime2() {}
  const Name version() const { return m_version_mysql56; }
  enum_field_types real_field_type() const { return MYSQL_TYPE_DATETIME2; }
  uint32 calc_pack_length(uint32 length) const;
  Field *make_conversion_table_field(TABLE *, uint metadata,
                                     const Field *target) const;
  bool Column_definition_prepare_stage2(Column_definition *c,
                                        handler *file,
                                        ulonglong table_flags) const
  { return Column_definition_prepare_stage2_legacy(c, MYSQL_TYPE_DATETIME2); }
  Field *make_table_field(const LEX_CSTRING *name,
                          const Record_addr &addr,
                          const Type_all_attributes &attr,
                          TABLE *table) const;
  Field *make_table_field_from_def(TABLE_SHARE *share,
                                   MEM_ROOT *mem_root,
                                   const LEX_CSTRING *name,
                                   const Record_addr &addr,
                                   const Bit_addr &bit,
                                   const Column_definition_attributes *attr,
                                   uint32 flags) const;
};


class Type_handler_timestamp_common: public Type_handler_temporal_with_date
{
  static const Name m_name_timestamp;
protected:
  bool TIME_to_native(THD *, const MYSQL_TIME *from, Native *to, uint dec) const;
public:
  virtual ~Type_handler_timestamp_common() {}
  const Name name() const { return m_name_timestamp; }
  const Type_handler *type_handler_for_comparison() const;
  const Type_handler *type_handler_for_native_format() const;
  enum_field_types field_type() const { return MYSQL_TYPE_TIMESTAMP; }
  protocol_send_type_t protocol_send_type() const
  {
    return PROTOCOL_SEND_DATETIME;
  }
  enum_mysql_timestamp_type mysql_timestamp_type() const
  {
    return MYSQL_TIMESTAMP_DATETIME;
  }
  bool is_timestamp_type() const
  {
    return true;
  }
  void Column_definition_implicit_upgrade(Column_definition *c) const;
  bool Item_eq_value(THD *thd, const Type_cmp_attributes *attr,
                     Item *a, Item *b) const;
  bool Item_val_native_with_conversion(THD *thd, Item *, Native *to) const;
  bool Item_val_native_with_conversion_result(THD *thd, Item *, Native *to) const;
  bool Item_param_val_native(THD *thd, Item_param *item, Native *to) const;
  int cmp_native(const Native &a, const Native &b) const;
  longlong Item_func_between_val_int(Item_func_between *func) const;
  cmp_item *make_cmp_item(THD *thd, CHARSET_INFO *cs) const;
  in_vector *make_in_vector(THD *thd, const Item_func_in *f, uint nargs) const;
  void make_sort_key(uchar *to, Item *item, const SORT_FIELD_ATTR *sort_field,
                     Sort_param *param) const;
  void sortlength(THD *thd,
                  const Type_std_attributes *item,
                  SORT_FIELD_ATTR *attr) const;
  bool Column_definition_fix_attributes(Column_definition *c) const;
  uint Item_decimal_scale(const Item *item) const
  {
    return Item_decimal_scale_with_seconds(item);
  }
  uint Item_decimal_precision(const Item *item) const;
  uint Item_divisor_precision_increment(const Item *item) const
  {
    return Item_divisor_precision_increment_with_seconds(item);
  }
  bool Item_send(Item *item, Protocol *protocol, st_value *buf) const
  {
    return Item_send_timestamp(item, protocol, buf);
  }
  int Item_save_in_field(Item *item, Field *field, bool no_conversions) const;
  String *print_item_value(THD *thd, Item *item, String *str) const;
  Item_cache *Item_get_cache(THD *thd, const Item *item) const;
  Item_copy *create_item_copy(THD *thd, Item *item) const;
  String *Item_func_min_max_val_str(Item_func_min_max *, String *) const;
  double Item_func_min_max_val_real(Item_func_min_max *) const;
  longlong Item_func_min_max_val_int(Item_func_min_max *) const;
  my_decimal *Item_func_min_max_val_decimal(Item_func_min_max *,
                                            my_decimal *) const;
  bool set_comparator_func(Arg_comparator *cmp) const;
  bool Item_hybrid_func_fix_attributes(THD *thd,
                                       const char *name,
                                       Type_handler_hybrid_field_type *,
                                       Type_all_attributes *atrr,
                                       Item **items, uint nitems) const;
  void Item_param_set_param_func(Item_param *param,
                                 uchar **pos, ulong len) const;
  bool Item_func_min_max_get_date(THD *thd, Item_func_min_max*,
                                  MYSQL_TIME *, date_mode_t fuzzydate) const;
};


class Type_handler_timestamp: public Type_handler_timestamp_common
{
  /* number of bytes to store second_part part of the TIMESTAMP(N) */
  static uint m_sec_part_bytes[MAX_DATETIME_PRECISION + 1];
public:
  static uint sec_part_bytes(uint dec) { return m_sec_part_bytes[dec]; }
  virtual ~Type_handler_timestamp() {}
  const Name version() const { return m_version_mariadb53; }
  uint32 calc_pack_length(uint32 length) const;
  Field *make_conversion_table_field(TABLE *, uint metadata,
                                     const Field *target) const;
  bool Column_definition_prepare_stage2(Column_definition *c,
                                        handler *file,
                                        ulonglong table_flags) const
  { return Column_definition_prepare_stage2_legacy_num(c, MYSQL_TYPE_TIMESTAMP); }
  Field *make_table_field(const LEX_CSTRING *name,
                          const Record_addr &addr,
                          const Type_all_attributes &attr,
                          TABLE *table) const;
  Field *make_table_field_from_def(TABLE_SHARE *share,
                                   MEM_ROOT *mem_root,
                                   const LEX_CSTRING *name,
                                   const Record_addr &addr,
                                   const Bit_addr &bit,
                                   const Column_definition_attributes *attr,
                                   uint32 flags) const;
};


class Type_handler_timestamp2: public Type_handler_timestamp_common
{
public:
  virtual ~Type_handler_timestamp2() {}
  const Name version() const { return m_version_mysql56; }
  enum_field_types real_field_type() const { return MYSQL_TYPE_TIMESTAMP2; }
  uint32 calc_pack_length(uint32 length) const;
  Field *make_conversion_table_field(TABLE *, uint metadata,
                                     const Field *target) const;
  bool Column_definition_prepare_stage2(Column_definition *c,
                                        handler *file,
                                        ulonglong table_flags) const
  {
    return Column_definition_prepare_stage2_legacy_num(c, MYSQL_TYPE_TIMESTAMP2);
  }
  Field *make_table_field(const LEX_CSTRING *name,
                          const Record_addr &addr,
                          const Type_all_attributes &attr,
                          TABLE *table) const;
  Field *make_table_field_from_def(TABLE_SHARE *share,
                                   MEM_ROOT *mem_root,
                                   const LEX_CSTRING *name,
                                   const Record_addr &addr,
                                   const Bit_addr &bit,
                                   const Column_definition_attributes *attr,
                                   uint32 flags) const;
};


class Type_handler_olddecimal: public Type_handler_decimal_result
{
  static const Name m_name_decimal;
public:
  virtual ~Type_handler_olddecimal() {}
  const Name name() const { return m_name_decimal; }
  enum_field_types field_type() const { return MYSQL_TYPE_DECIMAL; }
  uint32 calc_pack_length(uint32 length) const { return length; }
  const Type_handler *type_handler_for_tmp_table(const Item *item) const;
  const Type_handler *type_handler_for_union(const Item *item) const;
  Field *make_conversion_table_field(TABLE *, uint metadata,
                                     const Field *target) const;
  bool Column_definition_fix_attributes(Column_definition *c) const;
  bool Column_definition_prepare_stage2(Column_definition *c,
                                        handler *file,
                                        ulonglong table_flags) const
  { return Column_definition_prepare_stage2_legacy_num(c, MYSQL_TYPE_DECIMAL); }
  Field *make_table_field(const LEX_CSTRING *name,
                          const Record_addr &addr,
                          const Type_all_attributes &attr,
                          TABLE *table) const;
  Field *make_table_field_from_def(TABLE_SHARE *share,
                                   MEM_ROOT *mem_root,
                                   const LEX_CSTRING *name,
                                   const Record_addr &addr,
                                   const Bit_addr &bit,
                                   const Column_definition_attributes *attr,
                                   uint32 flags) const;
};


class Type_handler_newdecimal: public Type_handler_decimal_result
{
  static const Name m_name_decimal;
public:
  virtual ~Type_handler_newdecimal() {}
  const Name name() const { return m_name_decimal; }
  enum_field_types field_type() const { return MYSQL_TYPE_NEWDECIMAL; }
  uint32 calc_pack_length(uint32 length) const;
  Field *make_conversion_table_field(TABLE *, uint metadata,
                                     const Field *target) const;
  bool Column_definition_fix_attributes(Column_definition *c) const;
  bool Column_definition_prepare_stage1(THD *thd,
                                        MEM_ROOT *mem_root,
                                        Column_definition *c,
                                        handler *file,
                                        ulonglong table_flags) const;
  bool Column_definition_redefine_stage1(Column_definition *def,
                                         const Column_definition *dup,
                                         const handler *file,
                                         const Schema_specification_st *schema)
                                         const;
  bool Column_definition_prepare_stage2(Column_definition *c,
                                        handler *file,
                                        ulonglong table_flags) const;
  Field *make_table_field(const LEX_CSTRING *name,
                          const Record_addr &addr,
                          const Type_all_attributes &attr,
                          TABLE *table) const;
  Field *make_table_field_from_def(TABLE_SHARE *share,
                                   MEM_ROOT *mem_root,
                                   const LEX_CSTRING *name,
                                   const Record_addr &addr,
                                   const Bit_addr &bit,
                                   const Column_definition_attributes *attr,
                                   uint32 flags) const;
};


class Type_handler_null: public Type_handler_general_purpose_string
{
  static const Name m_name_null;
public:
  virtual ~Type_handler_null() {}
  const Name name() const { return m_name_null; }
  enum_field_types field_type() const { return MYSQL_TYPE_NULL; }
  const Type_handler *type_handler_for_comparison() const;
  const Type_handler *type_handler_for_tmp_table(const Item *item) const;
  const Type_handler *type_handler_for_union(const Item *) const;
  uint32 max_display_length(const Item *item) const { return 0; }
  uint32 calc_pack_length(uint32 length) const { return 0; }
  bool Item_const_eq(const Item_const *a, const Item_const *b,
                     bool binary_cmp) const;
  bool Item_save_in_value(THD *thd, Item *item, st_value *value) const;
  bool Item_send(Item *item, Protocol *protocol, st_value *buf) const;
  Field *make_conversion_table_field(TABLE *, uint metadata,
                                     const Field *target) const;
  bool Column_definition_fix_attributes(Column_definition *c) const;
  bool Column_definition_prepare_stage1(THD *thd,
                                        MEM_ROOT *mem_root,
                                        Column_definition *c,
                                        handler *file,
                                        ulonglong table_flags) const;
  bool Column_definition_redefine_stage1(Column_definition *def,
                                         const Column_definition *dup,
                                         const handler *file,
                                         const Schema_specification_st *schema)
                                         const;
  bool Column_definition_prepare_stage2(Column_definition *c,
                                        handler *file,
                                        ulonglong table_flags) const
  { return Column_definition_prepare_stage2_legacy(c, MYSQL_TYPE_NULL); }
  Field *make_table_field(const LEX_CSTRING *name,
                          const Record_addr &addr,
                          const Type_all_attributes &attr,
                          TABLE *table) const;
  Field *make_table_field_from_def(TABLE_SHARE *share,
                                   MEM_ROOT *mem_root,
                                   const LEX_CSTRING *name,
                                   const Record_addr &addr,
                                   const Bit_addr &bit,
                                   const Column_definition_attributes *attr,
                                   uint32 flags) const;
};


class Type_handler_longstr: public Type_handler_general_purpose_string
{
public:
  bool type_can_have_key_part() const
  {
    return true;
  }
};


class Type_handler_string: public Type_handler_longstr
{
  static const Name m_name_char;
public:
  virtual ~Type_handler_string() {}
  const Name name() const { return m_name_char; }
  enum_field_types field_type() const { return MYSQL_TYPE_STRING; }
  bool is_param_long_data_type() const { return true; }
  uint32 calc_pack_length(uint32 length) const { return length; }
  const Type_handler *type_handler_for_tmp_table(const Item *item) const
  {
    return varstring_type_handler(item);
  }
  Field *make_conversion_table_field(TABLE *, uint metadata,
                                     const Field *target) const;
  bool Column_definition_fix_attributes(Column_definition *c) const;
  bool Column_definition_prepare_stage2(Column_definition *c,
                                        handler *file,
                                        ulonglong table_flags) const;
  Field *make_table_field(const LEX_CSTRING *name,
                          const Record_addr &addr,
                          const Type_all_attributes &attr,
                          TABLE *table) const;
  Field *make_table_field_from_def(TABLE_SHARE *share,
                                   MEM_ROOT *mem_root,
                                   const LEX_CSTRING *name,
                                   const Record_addr &addr,
                                   const Bit_addr &bit,
                                   const Column_definition_attributes *attr,
                                   uint32 flags) const;
};


/* Old varchar */
class Type_handler_var_string: public Type_handler_string
{
  static const Name m_name_var_string;
public:
  virtual ~Type_handler_var_string() {}
  const Name name() const { return m_name_var_string; }
  enum_field_types field_type() const { return MYSQL_TYPE_VAR_STRING; }
  enum_field_types real_field_type() const { return MYSQL_TYPE_STRING; }
  enum_field_types traditional_merge_field_type() const
  {
    return MYSQL_TYPE_VARCHAR;
  }
  const Type_handler *type_handler_for_tmp_table(const Item *item) const
  {
    return varstring_type_handler(item);
  }
  void Column_definition_implicit_upgrade(Column_definition *c) const;
  bool Column_definition_fix_attributes(Column_definition *c) const;
  bool Column_definition_prepare_stage2(Column_definition *c,
                                        handler *file,
                                        ulonglong table_flags) const
  { return Column_definition_prepare_stage2_legacy_num(c, MYSQL_TYPE_STRING); }
  const Type_handler *type_handler_for_union(const Item *item) const
  {
    return varstring_type_handler(item);
  }
};


class Type_handler_varchar: public Type_handler_longstr
{
  static const Name m_name_varchar;
public:
  virtual ~Type_handler_varchar() {}
  const Name name() const { return m_name_varchar; }
  enum_field_types field_type() const { return MYSQL_TYPE_VARCHAR; }
  enum_field_types type_code_for_protocol() const
  {
    return MYSQL_TYPE_VAR_STRING; // Keep things compatible for old clients
  }
  uint32 calc_pack_length(uint32 length) const
  {
    return (length + (length < 256 ? 1: 2));
  }
  const Type_handler *type_handler_for_tmp_table(const Item *item) const
  {
    return varstring_type_handler(item);
  }
  const Type_handler *type_handler_for_union(const Item *item) const
  {
    return varstring_type_handler(item);
  }
  bool is_param_long_data_type() const { return true; }
  Field *make_conversion_table_field(TABLE *, uint metadata,
                                     const Field *target) const;
  bool Column_definition_fix_attributes(Column_definition *c) const;
  bool Column_definition_prepare_stage2(Column_definition *c,
                                        handler *file,
                                        ulonglong table_flags) const;
  Field *make_table_field(const LEX_CSTRING *name,
                          const Record_addr &addr,
                          const Type_all_attributes &attr,
                          TABLE *table) const;
  Field *make_table_field_from_def(TABLE_SHARE *share,
                                   MEM_ROOT *mem_root,
                                   const LEX_CSTRING *name,
                                   const Record_addr &addr,
                                   const Bit_addr &bit,
                                   const Column_definition_attributes *attr,
                                   uint32 flags) const;
  bool adjust_spparam_type(Spvar_definition *def, Item *from) const;
};


class Type_handler_hex_hybrid: public Type_handler_varchar
{
  static const Name m_name_hex_hybrid;
public:
  virtual ~Type_handler_hex_hybrid() {}
  const Name name() const { return m_name_hex_hybrid; }
  const Type_handler *cast_to_int_type_handler() const;
  const Type_handler *type_handler_for_system_time() const;
};


class Type_handler_varchar_compressed: public Type_handler_varchar
{
public:
  Field *make_conversion_table_field(TABLE *, uint metadata,
                                     const Field *target) const;
};


class Type_handler_blob_common: public Type_handler_longstr
{
public:
  virtual ~Type_handler_blob_common() { }
  Field *make_conversion_table_field(TABLE *, uint metadata,
                                     const Field *target) const;
  const Type_handler *type_handler_for_tmp_table(const Item *item) const
  {
    return blob_type_handler(item);
  }
  const Type_handler *type_handler_for_union(const Item *item) const
  {
    return blob_type_handler(item);
  }
  bool subquery_type_allows_materialization(const Item *inner,
                                            const Item *outer) const
  {
    return false; // Materialization does not work with BLOB columns
  }
  bool is_param_long_data_type() const { return true; }
  bool Column_definition_fix_attributes(Column_definition *c) const;
  void Column_definition_reuse_fix_attributes(THD *thd,
                                              Column_definition *c,
                                              const Field *field) const;
  bool Column_definition_prepare_stage2(Column_definition *c,
                                        handler *file,
                                        ulonglong table_flags) const;
  bool Item_hybrid_func_fix_attributes(THD *thd,
                                       const char *name,
                                       Type_handler_hybrid_field_type *,
                                       Type_all_attributes *atrr,
                                       Item **items, uint nitems) const;
  void Item_param_setup_conversion(THD *thd, Item_param *) const;

  Field *make_table_field_from_def(TABLE_SHARE *share,
                                   MEM_ROOT *mem_root,
                                   const LEX_CSTRING *name,
                                   const Record_addr &addr,
                                   const Bit_addr &bit,
                                   const Column_definition_attributes *attr,
                                   uint32 flags) const;
};


class Type_handler_tiny_blob: public Type_handler_blob_common
{
  static const Name m_name_tinyblob;
public:
  virtual ~Type_handler_tiny_blob() {}
  const Name name() const { return m_name_tinyblob; }
  enum_field_types field_type() const { return MYSQL_TYPE_TINY_BLOB; }
  uint32 calc_pack_length(uint32 length) const;
  Field *make_table_field(const LEX_CSTRING *name,
                          const Record_addr &addr,
                          const Type_all_attributes &attr,
                          TABLE *table) const;
  uint max_octet_length() const { return UINT_MAX8; }
};


class Type_handler_medium_blob: public Type_handler_blob_common
{
  static const Name m_name_mediumblob;
public:
  virtual ~Type_handler_medium_blob() {}
  const Name name() const { return m_name_mediumblob; }
  enum_field_types field_type() const { return MYSQL_TYPE_MEDIUM_BLOB; }
  uint32 calc_pack_length(uint32 length) const;
  Field *make_table_field(const LEX_CSTRING *name,
                          const Record_addr &addr,
                          const Type_all_attributes &attr,
                          TABLE *table) const;
  uint max_octet_length() const { return UINT_MAX24; }
};


class Type_handler_long_blob: public Type_handler_blob_common
{
  static const Name m_name_longblob;
public:
  virtual ~Type_handler_long_blob() {}
  const Name name() const { return m_name_longblob; }
  enum_field_types field_type() const { return MYSQL_TYPE_LONG_BLOB; }
  uint32 calc_pack_length(uint32 length) const;
  Item *create_typecast_item(THD *thd, Item *item,
                             const Type_cast_attributes &attr) const;
  Field *make_table_field(const LEX_CSTRING *name,
                          const Record_addr &addr,
                          const Type_all_attributes &attr,
                          TABLE *table) const;
  uint max_octet_length() const { return UINT_MAX32; }
};


class Type_handler_blob: public Type_handler_blob_common
{
  static const Name m_name_blob;
public:
  virtual ~Type_handler_blob() {}
  const Name name() const { return m_name_blob; }
  enum_field_types field_type() const { return MYSQL_TYPE_BLOB; }
  uint32 calc_pack_length(uint32 length) const;
  Field *make_table_field(const LEX_CSTRING *name,
                          const Record_addr &addr,
                          const Type_all_attributes &attr,
                          TABLE *table) const;
  uint max_octet_length() const { return UINT_MAX16; }
};


class Type_handler_blob_compressed: public Type_handler_blob
{
public:
  Field *make_conversion_table_field(TABLE *, uint metadata,
                                     const Field *target) const;
};


#ifdef HAVE_SPATIAL
class Type_handler_geometry: public Type_handler_string_result
{
  static const Name m_name_geometry;
public:
  virtual ~Type_handler_geometry() {}
  const Name name() const { return m_name_geometry; }
  enum_field_types field_type() const { return MYSQL_TYPE_GEOMETRY; }
  bool is_param_long_data_type() const { return true; }
  uint32 calc_pack_length(uint32 length) const;
  const Type_handler *type_handler_for_comparison() const;
  bool type_can_have_key_part() const
  {
    return true;
  }
  bool subquery_type_allows_materialization(const Item *inner,
                                            const Item *outer) const
  {
    return false; // Materialization does not work with GEOMETRY columns
  }
  void Item_param_set_param_func(Item_param *param,
                                 uchar **pos, ulong len) const;
  bool Item_param_set_from_value(THD *thd,
                                 Item_param *param,
                                 const Type_all_attributes *attr,
                                 const st_value *value) const;
  Field *make_conversion_table_field(TABLE *, uint metadata,
                                     const Field *target) const;
  void
  Column_definition_attributes_frm_pack(const Column_definition_attributes *at,
                                        uchar *buff) const;
  bool
  Column_definition_attributes_frm_unpack(Column_definition_attributes *attr,
                                          TABLE_SHARE *share,
                                          const uchar *buffer,
                                          LEX_CUSTRING *gis_options) const;
  bool Column_definition_fix_attributes(Column_definition *c) const;
  void Column_definition_reuse_fix_attributes(THD *thd,
                                              Column_definition *c,
                                              const Field *field) const;
  bool Column_definition_prepare_stage1(THD *thd,
                                        MEM_ROOT *mem_root,
                                        Column_definition *c,
                                        handler *file,
                                        ulonglong table_flags) const;
  bool Column_definition_prepare_stage2(Column_definition *c,
                                        handler *file,
                                        ulonglong table_flags) const;
  Field *make_table_field(const LEX_CSTRING *name,
                          const Record_addr &addr,
                          const Type_all_attributes &attr,
                          TABLE *table) const;

  Field *make_table_field_from_def(TABLE_SHARE *share,
                                   MEM_ROOT *mem_root,
                                   const LEX_CSTRING *name,
                                   const Record_addr &addr,
                                   const Bit_addr &bit,
                                   const Column_definition_attributes *attr,
                                   uint32 flags) const;

  bool can_return_int() const { return false; }
  bool can_return_decimal() const { return false; }
  bool can_return_real() const { return false; }
  bool can_return_text() const { return false; }
  bool can_return_date() const { return false; }
  bool can_return_time() const { return false; }
  bool is_traditional_type() const
  {
    return false;
  }
  bool Item_func_round_fix_length_and_dec(Item_func_round *) const;
  bool Item_func_int_val_fix_length_and_dec(Item_func_int_val *) const;
  bool Item_func_abs_fix_length_and_dec(Item_func_abs *) const;
  bool Item_func_neg_fix_length_and_dec(Item_func_neg *) const;
  bool Item_hybrid_func_fix_attributes(THD *thd,
                                       const char *name,
                                       Type_handler_hybrid_field_type *h,
                                       Type_all_attributes *attr,
                                       Item **items, uint nitems) const;
  bool Item_sum_sum_fix_length_and_dec(Item_sum_sum *) const;
  bool Item_sum_avg_fix_length_and_dec(Item_sum_avg *) const;
  bool Item_sum_variance_fix_length_and_dec(Item_sum_variance *) const;

  bool Item_func_signed_fix_length_and_dec(Item_func_signed *) const;
  bool Item_func_unsigned_fix_length_and_dec(Item_func_unsigned *) const;
  bool Item_double_typecast_fix_length_and_dec(Item_double_typecast *) const;
  bool Item_float_typecast_fix_length_and_dec(Item_float_typecast *) const;
  bool Item_decimal_typecast_fix_length_and_dec(Item_decimal_typecast *) const;
  bool Item_char_typecast_fix_length_and_dec(Item_char_typecast *) const;
  bool Item_time_typecast_fix_length_and_dec(Item_time_typecast *) const;
  bool Item_date_typecast_fix_length_and_dec(Item_date_typecast *) const;
  bool Item_datetime_typecast_fix_length_and_dec(Item_datetime_typecast *) const;
};

extern MYSQL_PLUGIN_IMPORT Type_handler_geometry type_handler_geometry;
#endif


class Type_handler_typelib: public Type_handler_general_purpose_string
{
public:
  virtual ~Type_handler_typelib() { }
  enum_field_types field_type() const { return MYSQL_TYPE_STRING; }
  const Type_handler *type_handler_for_item_field() const;
  const Type_handler *cast_to_int_type_handler() const;
  bool Item_hybrid_func_fix_attributes(THD *thd,
                                       const char *name,
                                       Type_handler_hybrid_field_type *,
                                       Type_all_attributes *atrr,
                                       Item **items, uint nitems) const;
  void Column_definition_reuse_fix_attributes(THD *thd,
                                              Column_definition *c,
                                              const Field *field) const;
  bool Column_definition_prepare_stage1(THD *thd,
                                        MEM_ROOT *mem_root,
                                        Column_definition *c,
                                        handler *file,
                                        ulonglong table_flags) const;
  bool Column_definition_redefine_stage1(Column_definition *def,
                                         const Column_definition *dup,
                                         const handler *file,
                                         const Schema_specification_st *schema)
                                         const;
  void Item_param_set_param_func(Item_param *param,
                                 uchar **pos, ulong len) const;
  bool Vers_history_point_resolve_unit(THD *thd, Vers_history_point *p) const;
};


class Type_handler_enum: public Type_handler_typelib
{
  static const Name m_name_enum;
public:
  virtual ~Type_handler_enum() {}
  const Name name() const { return m_name_enum; }
  enum_field_types real_field_type() const { return MYSQL_TYPE_ENUM; }
  enum_field_types traditional_merge_field_type() const
  {
    return MYSQL_TYPE_ENUM;
  }
  uint32 calc_pack_length(uint32 length) const;
  Field *make_conversion_table_field(TABLE *, uint metadata,
                                     const Field *target) const;
  bool Column_definition_fix_attributes(Column_definition *c) const;
  bool Column_definition_prepare_stage2(Column_definition *c,
                                        handler *file,
                                        ulonglong table_flags) const;
  Field *make_table_field(const LEX_CSTRING *name,
                          const Record_addr &addr,
                          const Type_all_attributes &attr,
                          TABLE *table) const;
  Field *make_table_field_from_def(TABLE_SHARE *share,
                                   MEM_ROOT *mem_root,
                                   const LEX_CSTRING *name,
                                   const Record_addr &addr,
                                   const Bit_addr &bit,
                                   const Column_definition_attributes *attr,
                                   uint32 flags) const;
};


class Type_handler_set: public Type_handler_typelib
{
  static const Name m_name_set;
public:
  virtual ~Type_handler_set() {}
  const Name name() const { return m_name_set; }
  enum_field_types real_field_type() const { return MYSQL_TYPE_SET; }
  enum_field_types traditional_merge_field_type() const
  {
    return MYSQL_TYPE_SET;
  }
  uint32 calc_pack_length(uint32 length) const;
  Field *make_conversion_table_field(TABLE *, uint metadata,
                                     const Field *target) const;
  bool Column_definition_fix_attributes(Column_definition *c) const;
  bool Column_definition_prepare_stage2(Column_definition *c,
                                        handler *file,
                                        ulonglong table_flags) const;
  Field *make_table_field(const LEX_CSTRING *name,
                          const Record_addr &addr,
                          const Type_all_attributes &attr,
                          TABLE *table) const;
  Field *make_table_field_from_def(TABLE_SHARE *share,
                                   MEM_ROOT *mem_root,
                                   const LEX_CSTRING *name,
                                   const Record_addr &addr,
                                   const Bit_addr &bit,
                                   const Column_definition_attributes *attr,
                                   uint32 flags) const;
};


// A pseudo type handler, mostly for test purposes for now
class Type_handler_interval_DDhhmmssff: public Type_handler_long_blob
{
public:
  Item *create_typecast_item(THD *thd, Item *item,
                             const Type_cast_attributes &attr) const;
};



/**
  A handler for hybrid type functions, e.g.
  COALESCE(), IF(), IFNULL(), NULLIF(), CASE,
  numeric operators,
  UNIX_TIMESTAMP(), TIME_TO_SEC().

  Makes sure that field_type(), cmp_type() and result_type()
  are always in sync to each other for hybrid functions.
*/
class Type_handler_hybrid_field_type
{
  const Type_handler *m_type_handler;
  bool aggregate_for_min_max(const Type_handler *other);

public:
  Type_handler_hybrid_field_type();
  Type_handler_hybrid_field_type(const Type_handler *handler)
   :m_type_handler(handler)
  { }
  Type_handler_hybrid_field_type(const Type_handler_hybrid_field_type *other)
    :m_type_handler(other->m_type_handler)
  { }
  void swap(Type_handler_hybrid_field_type &other)
  {
    swap_variables(const Type_handler *, m_type_handler, other.m_type_handler);
  }
  const Type_handler *type_handler() const { return m_type_handler; }
  enum_field_types real_field_type() const
  {
    return m_type_handler->real_field_type();
  }
  Item_result cmp_type() const { return m_type_handler->cmp_type(); }
  enum_mysql_timestamp_type mysql_timestamp_type() const
  {
    return m_type_handler->mysql_timestamp_type();
  }
  bool is_timestamp_type() const
  {
    return m_type_handler->is_timestamp_type();
  }
  void set_handler(const Type_handler *other)
  {
    m_type_handler= other;
  }
  const Type_handler *set_handler_by_result_type(Item_result type)
  {
    return (m_type_handler= Type_handler::get_handler_by_result_type(type));
  }
  const Type_handler *set_handler_by_cmp_type(Item_result type)
  {
    return (m_type_handler= Type_handler::get_handler_by_cmp_type(type));
  }
  const Type_handler *set_handler_by_result_type(Item_result type,
                                                 uint max_octet_length,
                                                 CHARSET_INFO *cs)
  {
    m_type_handler= Type_handler::get_handler_by_result_type(type);
    return m_type_handler=
      m_type_handler->type_handler_adjusted_to_max_octet_length(max_octet_length,
                                                                cs);
  }
  const Type_handler *set_handler_by_field_type(enum_field_types type)
  {
    return (m_type_handler= Type_handler::get_handler_by_field_type(type));
  }
  const Type_handler *set_handler_by_real_type(enum_field_types type)
  {
    return (m_type_handler= Type_handler::get_handler_by_real_type(type));
  }
  bool aggregate_for_comparison(const Type_handler *other);
  bool aggregate_for_comparison(const char *funcname,
                                Item **items, uint nitems,
                                bool treat_int_to_uint_as_decimal);
  bool aggregate_for_result(const Type_handler *other);
  bool aggregate_for_result(const char *funcname,
                            Item **item, uint nitems, bool treat_bit_as_number);
  bool aggregate_for_min_max(const char *funcname, Item **item, uint nitems);

  bool aggregate_for_num_op(const class Type_aggregator *aggregator,
                            const Type_handler *h0, const Type_handler *h1);
};


extern MYSQL_PLUGIN_IMPORT Type_handler_row         type_handler_row;
extern MYSQL_PLUGIN_IMPORT Type_handler_null        type_handler_null;

extern MYSQL_PLUGIN_IMPORT Type_handler_float       type_handler_float;
extern MYSQL_PLUGIN_IMPORT Type_handler_double      type_handler_double;

extern MYSQL_PLUGIN_IMPORT Type_handler_bit         type_handler_bit;

extern MYSQL_PLUGIN_IMPORT Type_handler_enum        type_handler_enum;
extern MYSQL_PLUGIN_IMPORT Type_handler_set         type_handler_set;

extern MYSQL_PLUGIN_IMPORT Type_handler_string      type_handler_string;
extern MYSQL_PLUGIN_IMPORT Type_handler_var_string  type_handler_var_string;
extern MYSQL_PLUGIN_IMPORT Type_handler_varchar     type_handler_varchar;
extern MYSQL_PLUGIN_IMPORT Type_handler_hex_hybrid  type_handler_hex_hybrid;

extern MYSQL_PLUGIN_IMPORT Type_handler_tiny_blob   type_handler_tiny_blob;
extern MYSQL_PLUGIN_IMPORT Type_handler_medium_blob type_handler_medium_blob;
extern MYSQL_PLUGIN_IMPORT Type_handler_long_blob   type_handler_long_blob;
extern MYSQL_PLUGIN_IMPORT Type_handler_blob        type_handler_blob;

extern MYSQL_PLUGIN_IMPORT Type_handler_bool        type_handler_bool;
extern MYSQL_PLUGIN_IMPORT Type_handler_tiny        type_handler_tiny;
extern MYSQL_PLUGIN_IMPORT Type_handler_short       type_handler_short;
extern MYSQL_PLUGIN_IMPORT Type_handler_int24       type_handler_int24;
extern MYSQL_PLUGIN_IMPORT Type_handler_long        type_handler_long;
extern MYSQL_PLUGIN_IMPORT Type_handler_longlong    type_handler_longlong;
extern MYSQL_PLUGIN_IMPORT Type_handler_longlong    type_handler_ulonglong;
extern MYSQL_PLUGIN_IMPORT Type_handler_vers_trx_id type_handler_vers_trx_id;

extern MYSQL_PLUGIN_IMPORT Type_handler_newdecimal  type_handler_newdecimal;
extern MYSQL_PLUGIN_IMPORT Type_handler_olddecimal  type_handler_olddecimal;

extern MYSQL_PLUGIN_IMPORT Type_handler_year        type_handler_year;
extern MYSQL_PLUGIN_IMPORT Type_handler_year        type_handler_year2;
extern MYSQL_PLUGIN_IMPORT Type_handler_newdate     type_handler_newdate;
extern MYSQL_PLUGIN_IMPORT Type_handler_date        type_handler_date;
extern MYSQL_PLUGIN_IMPORT Type_handler_time        type_handler_time;
extern MYSQL_PLUGIN_IMPORT Type_handler_time2       type_handler_time2;
extern MYSQL_PLUGIN_IMPORT Type_handler_datetime    type_handler_datetime;
extern MYSQL_PLUGIN_IMPORT Type_handler_datetime2   type_handler_datetime2;
extern MYSQL_PLUGIN_IMPORT Type_handler_timestamp   type_handler_timestamp;
extern MYSQL_PLUGIN_IMPORT Type_handler_timestamp2  type_handler_timestamp2;

extern MYSQL_PLUGIN_IMPORT Type_handler_interval_DDhhmmssff
  type_handler_interval_DDhhmmssff;

class Type_aggregator
{
  bool m_is_commutative;
  class Pair
  {
  public:
    const Type_handler *m_handler1;
    const Type_handler *m_handler2;
    const Type_handler *m_result;
    Pair() { }
    Pair(const Type_handler *handler1,
         const Type_handler *handler2,
         const Type_handler *result)
     :m_handler1(handler1), m_handler2(handler2), m_result(result)
    { }
    bool eq(const Type_handler *handler1, const Type_handler *handler2) const
    {
      return m_handler1 == handler1 && m_handler2 == handler2;
    }
  };
  Dynamic_array<Pair> m_array;
  const Pair* find_pair(const Type_handler *handler1,
                        const Type_handler *handler2) const;
public:
  Type_aggregator(bool is_commutative= false)
   :m_is_commutative(is_commutative)
  { }
  bool add(const Type_handler *handler1,
           const Type_handler *handler2,
           const Type_handler *result)
  {
    return m_array.append(Pair(handler1, handler2, result));
  }
  const Type_handler *find_handler(const Type_handler *handler1,
                                   const Type_handler *handler2) const
  {
    const Pair* el= find_pair(handler1, handler2);
    return el ? el->m_result : NULL;
  }
  bool is_commutative() const { return m_is_commutative; }
};


class Type_aggregator_commutative: public Type_aggregator
{
public:
  Type_aggregator_commutative()
   :Type_aggregator(true)
  { }
};


class Type_handler_data
{
public:
  Type_aggregator_commutative m_type_aggregator_for_result;
  Type_aggregator_commutative m_type_aggregator_for_comparison;

  Type_aggregator_commutative m_type_aggregator_for_plus;
  Type_aggregator_commutative m_type_aggregator_for_mul;

  Type_aggregator m_type_aggregator_for_minus;
  Type_aggregator m_type_aggregator_for_div;
  Type_aggregator m_type_aggregator_for_mod;
#ifndef DBUG_OFF
  // This is used for mtr purposes in debug builds
  Type_aggregator m_type_aggregator_non_commutative_test;
#endif
  bool init();
};


extern Type_handler_data *type_handler_data;

#endif /* SQL_TYPE_H_INCLUDED */<|MERGE_RESOLUTION|>--- conflicted
+++ resolved
@@ -25,11 +25,8 @@
 #include "sql_array.h"
 #include "sql_const.h"
 #include "sql_time.h"
-<<<<<<< HEAD
+#include "sql_type_real.h"
 #include "compat56.h"
-=======
-#include "sql_type_real.h"
->>>>>>> 2ae83aff
 
 class Field;
 class Column_definition;
@@ -4158,12 +4155,7 @@
                                             Item_func_hybrid_field_type *,
                                             Temporal::Warn *,
                                             MYSQL_TIME *,
-<<<<<<< HEAD
                                             date_mode_t fuzzydate) const;
-  String *Item_func_min_max_val_str(Item_func_min_max *, String *) const;
-=======
-                                            ulonglong fuzzydate) const;
->>>>>>> 2ae83aff
   longlong Item_func_between_val_int(Item_func_between *func) const;
   cmp_item *make_cmp_item(THD *thd, CHARSET_INFO *cs) const;
   in_vector *make_in_vector(THD *, const Item_func_in *, uint nargs) const;
