#ifndef SQL_TYPE_H_INCLUDED
#define SQL_TYPE_H_INCLUDED
/*
   Copyright (c) 2015, 2020, MariaDB

 This program is free software; you can redistribute it and/or modify
 it under the terms of the GNU General Public License as published by
 the Free Software Foundation; version 2 of the License.

 This program is distributed in the hope that it will be useful,
 but WITHOUT ANY WARRANTY; without even the implied warranty of
 MERCHANTABILITY or FITNESS FOR A PARTICULAR PURPOSE.  See the
 GNU General Public License for more details.

 You should have received a copy of the GNU General Public License
 along with this program; if not, write to the Free Software
 Foundation, Inc., 51 Franklin St, Fifth Floor, Boston, MA 02110-1335  USA */

#ifdef USE_PRAGMA_INTERFACE
#pragma interface			/* gcc class implementation */
#endif


#include "mysqld.h"
#include "sql_array.h"
#include "sql_const.h"
#include "sql_time.h"
#include "sql_type_real.h"
#include "compat56.h"

class Field;
class Column_definition;
class Column_definition_attributes;
class Item;
class Item_const;
class Item_literal;
class Item_param;
class Item_cache;
class Item_copy;
class Item_func_or_sum;
class Item_sum_hybrid;
class Item_sum_sum;
class Item_sum_avg;
class Item_sum_variance;
class Item_func_hex;
class Item_hybrid_func;
class Item_func_min_max;
class Item_func_hybrid_field_type;
class Item_bool_func2;
class Item_func_between;
class Item_func_in;
class Item_func_round;
class Item_func_int_val;
class Item_func_abs;
class Item_func_neg;
class Item_func_signed;
class Item_func_unsigned;
class Item_double_typecast;
class Item_float_typecast;
class Item_decimal_typecast;
class Item_char_typecast;
class Item_time_typecast;
class Item_date_typecast;
class Item_datetime_typecast;
class Item_func_plus;
class Item_func_minus;
class Item_func_mul;
class Item_func_div;
class Item_func_mod;
class cmp_item;
class in_vector;
class Type_handler_hybrid_field_type;
class Sort_param;
class Arg_comparator;
class Spvar_definition;
struct st_value;
class Protocol;
class handler;
struct Schema_specification_st;
struct TABLE;
struct SORT_FIELD_ATTR;
class Vers_history_point;
class Virtual_column_info;

#define my_charset_numeric      my_charset_latin1

enum protocol_send_type_t
{
  PROTOCOL_SEND_STRING,
  PROTOCOL_SEND_FLOAT,
  PROTOCOL_SEND_DOUBLE,
  PROTOCOL_SEND_TINY,
  PROTOCOL_SEND_SHORT,
  PROTOCOL_SEND_LONG,
  PROTOCOL_SEND_LONGLONG,
  PROTOCOL_SEND_DATETIME,
  PROTOCOL_SEND_DATE,
  PROTOCOL_SEND_TIME
};


enum scalar_comparison_op
{
  SCALAR_CMP_EQ,
  SCALAR_CMP_EQUAL,
  SCALAR_CMP_LT,
  SCALAR_CMP_LE,
  SCALAR_CMP_GE,
  SCALAR_CMP_GT
};


class Native: public Binary_string
{
public:
  Native(char *str, size_t len)
   :Binary_string(str, len)
  { }
};


template<size_t buff_sz>
class NativeBuffer: public Native
{
  char buff[buff_sz];
public:
  NativeBuffer() : Native(buff, buff_sz) { length(0); }
};


class String_ptr
{
protected:
  String *m_string_ptr;
public:
  String_ptr(String *str)
   :m_string_ptr(str)
  { }
  String_ptr(Item *item, String *buffer);
  const String *string() const
  {
    DBUG_ASSERT(m_string_ptr);
    return m_string_ptr;
  }
  bool is_null() const { return m_string_ptr == NULL; }
};


class Ascii_ptr: public String_ptr
{
public:
  Ascii_ptr(Item *item, String *buffer);
};


template<size_t buff_sz>
class String_ptr_and_buffer: public StringBuffer<buff_sz>,
                             public String_ptr
{
public:
  String_ptr_and_buffer(Item *item)
   :String_ptr(item, this)
  { }
};


template<size_t buff_sz>
class Ascii_ptr_and_buffer: public StringBuffer<buff_sz>,
                            public Ascii_ptr
{
public:
  Ascii_ptr_and_buffer(Item *item)
   :Ascii_ptr(item, this)
  { }
};


class Dec_ptr
{
protected:
  my_decimal *m_ptr;
  Dec_ptr() { }
public:
  Dec_ptr(my_decimal *ptr) :m_ptr(ptr) { }
  bool is_null() const { return m_ptr == NULL; }
  const my_decimal *ptr() const { return m_ptr; }
  const my_decimal *ptr_or(const my_decimal *def) const
  {
    return m_ptr ? m_ptr : def;
  }
  my_decimal *to_decimal(my_decimal *to) const
  {
    if (!m_ptr)
      return NULL;
    *to= *m_ptr;
    return to;
  }
  double to_double() const { return m_ptr ? m_ptr->to_double() : 0.0; }
  longlong to_longlong(bool unsigned_flag)
  { return m_ptr ? m_ptr->to_longlong(unsigned_flag) : 0; }
  bool to_bool() const { return m_ptr ? m_ptr->to_bool() : false; }
  String *to_string(String *to) const
  {
    return m_ptr ? m_ptr->to_string(to) : NULL;
  }
  String *to_string(String *to, uint prec, uint dec, char filler)
  {
    return m_ptr ? m_ptr->to_string(to, prec, dec, filler) : NULL;
  }
  int to_binary(uchar *bin, int prec, int scale) const
  {
    return (m_ptr ? m_ptr : &decimal_zero)->to_binary(bin, prec, scale);
  }
  int cmp(const my_decimal *dec) const
  {
    DBUG_ASSERT(m_ptr);
    DBUG_ASSERT(dec);
    return m_ptr->cmp(dec);
  }
  int cmp(const Dec_ptr &other) const
  {
    return cmp(other.m_ptr);
  }
};


// A helper class to handle results of val_decimal(), date_op(), etc.
class Dec_ptr_and_buffer: public Dec_ptr
{
protected:
  my_decimal m_buffer;
public:
  int round_to(my_decimal *to, uint scale, decimal_round_mode mode)
  {
    DBUG_ASSERT(m_ptr);
    return m_ptr->round_to(to, scale, mode);
  }
  int round_self(uint scale, decimal_round_mode mode)
  {
    return round_to(&m_buffer, scale, mode);
  }
  String *to_string_round(String *to, uint dec)
  {
    /*
      decimal_round() allows from==to
      So it's save even if m_ptr points to m_buffer before this call:
    */
    return m_ptr ? m_ptr->to_string_round(to, dec, &m_buffer) : NULL;
  }
};


// A helper class to handle val_decimal() results.
class VDec: public Dec_ptr_and_buffer
{
public:
  VDec(): Dec_ptr_and_buffer() { }
  VDec(Item *item);
  void set(Item *a);
};


// A helper class to handler decimal_op() results.
class VDec_op: public Dec_ptr_and_buffer
{
public:
  VDec_op(Item_func_hybrid_field_type *item);
};


/*
  Get and cache val_decimal() values for two items.
  If the first value appears to be NULL, the second value is not evaluated.
*/
class VDec2_lazy
{
public:
  VDec m_a;
  VDec m_b;
  VDec2_lazy(Item *a, Item *b) :m_a(a)
  {
    if (!m_a.is_null())
      m_b.set(b);
  }
  bool has_null() const
  {
    return m_a.is_null() || m_b.is_null();
  }
};


/**
  Class Sec6 represents a fixed point value with 6 fractional digits.
  Used e.g. to convert double and my_decimal values to TIME/DATETIME.
*/

class Sec6
{
protected:
  ulonglong m_sec;       // The integer part, between 0 and LONGLONG_MAX
  ulong     m_usec;      // The fractional part, between 0 and 999999
  bool      m_neg;       // false if positive, true of negative
  bool      m_truncated; // Indicates if the constructor truncated the value
  void make_from_decimal(const my_decimal *d, ulong *nanoseconds);
  void make_from_double(double d, ulong *nanoseconds);
  void make_from_int(const Longlong_hybrid &nr)
  {
    m_neg= nr.neg();
    m_sec= nr.abs();
    m_usec= 0;
    m_truncated= false;
  }
  void reset()
  {
    m_sec= m_usec= m_neg= m_truncated= 0;
  }
  Sec6() { }
  bool add_nanoseconds(uint nanoseconds)
  {
    DBUG_ASSERT(nanoseconds <= 1000000000);
    if (nanoseconds < 500)
      return false;
    m_usec+= (nanoseconds + 500) / 1000;
    if (m_usec < 1000000)
      return false;
    m_usec%= 1000000;
    return true;
  }
public:
  explicit Sec6(double nr)
  {
    ulong nanoseconds;
    make_from_double(nr, &nanoseconds);
  }
  explicit Sec6(const my_decimal *d)
  {
    ulong nanoseconds;
    make_from_decimal(d, &nanoseconds);
  }
  explicit Sec6(const Longlong_hybrid &nr)
  {
    make_from_int(nr);
  }
  explicit Sec6(longlong nr, bool unsigned_val)
  {
    make_from_int(Longlong_hybrid(nr, unsigned_val));
  }
  bool neg() const { return m_neg; }
  bool truncated() const { return m_truncated; }
  ulonglong sec() const { return m_sec; }
  long usec() const { return m_usec; }
  /**
    Converts Sec6 to MYSQL_TIME
    @param thd           current thd
    @param [out] warn    conversion warnings will be written here
    @param [out] ltime   converted value will be written here
    @param fuzzydate     conversion flags (TIME_INVALID_DATE, etc)
    @returns false for success, true for a failure
  */
  bool convert_to_mysql_time(THD *thd,
                             int *warn,
                             MYSQL_TIME *ltime,
                             date_mode_t fuzzydate) const;

protected:

  bool to_interval_hhmmssff_only(MYSQL_TIME *to, int *warn) const
  {
    return number_to_time_only(m_neg, m_sec, m_usec,
                               TIME_MAX_INTERVAL_HOUR, to, warn);
  }
  bool to_datetime_or_to_interval_hhmmssff(MYSQL_TIME *to, int *warn) const
  {
    /*
      Convert a number to a time interval.
      The following formats are understood:
      -            0 <= x <=   999999995959 - parse as hhhhmmss
      - 999999995959 <  x <= 99991231235959 - parse as YYYYMMDDhhmmss
       (YYMMDDhhmmss)       (YYYYMMDDhhmmss)

      Note, these formats are NOT understood:
      - YYMMDD       - overlaps with INTERVAL range
      - YYYYMMDD     - overlaps with INTERVAL range
      - YYMMDDhhmmss - overlaps with INTERVAL range, partially
                       (see TIME_MAX_INTERVAL_HOUR)

      If we ever need wider intervals, this code switching between
      full datetime and interval-only should be rewised.
    */
    DBUG_ASSERT(TIME_MAX_INTERVAL_HOUR <= 999999995959);
    /*            (YYMMDDhhmmss) */
    if (m_sec >    999999995959ULL &&
        m_sec <= 99991231235959ULL && m_neg == 0)
      return to_datetime_or_date(to, warn, TIME_INVALID_DATES);
    if (m_sec / 10000 > TIME_MAX_INTERVAL_HOUR)
    {
      *warn= MYSQL_TIME_WARN_OUT_OF_RANGE;
      return true;
    }
    return to_interval_hhmmssff_only(to, warn);
  }
public:
  // [-][DD]hhhmmss.ff,  YYMMDDhhmmss.ff, YYYYMMDDhhmmss.ff
  bool to_datetime_or_time(MYSQL_TIME *to, int *warn,
                           date_conv_mode_t mode) const
  {
    bool rc= m_sec > 9999999 && m_sec <= 99991231235959ULL && !m_neg ?
             ::number_to_datetime_or_date(m_sec, m_usec, to,
                        ulonglong(mode & TIME_MODE_FOR_XXX_TO_DATE), warn) < 0 :
             ::number_to_time_only(m_neg, m_sec, m_usec, TIME_MAX_HOUR, to, warn);
    DBUG_ASSERT(*warn || !rc);
    return rc;
  }
  /*
    Convert a number in formats YYYYMMDDhhmmss.ff or YYMMDDhhmmss.ff to
    TIMESTAMP'YYYY-MM-DD hh:mm:ss.ff'
  */
  bool to_datetime_or_date(MYSQL_TIME *to, int *warn,
                           date_conv_mode_t flags) const
  {
    if (m_neg)
    {
      *warn= MYSQL_TIME_WARN_OUT_OF_RANGE;
      return true;
    }
    bool rc= number_to_datetime_or_date(m_sec, m_usec, to,
                                ulonglong(flags & TIME_MODE_FOR_XXX_TO_DATE),
                                warn) == -1;
    DBUG_ASSERT(*warn || !rc);
    return rc;
  }
  // Convert elapsed seconds to TIME
  bool sec_to_time(MYSQL_TIME *ltime, uint dec) const
  {
    set_zero_time(ltime, MYSQL_TIMESTAMP_TIME);
    ltime->neg= m_neg;
    if (m_sec > TIME_MAX_VALUE_SECONDS)
    {
      // use check_time_range() to set ltime to the max value depending on dec
      int unused;
      ltime->hour= TIME_MAX_HOUR + 1;
      check_time_range(ltime, dec, &unused);
      return true;
    }
    DBUG_ASSERT(usec() <= TIME_MAX_SECOND_PART);
    ltime->hour=   (uint) (m_sec / 3600);
    ltime->minute= (uint) (m_sec % 3600) / 60;
    ltime->second= (uint) m_sec % 60;
    ltime->second_part= m_usec;
    return false;
  }
  Sec6 &trunc(uint dec)
  {
    m_usec-= my_time_fraction_remainder(m_usec, dec);
    return *this;
  }
  size_t to_string(char *to, size_t nbytes) const
  {
    return m_usec ?
      my_snprintf(to, nbytes, "%s%llu.%06lu",
                  m_neg ? "-" : "", m_sec, (uint) m_usec) :
      my_snprintf(to, nbytes, "%s%llu", m_neg ? "-" : "", m_sec);
  }
  void make_truncated_warning(THD *thd, const char *type_str) const;
};


class Sec9: public Sec6
{
protected:
  ulong m_nsec; // Nanoseconds 0..999
  void make_from_int(const Longlong_hybrid &nr)
  {
    Sec6::make_from_int(nr);
    m_nsec= 0;
  }
  Sec9() { }
public:
  Sec9(const my_decimal *d)
  {
    Sec6::make_from_decimal(d, &m_nsec);
  }
  Sec9(double d)
  {
    Sec6::make_from_double(d, &m_nsec);
  }
  ulong nsec() const { return m_nsec; }
  Sec9 &trunc(uint dec)
  {
    m_nsec= 0;
    Sec6::trunc(dec);
    return *this;
  }
  Sec9 &round(uint dec);
  Sec9 &round(uint dec, time_round_mode_t mode)
  {
    return mode == TIME_FRAC_TRUNCATE  ? trunc(dec) : round(dec);
  }
};


class VSec9: protected Sec9
{
  bool m_is_null;
  Sec9& to_sec9()
  {
    DBUG_ASSERT(!is_null());
    return *this;
  }
public:
  VSec9(THD *thd, Item *item, const char *type_str, ulonglong limit);
  bool is_null() const { return m_is_null; }
  const Sec9& to_const_sec9() const
  {
    DBUG_ASSERT(!is_null());
    return *this;
  }
  bool neg() const { return to_const_sec9().neg(); }
  bool truncated() const { return to_const_sec9().truncated(); }
  ulonglong sec() const { return to_const_sec9().sec(); }
  long usec() const { return to_const_sec9().usec(); }
  bool sec_to_time(MYSQL_TIME *ltime, uint dec) const
  {
    return to_const_sec9().sec_to_time(ltime, dec);
  }
  void make_truncated_warning(THD *thd, const char *type_str) const
  {
    return to_const_sec9().make_truncated_warning(thd, type_str);
  }
  Sec9 &round(uint dec)
  {
    return to_sec9().round(dec);
  }
  Sec9 &round(uint dec, time_round_mode_t mode)
  {
    return to_sec9().round(dec, mode);
  }
};


/*
  A heler class to perform additive operations between
  two MYSQL_TIME structures and return the result as a
  combination of seconds, microseconds and sign.
*/
class Sec6_add
{
  ulonglong m_sec; // number of seconds
  ulong m_usec;    // number of microseconds
  bool m_neg;      // false if positive, true if negative
  bool m_error;    // false if the value is OK, true otherwise
  void to_hh24mmssff(MYSQL_TIME *ltime, timestamp_type tstype) const
  {
    bzero(ltime, sizeof(*ltime));
    ltime->neg= m_neg;
    calc_time_from_sec(ltime, (ulong) (m_sec % SECONDS_IN_24H), m_usec);
    ltime->time_type= tstype;
  }
public:
  /*
    @param ltime1 - the first value to add (must be a valid DATE,TIME,DATETIME)
    @param ltime2 - the second value to add (must be a valid TIME)
    @param sign   - the sign of the operation
                    (+1 for addition, -1 for subtraction)
  */
  Sec6_add(const MYSQL_TIME *ltime1, const MYSQL_TIME *ltime2, int sign)
  {
    DBUG_ASSERT(sign == -1 || sign == 1);
    DBUG_ASSERT(!ltime1->neg || ltime1->time_type == MYSQL_TIMESTAMP_TIME);
    if (!(m_error= (ltime2->time_type != MYSQL_TIMESTAMP_TIME)))
    {
      if (ltime1->neg != ltime2->neg)
        sign= -sign;
      m_neg= calc_time_diff(ltime1, ltime2, -sign, &m_sec, &m_usec);
      if (ltime1->neg && (m_sec || m_usec))
        m_neg= !m_neg; // Swap sign
    }
  }
  bool to_time(THD *thd, MYSQL_TIME *ltime, uint decimals) const
  {
    if (m_error)
      return true;
    to_hh24mmssff(ltime, MYSQL_TIMESTAMP_TIME);
    ltime->hour+= to_days_abs() * 24;
    return adjust_time_range_with_warn(thd, ltime, decimals);
  }
  bool to_datetime(MYSQL_TIME *ltime) const
  {
    if (m_error || m_neg)
      return true;
    to_hh24mmssff(ltime, MYSQL_TIMESTAMP_DATETIME);
    return get_date_from_daynr(to_days_abs(),
                               &ltime->year, &ltime->month, &ltime->day) ||
           !ltime->day;
  }
  long to_days_abs() const { return (long) (m_sec / SECONDS_IN_24H); }
};


class Year
{
protected:
  uint m_year;
  bool m_truncated;
  uint year_precision(const Item *item) const;
public:
  Year(): m_year(0), m_truncated(false) { }
  Year(longlong value, bool unsigned_flag, uint length);
  uint year() const { return m_year; }
  uint to_YYYYMMDD() const { return m_year * 10000; }
  bool truncated() const { return m_truncated; }
};


class Year_null: public Year, public Null_flag
{
public:
  Year_null(const Longlong_null &nr, bool unsigned_flag, uint length)
   :Year(nr.is_null() ? 0 : nr.value(), unsigned_flag, length),
    Null_flag(nr.is_null())
  { }
};


class VYear: public Year_null
{
public:
  VYear(Item *item);
};


class VYear_op: public Year_null
{
public:
  VYear_op(Item_func_hybrid_field_type *item);
};


class Double_null: public Null_flag
{
protected:
  double m_value;
public:
  Double_null(double value, bool is_null)
   :Null_flag(is_null), m_value(value)
  { }
  double value() const { return m_value; }
};


class Temporal: protected MYSQL_TIME
{
public:
  class Status: public MYSQL_TIME_STATUS
  {
  public:
    Status() { my_time_status_init(this); }
  };

  class Warn: public ErrBuff,
              public Status
  {
  public:
    void push_conversion_warnings(THD *thd, bool totally_useless_value,
                                  date_mode_t mode, timestamp_type tstype,
                                  const char *db_name, const char *table_name,
                                  const char *name)
    {
      const char *typestr= tstype >= 0 ? type_name_by_timestamp_type(tstype) :
                           mode & (TIME_INTERVAL_hhmmssff | TIME_INTERVAL_DAY) ?
                           "interval" :
                           mode & TIME_TIME_ONLY ? "time" : "datetime";
      Temporal::push_conversion_warnings(thd, totally_useless_value, warnings,
                                         typestr, db_name, table_name, name,
                                         ptr());
    }
  };

  class Warn_push: public Warn
  {
    THD * const m_thd;
    const char * const m_db_name;
    const char * const m_table_name;
    const char * const m_name;
    const MYSQL_TIME * const m_ltime;
    const date_mode_t m_mode;
  public:
    Warn_push(THD *thd, const char *db_name, const char *table_name,
              const char *name, const MYSQL_TIME *ltime, date_mode_t mode)
      : m_thd(thd), m_db_name(db_name), m_table_name(table_name), m_name(name),
        m_ltime(ltime), m_mode(mode)
    { }
    ~Warn_push()
    {
      if (warnings)
        push_conversion_warnings(m_thd, m_ltime->time_type < 0,
                                 m_mode, m_ltime->time_type,
                                 m_db_name, m_table_name, m_name);
    }
  };

public:
  static date_conv_mode_t sql_mode_for_dates(THD *thd);
  static time_round_mode_t default_round_mode(THD *thd);
  class Options: public date_mode_t
  {
  public:
    explicit Options(date_mode_t flags)
     :date_mode_t(flags)
    { }
    Options(date_conv_mode_t flags, time_round_mode_t round_mode)
     :date_mode_t(flags | round_mode)
    {
      DBUG_ASSERT(ulonglong(flags) <= UINT_MAX32);
    }
    Options(date_conv_mode_t flags, THD *thd)
     :Options(flags, default_round_mode(thd))
    { }
  };

  bool is_valid_temporal() const
  {
    DBUG_ASSERT(time_type != MYSQL_TIMESTAMP_ERROR);
    return time_type != MYSQL_TIMESTAMP_NONE;
  }
  static const char *type_name_by_timestamp_type(timestamp_type time_type)
  {
    switch (time_type) {
      case MYSQL_TIMESTAMP_DATE: return "date";
      case MYSQL_TIMESTAMP_TIME: return "time";
      case MYSQL_TIMESTAMP_DATETIME:  // FALLTHROUGH
      default:
        break;
    }
    return "datetime";
  }
  static void push_conversion_warnings(THD *thd, bool totally_useless_value, int warn,
                                       const char *type_name,
                                       const char *db_name,
                                       const char *table_name,
                                       const char *field_name,
                                       const char *value);
  /*
    This method is used if the item was not null but convertion to
    TIME/DATE/DATETIME failed. We return a zero date if allowed,
    otherwise - null.
  */
  void make_fuzzy_date(int *warn, date_conv_mode_t fuzzydate)
  {
    /*
      In the following scenario:
      - The caller expected to get a TIME value
      - Item returned a not NULL string or numeric value
      - But then conversion from string or number to TIME failed
      we need to change the default time_type from MYSQL_TIMESTAMP_DATE
      (which was set in bzero) to MYSQL_TIMESTAMP_TIME and therefore
      return TIME'00:00:00' rather than DATE'0000-00-00'.
      If we don't do this, methods like Item::get_time_with_conversion()
      will erroneously subtract CURRENT_DATE from '0000-00-00 00:00:00'
      and return TIME'-838:59:59' instead of TIME'00:00:00' as a result.
    */
    timestamp_type tstype= !(fuzzydate & TIME_FUZZY_DATES) ?
                           MYSQL_TIMESTAMP_NONE :
                           fuzzydate & TIME_TIME_ONLY ?
                           MYSQL_TIMESTAMP_TIME :
                           MYSQL_TIMESTAMP_DATETIME;
    set_zero_time(this, tstype);
  }

protected:
  my_decimal *bad_to_decimal(my_decimal *to) const;
  my_decimal *to_decimal(my_decimal *to) const;
  static double to_double(bool negate, ulonglong num, ulong frac)
  {
    double d= (double) num + frac / (double) TIME_SECOND_PART_FACTOR;
    return negate ? -d : d;
  }
  longlong to_packed() const { return ::pack_time(this); }
  void make_from_out_of_range(int *warn)
  {
    *warn= MYSQL_TIME_WARN_OUT_OF_RANGE;
    time_type= MYSQL_TIMESTAMP_NONE;
  }
  void make_from_sec6(THD *thd, MYSQL_TIME_STATUS *st,
                      const Sec6 &nr, date_mode_t mode)
  {
    if (nr.convert_to_mysql_time(thd, &st->warnings, this, mode))
      make_fuzzy_date(&st->warnings, date_conv_mode_t(mode));
  }
  void make_from_sec9(THD *thd, MYSQL_TIME_STATUS *st,
                      const Sec9 &nr, date_mode_t mode)
  {
    if (nr.convert_to_mysql_time(thd, &st->warnings, this, mode) ||
        add_nanoseconds(thd, &st->warnings, mode, nr.nsec()))
      make_fuzzy_date(&st->warnings, date_conv_mode_t(mode));
  }
  void make_from_str(THD *thd, Warn *warn,
                     const char *str, size_t length, CHARSET_INFO *cs,
                     date_mode_t fuzzydate);
  void make_from_double(THD *thd, Warn *warn, double nr, date_mode_t mode)
  {
    make_from_sec9(thd, warn, Sec9(nr), mode);
    if (warn->warnings)
      warn->set_double(nr);
  }
  void make_from_longlong_hybrid(THD *thd, Warn *warn,
                                 const Longlong_hybrid &nr, date_mode_t mode)
  {
    /*
      Note: conversion from an integer to TIME can overflow to
      '838:59:59.999999', so the conversion result can have fractional digits.
    */
    make_from_sec6(thd, warn, Sec6(nr), mode);
    if (warn->warnings)
      warn->set_longlong(nr);
  }
  void make_from_decimal(THD *thd, Warn *warn,
                         const my_decimal *nr, date_mode_t mode)
  {
    make_from_sec9(thd, warn, Sec9(nr), mode);
    if (warn->warnings)
      warn->set_decimal(nr);
  }
  bool ascii_to_temporal(MYSQL_TIME_STATUS *st,
                         const char *str, size_t length,
                         date_mode_t mode)
  {
    if (mode & (TIME_INTERVAL_hhmmssff | TIME_INTERVAL_DAY))
      return ascii_to_datetime_or_date_or_interval_DDhhmmssff(st, str, length,
                                                              mode);
    if (mode & TIME_TIME_ONLY)
      return ascii_to_datetime_or_date_or_time(st, str, length, mode);
    return ascii_to_datetime_or_date(st, str, length, mode);
  }
  bool ascii_to_datetime_or_date_or_interval_DDhhmmssff(MYSQL_TIME_STATUS *st,
                                                        const char *str,
                                                        size_t length,
                                                        date_mode_t mode)
  {
    longlong cflags= ulonglong(mode & TIME_MODE_FOR_XXX_TO_DATE);
    bool rc= mode & TIME_INTERVAL_DAY ?
      ::str_to_datetime_or_date_or_interval_day(str, length, this, cflags, st,
                                                TIME_MAX_INTERVAL_HOUR,
                                                TIME_MAX_INTERVAL_HOUR) :
      ::str_to_datetime_or_date_or_interval_hhmmssff(str, length, this,
                                                     cflags, st,
                                                     TIME_MAX_INTERVAL_HOUR,
                                                     TIME_MAX_INTERVAL_HOUR);
    DBUG_ASSERT(!rc || st->warnings);
    return rc;
  }
  bool ascii_to_datetime_or_date_or_time(MYSQL_TIME_STATUS *status,
                                         const char *str, size_t length,
                                         date_mode_t fuzzydate)
  {
    ulonglong cflags= ulonglong(fuzzydate & TIME_MODE_FOR_XXX_TO_DATE);
    bool rc= ::str_to_datetime_or_date_or_time(str, length, this,
                                               cflags, status,
                                               TIME_MAX_HOUR, UINT_MAX32);
    DBUG_ASSERT(!rc || status->warnings);
    return rc;
  }
  bool ascii_to_datetime_or_date(MYSQL_TIME_STATUS *status,
                                 const char *str, size_t length,
                                 date_mode_t fuzzydate)
  {
    DBUG_ASSERT(bool(fuzzydate & TIME_TIME_ONLY) == false);
    bool rc= ::str_to_datetime_or_date(str, length, this,
                             ulonglong(fuzzydate & TIME_MODE_FOR_XXX_TO_DATE),
                             status);
    DBUG_ASSERT(!rc || status->warnings);
    return rc;
  }
  // Character set aware versions for string conversion routines
  bool str_to_temporal(THD *thd, MYSQL_TIME_STATUS *st,
                       const char *str, size_t length,
                       CHARSET_INFO *cs, date_mode_t fuzzydate);
  bool str_to_datetime_or_date_or_time(THD *thd, MYSQL_TIME_STATUS *st,
                                       const char *str, size_t length,
                                       CHARSET_INFO *cs, date_mode_t mode);
  bool str_to_datetime_or_date(THD *thd, MYSQL_TIME_STATUS *st,
                               const char *str, size_t length,
                               CHARSET_INFO *cs, date_mode_t mode);

  bool has_valid_mmssff() const
  {
    return minute <= TIME_MAX_MINUTE &&
           second <= TIME_MAX_SECOND &&
           second_part <= TIME_MAX_SECOND_PART;
  }
  bool has_zero_YYYYMM() const
  {
    return year == 0 && month == 0;
  }
  bool has_zero_YYYYMMDD() const
  {
    return year == 0 && month == 0 && day == 0;
  }
  bool check_date(date_conv_mode_t flags, int *warn) const
  {
    return ::check_date(this, flags, warn);
  }
  void time_hhmmssff_set_max(ulong max_hour)
  {
    hour= max_hour;
    minute= TIME_MAX_MINUTE;
    second= TIME_MAX_SECOND;
    second_part= TIME_MAX_SECOND_PART;
  }
  /*
    Add nanoseconds to ssff
    retval   true if seconds overflowed (the caller should increment minutes)
             false if no overflow happened
  */
  bool add_nanoseconds_ssff(uint nanoseconds)
  {
    DBUG_ASSERT(nanoseconds <= 1000000000);
    if (nanoseconds < 500)
      return false;
    second_part+= (nanoseconds + 500) / 1000;
    if (second_part < 1000000)
      return false;
    second_part%= 1000000;
    if (second < 59)
    {
      second++;
      return false;
    }
    second= 0;
    return true;
  }
  /*
    Add nanoseconds to mmssff
    retval   true if hours overflowed (the caller should increment hours)
             false if no overflow happened
  */
  bool add_nanoseconds_mmssff(uint nanoseconds)
  {
    if (!add_nanoseconds_ssff(nanoseconds))
      return false;
    if (minute < 59)
    {
      minute++;
      return false;
    }
    minute= 0;
    return true;
  }
  void time_round_or_set_max(uint dec, int *warn, ulong max_hour, ulong nsec);
  bool datetime_add_nanoseconds_or_invalidate(THD *thd, int *warn, ulong nsec);
  bool datetime_round_or_invalidate(THD *thd, uint dec, int *warn, ulong nsec);
  bool add_nanoseconds_with_round(THD *thd, int *warn,
                                  date_conv_mode_t mode, ulong nsec);
  bool add_nanoseconds(THD *thd, int *warn, date_mode_t mode, ulong nsec)
  {
    date_conv_mode_t cmode= date_conv_mode_t(mode);
    return time_round_mode_t(mode) == TIME_FRAC_ROUND ?
           add_nanoseconds_with_round(thd, warn, cmode, nsec) : false;
  }
public:
  static void *operator new(size_t size, MYSQL_TIME *ltime) throw()
  {
    DBUG_ASSERT(size == sizeof(MYSQL_TIME));
    return ltime;
  }
  static void operator delete(void *ptr, MYSQL_TIME *ltime) { }

  long fraction_remainder(uint dec) const
  {
    return my_time_fraction_remainder(second_part, dec);
  }
};


/*
  Use this class when you need to get a MYSQL_TIME from an Item
  using Item's native timestamp type, without automatic timestamp
  type conversion.
*/
class Temporal_hybrid: public Temporal
{
public:
  class Options: public Temporal::Options
  {
  public:
    Options(THD *thd)
     :Temporal::Options(sql_mode_for_dates(thd), default_round_mode(thd))
    { }
    Options(date_conv_mode_t flags, time_round_mode_t round_mode)
     :Temporal::Options(flags, round_mode)
    { }
    explicit Options(const Temporal::Options &opt)
     :Temporal::Options(opt)
    { }
    explicit Options(date_mode_t fuzzydate)
     :Temporal::Options(fuzzydate)
    { }
  };

public:
  // Contructors for Item
  Temporal_hybrid(THD *thd, Item *item, date_mode_t fuzzydate);
  Temporal_hybrid(THD *thd, Item *item)
   :Temporal_hybrid(thd, item, Options(thd))
  { }
  Temporal_hybrid(Item *item)
   :Temporal_hybrid(current_thd, item)
  { }

  // Constructors for non-NULL values
  Temporal_hybrid(THD *thd, Warn *warn,
                  const char *str, size_t length, CHARSET_INFO *cs,
                  date_mode_t fuzzydate)
  {
    make_from_str(thd, warn, str, length, cs, fuzzydate);
  }
  Temporal_hybrid(THD *thd, Warn *warn,
                  const Longlong_hybrid &nr, date_mode_t fuzzydate)
  {
    make_from_longlong_hybrid(thd, warn, nr, fuzzydate);
  }
  Temporal_hybrid(THD *thd, Warn *warn, double nr, date_mode_t fuzzydate)
  {
    make_from_double(thd, warn, nr, fuzzydate);
  }

  // Constructors for nullable values
  Temporal_hybrid(THD *thd, Warn *warn, const String *str, date_mode_t mode)
  {
    if (!str)
      time_type= MYSQL_TIMESTAMP_NONE;
    else
      make_from_str(thd, warn, str->ptr(), str->length(), str->charset(), mode);
  }
  Temporal_hybrid(THD *thd, Warn *warn,
                  const Longlong_hybrid_null &nr, date_mode_t fuzzydate)
  {
    if (nr.is_null())
      time_type= MYSQL_TIMESTAMP_NONE;
    else
      make_from_longlong_hybrid(thd, warn, nr, fuzzydate);
  }
  Temporal_hybrid(THD *thd, Warn *warn, const Double_null &nr, date_mode_t mode)
  {
    if (nr.is_null())
      time_type= MYSQL_TIMESTAMP_NONE;
    else
      make_from_double(thd, warn, nr.value(), mode);
  }
  Temporal_hybrid(THD *thd, Warn *warn, const my_decimal *nr, date_mode_t mode)
  {
    if (!nr)
      time_type= MYSQL_TIMESTAMP_NONE;
    else
      make_from_decimal(thd, warn, nr, mode);
  }
  // End of constuctors

  bool copy_valid_value_to_mysql_time(MYSQL_TIME *ltime) const
  {
    DBUG_ASSERT(is_valid_temporal());
    *ltime= *this;
    return false;
  }

  longlong to_longlong() const
  {
    if (!is_valid_temporal())
      return 0;
    ulonglong v= TIME_to_ulonglong(this);
    return neg ? -(longlong) v : (longlong) v;
  }
  double to_double() const
  {
    return is_valid_temporal() ? TIME_to_double(this) : 0;
  }
  my_decimal *to_decimal(my_decimal *to)
  {
    return is_valid_temporal() ? Temporal::to_decimal(to) : bad_to_decimal(to);
  }
  String *to_string(String *str, uint dec) const
  {
    if (!is_valid_temporal())
      return NULL;
    str->set_charset(&my_charset_numeric);
    if (!str->alloc(MAX_DATE_STRING_REP_LENGTH))
      str->length(my_TIME_to_str(this, const_cast<char*>(str->ptr()), dec));
    return str;
  }
  const MYSQL_TIME *get_mysql_time() const
  {
    DBUG_ASSERT(is_valid_temporal());
    return this;
  }
};


/*
  This class resembles the SQL standard <extract source>,
  used in extract expressions, e.g: EXTRACT(DAY FROM dt)
  <extract expression> ::=
    EXTRACT <left paren> <extract field> FROM <extract source> <right paren>
  <extract source> ::= <datetime value expression> | <interval value expression>
*/
class Extract_source: public Temporal_hybrid
{
  /*
    Convert a TIME value to DAY-TIME interval, e.g. for extraction:
      EXTRACT(DAY FROM x), EXTRACT(HOUR FROM x), etc.
    Moves full days from ltime->hour to ltime->day.
  */
  void time_to_daytime_interval()
  {
    DBUG_ASSERT(time_type == MYSQL_TIMESTAMP_TIME);
    DBUG_ASSERT(has_zero_YYYYMMDD());
    MYSQL_TIME::day= MYSQL_TIME::hour / 24;
    MYSQL_TIME::hour%= 24;
  }
  bool is_valid_extract_source_slow() const
  {
    return is_valid_temporal() && MYSQL_TIME::hour < 24 &&
           (has_zero_YYYYMM() || time_type != MYSQL_TIMESTAMP_TIME);
  }
  bool is_valid_value_slow() const
  {
    return time_type == MYSQL_TIMESTAMP_NONE || is_valid_extract_source_slow();
  }
public:
  Extract_source(THD *thd, Item *item, date_mode_t mode)
   :Temporal_hybrid(thd, item, mode)
  {
    if (MYSQL_TIME::time_type == MYSQL_TIMESTAMP_TIME)
      time_to_daytime_interval();
    DBUG_ASSERT(is_valid_value_slow());
  }
  inline const MYSQL_TIME *get_mysql_time() const
  {
    DBUG_ASSERT(is_valid_extract_source_slow());
    return this;
  }
  bool is_valid_extract_source() const { return is_valid_temporal(); }
  int sign() const { return get_mysql_time()->neg ? -1 : 1; }
  uint year() const { return get_mysql_time()->year; }
  uint month() const { return get_mysql_time()->month; }
  int day() const { return (int) get_mysql_time()->day * sign(); }
  int hour() const { return (int) get_mysql_time()->hour * sign(); }
  int minute() const { return (int) get_mysql_time()->minute * sign(); }
  int second() const { return (int) get_mysql_time()->second * sign(); }
  int microsecond() const { return (int) get_mysql_time()->second_part * sign(); }

  uint year_month() const { return year() * 100 + month(); }
  uint quarter() const { return (month() + 2)/3; }
  uint week(THD *thd) const;

  longlong second_microsecond() const
  {
    return (second() * 1000000LL + microsecond());
  }

  // DAY TO XXX
  longlong day_hour() const
  {
    return (longlong) day() * 100LL + hour();
  }
  longlong day_minute() const
  {
    return day_hour() * 100LL + minute();
  }
  longlong day_second() const
  {
    return day_minute() * 100LL + second();
  }
  longlong day_microsecond() const
  {
    return day_second() * 1000000LL + microsecond();
  }

  // HOUR TO XXX
  int hour_minute() const
  {
    return hour() * 100 + minute();
  }
  int hour_second() const
  {
    return hour_minute() * 100 + second();
  }
  longlong hour_microsecond() const
  {
    return hour_second() * 1000000LL + microsecond();
  }

  // MINUTE TO XXX
  int minute_second() const
  {
    return minute() * 100 + second();
  }
  longlong minute_microsecond() const
  {
    return minute_second() * 1000000LL + microsecond();
  }
};


/*
  This class is used for the "time_interval" argument of these SQL functions:
    TIMESTAMP(tm,time_interval)
    ADDTIME(tm,time_interval)
  Features:
  - DATE and DATETIME formats are treated as errors
  - Preserves hours for TIME format as is, without limiting to TIME_MAX_HOUR
*/
class Interval_DDhhmmssff: public Temporal
{
  static const LEX_CSTRING m_type_name;
  bool str_to_DDhhmmssff(MYSQL_TIME_STATUS *status,
                         const char *str, size_t length, CHARSET_INFO *cs,
                         ulong max_hour);
  void push_warning_wrong_or_truncated_value(THD *thd,
                                             const ErrConv &str,
                                             int warnings);
  bool is_valid_interval_DDhhmmssff_slow() const
  {
    return time_type == MYSQL_TIMESTAMP_TIME &&
           has_zero_YYYYMMDD() && has_valid_mmssff();
  }
  bool is_valid_value_slow() const
  {
    return time_type == MYSQL_TIMESTAMP_NONE ||
           is_valid_interval_DDhhmmssff_slow();
  }
public:
  // Get fractional second precision from an Item
  static uint fsp(THD *thd, Item *item);
  /*
    Maximum useful HOUR value:
    TIMESTAMP'0001-01-01 00:00:00' + '87649415:59:59' = '9999-12-31 23:59:59'
    This gives maximum possible interval values:
    - '87649415:59:59.999999'   (in 'hh:mm:ss.ff' format)
    - '3652058 23:59:59.999999' (in 'DD hh:mm:ss.ff' format)
  */
  static uint max_useful_hour()
  {
    return TIME_MAX_INTERVAL_HOUR;
  }
  static uint max_int_part_char_length()
  {
    // e.g. '+3652058 23:59:59'
    return 1/*sign*/ + TIME_MAX_INTERVAL_DAY_CHAR_LENGTH + 1 + 8/*hh:mm:ss*/;
  }
  static uint max_char_length(uint fsp)
  {
    DBUG_ASSERT(fsp <= TIME_SECOND_PART_DIGITS);
    return max_int_part_char_length() + (fsp ? 1 : 0) + fsp;
  }

public:
  Interval_DDhhmmssff(THD *thd, Status *st, bool push_warnings,
                      Item *item, ulong max_hour,
                      time_round_mode_t mode, uint dec);
  Interval_DDhhmmssff(THD *thd, Item *item, uint dec)
  {
    Status st;
    new(this) Interval_DDhhmmssff(thd, &st, true, item, max_useful_hour(),
                                  default_round_mode(thd), dec);
  }
  Interval_DDhhmmssff(THD *thd, Item *item)
   :Interval_DDhhmmssff(thd, item, TIME_SECOND_PART_DIGITS)
  { }
  const MYSQL_TIME *get_mysql_time() const
  {
    DBUG_ASSERT(is_valid_interval_DDhhmmssff_slow());
    return this;
  }
  bool is_valid_interval_DDhhmmssff() const
  {
    return time_type == MYSQL_TIMESTAMP_TIME;
  }
  bool is_valid_value() const
  {
    return time_type == MYSQL_TIMESTAMP_NONE || is_valid_interval_DDhhmmssff();
  }
  String *to_string(String *str, uint dec) const
  {
    if (!is_valid_interval_DDhhmmssff())
      return NULL;
    str->set_charset(&my_charset_numeric);
    if (!str->alloc(MAX_DATE_STRING_REP_LENGTH))
      str->length(my_interval_DDhhmmssff_to_str(this,
                                                const_cast<char*>(str->ptr()),
                                                dec));
    return str;
  }
};

class Schema;


/**
  Class Time is designed to store valid TIME values.

  1. Valid value:
    a. MYSQL_TIMESTAMP_TIME - a valid TIME within the supported TIME range
    b. MYSQL_TIMESTAMP_NONE - an undefined value

  2. Invalid value (internally only):
    a. MYSQL_TIMESTAMP_TIME outside of the supported TIME range
    a. MYSQL_TIMESTAMP_{DATE|DATETIME|ERROR}

  Temporarily Time is allowed to have an invalid value, but only internally,
  during initialization time. All constructors and modification methods must
  leave the Time value as described above (see "Valid values").

  Time derives from MYSQL_TIME privately to make sure it is accessed
  externally only in the valid state.
*/
class Time: public Temporal
{
  static uint binary_length_to_precision(uint length);
public:
  enum datetime_to_time_mode_t
  {
    DATETIME_TO_TIME_DISALLOW,
    DATETIME_TO_TIME_YYYYMMDD_000000DD_MIX_TO_HOURS,
    DATETIME_TO_TIME_YYYYMMDD_TRUNCATE,
    DATETIME_TO_TIME_YYYYMMDD_00000000_ONLY,
    DATETIME_TO_TIME_MINUS_CURRENT_DATE
  };
  class Options: public Temporal::Options
  {
    datetime_to_time_mode_t m_datetime_to_time_mode;
  public:
    Options(THD *thd)
     :Temporal::Options(default_flags_for_get_date(), default_round_mode(thd)),
      m_datetime_to_time_mode(default_datetime_to_time_mode())
    { }
    Options(date_conv_mode_t flags, THD *thd)
     :Temporal::Options(flags, default_round_mode(thd)),
      m_datetime_to_time_mode(default_datetime_to_time_mode())
    { }
    Options(date_conv_mode_t flags, THD *thd, datetime_to_time_mode_t dtmode)
     :Temporal::Options(flags, default_round_mode(thd)),
      m_datetime_to_time_mode(dtmode)
    { }
    Options(date_conv_mode_t fuzzydate, time_round_mode_t round_mode,
            datetime_to_time_mode_t datetime_to_time_mode)
     :Temporal::Options(fuzzydate, round_mode),
       m_datetime_to_time_mode(datetime_to_time_mode)
    { }

    datetime_to_time_mode_t datetime_to_time_mode() const
    { return m_datetime_to_time_mode; }

    static datetime_to_time_mode_t default_datetime_to_time_mode()
    {
      return DATETIME_TO_TIME_YYYYMMDD_000000DD_MIX_TO_HOURS;
    }
  };
  /*
    CAST(AS TIME) historically does not mix days to hours.
    This is different comparing to how implicit conversion
    in Field::store_time_dec() works (e.g. on INSERT).
  */
  class Options_for_cast: public Options
  {
  public:
    Options_for_cast(THD *thd)
     :Options(default_flags_for_get_date(), default_round_mode(thd),
              DATETIME_TO_TIME_YYYYMMDD_TRUNCATE)
    { }
    Options_for_cast(date_mode_t mode, THD *thd)
     :Options(default_flags_for_get_date() | (mode & TIME_FUZZY_DATES),
              default_round_mode(thd),
              DATETIME_TO_TIME_YYYYMMDD_TRUNCATE)
    { }
  };

  class Options_for_round: public Options
  {
  public:
    Options_for_round(time_round_mode_t round_mode= TIME_FRAC_TRUNCATE)
     :Options(Time::default_flags_for_get_date(), round_mode,
              Time::DATETIME_TO_TIME_DISALLOW)
    { }
  };
  class Options_cmp: public Options
  {
  public:
    Options_cmp(THD *thd)
     :Options(comparison_flags_for_get_date(), thd)
    { }
    Options_cmp(THD *thd, datetime_to_time_mode_t dtmode)
     :Options(comparison_flags_for_get_date(),
              default_round_mode(thd), dtmode)
    { }
  };
private:
  bool is_valid_value_slow() const
  {
    return time_type == MYSQL_TIMESTAMP_NONE || is_valid_time_slow();
  }
  bool is_valid_time_slow() const
  {
    return time_type == MYSQL_TIMESTAMP_TIME &&
           has_zero_YYYYMMDD() && has_valid_mmssff();
  }
  void hhmmssff_copy(const MYSQL_TIME *from)
  {
    hour= from->hour;
    minute= from->minute;
    second= from->second;
    second_part= from->second_part;
  }
  void datetime_to_time_YYYYMMDD_000000DD_mix_to_hours(int *warn,
                                                       uint from_year,
                                                       uint from_month,
                                                       uint from_day)
  {
    if (from_year != 0 || from_month != 0)
      *warn|= MYSQL_TIME_NOTE_TRUNCATED;
    else
      hour+= from_day * 24;
  }
  /*
    The result is calculated effectively similar to:
    TIMEDIFF(dt, CAST(CURRENT_DATE AS DATETIME))
    If the difference does not fit to the supported TIME range, it's truncated.
  */
  void datetime_to_time_minus_current_date(THD *thd)
  {
    MYSQL_TIME current_date, tmp;
    set_current_date(thd, &current_date);
    calc_time_diff(this, &current_date, 1, &tmp, date_mode_t(0));
    static_cast<MYSQL_TIME*>(this)[0]= tmp;
    int warnings= 0;
    (void) check_time_range(this, TIME_SECOND_PART_DIGITS, &warnings);
    DBUG_ASSERT(is_valid_time());
  }
  /*
    Convert a valid DATE or DATETIME to TIME.
    Before this call, "this" must be a valid DATE or DATETIME value,
    e.g. returned from Item::get_date(), str_to_xxx(), number_to_xxx().
    After this call, "this" is a valid TIME value.
  */
  void valid_datetime_to_valid_time(THD *thd, int *warn, const Options opt)
  {
    DBUG_ASSERT(time_type == MYSQL_TIMESTAMP_DATE ||
                time_type == MYSQL_TIMESTAMP_DATETIME);
    /*
      We're dealing with a DATE or DATETIME returned from
      str_to_xxx(), number_to_xxx() or unpack_time().
      Do some asserts to make sure the result hour value
      after mixing days to hours does not go out of the valid TIME range.
      The maximum hour value after mixing days will be 31*24+23=767,
      which is within the supported TIME range.
      Thus no adjust_time_range_or_invalidate() is needed here.
    */
    DBUG_ASSERT(day < 32);
    DBUG_ASSERT(hour < 24);
    if (opt.datetime_to_time_mode() == DATETIME_TO_TIME_MINUS_CURRENT_DATE)
    {
      datetime_to_time_minus_current_date(thd);
    }
    else
    {
      if (opt.datetime_to_time_mode() ==
          DATETIME_TO_TIME_YYYYMMDD_000000DD_MIX_TO_HOURS)
        datetime_to_time_YYYYMMDD_000000DD_mix_to_hours(warn, year, month, day);
      year= month= day= 0;
      time_type= MYSQL_TIMESTAMP_TIME;
    }
    DBUG_ASSERT(is_valid_time_slow());
  }
  /**
    Convert valid DATE/DATETIME to valid TIME if needed.
    This method is called after Item::get_date(),
    str_to_xxx(), number_to_xxx().
    which can return only valid TIME/DATE/DATETIME values.
    Before this call, "this" is:
    - either a valid TIME/DATE/DATETIME value
      (within the supported range for the corresponding type),
    - or MYSQL_TIMESTAMP_NONE
    After this call, "this" is:
    - either a valid TIME (within the supported TIME range),
    - or MYSQL_TIMESTAMP_NONE
  */
  void valid_MYSQL_TIME_to_valid_value(THD *thd, int *warn, const Options opt)
  {
    switch (time_type) {
    case MYSQL_TIMESTAMP_DATE:
    case MYSQL_TIMESTAMP_DATETIME:
      if (opt.datetime_to_time_mode() ==
          DATETIME_TO_TIME_YYYYMMDD_00000000_ONLY &&
          (year || month || day))
        make_from_out_of_range(warn);
      else if (opt.datetime_to_time_mode() == DATETIME_TO_TIME_DISALLOW)
        make_from_out_of_range(warn);
      else
        valid_datetime_to_valid_time(thd, warn, opt);
      break;
    case MYSQL_TIMESTAMP_NONE:
      break;
    case MYSQL_TIMESTAMP_ERROR:
      set_zero_time(this, MYSQL_TIMESTAMP_TIME);
      break;
    case MYSQL_TIMESTAMP_TIME:
      DBUG_ASSERT(is_valid_time_slow());
      break;
    }
  }

  /*
    This method is called after number_to_xxx() and str_to_xxx(),
    which can return DATE or DATETIME values. Convert to TIME if needed.
    We trust that xxx_to_time() returns a valid TIME/DATE/DATETIME value,
    so here we need to do only simple validation.
  */
  void xxx_to_time_result_to_valid_value(THD *thd, int *warn, const Options opt)
  {
    // str_to_xxx(), number_to_xxx() never return MYSQL_TIMESTAMP_ERROR
    DBUG_ASSERT(time_type != MYSQL_TIMESTAMP_ERROR);
    valid_MYSQL_TIME_to_valid_value(thd, warn, opt);
  }
  void adjust_time_range_or_invalidate(int *warn)
  {
    if (check_time_range(this, TIME_SECOND_PART_DIGITS, warn))
      time_type= MYSQL_TIMESTAMP_NONE;
    DBUG_ASSERT(is_valid_value_slow());
  }
public:
  void round_or_set_max(uint dec, int *warn, ulong nsec);
private:
  void round_or_set_max(uint dec, int *warn);

  /*
    All make_from_xxx() methods initialize *warn.
    The old value gets lost.
  */
  void make_from_datetime_move_day_to_hour(int *warn, const MYSQL_TIME *from);
  void make_from_datetime_with_days_diff(int *warn, const MYSQL_TIME *from,
                                         long curdays);
  void make_from_time(int *warn, const MYSQL_TIME *from);
  void make_from_datetime(int *warn, const MYSQL_TIME *from, long curdays);
  void make_from_item(THD *thd, int *warn, Item *item, const Options opt);
public:
  /*
    All constructors that accept an "int *warn" parameter initialize *warn.
    The old value gets lost.
  */
  Time(int *warn, bool neg, ulonglong hour, uint minute, const Sec6 &second);
  Time() { time_type= MYSQL_TIMESTAMP_NONE; }
  Time(const Native &native);
  Time(THD *thd, const MYSQL_TIME *ltime, const Options opt)
  {
    *(static_cast<MYSQL_TIME*>(this))= *ltime;
    DBUG_ASSERT(is_valid_temporal());
    int warn= 0;
    valid_MYSQL_TIME_to_valid_value(thd, &warn, opt);
  }
  Time(Item *item)
   :Time(current_thd, item)
  { }
  Time(THD *thd, Item *item, const Options opt)
  {
    int warn;
    make_from_item(thd, &warn, item, opt);
  }
  Time(THD *thd, Item *item)
   :Time(thd, item, Options(thd))
  { }
  Time(int *warn, const MYSQL_TIME *from, long curdays);
  Time(THD *thd, MYSQL_TIME_STATUS *status,
       const char *str, size_t len, CHARSET_INFO *cs,
       const Options opt)
  {
    if (str_to_datetime_or_date_or_time(thd, status, str, len, cs, opt))
      time_type= MYSQL_TIMESTAMP_NONE;
    // The below call will optionally add notes to already collected warnings:
    else
      xxx_to_time_result_to_valid_value(thd, &status->warnings, opt);
  }

protected:
  Time(THD *thd, int *warn, const Sec6 &nr, const Options opt)
  {
    if (nr.to_datetime_or_time(this, warn, TIME_INVALID_DATES))
      time_type= MYSQL_TIMESTAMP_NONE;
    xxx_to_time_result_to_valid_value(thd, warn, opt);
  }
  Time(THD *thd, int *warn, const Sec9 &nr, const Options &opt)
   :Time(thd, warn, static_cast<Sec6>(nr), opt)
  {
    if (is_valid_time() && time_round_mode_t(opt) == TIME_FRAC_ROUND)
      round_or_set_max(6, warn, nr.nsec());
  }

public:
  Time(THD *thd, int *warn, const Longlong_hybrid &nr, const Options &opt)
   :Time(thd, warn, Sec6(nr), opt)
  { }
  Time(THD *thd, int *warn, double nr, const Options &opt)
   :Time(thd, warn, Sec9(nr), opt)
  { }
  Time(THD *thd, int *warn, const my_decimal *d, const Options &opt)
   :Time(thd, warn, Sec9(d), opt)
  { }

  Time(THD *thd, Item *item, const Options opt, uint dec)
   :Time(thd, item, opt)
  {
    round(dec, time_round_mode_t(opt));
  }
  Time(int *warn, const MYSQL_TIME *from, long curdays,
       const Time::Options &opt, uint dec)
   :Time(warn, from, curdays)
  {
    round(dec, time_round_mode_t(opt), warn);
  }
  Time(int *warn, bool neg, ulonglong hour, uint minute, const Sec9 &second,
       time_round_mode_t mode, uint dec)
   :Time(warn, neg, hour, minute, second)
  {
    DBUG_ASSERT(is_valid_time());
    if ((ulonglong) mode == (ulonglong) TIME_FRAC_ROUND)
      round_or_set_max(6, warn, second.nsec());
    round(dec, mode, warn);
  }
  Time(THD *thd, MYSQL_TIME_STATUS *status,
       const char *str, size_t len, CHARSET_INFO *cs,
       const Options &opt, uint dec)
   :Time(thd, status, str, len, cs, opt)
  {
    round(dec, time_round_mode_t(opt), &status->warnings);
  }
  Time(THD *thd, int *warn, const Longlong_hybrid &nr,
       const Options &opt, uint dec)
   :Time(thd, warn, nr, opt)
  {
    /*
      Decimal digit truncation is needed here in case if nr was out
      of the supported TIME range, so "this" was set to '838:59:59.999999'.
      We always do truncation (not rounding) here, independently from "opt".
    */
    trunc(dec);
  }
  Time(THD *thd, int *warn, double nr, const Options &opt, uint dec)
   :Time(thd, warn, nr, opt)
  {
    round(dec, time_round_mode_t(opt), warn);
  }
  Time(THD *thd, int *warn, const my_decimal *d, const Options &opt, uint dec)
   :Time(thd, warn, d, opt)
  {
    round(dec, time_round_mode_t(opt), warn);
  }

  static date_conv_mode_t default_flags_for_get_date()
  { return TIME_TIME_ONLY | TIME_INVALID_DATES; }
  static date_conv_mode_t comparison_flags_for_get_date()
  { return TIME_TIME_ONLY | TIME_INVALID_DATES | TIME_FUZZY_DATES; }
  bool is_valid_time() const
  {
    DBUG_ASSERT(is_valid_value_slow());
    return time_type == MYSQL_TIMESTAMP_TIME;
  }
  const MYSQL_TIME *get_mysql_time() const
  {
    DBUG_ASSERT(is_valid_time_slow());
    return this;
  }
  bool copy_to_mysql_time(MYSQL_TIME *ltime) const
  {
    if (time_type == MYSQL_TIMESTAMP_NONE)
    {
      ltime->time_type= MYSQL_TIMESTAMP_NONE;
      return true;
    }
    DBUG_ASSERT(is_valid_time_slow());
    *ltime= *this;
    return false;
  }
  int cmp(const Time *other) const
  {
    DBUG_ASSERT(is_valid_time_slow());
    DBUG_ASSERT(other->is_valid_time_slow());
    longlong p0= to_packed();
    longlong p1= other->to_packed();
    if (p0 < p1)
      return -1;
    if (p0 > p1)
      return 1;
    return 0;
  }
  longlong to_seconds_abs() const
  {
    DBUG_ASSERT(is_valid_time_slow());
    return hour * 3600L + minute * 60 + second;
  }
  longlong to_seconds() const
  {
    return neg ? -to_seconds_abs() : to_seconds_abs();
  }
  longlong to_longlong() const
  {
    if (!is_valid_time())
      return 0;
    ulonglong v= TIME_to_ulonglong_time(this);
    return neg ? -(longlong) v : (longlong) v;
  }
  double to_double() const
  {
    return !is_valid_time() ? 0 :
           Temporal::to_double(neg, TIME_to_ulonglong_time(this), second_part);
  }
  bool to_native(Native *to, uint decimals) const;
  String *to_string(String *str, uint dec) const
  {
    if (!is_valid_time())
      return NULL;
    str->set_charset(&my_charset_numeric);
    if (!str->alloc(MAX_DATE_STRING_REP_LENGTH))
      str->length(my_time_to_str(this, const_cast<char*>(str->ptr()), dec));
    return str;
  }
  my_decimal *to_decimal(my_decimal *to)
  {
    return is_valid_time() ? Temporal::to_decimal(to) : bad_to_decimal(to);
  }
  longlong to_packed() const
  {
    return is_valid_time() ? Temporal::to_packed() : 0;
  }
  longlong valid_time_to_packed() const
  {
    DBUG_ASSERT(is_valid_time_slow());
    return Temporal::to_packed();
  }
  long fraction_remainder(uint dec) const
  {
    DBUG_ASSERT(is_valid_time());
    return Temporal::fraction_remainder(dec);
  }

  Time &trunc(uint dec)
  {
    if (is_valid_time())
      my_time_trunc(this, dec);
    DBUG_ASSERT(is_valid_value_slow());
    return *this;
  }
  Time &ceiling(int *warn)
  {
    if (is_valid_time())
    {
      if (neg)
        my_time_trunc(this, 0);
      else if (second_part)
        round_or_set_max(0, warn, 999999999);
    }
    DBUG_ASSERT(is_valid_value_slow());
    return *this;
  }
  Time &ceiling()
  {
    int warn= 0;
    return ceiling(&warn);
  }
  Time &floor(int *warn)
  {
    if (is_valid_time())
    {
      if (!neg)
        my_time_trunc(this, 0);
      else if (second_part)
        round_or_set_max(0, warn, 999999999);
    }
    DBUG_ASSERT(is_valid_value_slow());
    return *this;
  }
  Time &floor()
  {
    int warn= 0;
    return floor(&warn);
  }
  Time &round(uint dec, int *warn)
  {
    if (is_valid_time())
      round_or_set_max(dec, warn);
    DBUG_ASSERT(is_valid_value_slow());
    return *this;
  }
  Time &round(uint dec, time_round_mode_t mode, int *warn)
  {
    switch (mode.mode()) {
    case time_round_mode_t::FRAC_NONE:
      DBUG_ASSERT(fraction_remainder(dec) == 0);
      return trunc(dec);
    case time_round_mode_t::FRAC_TRUNCATE:
      return trunc(dec);
    case time_round_mode_t::FRAC_ROUND:
      return round(dec, warn);
    }
    return *this;
  }
  Time &round(uint dec, time_round_mode_t mode)
  {
    int warn= 0;
    return round(dec, mode, &warn);
  }

};


/**
  Class Temporal_with_date is designed to store valid DATE or DATETIME values.
  See also class Time.

  1. Valid value:
    a. MYSQL_TIMESTAMP_{DATE|DATETIME} - a valid DATE or DATETIME value
    b. MYSQL_TIMESTAMP_NONE            - an undefined value

  2. Invalid value (internally only):
    a. MYSQL_TIMESTAMP_{DATE|DATETIME} - a DATE or DATETIME value, but with
                                         MYSQL_TIME members outside of the
                                         valid/supported range
    b. MYSQL_TIMESTAMP_TIME            - a TIME value
    c. MYSQL_TIMESTAMP_ERROR           - error

  Temporarily is allowed to have an invalid value, but only internally,
  during initialization time. All constructors and modification methods must
  leave the value as described above (see "Valid value").

  Derives from MYSQL_TIME using "protected" inheritance to make sure
  it is accessed externally only in the valid state.
*/

class Temporal_with_date: public Temporal
{
public:
  class Options: public Temporal::Options
  {
  public:
    Options(date_conv_mode_t fuzzydate, time_round_mode_t mode):
     Temporal::Options(fuzzydate, mode)
    {}
    explicit Options(const Temporal::Options &opt)
     :Temporal::Options(opt)
    { }
    explicit Options(date_mode_t mode)
     :Temporal::Options(mode)
    { }
  };
protected:
  void check_date_or_invalidate(int *warn, date_conv_mode_t flags);
  void make_from_item(THD *thd, Item *item, date_mode_t flags);

  ulong daynr() const
  {
    return (ulong) ::calc_daynr((uint) year, (uint) month, (uint) day);
  }
  int weekday(bool sunday_first_day_of_week) const
  {
    return ::calc_weekday(daynr(), sunday_first_day_of_week);
  }
  ulong dayofyear() const
  {
    return (ulong) (daynr() - ::calc_daynr(year, 1, 1) + 1);
  }
  uint quarter() const
  {
    return (month + 2) / 3;
  }
  uint week(uint week_behaviour) const
  {
    uint year;
    return calc_week(this, week_behaviour, &year);
  }
  uint yearweek(uint week_behaviour) const
  {
    uint year;
    uint week= calc_week(this, week_behaviour, &year);
    return week + year * 100;
  }
public:
  Temporal_with_date()
  {
    time_type= MYSQL_TIMESTAMP_NONE;
  }
  Temporal_with_date(THD *thd, Item *item, date_mode_t fuzzydate)
  {
    make_from_item(thd, item, fuzzydate);
  }
  Temporal_with_date(int *warn, const Sec6 &nr, date_mode_t flags)
  {
    DBUG_ASSERT(bool(flags & TIME_TIME_ONLY) == false);
    if (nr.to_datetime_or_date(this, warn, date_conv_mode_t(flags)))
      time_type= MYSQL_TIMESTAMP_NONE;
  }
  Temporal_with_date(THD *thd, MYSQL_TIME_STATUS *status,
                     const char *str, size_t len, CHARSET_INFO *cs,
                     date_mode_t flags)
  {
    DBUG_ASSERT(bool(flags & TIME_TIME_ONLY) == false);
    if (str_to_datetime_or_date(thd, status, str, len, cs, flags))
      time_type= MYSQL_TIMESTAMP_NONE;
  }
public:
  bool check_date_with_warn(THD *thd, date_conv_mode_t flags)
  {
    return ::check_date_with_warn(thd, this, flags, MYSQL_TIMESTAMP_ERROR);
  }
  bool check_date_with_warn(THD *thd)
  {
    return ::check_date_with_warn(thd, this, Temporal::sql_mode_for_dates(thd),
                                  MYSQL_TIMESTAMP_ERROR);
  }
  static date_conv_mode_t comparison_flags_for_get_date()
  { return TIME_INVALID_DATES | TIME_FUZZY_DATES; }
};


/**
  Class Date is designed to store valid DATE values.
  All constructors and modification methods leave instances
  of this class in one of the following valid states:
    a. MYSQL_TIMESTAMP_DATE - a DATE with all MYSQL_TIME members properly set
    b. MYSQL_TIMESTAMP_NONE - an undefined value.
  Other MYSQL_TIMESTAMP_XXX are not possible.
  MYSQL_TIMESTAMP_DATE with MYSQL_TIME members improperly set is not possible.
*/
class Date: public Temporal_with_date
{
  bool is_valid_value_slow() const
  {
    return time_type == MYSQL_TIMESTAMP_NONE || is_valid_date_slow();
  }
  bool is_valid_date_slow() const
  {
    DBUG_ASSERT(time_type == MYSQL_TIMESTAMP_DATE);
    return !check_datetime_range(this);
  }
public:
  class Options: public Temporal_with_date::Options
  {
  public:
    explicit Options(date_conv_mode_t fuzzydate)
     :Temporal_with_date::Options(fuzzydate, TIME_FRAC_TRUNCATE)
    { }
    Options(THD *thd, time_round_mode_t mode)
     :Temporal_with_date::Options(sql_mode_for_dates(thd), mode)
    { }
    explicit Options(THD *thd)
     :Temporal_with_date::Options(sql_mode_for_dates(thd), TIME_FRAC_TRUNCATE)
    { }
    explicit Options(date_mode_t fuzzydate)
     :Temporal_with_date::Options(fuzzydate)
    { }
  };
public:
  Date(Item *item, date_mode_t fuzzydate)
   :Date(current_thd, item, fuzzydate)
  { }
  Date(THD *thd, Item *item, date_mode_t fuzzydate)
   :Temporal_with_date(thd, item, fuzzydate)
  {
    if (time_type == MYSQL_TIMESTAMP_DATETIME)
      datetime_to_date(this);
    DBUG_ASSERT(is_valid_value_slow());
  }
  Date(THD *thd, Item *item, date_conv_mode_t fuzzydate)
   :Date(thd, item, Options(fuzzydate))
  { }
  Date(THD *thd, Item *item)
   :Temporal_with_date(Date(thd, item, Options(thd, TIME_FRAC_TRUNCATE)))
  { }
  Date(Item *item)
   :Temporal_with_date(Date(current_thd, item))
  { }
  Date(const Temporal_with_date *d)
   :Temporal_with_date(*d)
  {
    datetime_to_date(this);
    DBUG_ASSERT(is_valid_date_slow());
  }
  explicit Date(const Temporal_hybrid *from)
  {
    from->copy_valid_value_to_mysql_time(this);
    DBUG_ASSERT(is_valid_date_slow());
  }
  bool is_valid_date() const
  {
    DBUG_ASSERT(is_valid_value_slow());
    return time_type == MYSQL_TIMESTAMP_DATE;
  }
  bool check_date(date_conv_mode_t flags, int *warnings) const
  {
    DBUG_ASSERT(is_valid_date_slow());
    return ::check_date(this, (year || month || day),
                        ulonglong(flags & TIME_MODE_FOR_XXX_TO_DATE),
                        warnings);
  }
  bool check_date(THD *thd, int *warnings) const
  {
    return check_date(Temporal::sql_mode_for_dates(thd), warnings);
  }
  bool check_date(date_conv_mode_t flags) const
  {
    int dummy; /* unused */
    return check_date(flags, &dummy);
  }
  bool check_date(THD *thd) const
  {
    int dummy;
    return check_date(Temporal::sql_mode_for_dates(thd), &dummy);
  }
  const MYSQL_TIME *get_mysql_time() const
  {
    DBUG_ASSERT(is_valid_date_slow());
    return this;
  }
  bool copy_to_mysql_time(MYSQL_TIME *ltime) const
  {
    if (time_type == MYSQL_TIMESTAMP_NONE)
    {
      ltime->time_type= MYSQL_TIMESTAMP_NONE;
      return true;
    }
    DBUG_ASSERT(is_valid_date_slow());
    *ltime= *this;
    return false;
  }
  ulong daynr() const
  {
    DBUG_ASSERT(is_valid_date_slow());
    return Temporal_with_date::daynr();
  }
  ulong dayofyear() const
  {
    DBUG_ASSERT(is_valid_date_slow());
    return Temporal_with_date::dayofyear();
  }
  uint quarter() const
  {
    DBUG_ASSERT(is_valid_date_slow());
    return Temporal_with_date::quarter();
  }
  uint week(uint week_behaviour) const
  {
    DBUG_ASSERT(is_valid_date_slow());
    return Temporal_with_date::week(week_behaviour);
  }
  uint yearweek(uint week_behaviour) const
  {
    DBUG_ASSERT(is_valid_date_slow());
    return Temporal_with_date::yearweek(week_behaviour);
  }

  longlong valid_date_to_packed() const
  {
    DBUG_ASSERT(is_valid_date_slow());
    return Temporal::to_packed();
  }
  longlong to_longlong() const
  {
    return is_valid_date() ? (longlong) TIME_to_ulonglong_date(this) : 0LL;
  }
  double to_double() const
  {
    return (double) to_longlong();
  }
  String *to_string(String *str) const
  {
    if (!is_valid_date())
      return NULL;
    str->set_charset(&my_charset_numeric);
    if (!str->alloc(MAX_DATE_STRING_REP_LENGTH))
      str->length(my_date_to_str(this, const_cast<char*>(str->ptr())));
    return str;
  }
  my_decimal *to_decimal(my_decimal *to)
  {
    return is_valid_date() ? Temporal::to_decimal(to) : bad_to_decimal(to);
  }
};


/**
  Class Datetime is designed to store valid DATETIME values.
  All constructors and modification methods leave instances
  of this class in one of the following valid states:
    a. MYSQL_TIMESTAMP_DATETIME - a DATETIME with all members properly set
    b. MYSQL_TIMESTAMP_NONE     - an undefined value.
  Other MYSQL_TIMESTAMP_XXX are not possible.
  MYSQL_TIMESTAMP_DATETIME with MYSQL_TIME members
  improperly set is not possible.
*/
class Datetime: public Temporal_with_date
{
  bool is_valid_value_slow() const
  {
    return time_type == MYSQL_TIMESTAMP_NONE || is_valid_datetime_slow();
  }
  bool is_valid_datetime_slow() const
  {
    DBUG_ASSERT(time_type == MYSQL_TIMESTAMP_DATETIME);
    return !check_datetime_range(this);
  }
  bool add_nanoseconds_or_invalidate(THD *thd, int *warn, ulong nsec)
  {
    DBUG_ASSERT(is_valid_datetime_slow());
    bool rc= Temporal::datetime_add_nanoseconds_or_invalidate(thd, warn, nsec);
    DBUG_ASSERT(is_valid_value_slow());
    return rc;
  }
  void date_to_datetime_if_needed()
  {
    if (time_type == MYSQL_TIMESTAMP_DATE)
      date_to_datetime(this);
  }
  void make_from_time(THD *thd, int *warn, const MYSQL_TIME *from,
                      date_conv_mode_t flags);
  void make_from_datetime(THD *thd, int *warn, const MYSQL_TIME *from,
                          date_conv_mode_t flags);
  bool round_or_invalidate(THD *thd, uint dec, int *warn);
  bool round_or_invalidate(THD *thd, uint dec, int *warn, ulong nsec)
  {
    DBUG_ASSERT(is_valid_datetime_slow());
    bool rc= Temporal::datetime_round_or_invalidate(thd, dec, warn, nsec);
    DBUG_ASSERT(is_valid_value_slow());
    return rc;
  }
public:

  class Options: public Temporal_with_date::Options
  {
  public:
    Options(date_conv_mode_t fuzzydate, time_round_mode_t nanosecond_rounding)
     :Temporal_with_date::Options(fuzzydate, nanosecond_rounding)
    { }
    Options(THD *thd)
     :Temporal_with_date::Options(sql_mode_for_dates(thd), default_round_mode(thd))
    { }
    Options(THD *thd, time_round_mode_t rounding_mode)
     :Temporal_with_date::Options(sql_mode_for_dates(thd), rounding_mode)
    { }
    Options(date_conv_mode_t fuzzydate, THD *thd)
     :Temporal_with_date::Options(fuzzydate, default_round_mode(thd))
    { }
  };

  class Options_cmp: public Options
  {
  public:
    Options_cmp(THD *thd)
     :Options(comparison_flags_for_get_date(), thd)
    { }
  };

  static Datetime zero()
  {
    int warn;
    static Longlong_hybrid nr(0, false);
    return Datetime(&warn, nr, date_mode_t(0));
  }
public:
  Datetime() // NULL value
   :Temporal_with_date()
  { }
  Datetime(THD *thd, Item *item, date_mode_t fuzzydate)
   :Temporal_with_date(thd, item, fuzzydate)
  {
    date_to_datetime_if_needed();
    DBUG_ASSERT(is_valid_value_slow());
  }
  Datetime(THD *thd, Item *item)
   :Temporal_with_date(Datetime(thd, item, Options(thd)))
  { }
  Datetime(Item *item)
   :Datetime(current_thd, item)
  { }

  Datetime(THD *thd, int *warn, const MYSQL_TIME *from, date_conv_mode_t flags);
  Datetime(THD *thd, MYSQL_TIME_STATUS *status,
           const char *str, size_t len, CHARSET_INFO *cs,
           const date_mode_t fuzzydate)
   :Temporal_with_date(thd, status, str, len, cs, fuzzydate)
  {
    date_to_datetime_if_needed();
    DBUG_ASSERT(is_valid_value_slow());
  }

protected:
  Datetime(int *warn, const Sec6 &nr, date_mode_t flags)
   :Temporal_with_date(warn, nr, flags)
  {
    date_to_datetime_if_needed();
    DBUG_ASSERT(is_valid_value_slow());
  }
  Datetime(THD *thd, int *warn, const Sec9 &nr, date_mode_t fuzzydate)
   :Datetime(warn, static_cast<const Sec6>(nr), fuzzydate)
  {
    if (is_valid_datetime() &&
        time_round_mode_t(fuzzydate) == TIME_FRAC_ROUND)
      round_or_invalidate(thd, 6, warn, nr.nsec());
    DBUG_ASSERT(is_valid_value_slow());
  }

public:
  Datetime(int *warn, const Longlong_hybrid &nr, date_mode_t mode)
   :Datetime(warn, Sec6(nr), mode)
  { }
  Datetime(THD *thd, int *warn, double nr, date_mode_t fuzzydate)
   :Datetime(thd, warn, Sec9(nr), fuzzydate)
  { }
  Datetime(THD *thd, int *warn, const my_decimal *d, date_mode_t fuzzydate)
   :Datetime(thd, warn, Sec9(d), fuzzydate)
  { }
  Datetime(THD *thd, const timeval &tv);

  Datetime(THD *thd, Item *item, date_mode_t fuzzydate, uint dec)
   :Datetime(thd, item, fuzzydate)
  {
    int warn= 0;
    round(thd, dec, time_round_mode_t(fuzzydate), &warn);
  }
  Datetime(THD *thd, MYSQL_TIME_STATUS *status,
           const char *str, size_t len, CHARSET_INFO *cs,
           date_mode_t fuzzydate, uint dec)
   :Datetime(thd, status, str, len, cs, fuzzydate)
  {
    round(thd, dec, time_round_mode_t(fuzzydate), &status->warnings);
  }
  Datetime(THD *thd, int *warn, double nr, date_mode_t fuzzydate, uint dec)
   :Datetime(thd, warn, nr, fuzzydate)
  {
    round(thd, dec, time_round_mode_t(fuzzydate), warn);
  }
  Datetime(THD *thd, int *warn, const my_decimal *d, date_mode_t fuzzydate, uint dec)
   :Datetime(thd, warn, d, fuzzydate)
  {
    round(thd, dec, time_round_mode_t(fuzzydate), warn);
  }
  Datetime(THD *thd, int *warn, const MYSQL_TIME *from,
           date_mode_t fuzzydate, uint dec)
   :Datetime(thd, warn, from, date_conv_mode_t(fuzzydate) & ~TIME_TIME_ONLY)
  {
    round(thd, dec, time_round_mode_t(fuzzydate), warn);
  }
  explicit Datetime(const Temporal_hybrid *from)
  {
    from->copy_valid_value_to_mysql_time(this);
    DBUG_ASSERT(is_valid_datetime_slow());
  }
  explicit Datetime(const MYSQL_TIME *from)
  {
    *(static_cast<MYSQL_TIME*>(this))= *from;
    DBUG_ASSERT(is_valid_datetime_slow());
  }

  bool is_valid_datetime() const
  {
    /*
      Here we quickly check for the type only.
      If the type is valid, the rest of value must also be valid.
    */
    DBUG_ASSERT(is_valid_value_slow());
    return time_type == MYSQL_TIMESTAMP_DATETIME;
  }
  bool check_date(date_conv_mode_t flags, int *warnings) const
  {
    DBUG_ASSERT(is_valid_datetime_slow());
    return ::check_date(this, (year || month || day),
                        ulonglong(flags & TIME_MODE_FOR_XXX_TO_DATE),
                        warnings);
  }
  bool check_date(date_conv_mode_t flags) const
  {
    int dummy; /* unused */
    return check_date(flags, &dummy);
  }
  bool check_date(THD *thd) const
  {
    return check_date(Temporal::sql_mode_for_dates(thd));
  }
  bool hhmmssff_is_zero() const
  {
    DBUG_ASSERT(is_valid_datetime_slow());
    return hour == 0 && minute == 0 && second == 0 && second_part == 0;
  }
  ulong daynr() const
  {
    DBUG_ASSERT(is_valid_datetime_slow());
    return Temporal_with_date::daynr();
  }
  int weekday(bool sunday_first_day_of_week) const
  {
    DBUG_ASSERT(is_valid_datetime_slow());
    return Temporal_with_date::weekday(sunday_first_day_of_week);
  }
  ulong dayofyear() const
  {
    DBUG_ASSERT(is_valid_datetime_slow());
    return Temporal_with_date::dayofyear();
  }
  uint quarter() const
  {
    DBUG_ASSERT(is_valid_datetime_slow());
    return Temporal_with_date::quarter();
  }
  uint week(uint week_behaviour) const
  {
    DBUG_ASSERT(is_valid_datetime_slow());
    return Temporal_with_date::week(week_behaviour);
  }
  uint yearweek(uint week_behaviour) const
  {
    DBUG_ASSERT(is_valid_datetime_slow());
    return Temporal_with_date::yearweek(week_behaviour);
  }

  longlong hhmmss_to_seconds_abs() const
  {
    DBUG_ASSERT(is_valid_datetime_slow());
    return hour * 3600L + minute * 60 + second;
  }
  longlong hhmmss_to_seconds() const
  {
    return neg ? -hhmmss_to_seconds_abs() : hhmmss_to_seconds_abs();
  }
  longlong to_seconds() const
  {
    return hhmmss_to_seconds() + (longlong) daynr() * 24L * 3600L;
  }

  const MYSQL_TIME *get_mysql_time() const
  {
    DBUG_ASSERT(is_valid_datetime_slow());
    return this;
  }
  bool copy_to_mysql_time(MYSQL_TIME *ltime) const
  {
    if (time_type == MYSQL_TIMESTAMP_NONE)
    {
      ltime->time_type= MYSQL_TIMESTAMP_NONE;
      return true;
    }
    DBUG_ASSERT(is_valid_datetime_slow());
    *ltime= *this;
    return false;
  }
  /**
    Copy without data loss, with an optional DATETIME to DATE conversion.
    If the value of the "type" argument is MYSQL_TIMESTAMP_DATE,
    then "this" must be a datetime with a zero hhmmssff part.
  */
  bool copy_to_mysql_time(MYSQL_TIME *ltime, timestamp_type type)
  {
    DBUG_ASSERT(type == MYSQL_TIMESTAMP_DATE ||
                type == MYSQL_TIMESTAMP_DATETIME);
    if (copy_to_mysql_time(ltime))
      return true;
    DBUG_ASSERT(type != MYSQL_TIMESTAMP_DATE || hhmmssff_is_zero());
    ltime->time_type= type;
    return false;
  }
  longlong to_longlong() const
  {
    return is_valid_datetime() ?
           (longlong) TIME_to_ulonglong_datetime(this) : 0LL;
  }
  double to_double() const
  {
    return !is_valid_datetime() ? 0 :
      Temporal::to_double(neg, TIME_to_ulonglong_datetime(this), second_part);
  }
  String *to_string(String *str, uint dec) const
  {
    if (!is_valid_datetime())
      return NULL;
    str->set_charset(&my_charset_numeric);
    if (!str->alloc(MAX_DATE_STRING_REP_LENGTH))
      str->length(my_datetime_to_str(this, const_cast<char*>(str->ptr()), dec));
    return str;
  }
  my_decimal *to_decimal(my_decimal *to)
  {
    return is_valid_datetime() ? Temporal::to_decimal(to) : bad_to_decimal(to);
  }
  longlong to_packed() const
  {
    return is_valid_datetime() ? Temporal::to_packed() : 0;
  }
  longlong valid_datetime_to_packed() const
  {
    DBUG_ASSERT(is_valid_datetime_slow());
    return Temporal::to_packed();
  }
  long fraction_remainder(uint dec) const
  {
    DBUG_ASSERT(is_valid_datetime());
    return Temporal::fraction_remainder(dec);
  }

  Datetime &trunc(uint dec)
  {
    if (is_valid_datetime())
      my_datetime_trunc(this, dec);
    DBUG_ASSERT(is_valid_value_slow());
    return *this;
  }
  Datetime &ceiling(THD *thd, int *warn)
  {
    if (is_valid_datetime() && second_part)
      round_or_invalidate(thd, 0, warn, 999999999);
    DBUG_ASSERT(is_valid_value_slow());
    return *this;
  }
  Datetime &ceiling(THD *thd)
  {
    int warn= 0;
    return ceiling(thd, &warn);
  }
  Datetime &round(THD *thd, uint dec, int *warn)
  {
    if (is_valid_datetime())
      round_or_invalidate(thd, dec, warn);
    DBUG_ASSERT(is_valid_value_slow());
    return *this;
  }
  Datetime &round(THD *thd, uint dec, time_round_mode_t mode, int *warn)
  {
    switch (mode.mode()) {
    case time_round_mode_t::FRAC_NONE:
      DBUG_ASSERT(fraction_remainder(dec) == 0);
      return trunc(dec);
    case time_round_mode_t::FRAC_TRUNCATE:
      return trunc(dec);
    case time_round_mode_t::FRAC_ROUND:
      return round(thd, dec, warn);
    }
    return *this;
  }
  Datetime &round(THD *thd, uint dec, time_round_mode_t mode)
  {
    int warn= 0;
    return round(thd, dec, mode, &warn);
  }

};


/*
  Datetime to be created from an Item who is known to be of a temporal
  data type. For temporal data types we don't need nanosecond rounding
  or truncation, as their precision is limited.
*/
class Datetime_from_temporal: public Datetime
{
public:
  // The constructor DBUG_ASSERTs on a proper Item data type.
  Datetime_from_temporal(THD *thd, Item *temporal, date_conv_mode_t flags);
};


/*
  Datetime to be created from an Item who is known not to have digits outside
  of the specified scale. So it's not important which rounding method to use.
  TRUNCATE should work.
  Typically, Item is of a temporal data type, but this is not strictly required.
*/
class Datetime_truncation_not_needed: public Datetime
{
public:
  Datetime_truncation_not_needed(THD *thd, Item *item, date_conv_mode_t mode);
  Datetime_truncation_not_needed(THD *thd, Item *item, date_mode_t mode)
   :Datetime_truncation_not_needed(thd, item, date_conv_mode_t(mode))
  { }
};


class Timestamp: protected Timeval
{
  static uint binary_length_to_precision(uint length);
protected:
  void round_or_set_max(uint dec, int *warn);
  bool add_nanoseconds_usec(uint nanoseconds)
  {
    DBUG_ASSERT(nanoseconds <= 1000000000);
    if (nanoseconds < 500)
      return false;
    tv_usec+= (nanoseconds + 500) / 1000;
    if (tv_usec < 1000000)
      return false;
    tv_usec%= 1000000;
    return true;
  }
public:
  static date_conv_mode_t sql_mode_for_timestamp(THD *thd);
  static time_round_mode_t default_round_mode(THD *thd);
  class DatetimeOptions: public date_mode_t
  {
  public:
    DatetimeOptions(date_conv_mode_t fuzzydate, time_round_mode_t round_mode)
     :date_mode_t(fuzzydate | round_mode)
    { }
    DatetimeOptions(THD *thd)
     :DatetimeOptions(sql_mode_for_timestamp(thd), default_round_mode(thd))
    { }
  };
public:
  Timestamp(my_time_t timestamp, ulong sec_part)
   :Timeval(timestamp, sec_part)
  { }
  explicit Timestamp(const timeval &tv)
   :Timeval(tv)
  { }
  explicit Timestamp(const Native &native);
  Timestamp(THD *thd, const MYSQL_TIME *ltime, uint *error_code);
  const struct timeval &tv() const { return *this; }
  int cmp(const Timestamp &other) const
  {
    return tv_sec < other.tv_sec   ? -1 :
           tv_sec > other.tv_sec   ? +1 :
           tv_usec < other.tv_usec ? -1 :
           tv_usec > other.tv_usec ? +1 : 0;
  }
  bool to_TIME(THD *thd, MYSQL_TIME *ltime, date_mode_t fuzzydate) const;
  bool to_native(Native *to, uint decimals) const;
  Datetime to_datetime(THD *thd) const
  {
    return Datetime(thd, *this);
  }
  long fraction_remainder(uint dec) const
  {
    return my_time_fraction_remainder(tv_usec, dec);
  }
  Timestamp &trunc(uint dec)
  {
    my_timeval_trunc(this, dec);
    return *this;
  }
  Timestamp &round(uint dec, int *warn)
  {
    round_or_set_max(dec, warn);
    return *this;
  }
  Timestamp &round(uint dec, time_round_mode_t mode, int *warn)
  {
    switch (mode.mode()) {
    case time_round_mode_t::FRAC_NONE:
      DBUG_ASSERT(fraction_remainder(dec) == 0);
      return trunc(dec);
    case time_round_mode_t::FRAC_TRUNCATE:
      return trunc(dec);
    case time_round_mode_t::FRAC_ROUND:
      return round(dec, warn);
    }
    return *this;
  }
  Timestamp &round(uint dec, time_round_mode_t mode)
  {
    int warn= 0;
    return round(dec, mode, &warn);
  }
};


/**
  A helper class to store MariaDB TIMESTAMP values, which can be:
  - real TIMESTAMP (seconds and microseconds since epoch), or
  - zero datetime '0000-00-00 00:00:00.000000'
*/
class Timestamp_or_zero_datetime: protected Timestamp
{
  bool m_is_zero_datetime;
public:
  Timestamp_or_zero_datetime()
   :Timestamp(0,0), m_is_zero_datetime(true)
  { }
  Timestamp_or_zero_datetime(const Native &native)
   :Timestamp(native.length() ? Timestamp(native) : Timestamp(0,0)),
    m_is_zero_datetime(native.length() == 0)
  { }
  Timestamp_or_zero_datetime(const Timestamp &tm, bool is_zero_datetime)
   :Timestamp(tm), m_is_zero_datetime(is_zero_datetime)
  { }
  Timestamp_or_zero_datetime(THD *thd, const MYSQL_TIME *ltime, uint *err_code);
  Datetime to_datetime(THD *thd) const
  {
    if (is_zero_datetime())
      return Datetime::zero();
    return Timestamp::to_datetime(thd);
  }
  bool is_zero_datetime() const { return m_is_zero_datetime; }
  void trunc(uint decimals)
  {
    if (!is_zero_datetime())
     Timestamp::trunc(decimals);
  }
  int cmp(const Timestamp_or_zero_datetime &other) const
  {
    if (is_zero_datetime())
      return other.is_zero_datetime() ? 0 : -1;
    if (other.is_zero_datetime())
      return 1;
    return Timestamp::cmp(other);
  }
  bool to_TIME(THD *thd, MYSQL_TIME *to, date_mode_t fuzzydate) const;
  /*
    Convert to native format:
    - Real timestamps are encoded in the same way how Field_timestamp2 stores
      values (big endian seconds followed by big endian microseconds)
    - Zero datetime '0000-00-00 00:00:00.000000' is encoded as empty string.
    Two native values are binary comparable.
  */
  bool to_native(Native *to, uint decimals) const;
};


/**
  A helper class to store non-null MariaDB TIMESTAMP values in
  the native binary encoded representation.
*/
class Timestamp_or_zero_datetime_native:
          public NativeBuffer<STRING_BUFFER_TIMESTAMP_BINARY_SIZE>
{
public:
  Timestamp_or_zero_datetime_native() { }
  Timestamp_or_zero_datetime_native(const Timestamp_or_zero_datetime &ts,
                                    uint decimals)
  {
    if (ts.to_native(this, decimals))
      length(0); // safety
  }
  int save_in_field(Field *field, uint decimals) const;
  Datetime to_datetime(THD *thd) const
  {
    return is_zero_datetime() ?
           Datetime::zero() :
           Datetime(thd, Timestamp(*this).tv());
  }
  bool is_zero_datetime() const
  {
    return length() == 0;
  }
};


/**
  A helper class to store nullable MariaDB TIMESTAMP values in
  the native binary encoded representation.
*/
class Timestamp_or_zero_datetime_native_null: public Timestamp_or_zero_datetime_native,
                                              public Null_flag
{
public:
  // With optional data type conversion
  Timestamp_or_zero_datetime_native_null(THD *thd, Item *item, bool conv);
  // Without data type conversion: item is known to be of the TIMESTAMP type
  Timestamp_or_zero_datetime_native_null(THD *thd, Item *item)
   :Timestamp_or_zero_datetime_native_null(thd, item, false)
  { }
  Datetime to_datetime(THD *thd) const
  {
    return is_null() ? Datetime() :
                       Timestamp_or_zero_datetime_native::to_datetime(thd);
  }
  void to_TIME(THD *thd, MYSQL_TIME *to)
  {
    DBUG_ASSERT(!is_null());
    Datetime::Options opt(TIME_CONV_NONE, TIME_FRAC_NONE);
    Timestamp_or_zero_datetime(*this).to_TIME(thd, to, opt);
  }
  bool is_zero_datetime() const
  {
    DBUG_ASSERT(!is_null());
    return Timestamp_or_zero_datetime_native::is_zero_datetime();
  }
};


/*
  Flags for collation aggregation modes, used in TDCollation::agg():

  MY_COLL_ALLOW_SUPERSET_CONV  - allow conversion to a superset
  MY_COLL_ALLOW_COERCIBLE_CONV - allow conversion of a coercible value
                                 (i.e. constant).
  MY_COLL_ALLOW_CONV           - allow any kind of conversion
                                 (combination of the above two)
  MY_COLL_ALLOW_NUMERIC_CONV   - if all items were numbers, convert to
                                 @@character_set_connection
  MY_COLL_DISALLOW_NONE        - don't allow return DERIVATION_NONE
                                 (e.g. when aggregating for comparison)
  MY_COLL_CMP_CONV             - combination of MY_COLL_ALLOW_CONV
                                 and MY_COLL_DISALLOW_NONE
*/

#define MY_COLL_ALLOW_SUPERSET_CONV   1
#define MY_COLL_ALLOW_COERCIBLE_CONV  2
#define MY_COLL_DISALLOW_NONE         4
#define MY_COLL_ALLOW_NUMERIC_CONV    8

#define MY_COLL_ALLOW_CONV (MY_COLL_ALLOW_SUPERSET_CONV | MY_COLL_ALLOW_COERCIBLE_CONV)
#define MY_COLL_CMP_CONV   (MY_COLL_ALLOW_CONV | MY_COLL_DISALLOW_NONE)


#define MY_REPERTOIRE_NUMERIC   MY_REPERTOIRE_ASCII


enum Derivation
{
  DERIVATION_IGNORABLE= 6,
  DERIVATION_NUMERIC= 5,
  DERIVATION_COERCIBLE= 4,
  DERIVATION_SYSCONST= 3,
  DERIVATION_IMPLICIT= 2,
  DERIVATION_NONE= 1,
  DERIVATION_EXPLICIT= 0
};


/**
   "Declared Type Collation"
   A combination of collation and its derivation.
*/

class DTCollation {
public:
  CHARSET_INFO     *collation;
  enum Derivation derivation;
  uint repertoire;

  void set_repertoire_from_charset(CHARSET_INFO *cs)
  {
    repertoire= cs->state & MY_CS_PUREASCII ?
                MY_REPERTOIRE_ASCII : MY_REPERTOIRE_UNICODE30;
  }
  DTCollation()
  {
    collation= &my_charset_bin;
    derivation= DERIVATION_NONE;
    repertoire= MY_REPERTOIRE_UNICODE30;
  }
  DTCollation(CHARSET_INFO *collation_arg)
  {
    /*
      This constructor version is used in combination with Field constructors,
      to pass "CHARSET_INFO" instead of the full DTCollation.
      Therefore, derivation is set to DERIVATION_IMPLICIT, which is the
      proper derivation for table fields.
      We should eventually remove all code pieces that pass "CHARSET_INFO"
      (e.g. in storage engine sources) and fix to pass the full DTCollation
      instead. Then, this constructor can be removed.
    */
    collation= collation_arg;
    derivation= DERIVATION_IMPLICIT;
    repertoire= my_charset_repertoire(collation_arg);
  }
  DTCollation(CHARSET_INFO *collation_arg, Derivation derivation_arg)
  {
    collation= collation_arg;
    derivation= derivation_arg;
    set_repertoire_from_charset(collation_arg);
  }
  DTCollation(CHARSET_INFO *collation_arg,
              Derivation derivation_arg,
              uint repertoire_arg)
   :collation(collation_arg),
    derivation(derivation_arg),
    repertoire(repertoire_arg)
  { }
  void set(const DTCollation &dt)
  {
    collation= dt.collation;
    derivation= dt.derivation;
    repertoire= dt.repertoire;
  }
  void set(CHARSET_INFO *collation_arg, Derivation derivation_arg)
  {
    collation= collation_arg;
    derivation= derivation_arg;
    set_repertoire_from_charset(collation_arg);
  }
  void set(CHARSET_INFO *collation_arg,
           Derivation derivation_arg,
           uint repertoire_arg)
  {
    collation= collation_arg;
    derivation= derivation_arg;
    repertoire= repertoire_arg;
  }
  void set_numeric()
  {
    collation= &my_charset_numeric;
    derivation= DERIVATION_NUMERIC;
    repertoire= MY_REPERTOIRE_NUMERIC;
  }
  void set(CHARSET_INFO *collation_arg)
  {
    collation= collation_arg;
    set_repertoire_from_charset(collation_arg);
  }
  void set(Derivation derivation_arg)
  { derivation= derivation_arg; }
  bool aggregate(const DTCollation &dt, uint flags= 0);
  bool set(DTCollation &dt1, DTCollation &dt2, uint flags= 0)
  { set(dt1); return aggregate(dt2, flags); }
  const char *derivation_name() const
  {
    switch(derivation)
    {
      case DERIVATION_NUMERIC:   return "NUMERIC";
      case DERIVATION_IGNORABLE: return "IGNORABLE";
      case DERIVATION_COERCIBLE: return "COERCIBLE";
      case DERIVATION_IMPLICIT:  return "IMPLICIT";
      case DERIVATION_SYSCONST:  return "SYSCONST";
      case DERIVATION_EXPLICIT:  return "EXPLICIT";
      case DERIVATION_NONE:      return "NONE";
      default: return "UNKNOWN";
    }
  }
  int sortcmp(const String *s, const String *t) const
  {
    return collation->coll->strnncollsp(collation,
                                        (uchar *) s->ptr(), s->length(),
                                        (uchar *) t->ptr(), t->length());
  }
};


class DTCollation_numeric: public DTCollation
{
public:
  DTCollation_numeric()
   :DTCollation(charset_info(), DERIVATION_NUMERIC, MY_REPERTOIRE_NUMERIC)
  { }
  static const CHARSET_INFO *charset_info() { return &my_charset_numeric; }
  static const DTCollation & singleton();
};


static inline uint32
char_to_byte_length_safe(size_t char_length_arg, uint32 mbmaxlen_arg)
{
  ulonglong tmp= ((ulonglong) char_length_arg) * mbmaxlen_arg;
  return tmp > UINT_MAX32 ? (uint32) UINT_MAX32 : static_cast<uint32>(tmp);
}

/**
  A class to store type attributes for the standard data types.
  Does not include attributes for the extended data types
  such as ENUM, SET, GEOMETRY.
*/
class Type_std_attributes
{
public:
  DTCollation collation;
  uint decimals;
  /*
    The maximum value length in characters multiplied by collation->mbmaxlen.
    Almost always it's the maximum value length in bytes.
  */
  uint32 max_length;
  bool unsigned_flag;
  Type_std_attributes()
   :collation(&my_charset_bin, DERIVATION_COERCIBLE),
    decimals(0), max_length(0), unsigned_flag(false)
  { }
  Type_std_attributes(const Type_std_attributes *other)
   :collation(other->collation),
    decimals(other->decimals),
    max_length(other->max_length),
    unsigned_flag(other->unsigned_flag)
  { }
  Type_std_attributes(uint32 max_length_arg, uint decimals_arg,
                      bool unsigned_flag_arg, const DTCollation &dtc)
    :collation(dtc),
     decimals(decimals_arg),
     max_length(max_length_arg),
     unsigned_flag(unsigned_flag_arg)
  { }
  void set(const Type_std_attributes *other)
  {
    *this= *other;
  }
  void set(const Type_std_attributes &other)
  {
    *this= other;
  }
  uint32 max_char_length() const
  { return max_length / collation.collation->mbmaxlen; }
  void fix_length_and_charset(uint32 max_char_length_arg, CHARSET_INFO *cs)
  {
    max_length= char_to_byte_length_safe(max_char_length_arg, cs->mbmaxlen);
    collation.collation= cs;
  }
  void fix_char_length(uint32 max_char_length_arg)
  {
    max_length= char_to_byte_length_safe(max_char_length_arg,
                                         collation.collation->mbmaxlen);
  }
  void fix_char_length_temporal_not_fixed_dec(uint int_part_length, uint dec)
  {
    uint char_length= int_part_length;
    if ((decimals= dec))
    {
      if (decimals == NOT_FIXED_DEC)
        char_length+= TIME_SECOND_PART_DIGITS + 1;
      else
      {
        set_if_smaller(decimals, TIME_SECOND_PART_DIGITS);
        char_length+= decimals + 1;
      }
    }
    fix_char_length(char_length);
  }
  void fix_attributes_temporal_not_fixed_dec(uint int_part_length, uint dec)
  {
    collation.set_numeric();
    unsigned_flag= 0;
    fix_char_length_temporal_not_fixed_dec(int_part_length, dec);
  }
  void fix_attributes_time_not_fixed_dec(uint dec)
  {
    fix_attributes_temporal_not_fixed_dec(MIN_TIME_WIDTH, dec);
  }
  void fix_attributes_datetime_not_fixed_dec(uint dec)
  {
    fix_attributes_temporal_not_fixed_dec(MAX_DATETIME_WIDTH, dec);
  }
  void fix_attributes_temporal(uint int_part_length, uint dec)
  {
    collation.set_numeric();
    unsigned_flag= 0;
    decimals= MY_MIN(dec, TIME_SECOND_PART_DIGITS);
    max_length= decimals + int_part_length + (dec ? 1 : 0);
  }
  void fix_attributes_date()
  {
    fix_attributes_temporal(MAX_DATE_WIDTH, 0);
  }
  void fix_attributes_time(uint dec)
  {
    fix_attributes_temporal(MIN_TIME_WIDTH, dec);
  }
  void fix_attributes_datetime(uint dec)
  {
    fix_attributes_temporal(MAX_DATETIME_WIDTH, dec);
  }

  void count_only_length(Item **item, uint nitems);
  void count_octet_length(Item **item, uint nitems);
  void count_real_length(Item **item, uint nitems);
  void count_decimal_length(Item **item, uint nitems);
  bool count_string_length(const char *func_name, Item **item, uint nitems);
  uint count_max_decimals(Item **item, uint nitems);

  void aggregate_attributes_int(Item **items, uint nitems)
  {
    collation.set_numeric();
    count_only_length(items, nitems);
    decimals= 0;
  }
  void aggregate_attributes_real(Item **items, uint nitems)
  {
    collation.set_numeric();
    count_real_length(items, nitems);
  }
  void aggregate_attributes_decimal(Item **items, uint nitems)
  {
    collation.set_numeric();
    count_decimal_length(items, nitems);
  }
  bool aggregate_attributes_string(const char *func_name,
                                   Item **item, uint nitems)
  {
    return count_string_length(func_name, item, nitems);
  }
  void aggregate_attributes_temporal(uint int_part_length,
                                     Item **item, uint nitems)
  {
    fix_attributes_temporal(int_part_length, count_max_decimals(item, nitems));
  }

  bool agg_item_collations(DTCollation &c, const char *name,
                           Item **items, uint nitems,
                           uint flags, int item_sep);
  bool agg_item_set_converter(const DTCollation &coll, const char *fname,
                              Item **args, uint nargs,
                              uint flags, int item_sep);

  /*
    Collect arguments' character sets together.
    We allow to apply automatic character set conversion in some cases.
    The conditions when conversion is possible are:
    - arguments A and B have different charsets
    - A wins according to coercibility rules
      (i.e. a column is stronger than a string constant,
       an explicit COLLATE clause is stronger than a column)
    - character set of A is either superset for character set of B,
      or B is a string constant which can be converted into the
      character set of A without data loss.

    If all of the above is true, then it's possible to convert
    B into the character set of A, and then compare according
    to the collation of A.

    For functions with more than two arguments:

      collect(A,B,C) ::= collect(collect(A,B),C)

    Since this function calls THD::change_item_tree() on the passed Item **
    pointers, it is necessary to pass the original Item **'s, not copies.
    Otherwise their values will not be properly restored (see BUG#20769).
    If the items are not consecutive (eg. args[2] and args[5]), use the
    item_sep argument, ie.

      agg_item_charsets(coll, fname, &args[2], 2, flags, 3)
  */
  bool agg_arg_charsets(DTCollation &c, const char *func_name,
                        Item **items, uint nitems,
                        uint flags, int item_sep)
  {
    if (agg_item_collations(c, func_name, items, nitems, flags, item_sep))
      return true;
    return agg_item_set_converter(c, func_name, items, nitems, flags, item_sep);
  }
  /*
    Aggregate arguments for string result, e.g: CONCAT(a,b)
    - convert to @@character_set_connection if all arguments are numbers
    - allow DERIVATION_NONE
  */
  bool agg_arg_charsets_for_string_result(DTCollation &c, const char *func_name,
                                          Item **items, uint nitems,
                                          int item_sep)
  {
    uint flags= MY_COLL_ALLOW_SUPERSET_CONV |
                MY_COLL_ALLOW_COERCIBLE_CONV |
                MY_COLL_ALLOW_NUMERIC_CONV;
    return agg_arg_charsets(c, func_name, items, nitems, flags, item_sep);
  }
  /*
    Aggregate arguments for string result, when some comparison
    is involved internally, e.g: REPLACE(a,b,c)
    - convert to @@character_set_connection if all arguments are numbers
    - disallow DERIVATION_NONE
  */
  bool agg_arg_charsets_for_string_result_with_comparison(DTCollation &c,
                                                          const char *func_name,
                                                          Item **items,
                                                          uint nitems,
                                                          int item_sep)
  {
    uint flags= MY_COLL_ALLOW_SUPERSET_CONV |
                MY_COLL_ALLOW_COERCIBLE_CONV |
                MY_COLL_ALLOW_NUMERIC_CONV |
                MY_COLL_DISALLOW_NONE;
    return agg_arg_charsets(c, func_name, items, nitems, flags, item_sep);
  }

  /*
    Aggregate arguments for comparison, e.g: a=b, a LIKE b, a RLIKE b
    - don't convert to @@character_set_connection if all arguments are numbers
    - don't allow DERIVATION_NONE
  */
  bool agg_arg_charsets_for_comparison(DTCollation &c,
                                       const char *func_name,
                                       Item **items, uint nitems,
                                       int item_sep)
  {
    uint flags= MY_COLL_ALLOW_SUPERSET_CONV |
                MY_COLL_ALLOW_COERCIBLE_CONV |
                MY_COLL_DISALLOW_NONE;
    return agg_arg_charsets(c, func_name, items, nitems, flags, item_sep);
  }

};


class Type_all_attributes: public Type_std_attributes
{
public:
  Type_all_attributes()
   :Type_std_attributes()
  { }
  Type_all_attributes(const Type_all_attributes *other)
   :Type_std_attributes(other)
  { }
  virtual ~Type_all_attributes() {}
  virtual void set_maybe_null(bool maybe_null_arg)= 0;
  // Returns total number of decimal digits
  virtual uint decimal_precision() const= 0;
  /*
    Field::geometry_type is not visible here.
    Let's use an "uint" wrapper for now. Later when we move Field_geom
    into a plugin, this method will be replaced to some generic
    datatype indepented method.
  */
  virtual uint uint_geometry_type() const= 0;
  virtual void set_geometry_type(uint type)= 0;
  virtual TYPELIB *get_typelib() const= 0;
  virtual void set_typelib(TYPELIB *typelib)= 0;
};


class Type_cmp_attributes
{
public:
  virtual ~Type_cmp_attributes() { }
  virtual CHARSET_INFO *compare_collation() const= 0;
};


class Type_cast_attributes
{
  CHARSET_INFO *m_charset;
  ulonglong m_length;
  ulonglong m_decimals;
  bool m_length_specified;
  bool m_decimals_specified;
public:
  Type_cast_attributes(const char *c_len, const char *c_dec, CHARSET_INFO *cs)
    :m_charset(cs), m_length(0), m_decimals(0),
     m_length_specified(false), m_decimals_specified(false)
  {
    set_length_and_dec(c_len, c_dec);
  }
  Type_cast_attributes(CHARSET_INFO *cs)
    :m_charset(cs), m_length(0), m_decimals(0),
     m_length_specified(false), m_decimals_specified(false)
  { }
  void set_length_and_dec(const char *c_len, const char *c_dec)
  {
    int error;
    /*
      We don't have to check for error here as sql_yacc.yy has guaranteed
      that the values are in range of ulonglong
    */
    if ((m_length_specified= (c_len != NULL)))
      m_length= (ulonglong) my_strtoll10(c_len, NULL, &error);
    if ((m_decimals_specified= (c_dec != NULL)))
      m_decimals= (ulonglong) my_strtoll10(c_dec, NULL, &error);
  }
  CHARSET_INFO *charset() const { return m_charset; }
  bool length_specified() const { return m_length_specified; }
  bool decimals_specified() const { return m_decimals_specified; }
  ulonglong length() const { return m_length; }
  ulonglong decimals() const { return m_decimals; }
};


class Name: private LEX_CSTRING
{
public:
  Name(const char *str_arg, uint length_arg)
  {
    DBUG_ASSERT(length_arg < UINT_MAX32);
    LEX_CSTRING::str= str_arg;
    LEX_CSTRING::length= length_arg;
  }
  const char *ptr() const { return LEX_CSTRING::str; }
  uint length() const { return (uint) LEX_CSTRING::length; }
};


class Bit_addr
{
  /**
    Byte where the bit is stored inside a record.
    If the corresponding Field is a NOT NULL field, this member is NULL.
  */
  uchar *m_ptr;
  /**
    Offset of the bit inside m_ptr[0], in the range 0..7.
  */
  uchar m_offs;
public:
  Bit_addr()
   :m_ptr(NULL),
    m_offs(0)
  { }
  Bit_addr(uchar *ptr, uchar offs)
   :m_ptr(ptr), m_offs(offs)
  {
    DBUG_ASSERT(ptr || offs == 0);
    DBUG_ASSERT(offs < 8);
  }
  Bit_addr(bool maybe_null)
   :m_ptr(maybe_null ? (uchar *) "" : NULL),
    m_offs(0)
  { }
  uchar *ptr() const { return m_ptr; }
  uchar offs() const { return m_offs; }
  uchar bit() const { return m_ptr ? ((uchar) 1) << m_offs : 0; }
  void inc()
  {
    DBUG_ASSERT(m_ptr);
    m_ptr+= (m_offs == 7);
    m_offs= (m_offs + 1) & 7;
  }
};


class Record_addr
{
  uchar *m_ptr;      // Position of the field in the record
  Bit_addr m_null;   // Position and offset of the null bit
public:
  Record_addr(uchar *ptr_arg,
              uchar *null_ptr_arg,
              uchar null_bit_arg)
   :m_ptr(ptr_arg),
    m_null(null_ptr_arg, null_bit_arg)
  { }
  Record_addr(uchar *ptr, const Bit_addr &null)
   :m_ptr(ptr),
    m_null(null)
  { }
  Record_addr(bool maybe_null)
   :m_ptr(NULL),
    m_null(maybe_null)
  { }
  uchar *ptr() const { return m_ptr; }
  const Bit_addr &null() const { return m_null; }
  uchar *null_ptr() const { return m_null.ptr(); }
  uchar null_bit() const { return m_null.bit(); }
};


class Information_schema_numeric_attributes
{
  enum enum_attr
  {
    ATTR_NONE= 0,
    ATTR_PRECISION= 1,
    ATTR_SCALE= 2,
    ATTR_PRECISION_AND_SCALE= (ATTR_PRECISION|ATTR_SCALE)
  };
  uint m_precision;
  uint m_scale;
  enum_attr m_available_attributes;
public:
  Information_schema_numeric_attributes()
   :m_precision(0), m_scale(0),
    m_available_attributes(ATTR_NONE)
  { }
  Information_schema_numeric_attributes(uint precision)
   :m_precision(precision), m_scale(0),
    m_available_attributes(ATTR_PRECISION)
  { }
  Information_schema_numeric_attributes(uint precision, uint scale)
   :m_precision(precision), m_scale(scale),
    m_available_attributes(ATTR_PRECISION_AND_SCALE)
  { }
  bool has_precision() const { return m_available_attributes & ATTR_PRECISION; }
  bool has_scale() const { return m_available_attributes & ATTR_SCALE; }
  uint precision() const
  {
    DBUG_ASSERT(has_precision());
    return (uint) m_precision;
  }
  uint scale() const
  {
    DBUG_ASSERT(has_scale());
    return (uint) m_scale;
  }
};


class Information_schema_character_attributes
{
  uint32 m_octet_length;
  uint32 m_char_length;
  bool m_is_set;
public:
  Information_schema_character_attributes()
   :m_octet_length(0), m_char_length(0), m_is_set(false)
  { }
  Information_schema_character_attributes(uint32 octet_length,
                                          uint32 char_length)
   :m_octet_length(octet_length), m_char_length(char_length), m_is_set(true)
  { }
  bool has_octet_length() const { return m_is_set; }
  bool has_char_length() const { return m_is_set; }
  uint32 octet_length() const
  {
    DBUG_ASSERT(has_octet_length());
    return m_octet_length;
  }
  uint char_length() const
  {
    DBUG_ASSERT(has_char_length());
    return m_char_length;
  }
};


class Type_handler
{
protected:
  static const Name m_version_default;
  static const Name m_version_mysql56;
  static const Name m_version_mariadb53;
  String *print_item_value_csstr(THD *thd, Item *item, String *str) const;
  String *print_item_value_temporal(THD *thd, Item *item, String *str,
                                     const Name &type_name, String *buf) const;
  void make_sort_key_longlong(uchar *to,
                              bool maybe_null, bool null_value,
                              bool unsigned_flag,
                              longlong value) const;
  bool
  Item_func_or_sum_illegal_param(const char *name) const;
  bool
  Item_func_or_sum_illegal_param(const Item_func_or_sum *) const;
  bool check_null(const Item *item, st_value *value) const;
  bool Item_send_str(Item *item, Protocol *protocol, st_value *buf) const;
  bool Item_send_tiny(Item *item, Protocol *protocol, st_value *buf) const;
  bool Item_send_short(Item *item, Protocol *protocol, st_value *buf) const;
  bool Item_send_long(Item *item, Protocol *protocol, st_value *buf) const;
  bool Item_send_longlong(Item *item, Protocol *protocol, st_value *buf) const;
  bool Item_send_float(Item *item, Protocol *protocol, st_value *buf) const;
  bool Item_send_double(Item *item, Protocol *protocol, st_value *buf) const;
  bool Item_send_time(Item *item, Protocol *protocol, st_value *buf) const;
  bool Item_send_date(Item *item, Protocol *protocol, st_value *buf) const;
  bool Item_send_timestamp(Item *item, Protocol *protocol, st_value *buf) const;
  bool Item_send_datetime(Item *item, Protocol *protocol, st_value *buf) const;
  bool Column_definition_prepare_stage2_legacy(Column_definition *c,
                                               enum_field_types type)
                                               const;
  bool Column_definition_prepare_stage2_legacy_num(Column_definition *c,
                                                   enum_field_types type)
                                                   const;
  bool Column_definition_prepare_stage2_legacy_real(Column_definition *c,
                                                    enum_field_types type)
                                                    const;
public:
  static const Type_handler *odbc_literal_type_handler(const LEX_CSTRING *str);
  static const Type_handler *blob_type_handler(uint max_octet_length);
  static const Type_handler *string_type_handler(uint max_octet_length);
  static const Type_handler *bit_and_int_mixture_handler(uint max_char_len);
  static const Type_handler *type_handler_long_or_longlong(uint max_char_len);
  /**
    Return a string type handler for Item
    If too_big_for_varchar() returns a BLOB variant, according to length.
    If max_length > 0 create a VARCHAR(n)
    If max_length == 0 create a CHAR(0)
    @param item - the Item to get the handler to.
  */
  static const Type_handler *varstring_type_handler(const Item *item);
  static const Type_handler *blob_type_handler(const Item *item);
  static const Type_handler *get_handler_by_field_type(enum_field_types type);
  static const Type_handler *get_handler_by_real_type(enum_field_types type);
  static const Type_handler *get_handler_by_cmp_type(Item_result type);
  static const Type_handler *get_handler_by_result_type(Item_result type)
  {
    /*
      As result_type() returns STRING_RESULT for temporal Items,
      type should never be equal to TIME_RESULT here.
    */
    DBUG_ASSERT(type != TIME_RESULT);
    return get_handler_by_cmp_type(type);
  }
  static const
  Type_handler *aggregate_for_result_traditional(const Type_handler *h1,
                                                 const Type_handler *h2);
  static const
  Type_handler *aggregate_for_num_op_traditional(const Type_handler *h1,
                                                 const Type_handler *h2);

  virtual Schema *schema() const;
  virtual const Name name() const= 0;
  virtual const Name version() const { return m_version_default; }
  virtual enum_field_types field_type() const= 0;
  virtual enum_field_types real_field_type() const { return field_type(); }
  /**
    Type code which is used for merging of traditional data types for result
    (for UNION and for hybrid functions such as COALESCE).
    Mapping can be done both ways: old->new, new->old, depending
    on the particular data type implementation:
    - type_handler_var_string (MySQL-4.1 old VARCHAR) is converted to
      new VARCHAR before merging.
      field_type_merge_rules[][] returns new VARCHAR.
    - type_handler_newdate is converted to old DATE before merging.
      field_type_merge_rules[][] returns NEWDATE.
    - Temporal type_handler_xxx2 (new MySQL-5.6 types) are converted to
      corresponding old type codes before merging (e.g. TIME2->TIME).
      field_type_merge_rules[][] returns old type codes (e.g. TIME).
      Then old types codes are supposed to convert to new type codes somehow,
      but they do not. So UNION and COALESCE create old columns.
      This is a bug and should be fixed eventually.
  */
  virtual enum_field_types traditional_merge_field_type() const
  {
    DBUG_ASSERT(is_traditional_type());
    return field_type();
  }
  virtual enum_field_types type_code_for_protocol() const
  {
    return field_type();
  }
  virtual protocol_send_type_t protocol_send_type() const= 0;
  virtual Item_result result_type() const= 0;
  virtual Item_result cmp_type() const= 0;
  virtual enum_mysql_timestamp_type mysql_timestamp_type() const
  {
    return MYSQL_TIMESTAMP_ERROR;
  }
  /*
    Return true if the native format is fully implemented for a data type:
    - Field_xxx::val_native()
    - Item_xxx::val_native() for all classes supporting this data type
    - Type_handler_xxx::cmp_native()
  */
  virtual bool is_val_native_ready() const
  {
    return false;
  }
  virtual bool is_timestamp_type() const
  {
    return false;
  }
  virtual bool is_order_clause_position_type() const
  {
    return false;
  }
  virtual bool is_limit_clause_valid_type() const
  {
    return false;
  }
  /*
    Returns true if this data type supports a hack that
      WHERE notnull_column IS NULL
    finds zero values, e.g.:
      WHERE date_notnull_column IS NULL        ->
      WHERE date_notnull_column = '0000-00-00'
  */
  virtual bool cond_notnull_field_isnull_to_field_eq_zero() const
  {
    return false;
  }
  /**
    Check whether a field type can be partially indexed by a key.
    @param  type   field type
    @retval true   Type can have a prefixed key
    @retval false  Type can not have a prefixed key
  */
  virtual bool type_can_have_key_part() const
  {
    return false;
  }
  virtual bool type_can_have_auto_increment_attribute() const
  {
    return false;
  }
  virtual uint max_octet_length() const { return 0; }
  /**
    Prepared statement long data:
    Check whether this parameter data type is compatible with long data.
    Used to detect whether a long data stream has been supplied to a
    incompatible data type.
  */
  virtual bool is_param_long_data_type() const { return false; }
  virtual const Type_handler *type_handler_for_comparison() const= 0;
  virtual const Type_handler *type_handler_for_native_format() const
  {
    return this;
  }
  virtual const Type_handler *type_handler_for_item_field() const
  {
    return this;
  }
  virtual const Type_handler *type_handler_for_tmp_table(const Item *) const
  {
    return this;
  }
  virtual const Type_handler *type_handler_for_union(const Item *) const
  {
    return this;
  }
  virtual const Type_handler *cast_to_int_type_handler() const
  {
    return this;
  }
  virtual const Type_handler *type_handler_for_system_time() const
  {
    return this;
  }
  virtual int
  stored_field_cmp_to_item(THD *thd, Field *field, Item *item) const= 0;
  virtual CHARSET_INFO *charset_for_protocol(const Item *item) const;
  virtual const Type_handler*
  type_handler_adjusted_to_max_octet_length(uint max_octet_length,
                                            CHARSET_INFO *cs) const
  { return this; }
  virtual bool adjust_spparam_type(Spvar_definition *def, Item *from) const
  {
    return false;
  }
  virtual ~Type_handler() {}
  /**
    Determines MariaDB traditional data types that always present
    in the server.
  */
  virtual bool is_traditional_type() const
  {
    return true;
  }
  virtual bool is_scalar_type() const { return true; }
  virtual bool can_return_int() const { return true; }
  virtual bool can_return_decimal() const { return true; }
  virtual bool can_return_real() const { return true; }
  virtual bool can_return_str() const { return true; }
  virtual bool can_return_text() const { return true; }
  virtual bool can_return_date() const { return true; }
  virtual bool can_return_time() const { return true; }
  virtual bool is_bool_type() const { return false; }
  virtual bool is_general_purpose_string_type() const { return false; }
  virtual uint Item_time_precision(THD *thd, Item *item) const;
  virtual uint Item_datetime_precision(THD *thd, Item *item) const;
  virtual uint Item_decimal_scale(const Item *item) const;
  virtual uint Item_decimal_precision(const Item *item) const= 0;
  /*
    Returns how many digits a divisor adds into a division result.
    See Item::divisor_precision_increment() in item.h for more comments.
  */
  virtual uint Item_divisor_precision_increment(const Item *) const;
  /**
    Makes a temporary table Field to handle numeric aggregate functions,
    e.g. SUM(DISTINCT expr), AVG(DISTINCT expr), etc.
  */
  virtual Field *make_num_distinct_aggregator_field(MEM_ROOT *,
                                                    const Item *) const;
  /**
    Makes a temporary table Field to handle RBR replication type conversion.
    @param TABLE    - The conversion table the field is going to be added to.
                      It's used to access to table->in_use->mem_root,
                      to create the new field on the table memory root,
                      as well as to increment statistics in table->share
                      (e.g. table->s->blob_count).
    @param metadata - Metadata from the binary log.
    @param target   - The field in the target table on the slave.

    Note, the data types of "target" and of "this" are not necessarily
    always the same, in general case it's possible that:
            this->field_type() != target->field_type()
    and/or
            this->real_type( ) != target->real_type()

    This method decodes metadata according to this->real_type()
    and creates a new field also according to this->real_type().

    In some cases it lurks into "target", to get some extra information, e.g.:
    - unsigned_flag for numeric fields
    - charset() for string fields
    - typelib and field_length for SET and ENUM
    - geom_type and srid for GEOMETRY
    This information is not available in the binary log, so
    we assume that these fields are the same on the master and on the slave.
  */
  virtual Field *make_conversion_table_field(TABLE *TABLE,
                                             uint metadata,
                                             const Field *target) const= 0;
  /*
    Performs the final data type validation for a UNION element,
    after the regular "aggregation for result" was done.
  */
  virtual bool union_element_finalize(const Item * item) const
  {
    return false;
  }
  // Automatic upgrade, e.g. for ALTER TABLE t1 FORCE
  virtual void Column_definition_implicit_upgrade(Column_definition *c) const
  { }
  // Validate CHECK constraint after the parser
  virtual bool Column_definition_validate_check_constraint(THD *thd,
                                                           Column_definition *c)
                                                           const;
  // Fix attributes after the parser
  virtual bool Column_definition_fix_attributes(Column_definition *c) const= 0;
  /*
    Fix attributes from an existing field. Used for:
    - ALTER TABLE (for columns that do not change)
    - DECLARE var TYPE OF t1.col1; (anchored SP variables)
  */
  virtual void Column_definition_reuse_fix_attributes(THD *thd,
                                                      Column_definition *c,
                                                      const Field *field) const
  { }
  virtual bool Column_definition_prepare_stage1(THD *thd,
                                                MEM_ROOT *mem_root,
                                                Column_definition *c,
                                                handler *file,
                                                ulonglong table_flags) const;
  /*
    This method is called on queries like:
      CREATE TABLE t2 (a INT) AS SELECT a FROM t1;
    I.e. column "a" is queried from another table,
    but its data type is redefined.
    @param OUT def   - The column definition to be redefined
    @param IN  dup   - The column definition to take the data type from
                       (i.e. "a INT" in the above example).
    @param IN file   - Table owner handler. If it does not support certain
                       data types, some conversion can be applied.
                       I.g. true BIT to BIT-AS-CHAR.
    @param IN schema - the owner schema definition, e.g. for the default
                       character set and collation.
    @retval true     - on error
    @retval false    - on success
  */
  virtual bool Column_definition_redefine_stage1(Column_definition *def,
                                                 const Column_definition *dup,
                                                 const handler *file,
                                                 const Schema_specification_st *
                                                       schema)
                                                 const;
  virtual bool Column_definition_prepare_stage2(Column_definition *c,
                                                handler *file,
                                                ulonglong table_flags) const= 0;
  virtual Field *make_table_field(const LEX_CSTRING *name,
                                  const Record_addr &addr,
                                  const Type_all_attributes &attr,
                                  TABLE *table) const= 0;
  Field *make_and_init_table_field(const LEX_CSTRING *name,
                                   const Record_addr &addr,
                                   const Type_all_attributes &attr,
                                   TABLE *table) const;
  virtual Field *
  make_table_field_from_def(TABLE_SHARE *share,
                            MEM_ROOT *mem_root,
                            const LEX_CSTRING *name,
                            const Record_addr &addr,
                            const Bit_addr &bit,
                            const Column_definition_attributes *attr,
                            uint32 flags) const= 0;
  virtual void
  Column_definition_attributes_frm_pack(const Column_definition_attributes *at,
                                        uchar *buff) const;
  virtual bool
  Column_definition_attributes_frm_unpack(Column_definition_attributes *attr,
                                          TABLE_SHARE *share,
                                          const uchar *buffer,
                                          LEX_CUSTRING *gis_options) const;

  virtual void make_sort_key(uchar *to, Item *item,
                             const SORT_FIELD_ATTR *sort_field,
                             Sort_param *param) const= 0;
  virtual void sortlength(THD *thd,
                          const Type_std_attributes *item,
                          SORT_FIELD_ATTR *attr) const= 0;

  virtual bool is_packable() const { return false; }

  virtual uint32 max_display_length(const Item *item) const= 0;
  virtual uint32 Item_decimal_notation_int_digits(const Item *item) const { return 0; }
  virtual uint32 calc_pack_length(uint32 length) const= 0;
  virtual void Item_update_null_value(Item *item) const= 0;
  virtual bool Item_save_in_value(THD *thd, Item *item, st_value *value) const= 0;
  virtual void Item_param_setup_conversion(THD *thd, Item_param *) const {}
  virtual void Item_param_set_param_func(Item_param *param,
                                         uchar **pos, ulong len) const;
  virtual bool Item_param_set_from_value(THD *thd,
                                         Item_param *param,
                                         const Type_all_attributes *attr,
                                         const st_value *value) const= 0;
  virtual bool Item_param_val_native(THD *thd,
                                         Item_param *item,
                                         Native *to) const;
  virtual bool Item_send(Item *item, Protocol *p, st_value *buf) const= 0;
  virtual int Item_save_in_field(Item *item, Field *field,
                                 bool no_conversions) const= 0;

  /**
    Return a string representation of the Item value.

    @param thd     thread handle
    @param str     string buffer for representation of the value

    @note
      If the item has a string result type, the string is escaped
      according to its character set.

    @retval
      NULL      on error
    @retval
      non-NULL  a pointer to a a valid string on success
  */
  virtual String *print_item_value(THD *thd, Item *item, String *str) const= 0;

  /**
    Check if
      WHERE expr=value AND expr=const
    can be rewritten as:
      WHERE const=value AND expr=const

    "this" is the comparison handler that is used by "target".

    @param target       - the predicate expr=value,
                          whose "expr" argument will be replaced to "const".
    @param target_expr  - the target's "expr" which will be replaced to "const".
    @param target_value - the target's second argument, it will remain unchanged.
    @param source       - the equality predicate expr=const (or expr<=>const)
                          that can be used to rewrite the "target" part
                          (under certain conditions, see the code).
    @param source_expr  - the source's "expr". It should be exactly equal to
                          the target's "expr" to make condition rewrite possible.
    @param source_const - the source's "const" argument, it will be inserted
                          into "target" instead of "expr".
  */
  virtual bool
  can_change_cond_ref_to_const(Item_bool_func2 *target,
                               Item *target_expr, Item *target_value,
                               Item_bool_func2 *source,
                               Item *source_expr, Item *source_const) const= 0;
  virtual bool
  subquery_type_allows_materialization(const Item *inner,
                                       const Item *outer) const= 0;
  /**
    Make a simple constant replacement item for a constant "src",
    so the new item can futher be used for comparison with "cmp", e.g.:
      src = cmp   ->  replacement = cmp

    "this" is the type handler that is used to compare "src" and "cmp".

    @param thd - current thread, for mem_root
    @param src - The item that we want to replace. It's a const item,
                 but it can be complex enough to calculate on every row.
    @param cmp - The src's comparand.
    @retval    - a pointer to the created replacement Item
    @retval    - NULL, if could not create a replacement (e.g. on EOM).
                 NULL is also returned for ROWs, because instead of replacing
                 a Item_row to a new Item_row, Type_handler_row just replaces
                 its elements.
  */
  virtual Item *make_const_item_for_comparison(THD *thd,
                                               Item *src,
                                               const Item *cmp) const= 0;
  virtual Item_cache *Item_get_cache(THD *thd, const Item *item) const= 0;
  /**
    A builder for literals with data type name prefix, e.g.:
      TIME'00:00:00', DATE'2001-01-01', TIMESTAMP'2001-01-01 00:00:00'.
    @param thd          The current thread
    @param str          Character literal
    @param length       Length of str
    @param cs           Character set of the string
    @param send_error   Whether to generate an error on failure

    @retval             A pointer to a new Item on success
                        NULL on error (wrong literal value, EOM)
  */
  virtual Item_literal *create_literal_item(THD *thd,
                                            const char *str, size_t length,
                                            CHARSET_INFO *cs,
                                            bool send_error) const
  {
    DBUG_ASSERT(0);
    return NULL;
  }
  Item_literal *create_literal_item(THD *thd, const String *str,
                                    bool send_error) const
  {
    return create_literal_item(thd, str->ptr(), str->length(), str->charset(),
                               send_error);
  }
  virtual Item *create_typecast_item(THD *thd, Item *item,
                                     const Type_cast_attributes &attr) const
  {
    DBUG_ASSERT(0);
    return NULL;
  }
  virtual Item_copy *create_item_copy(THD *thd, Item *item) const;
  virtual int cmp_native(const Native &a, const Native &b) const
  {
    DBUG_ASSERT(0);
    return 0;
  }
  virtual bool set_comparator_func(Arg_comparator *cmp) const= 0;
  virtual bool Item_const_eq(const Item_const *a, const Item_const *b,
                             bool binary_cmp) const
  {
    return false;
  }
  virtual bool Item_eq_value(THD *thd, const Type_cmp_attributes *attr,
                             Item *a, Item *b) const= 0;
  virtual bool Item_hybrid_func_fix_attributes(THD *thd,
                                               const char *name,
                                               Type_handler_hybrid_field_type *,
                                               Type_all_attributes *atrr,
                                               Item **items,
                                               uint nitems) const= 0;
  virtual bool Item_func_min_max_fix_attributes(THD *thd,
                                                Item_func_min_max *func,
                                                Item **items,
                                                uint nitems) const;
  virtual bool Item_sum_hybrid_fix_length_and_dec(Item_sum_hybrid *) const= 0;
  virtual bool Item_sum_sum_fix_length_and_dec(Item_sum_sum *) const= 0;
  virtual bool Item_sum_avg_fix_length_and_dec(Item_sum_avg *) const= 0;
  virtual
  bool Item_sum_variance_fix_length_and_dec(Item_sum_variance *) const= 0;

  virtual bool Item_val_native_with_conversion(THD *thd, Item *item,
                                               Native *to) const
  {
    return true;
  }
  virtual bool Item_val_native_with_conversion_result(THD *thd, Item *item,
                                                      Native *to) const
  {
    return true;
  }

  virtual bool Item_val_bool(Item *item) const= 0;
  virtual void Item_get_date(THD *thd, Item *item,
                             Temporal::Warn *buff, MYSQL_TIME *ltime,
                             date_mode_t fuzzydate) const= 0;
  bool Item_get_date_with_warn(THD *thd, Item *item, MYSQL_TIME *ltime,
                               date_mode_t fuzzydate) const;
  virtual longlong Item_val_int_signed_typecast(Item *item) const= 0;
  virtual longlong Item_val_int_unsigned_typecast(Item *item) const= 0;

  virtual String *Item_func_hex_val_str_ascii(Item_func_hex *item,
                                              String *str) const= 0;

  virtual
  String *Item_func_hybrid_field_type_val_str(Item_func_hybrid_field_type *,
                                              String *) const= 0;
  virtual
  double Item_func_hybrid_field_type_val_real(Item_func_hybrid_field_type *)
                                              const= 0;
  virtual
  longlong Item_func_hybrid_field_type_val_int(Item_func_hybrid_field_type *)
                                               const= 0;
  virtual
  my_decimal *Item_func_hybrid_field_type_val_decimal(
                                              Item_func_hybrid_field_type *,
                                              my_decimal *) const= 0;
  virtual
  void Item_func_hybrid_field_type_get_date(THD *,
                                            Item_func_hybrid_field_type *,
                                            Temporal::Warn *,
                                            MYSQL_TIME *,
                                            date_mode_t fuzzydate) const= 0;
  bool Item_func_hybrid_field_type_get_date_with_warn(THD *thd,
                                                Item_func_hybrid_field_type *,
                                                MYSQL_TIME *,
                                                date_mode_t) const;
  virtual
  String *Item_func_min_max_val_str(Item_func_min_max *, String *) const= 0;
  virtual
  double Item_func_min_max_val_real(Item_func_min_max *) const= 0;
  virtual
  longlong Item_func_min_max_val_int(Item_func_min_max *) const= 0;
  virtual
  my_decimal *Item_func_min_max_val_decimal(Item_func_min_max *,
                                            my_decimal *) const= 0;
  virtual
  bool Item_func_min_max_get_date(THD *thd, Item_func_min_max*,
                                  MYSQL_TIME *, date_mode_t fuzzydate) const= 0;
  virtual bool
  Item_func_between_fix_length_and_dec(Item_func_between *func) const= 0;
  virtual longlong
  Item_func_between_val_int(Item_func_between *func) const= 0;

  virtual cmp_item *
  make_cmp_item(THD *thd, CHARSET_INFO *cs) const= 0;

  virtual in_vector *
  make_in_vector(THD *thd, const Item_func_in *func, uint nargs) const= 0;

  virtual bool
  Item_func_in_fix_comparator_compatible_types(THD *thd, Item_func_in *)
                                                               const= 0;

  virtual bool
  Item_func_round_fix_length_and_dec(Item_func_round *round) const= 0;

  virtual bool
  Item_func_int_val_fix_length_and_dec(Item_func_int_val *func) const= 0;

  virtual bool
  Item_func_abs_fix_length_and_dec(Item_func_abs *func) const= 0;

  virtual bool
  Item_func_neg_fix_length_and_dec(Item_func_neg *func) const= 0;

  virtual bool
  Item_func_signed_fix_length_and_dec(Item_func_signed *item) const;
  virtual bool
  Item_func_unsigned_fix_length_and_dec(Item_func_unsigned *item) const;
  virtual bool
  Item_double_typecast_fix_length_and_dec(Item_double_typecast *item) const;
  virtual bool
  Item_float_typecast_fix_length_and_dec(Item_float_typecast *item) const;
  virtual bool
  Item_decimal_typecast_fix_length_and_dec(Item_decimal_typecast *item) const;
  virtual bool
  Item_char_typecast_fix_length_and_dec(Item_char_typecast *item) const;
  virtual bool
  Item_time_typecast_fix_length_and_dec(Item_time_typecast *item) const;
  virtual bool
  Item_date_typecast_fix_length_and_dec(Item_date_typecast *item) const;
  virtual bool
  Item_datetime_typecast_fix_length_and_dec(Item_datetime_typecast *item) const;

  virtual bool
  Item_func_plus_fix_length_and_dec(Item_func_plus *func) const= 0;
  virtual bool
  Item_func_minus_fix_length_and_dec(Item_func_minus *func) const= 0;
  virtual bool
  Item_func_mul_fix_length_and_dec(Item_func_mul *func) const= 0;
  virtual bool
  Item_func_div_fix_length_and_dec(Item_func_div *func) const= 0;
  virtual bool
  Item_func_mod_fix_length_and_dec(Item_func_mod *func) const= 0;

  virtual bool
  Vers_history_point_resolve_unit(THD *thd, Vers_history_point *point) const;
};


/*
  Special handler for ROW
*/
class Type_handler_row: public Type_handler
{
  static const Name m_name_row;
public:
  virtual ~Type_handler_row() {}
  const Name name() const { return m_name_row; }
  bool is_scalar_type() const { return false; }
  bool can_return_int() const { return false; }
  bool can_return_decimal() const { return false; }
  bool can_return_real() const { return false; }
  bool can_return_str() const { return false; }
  bool can_return_text() const { return false; }
  bool can_return_date() const { return false; }
  bool can_return_time() const { return false; }
  enum_field_types field_type() const
  {
    DBUG_ASSERT(0);
    return MYSQL_TYPE_NULL;
  };
  protocol_send_type_t protocol_send_type() const
  {
    DBUG_ASSERT(0);
    return PROTOCOL_SEND_STRING;
  }
  Item_result result_type() const
  {
    return ROW_RESULT;
  }
  Item_result cmp_type() const
  {
    return ROW_RESULT;
  }
  const Type_handler *type_handler_for_comparison() const;
  int stored_field_cmp_to_item(THD *thd, Field *field, Item *item) const
  {
    DBUG_ASSERT(0);
    return 0;
  }
  bool subquery_type_allows_materialization(const Item *inner,
                                            const Item *outer) const
  {
    DBUG_ASSERT(0);
    return false;
  }
  Field *make_num_distinct_aggregator_field(MEM_ROOT *, const Item *) const
  {
    DBUG_ASSERT(0);
    return NULL;
  }
  Field *make_conversion_table_field(TABLE *TABLE,
                                     uint metadata,
                                     const Field *target) const
  {
    DBUG_ASSERT(0);
    return NULL;
  }
  bool Column_definition_fix_attributes(Column_definition *c) const
  {
    return false;
  }
  void Column_definition_reuse_fix_attributes(THD *thd,
                                              Column_definition *c,
                                              const Field *field) const
  {
    DBUG_ASSERT(0);
  }
  bool Column_definition_prepare_stage1(THD *thd,
                                        MEM_ROOT *mem_root,
                                        Column_definition *c,
                                        handler *file,
                                        ulonglong table_flags) const;
  bool Column_definition_redefine_stage1(Column_definition *def,
                                         const Column_definition *dup,
                                         const handler *file,
                                         const Schema_specification_st *schema)
                                         const
  {
    DBUG_ASSERT(0);
    return true;
  }
  bool Column_definition_prepare_stage2(Column_definition *c,
                                        handler *file,
                                        ulonglong table_flags) const
  {
    return false;
  }
  Field *make_table_field(const LEX_CSTRING *name,
                          const Record_addr &addr,
                          const Type_all_attributes &attr,
                          TABLE *table) const
  {
    DBUG_ASSERT(0);
    return NULL;
  }
  Field *make_table_field_from_def(TABLE_SHARE *share,
                                   MEM_ROOT *mem_root,
                                   const LEX_CSTRING *name,
                                   const Record_addr &addr,
                                   const Bit_addr &bit,
                                   const Column_definition_attributes *attr,
                                   uint32 flags) const;
  void make_sort_key(uchar *to, Item *item,
                     const SORT_FIELD_ATTR *sort_field,
                     Sort_param *param) const
  {
    DBUG_ASSERT(0);
  }
  void sortlength(THD *thd, const Type_std_attributes *item,
                            SORT_FIELD_ATTR *attr) const
  {
    DBUG_ASSERT(0);
  }
  uint32 max_display_length(const Item *item) const
  {
    DBUG_ASSERT(0);
    return 0;
  }
  uint32 calc_pack_length(uint32 length) const
  {
    DBUG_ASSERT(0);
    return 0;
  }
  bool Item_eq_value(THD *thd, const Type_cmp_attributes *attr,
                     Item *a, Item *b) const;
  uint Item_decimal_precision(const Item *item) const
  {
    DBUG_ASSERT(0);
    return DECIMAL_MAX_PRECISION;
  }
  bool Item_save_in_value(THD *thd, Item *item, st_value *value) const;
  bool Item_param_set_from_value(THD *thd,
                                 Item_param *param,
                                 const Type_all_attributes *attr,
                                 const st_value *value) const;
  bool Item_send(Item *item, Protocol *protocol, st_value *buf) const
  {
    DBUG_ASSERT(0);
    return true;
  }
  void Item_update_null_value(Item *item) const;
  int Item_save_in_field(Item *item, Field *field, bool no_conversions) const
  {
    DBUG_ASSERT(0);
    return 1;
  }
  String *print_item_value(THD *thd, Item *item, String *str) const;
  bool can_change_cond_ref_to_const(Item_bool_func2 *target,
                                   Item *target_expr, Item *target_value,
                                   Item_bool_func2 *source,
                                   Item *source_expr, Item *source_const) const
  {
    DBUG_ASSERT(0);
    return false;
  }
  Item *make_const_item_for_comparison(THD *, Item *src, const Item *cmp) const;
  Item_cache *Item_get_cache(THD *thd, const Item *item) const;
  Item_copy *create_item_copy(THD *thd, Item *item) const
  {
    DBUG_ASSERT(0);
    return NULL;
  }
  bool set_comparator_func(Arg_comparator *cmp) const;
  bool Item_hybrid_func_fix_attributes(THD *thd,
                                       const char *name,
                                       Type_handler_hybrid_field_type *,
                                       Type_all_attributes *atrr,
                                       Item **items, uint nitems) const
  {
    DBUG_ASSERT(0);
    return true;
  }
  bool Item_sum_hybrid_fix_length_and_dec(Item_sum_hybrid *func) const
  {
    DBUG_ASSERT(0);
    return true;
  }
  bool Item_sum_sum_fix_length_and_dec(Item_sum_sum *) const
  {
    DBUG_ASSERT(0);
    return true;
  }
  bool Item_sum_avg_fix_length_and_dec(Item_sum_avg *) const
  {
    DBUG_ASSERT(0);
    return true;
  }
  bool Item_sum_variance_fix_length_and_dec(Item_sum_variance *) const
  {
    DBUG_ASSERT(0);
    return true;
  }
  bool Item_val_bool(Item *item) const
  {
    DBUG_ASSERT(0);
    return false;
  }
  void Item_get_date(THD *thd, Item *item,
                     Temporal::Warn *warn, MYSQL_TIME *ltime,
                     date_mode_t fuzzydate) const
  {
    DBUG_ASSERT(0);
    set_zero_time(ltime, MYSQL_TIMESTAMP_NONE);
  }
  longlong Item_val_int_signed_typecast(Item *item) const
  {
    DBUG_ASSERT(0);
    return 0;
  }
  longlong Item_val_int_unsigned_typecast(Item *item) const
  {
    DBUG_ASSERT(0);
    return 0;
  }
  String *Item_func_hex_val_str_ascii(Item_func_hex *item, String *str) const
  {
    DBUG_ASSERT(0);
    return NULL;
  }
  String *Item_func_hybrid_field_type_val_str(Item_func_hybrid_field_type *,
                                              String *) const
  {
    DBUG_ASSERT(0);
    return NULL;
  }
  double Item_func_hybrid_field_type_val_real(Item_func_hybrid_field_type *)
                                              const
  {
    DBUG_ASSERT(0);
    return 0.0;
  }
  longlong Item_func_hybrid_field_type_val_int(Item_func_hybrid_field_type *)
                                               const
  {
    DBUG_ASSERT(0);
    return 0;
  }
  my_decimal *Item_func_hybrid_field_type_val_decimal(
                                              Item_func_hybrid_field_type *,
                                              my_decimal *) const
  {
    DBUG_ASSERT(0);
    return NULL;
  }
  void Item_func_hybrid_field_type_get_date(THD *,
                                            Item_func_hybrid_field_type *,
                                            Temporal::Warn *,
                                            MYSQL_TIME *ltime,
                                            date_mode_t fuzzydate) const
  {
    DBUG_ASSERT(0);
    set_zero_time(ltime, MYSQL_TIMESTAMP_NONE);
  }

  String *Item_func_min_max_val_str(Item_func_min_max *, String *) const
  {
    DBUG_ASSERT(0);
    return NULL;
  }
  double Item_func_min_max_val_real(Item_func_min_max *) const
  {
    DBUG_ASSERT(0);
    return 0;
  }
  longlong Item_func_min_max_val_int(Item_func_min_max *) const
  {
    DBUG_ASSERT(0);
    return 0;
  }
  my_decimal *Item_func_min_max_val_decimal(Item_func_min_max *,
                                            my_decimal *) const
  {
    DBUG_ASSERT(0);
    return NULL;
  }
  bool Item_func_min_max_get_date(THD *thd, Item_func_min_max*,
                                  MYSQL_TIME *, date_mode_t fuzzydate) const
  {
    DBUG_ASSERT(0);
    return true;
  }
  bool Item_func_between_fix_length_and_dec(Item_func_between *func) const
  {
    DBUG_ASSERT(0);
    return true;
  }
  longlong Item_func_between_val_int(Item_func_between *func) const;
  cmp_item *make_cmp_item(THD *thd, CHARSET_INFO *cs) const;
  in_vector *make_in_vector(THD *thd, const Item_func_in *f, uint nargs) const;
  bool Item_func_in_fix_comparator_compatible_types(THD *thd,
                                                    Item_func_in *) const;
  bool Item_func_round_fix_length_and_dec(Item_func_round *) const;
  bool Item_func_int_val_fix_length_and_dec(Item_func_int_val *) const;
  bool Item_func_abs_fix_length_and_dec(Item_func_abs *) const;
  bool Item_func_neg_fix_length_and_dec(Item_func_neg *) const;

  bool Item_func_signed_fix_length_and_dec(Item_func_signed *) const
  {
    DBUG_ASSERT(0);
    return true;
  }
  bool Item_func_unsigned_fix_length_and_dec(Item_func_unsigned *) const
  {
    DBUG_ASSERT(0);
    return true;
  }
  bool Item_double_typecast_fix_length_and_dec(Item_double_typecast *) const
  {
    DBUG_ASSERT(0);
    return true;
  }
  bool Item_float_typecast_fix_length_and_dec(Item_float_typecast *) const
  {
    DBUG_ASSERT(0);
    return true;
  }
  bool Item_decimal_typecast_fix_length_and_dec(Item_decimal_typecast *) const
  {
    DBUG_ASSERT(0);
    return true;
  }
  bool Item_char_typecast_fix_length_and_dec(Item_char_typecast *) const
  {
    DBUG_ASSERT(0);
    return true;
  }
  bool Item_time_typecast_fix_length_and_dec(Item_time_typecast *) const
  {
    DBUG_ASSERT(0);
    return true;
  }
  bool Item_date_typecast_fix_length_and_dec(Item_date_typecast *) const
  {
    DBUG_ASSERT(0);
    return true;
  }
  bool Item_datetime_typecast_fix_length_and_dec(Item_datetime_typecast *) const
  {
    DBUG_ASSERT(0);
    return true;
  }

  bool Item_func_plus_fix_length_and_dec(Item_func_plus *) const;
  bool Item_func_minus_fix_length_and_dec(Item_func_minus *) const;
  bool Item_func_mul_fix_length_and_dec(Item_func_mul *) const;
  bool Item_func_div_fix_length_and_dec(Item_func_div *) const;
  bool Item_func_mod_fix_length_and_dec(Item_func_mod *) const;
};


/*
  A common parent class for numeric data type handlers
*/
class Type_handler_numeric: public Type_handler
{
public:
  String *print_item_value(THD *thd, Item *item, String *str) const;
  double Item_func_min_max_val_real(Item_func_min_max *) const;
  longlong Item_func_min_max_val_int(Item_func_min_max *) const;
  my_decimal *Item_func_min_max_val_decimal(Item_func_min_max *,
                                            my_decimal *) const;
  bool Item_func_min_max_get_date(THD *thd, Item_func_min_max*,
                                  MYSQL_TIME *, date_mode_t fuzzydate) const;
  virtual ~Type_handler_numeric() { }
  bool can_change_cond_ref_to_const(Item_bool_func2 *target,
                                   Item *target_expr, Item *target_value,
                                   Item_bool_func2 *source,
                                   Item *source_expr, Item *source_const) const;
  bool Item_func_between_fix_length_and_dec(Item_func_between *func) const;
  bool Item_char_typecast_fix_length_and_dec(Item_char_typecast *) const;
};


/*** Abstract classes for every XXX_RESULT */

class Type_handler_real_result: public Type_handler_numeric
{
public:
  Item_result result_type() const { return REAL_RESULT; }
  Item_result cmp_type() const { return REAL_RESULT; }
  virtual ~Type_handler_real_result() {}
  const Type_handler *type_handler_for_comparison() const;
  void Column_definition_reuse_fix_attributes(THD *thd,
                                              Column_definition *c,
                                              const Field *field) const;
  int stored_field_cmp_to_item(THD *thd, Field *field, Item *item) const;
  bool subquery_type_allows_materialization(const Item *inner,
                                            const Item *outer) const;
  void make_sort_key(uchar *to, Item *item, const SORT_FIELD_ATTR *sort_field,
                     Sort_param *param) const;
  void sortlength(THD *thd,
                  const Type_std_attributes *item,
                  SORT_FIELD_ATTR *attr) const;
  bool Item_const_eq(const Item_const *a, const Item_const *b,
                     bool binary_cmp) const;
  bool Item_eq_value(THD *thd, const Type_cmp_attributes *attr,
                     Item *a, Item *b) const;
  uint Item_decimal_precision(const Item *item) const;
  bool Item_save_in_value(THD *thd, Item *item, st_value *value) const;
  bool Item_param_set_from_value(THD *thd,
                                 Item_param *param,
                                 const Type_all_attributes *attr,
                                 const st_value *value) const;
  void Item_update_null_value(Item *item) const;
  int Item_save_in_field(Item *item, Field *field, bool no_conversions) const;
  Item *make_const_item_for_comparison(THD *, Item *src, const Item *cmp) const;
  bool set_comparator_func(Arg_comparator *cmp) const;
  bool Item_hybrid_func_fix_attributes(THD *thd,
                                       const char *name,
                                       Type_handler_hybrid_field_type *,
                                       Type_all_attributes *atrr,
                                       Item **items, uint nitems) const;
  bool Item_func_min_max_fix_attributes(THD *thd, Item_func_min_max *func,
                                        Item **items, uint nitems) const;
  bool Item_sum_hybrid_fix_length_and_dec(Item_sum_hybrid *func) const;
  bool Item_sum_sum_fix_length_and_dec(Item_sum_sum *) const;
  bool Item_sum_avg_fix_length_and_dec(Item_sum_avg *) const;
  bool Item_sum_variance_fix_length_and_dec(Item_sum_variance *) const;
  bool Item_func_signed_fix_length_and_dec(Item_func_signed *item) const;
  bool Item_func_unsigned_fix_length_and_dec(Item_func_unsigned *item) const;
  bool Item_val_bool(Item *item) const;
  void Item_get_date(THD *thd, Item *item, Temporal::Warn *warn,
                     MYSQL_TIME *ltime,  date_mode_t fuzzydate) const;
  longlong Item_val_int_signed_typecast(Item *item) const;
  longlong Item_val_int_unsigned_typecast(Item *item) const;
  String *Item_func_hex_val_str_ascii(Item_func_hex *item, String *str) const;
  double Item_func_hybrid_field_type_val_real(Item_func_hybrid_field_type *)
                                              const;
  longlong Item_func_hybrid_field_type_val_int(Item_func_hybrid_field_type *)
                                               const;
  my_decimal *Item_func_hybrid_field_type_val_decimal(
                                              Item_func_hybrid_field_type *,
                                              my_decimal *) const;
  void Item_func_hybrid_field_type_get_date(THD *,
                                            Item_func_hybrid_field_type *,
                                            Temporal::Warn *,
                                            MYSQL_TIME *,
                                            date_mode_t fuzzydate) const;
  longlong Item_func_between_val_int(Item_func_between *func) const;
  cmp_item *make_cmp_item(THD *thd, CHARSET_INFO *cs) const;
  in_vector *make_in_vector(THD *, const Item_func_in *, uint nargs) const;
  bool Item_func_in_fix_comparator_compatible_types(THD *thd,
                                                    Item_func_in *) const;

  bool Item_func_round_fix_length_and_dec(Item_func_round *) const;
  bool Item_func_int_val_fix_length_and_dec(Item_func_int_val *) const;
  bool Item_func_abs_fix_length_and_dec(Item_func_abs *) const;
  bool Item_func_neg_fix_length_and_dec(Item_func_neg *) const;
  bool Item_func_plus_fix_length_and_dec(Item_func_plus *) const;
  bool Item_func_minus_fix_length_and_dec(Item_func_minus *) const;
  bool Item_func_mul_fix_length_and_dec(Item_func_mul *) const;
  bool Item_func_div_fix_length_and_dec(Item_func_div *) const;
  bool Item_func_mod_fix_length_and_dec(Item_func_mod *) const;
};


class Type_handler_decimal_result: public Type_handler_numeric
{
public:
  protocol_send_type_t protocol_send_type() const
  {
    return PROTOCOL_SEND_STRING;
  }
  Item_result result_type() const { return DECIMAL_RESULT; }
  Item_result cmp_type() const { return DECIMAL_RESULT; }
  virtual ~Type_handler_decimal_result() {};
  const Type_handler *type_handler_for_comparison() const;
  int stored_field_cmp_to_item(THD *thd, Field *field, Item *item) const
  {
    VDec item_val(item);
    return item_val.is_null() ? 0 : my_decimal(field).cmp(item_val.ptr());
  }
  bool subquery_type_allows_materialization(const Item *inner,
                                            const Item *outer) const;
  Field *make_num_distinct_aggregator_field(MEM_ROOT *, const Item *) const;
  void make_sort_key(uchar *to, Item *item, const SORT_FIELD_ATTR *sort_field,
                     Sort_param *param) const;
  void sortlength(THD *thd,
                  const Type_std_attributes *item,
                  SORT_FIELD_ATTR *attr) const;
  uint32 max_display_length(const Item *item) const;
  uint32 Item_decimal_notation_int_digits(const Item *item) const;
  Item *create_typecast_item(THD *thd, Item *item,
                             const Type_cast_attributes &attr) const;
  bool Item_const_eq(const Item_const *a, const Item_const *b,
                     bool binary_cmp) const;
  bool Item_eq_value(THD *thd, const Type_cmp_attributes *attr,
                     Item *a, Item *b) const
  {
    VDec va(a), vb(b);
    return va.ptr() && vb.ptr() && !va.cmp(vb);
  }
  uint Item_decimal_precision(const Item *item) const;
  bool Item_save_in_value(THD *thd, Item *item, st_value *value) const;
  void Item_param_set_param_func(Item_param *param,
                                 uchar **pos, ulong len) const;
  bool Item_param_set_from_value(THD *thd,
                                 Item_param *param,
                                 const Type_all_attributes *attr,
                                 const st_value *value) const;
  bool Item_send(Item *item, Protocol *protocol, st_value *buf) const
  {
    return Item_send_str(item, protocol, buf);
  }
  void Item_update_null_value(Item *item) const;
  int Item_save_in_field(Item *item, Field *field, bool no_conversions) const;
  Item *make_const_item_for_comparison(THD *, Item *src, const Item *cmp) const;
  Item_cache *Item_get_cache(THD *thd, const Item *item) const;
  bool set_comparator_func(Arg_comparator *cmp) const;
  bool Item_hybrid_func_fix_attributes(THD *thd,
                                       const char *name,
                                       Type_handler_hybrid_field_type *,
                                       Type_all_attributes *atrr,
                                       Item **items, uint nitems) const;
  bool Item_sum_hybrid_fix_length_and_dec(Item_sum_hybrid *func) const;
  bool Item_sum_sum_fix_length_and_dec(Item_sum_sum *) const;
  bool Item_sum_avg_fix_length_and_dec(Item_sum_avg *) const;
  bool Item_sum_variance_fix_length_and_dec(Item_sum_variance *) const;
  bool Item_val_bool(Item *item) const
  {
    return VDec(item).to_bool();
  }
  void Item_get_date(THD *thd, Item *item, Temporal::Warn *warn,
                     MYSQL_TIME *ltime,  date_mode_t fuzzydate) const;
  longlong Item_val_int_signed_typecast(Item *item) const;
  longlong Item_val_int_unsigned_typecast(Item *item) const
  {
    return VDec(item).to_longlong(true);
  }
  String *Item_func_hex_val_str_ascii(Item_func_hex *item, String *str) const;
  String *Item_func_hybrid_field_type_val_str(Item_func_hybrid_field_type *,
                                              String *) const;
  double Item_func_hybrid_field_type_val_real(Item_func_hybrid_field_type *)
                                              const;
  longlong Item_func_hybrid_field_type_val_int(Item_func_hybrid_field_type *)
                                               const;
  my_decimal *Item_func_hybrid_field_type_val_decimal(
                                              Item_func_hybrid_field_type *,
                                              my_decimal *) const;
  void Item_func_hybrid_field_type_get_date(THD *,
                                            Item_func_hybrid_field_type *,
                                            Temporal::Warn *,
                                            MYSQL_TIME *,
                                            date_mode_t fuzzydate) const;
  String *Item_func_min_max_val_str(Item_func_min_max *, String *) const;
  longlong Item_func_between_val_int(Item_func_between *func) const;
  cmp_item *make_cmp_item(THD *thd, CHARSET_INFO *cs) const;
  in_vector *make_in_vector(THD *, const Item_func_in *, uint nargs) const;
  bool Item_func_in_fix_comparator_compatible_types(THD *thd,
                                                    Item_func_in *) const;
  bool Item_func_round_fix_length_and_dec(Item_func_round *) const;
  bool Item_func_int_val_fix_length_and_dec(Item_func_int_val *) const;
  bool Item_func_abs_fix_length_and_dec(Item_func_abs *) const;
  bool Item_func_neg_fix_length_and_dec(Item_func_neg *) const;
  bool Item_func_plus_fix_length_and_dec(Item_func_plus *) const;
  bool Item_func_minus_fix_length_and_dec(Item_func_minus *) const;
  bool Item_func_mul_fix_length_and_dec(Item_func_mul *) const;
  bool Item_func_div_fix_length_and_dec(Item_func_div *) const;
  bool Item_func_mod_fix_length_and_dec(Item_func_mod *) const;
};


class Type_limits_int
{
private:
  uint32 m_precision;
  uint32 m_char_length;
public:
  Type_limits_int(uint32 prec, uint32 nchars)
   :m_precision(prec), m_char_length(nchars)
  { }
  uint32 precision() const { return m_precision; }
  uint32 char_length() const { return m_char_length; }
};


/*
  UNDIGNED TINYINT:    0..255   digits=3 nchars=3
  SIGNED TINYINT  : -128..127   digits=3 nchars=4
*/
class Type_limits_uint8: public Type_limits_int
{
public:
  Type_limits_uint8()
   :Type_limits_int(MAX_TINYINT_WIDTH, MAX_TINYINT_WIDTH)
  { }
};


class Type_limits_sint8: public Type_limits_int
{
public:
  Type_limits_sint8()
   :Type_limits_int(MAX_TINYINT_WIDTH, MAX_TINYINT_WIDTH + 1)
  { }
};


/*
  UNDIGNED SMALLINT:       0..65535  digits=5 nchars=5
  SIGNED SMALLINT:    -32768..32767  digits=5 nchars=6
*/
class Type_limits_uint16: public Type_limits_int
{
public:
  Type_limits_uint16()
   :Type_limits_int(MAX_SMALLINT_WIDTH, MAX_SMALLINT_WIDTH)
  { }
};


class Type_limits_sint16: public Type_limits_int
{
public:
  Type_limits_sint16()
   :Type_limits_int(MAX_SMALLINT_WIDTH, MAX_SMALLINT_WIDTH + 1)
  { }
};


/*
  MEDIUMINT UNSIGNED         0 .. 16777215  digits=8 char_length=8
  MEDIUMINT SIGNED:   -8388608 ..  8388607  digits=7 char_length=8
*/
class Type_limits_uint24: public Type_limits_int
{
public:
  Type_limits_uint24()
   :Type_limits_int(MAX_MEDIUMINT_WIDTH, MAX_MEDIUMINT_WIDTH)
  { }
};


class Type_limits_sint24: public Type_limits_int
{
public:
  Type_limits_sint24()
   :Type_limits_int(MAX_MEDIUMINT_WIDTH - 1, MAX_MEDIUMINT_WIDTH)
  { }
};


/*
  UNSIGNED INT:           0..4294967295  digits=10 nchars=10
  SIGNED INT:   -2147483648..2147483647  digits=10 nchars=11
*/
class Type_limits_uint32: public Type_limits_int
{
public:
  Type_limits_uint32()
   :Type_limits_int(MAX_INT_WIDTH, MAX_INT_WIDTH)
  { }
};



class Type_limits_sint32: public Type_limits_int
{
public:
  Type_limits_sint32()
   :Type_limits_int(MAX_INT_WIDTH, MAX_INT_WIDTH + 1)
  { }
};


/*
  UNSIGNED BIGINT:                  0..18446744073709551615 digits=20 nchars=20
  SIGNED BIGINT:  -9223372036854775808..9223372036854775807 digits=19 nchars=20
*/
class Type_limits_uint64: public Type_limits_int
{
public:
  Type_limits_uint64(): Type_limits_int(MAX_BIGINT_WIDTH, MAX_BIGINT_WIDTH)
  { }
};


class Type_limits_sint64: public Type_limits_int
{
public:
  Type_limits_sint64()
   :Type_limits_int(MAX_BIGINT_WIDTH - 1, MAX_BIGINT_WIDTH)
  { }
};



class Type_handler_int_result: public Type_handler_numeric
{
public:
  Item_result result_type() const { return INT_RESULT; }
  Item_result cmp_type() const { return INT_RESULT; }
  bool is_order_clause_position_type() const { return true; }
  bool is_limit_clause_valid_type() const { return true; }
  virtual ~Type_handler_int_result() {}
  const Type_handler *type_handler_for_comparison() const;
  int stored_field_cmp_to_item(THD *thd, Field *field, Item *item) const;
  bool subquery_type_allows_materialization(const Item *inner,
                                            const Item *outer) const;
  Field *make_num_distinct_aggregator_field(MEM_ROOT *, const Item *) const;
  void make_sort_key(uchar *to, Item *item, const SORT_FIELD_ATTR *sort_field,
                     Sort_param *param) const;
  void sortlength(THD *thd,
                  const Type_std_attributes *item,
                  SORT_FIELD_ATTR *attr) const;
  bool Item_const_eq(const Item_const *a, const Item_const *b,
                     bool binary_cmp) const;
  bool Item_eq_value(THD *thd, const Type_cmp_attributes *attr,
                     Item *a, Item *b) const;
  uint Item_decimal_precision(const Item *item) const;
  bool Item_save_in_value(THD *thd, Item *item, st_value *value) const;
  bool Item_param_set_from_value(THD *thd,
                                 Item_param *param,
                                 const Type_all_attributes *attr,
                                 const st_value *value) const;
  void Item_update_null_value(Item *item) const;
  int Item_save_in_field(Item *item, Field *field, bool no_conversions) const;
  Item *make_const_item_for_comparison(THD *, Item *src, const Item *cmp) const;
  Item_cache *Item_get_cache(THD *thd, const Item *item) const;
  bool set_comparator_func(Arg_comparator *cmp) const;
  bool Item_hybrid_func_fix_attributes(THD *thd,
                                       const char *name,
                                       Type_handler_hybrid_field_type *,
                                       Type_all_attributes *atrr,
                                       Item **items, uint nitems) const;
  bool Item_sum_hybrid_fix_length_and_dec(Item_sum_hybrid *func) const;
  bool Item_sum_sum_fix_length_and_dec(Item_sum_sum *) const;
  bool Item_sum_avg_fix_length_and_dec(Item_sum_avg *) const;
  bool Item_sum_variance_fix_length_and_dec(Item_sum_variance *) const;
  bool Item_val_bool(Item *item) const;
  void Item_get_date(THD *thd, Item *item, Temporal::Warn *warn,
                     MYSQL_TIME *ltime,  date_mode_t fuzzydate) const;
  longlong Item_val_int_signed_typecast(Item *item) const;
  longlong Item_val_int_unsigned_typecast(Item *item) const;
  String *Item_func_hex_val_str_ascii(Item_func_hex *item, String *str) const;
  String *Item_func_hybrid_field_type_val_str(Item_func_hybrid_field_type *,
                                              String *) const;
  double Item_func_hybrid_field_type_val_real(Item_func_hybrid_field_type *)
                                              const;
  longlong Item_func_hybrid_field_type_val_int(Item_func_hybrid_field_type *)
                                               const;
  my_decimal *Item_func_hybrid_field_type_val_decimal(
                                              Item_func_hybrid_field_type *,
                                              my_decimal *) const;
  void Item_func_hybrid_field_type_get_date(THD *,
                                            Item_func_hybrid_field_type *,
                                            Temporal::Warn *,
                                            MYSQL_TIME *,
                                            date_mode_t fuzzydate) const;
  String *Item_func_min_max_val_str(Item_func_min_max *, String *) const;
  longlong Item_func_between_val_int(Item_func_between *func) const;
  cmp_item *make_cmp_item(THD *thd, CHARSET_INFO *cs) const;
  in_vector *make_in_vector(THD *, const Item_func_in *, uint nargs) const;
  bool Item_func_in_fix_comparator_compatible_types(THD *thd,
                                                    Item_func_in *) const;
  bool Item_func_round_fix_length_and_dec(Item_func_round *) const;
  bool Item_func_int_val_fix_length_and_dec(Item_func_int_val *) const;
  bool Item_func_abs_fix_length_and_dec(Item_func_abs *) const;
  bool Item_func_neg_fix_length_and_dec(Item_func_neg *) const;
  bool Item_func_plus_fix_length_and_dec(Item_func_plus *) const;
  bool Item_func_minus_fix_length_and_dec(Item_func_minus *) const;
  bool Item_func_mul_fix_length_and_dec(Item_func_mul *) const;
  bool Item_func_div_fix_length_and_dec(Item_func_div *) const;
  bool Item_func_mod_fix_length_and_dec(Item_func_mod *) const;

};


class Type_handler_general_purpose_int: public Type_handler_int_result
{
public:
  bool type_can_have_auto_increment_attribute() const { return true; }
  virtual const Type_limits_int *
    type_limits_int_by_unsigned_flag(bool unsigned_flag) const= 0;
  uint32 max_display_length(const Item *item) const;
  uint32 Item_decimal_notation_int_digits(const Item *item) const;
  bool Vers_history_point_resolve_unit(THD *thd, Vers_history_point *p) const;
};


class Type_handler_temporal_result: public Type_handler
{
protected:
  uint Item_decimal_scale_with_seconds(const Item *item) const;
  uint Item_divisor_precision_increment_with_seconds(const Item *) const;
public:
  Item_result result_type() const { return STRING_RESULT; }
  Item_result cmp_type() const { return TIME_RESULT; }
  virtual ~Type_handler_temporal_result() {}
  void make_sort_key(uchar *to, Item *item,  const SORT_FIELD_ATTR *sort_field,
                     Sort_param *param) const;
  void sortlength(THD *thd,
                  const Type_std_attributes *item,
                  SORT_FIELD_ATTR *attr) const;
  bool Item_const_eq(const Item_const *a, const Item_const *b,
                     bool binary_cmp) const;
  bool Item_param_set_from_value(THD *thd,
                                 Item_param *param,
                                 const Type_all_attributes *attr,
                                 const st_value *value) const;
  uint32 max_display_length(const Item *item) const;
  uint32 Item_decimal_notation_int_digits(const Item *item) const;
  bool can_change_cond_ref_to_const(Item_bool_func2 *target,
                                   Item *target_expr, Item *target_value,
                                   Item_bool_func2 *source,
                                   Item *source_expr, Item *source_const) const;
  bool subquery_type_allows_materialization(const Item *inner,
                                            const Item *outer) const;
  bool Item_func_min_max_fix_attributes(THD *thd, Item_func_min_max *func,
                                        Item **items, uint nitems) const;
  bool Item_sum_hybrid_fix_length_and_dec(Item_sum_hybrid *func) const;
  bool Item_sum_sum_fix_length_and_dec(Item_sum_sum *) const;
  bool Item_sum_avg_fix_length_and_dec(Item_sum_avg *) const;
  bool Item_sum_variance_fix_length_and_dec(Item_sum_variance *) const;
  bool Item_val_bool(Item *item) const;
  void Item_get_date(THD *thd, Item *item, Temporal::Warn *warn,
                     MYSQL_TIME *ltime,  date_mode_t fuzzydate) const;
  longlong Item_val_int_signed_typecast(Item *item) const;
  longlong Item_val_int_unsigned_typecast(Item *item) const;
  String *Item_func_hex_val_str_ascii(Item_func_hex *item, String *str) const;
  String *Item_func_hybrid_field_type_val_str(Item_func_hybrid_field_type *,
                                              String *) const;
  double Item_func_hybrid_field_type_val_real(Item_func_hybrid_field_type *)
                                              const;
  longlong Item_func_hybrid_field_type_val_int(Item_func_hybrid_field_type *)
                                               const;
  my_decimal *Item_func_hybrid_field_type_val_decimal(
                                              Item_func_hybrid_field_type *,
                                              my_decimal *) const;
  void Item_func_hybrid_field_type_get_date(THD *,
                                            Item_func_hybrid_field_type *,
                                            Temporal::Warn *,
                                            MYSQL_TIME *,
                                            date_mode_t fuzzydate) const;
  bool Item_func_min_max_get_date(THD *thd, Item_func_min_max*,
                                  MYSQL_TIME *, date_mode_t fuzzydate) const;
  bool Item_func_between_fix_length_and_dec(Item_func_between *func) const;
  bool Item_func_in_fix_comparator_compatible_types(THD *thd,
                                                    Item_func_in *) const;
  bool Item_func_abs_fix_length_and_dec(Item_func_abs *) const;
  bool Item_func_neg_fix_length_and_dec(Item_func_neg *) const;
  bool Item_func_plus_fix_length_and_dec(Item_func_plus *) const;
  bool Item_func_minus_fix_length_and_dec(Item_func_minus *) const;
  bool Item_func_mul_fix_length_and_dec(Item_func_mul *) const;
  bool Item_func_div_fix_length_and_dec(Item_func_div *) const;
  bool Item_func_mod_fix_length_and_dec(Item_func_mod *) const;
  bool Vers_history_point_resolve_unit(THD *thd, Vers_history_point *p) const;
};


class Type_handler_string_result: public Type_handler
{
  uint Item_temporal_precision(THD *thd, Item *item, bool is_time) const;
public:
  protocol_send_type_t protocol_send_type() const
  {
    return PROTOCOL_SEND_STRING;
  }
  Item_result result_type() const { return STRING_RESULT; }
  Item_result cmp_type() const { return STRING_RESULT; }
  CHARSET_INFO *charset_for_protocol(const Item *item) const;
  virtual ~Type_handler_string_result() {}
  const Type_handler *type_handler_for_comparison() const;
  int stored_field_cmp_to_item(THD *thd, Field *field, Item *item) const;
  const Type_handler *
  type_handler_adjusted_to_max_octet_length(uint max_octet_length,
                                            CHARSET_INFO *cs) const;
  void make_sort_key(uchar *to, Item *item, const SORT_FIELD_ATTR *sort_field,
                     Sort_param *param) const;
  void sortlength(THD *thd,
                  const Type_std_attributes *item,
                  SORT_FIELD_ATTR *attr) const;
<<<<<<< HEAD
  bool union_element_finalize(const Item * item) const;
=======

  bool is_packable()const { return true; }

>>>>>>> 794f6651
  bool Column_definition_prepare_stage1(THD *thd,
                                        MEM_ROOT *mem_root,
                                        Column_definition *c,
                                        handler *file,
                                        ulonglong table_flags) const;
  bool Column_definition_redefine_stage1(Column_definition *def,
                                         const Column_definition *dup,
                                         const handler *file,
                                         const Schema_specification_st *schema)
                                         const;
  uint32 max_display_length(const Item *item) const;
/* 
    The next method returns 309 for long stringified doubles in scientific
    notation, e.g. FORMAT('1e308', 2).
*/ 
  uint32 Item_decimal_notation_int_digits(const Item *item) const { return 309; }
  bool Item_const_eq(const Item_const *a, const Item_const *b,
                     bool binary_cmp) const;
  bool Item_eq_value(THD *thd, const Type_cmp_attributes *attr,
                     Item *a, Item *b) const;
  uint Item_time_precision(THD *thd, Item *item) const
  {
    return Item_temporal_precision(thd, item, true);
  }
  uint Item_datetime_precision(THD *thd, Item *item) const
  {
    return Item_temporal_precision(thd, item, false);
  }
  uint Item_decimal_precision(const Item *item) const;
  void Item_update_null_value(Item *item) const;
  bool Item_save_in_value(THD *thd, Item *item, st_value *value) const;
  void Item_param_setup_conversion(THD *thd, Item_param *) const;
  void Item_param_set_param_func(Item_param *param,
                                 uchar **pos, ulong len) const;
  bool Item_param_set_from_value(THD *thd,
                                 Item_param *param,
                                 const Type_all_attributes *attr,
                                 const st_value *value) const;
  bool Item_send(Item *item, Protocol *protocol, st_value *buf) const
  {
    return Item_send_str(item, protocol, buf);
  }
  int Item_save_in_field(Item *item, Field *field, bool no_conversions) const;
  String *print_item_value(THD *thd, Item *item, String *str) const
  {
    return print_item_value_csstr(thd, item, str);
  }
  bool can_change_cond_ref_to_const(Item_bool_func2 *target,
                                   Item *target_expr, Item *target_value,
                                   Item_bool_func2 *source,
                                   Item *source_expr, Item *source_const) const;
  bool subquery_type_allows_materialization(const Item *inner,
                                            const Item *outer) const;
  Item *make_const_item_for_comparison(THD *, Item *src, const Item *cmp) const;
  Item_cache *Item_get_cache(THD *thd, const Item *item) const;
  bool set_comparator_func(Arg_comparator *cmp) const;
  bool Item_hybrid_func_fix_attributes(THD *thd,
                                       const char *name,
                                       Type_handler_hybrid_field_type *,
                                       Type_all_attributes *atrr,
                                       Item **items, uint nitems) const;
  bool Item_sum_hybrid_fix_length_and_dec(Item_sum_hybrid *func) const;
  bool Item_sum_sum_fix_length_and_dec(Item_sum_sum *) const;
  bool Item_sum_avg_fix_length_and_dec(Item_sum_avg *) const;
  bool Item_sum_variance_fix_length_and_dec(Item_sum_variance *) const;
  bool Item_func_signed_fix_length_and_dec(Item_func_signed *item) const;
  bool Item_func_unsigned_fix_length_and_dec(Item_func_unsigned *item) const;
  bool Item_val_bool(Item *item) const;
  void Item_get_date(THD *thd, Item *item, Temporal::Warn *warn,
                     MYSQL_TIME *ltime,  date_mode_t fuzzydate) const;
  longlong Item_val_int_signed_typecast(Item *item) const;
  longlong Item_val_int_unsigned_typecast(Item *item) const;
  String *Item_func_hex_val_str_ascii(Item_func_hex *item, String *str) const;
  String *Item_func_hybrid_field_type_val_str(Item_func_hybrid_field_type *,
                                              String *) const;
  double Item_func_hybrid_field_type_val_real(Item_func_hybrid_field_type *)
                                              const;
  longlong Item_func_hybrid_field_type_val_int(Item_func_hybrid_field_type *)
                                               const;
  my_decimal *Item_func_hybrid_field_type_val_decimal(
                                              Item_func_hybrid_field_type *,
                                              my_decimal *) const;
  void Item_func_hybrid_field_type_get_date(THD *,
                                            Item_func_hybrid_field_type *,
                                            Temporal::Warn *,
                                            MYSQL_TIME *,
                                            date_mode_t fuzzydate) const;
  String *Item_func_min_max_val_str(Item_func_min_max *, String *) const;
  double Item_func_min_max_val_real(Item_func_min_max *) const;
  longlong Item_func_min_max_val_int(Item_func_min_max *) const;
  my_decimal *Item_func_min_max_val_decimal(Item_func_min_max *,
                                            my_decimal *) const;
  bool Item_func_min_max_get_date(THD *thd, Item_func_min_max*,
                                  MYSQL_TIME *, date_mode_t fuzzydate) const;
  bool Item_func_between_fix_length_and_dec(Item_func_between *func) const;
  longlong Item_func_between_val_int(Item_func_between *func) const;
  bool Item_char_typecast_fix_length_and_dec(Item_char_typecast *) const;
  cmp_item *make_cmp_item(THD *thd, CHARSET_INFO *cs) const;
  in_vector *make_in_vector(THD *, const Item_func_in *, uint nargs) const;
  bool Item_func_in_fix_comparator_compatible_types(THD *thd,
                                                    Item_func_in *) const;
  bool Item_func_round_fix_length_and_dec(Item_func_round *) const;
  bool Item_func_int_val_fix_length_and_dec(Item_func_int_val *) const;
  bool Item_func_abs_fix_length_and_dec(Item_func_abs *) const;
  bool Item_func_neg_fix_length_and_dec(Item_func_neg *) const;
  bool Item_func_plus_fix_length_and_dec(Item_func_plus *) const;
  bool Item_func_minus_fix_length_and_dec(Item_func_minus *) const;
  bool Item_func_mul_fix_length_and_dec(Item_func_mul *) const;
  bool Item_func_div_fix_length_and_dec(Item_func_div *) const;
  bool Item_func_mod_fix_length_and_dec(Item_func_mod *) const;
};


class Type_handler_general_purpose_string: public Type_handler_string_result
{
public:
  bool is_general_purpose_string_type() const { return true; }
  bool Vers_history_point_resolve_unit(THD *thd, Vers_history_point *p) const;
};


/***
  Instantiable classes for every MYSQL_TYPE_XXX

  There are no Type_handler_xxx for the following types:
  - MYSQL_TYPE_VAR_STRING (old VARCHAR) - mapped to MYSQL_TYPE_VARSTRING
  - MYSQL_TYPE_ENUM                     - mapped to MYSQL_TYPE_VARSTRING
  - MYSQL_TYPE_SET:                     - mapped to MYSQL_TYPE_VARSTRING

  because the functionality that currently uses Type_handler
  (e.g. hybrid type functions) does not need to distinguish between
  these types and VARCHAR.
  For example:
    CREATE TABLE t2 AS SELECT COALESCE(enum_column) FROM t1;
  creates a VARCHAR column.

  There most likely be Type_handler_enum and Type_handler_set later,
  when the Type_handler infrastructure gets used in more pieces of the code.
*/


class Type_handler_tiny: public Type_handler_general_purpose_int
{
  static const Name m_name_tiny;
  static const Type_limits_int m_limits_sint8;
  static const Type_limits_int m_limits_uint8;
public:
  virtual ~Type_handler_tiny() {}
  const Name name() const { return m_name_tiny; }
  enum_field_types field_type() const { return MYSQL_TYPE_TINY; }
  protocol_send_type_t protocol_send_type() const
  {
    return PROTOCOL_SEND_TINY;
  }
  const Type_limits_int *type_limits_int_by_unsigned_flag(bool unsigned_fl) const
  {
    return unsigned_fl ? &m_limits_uint8 : &m_limits_sint8;
  }
  uint32 calc_pack_length(uint32 length) const { return 1; }
  bool Item_send(Item *item, Protocol *protocol, st_value *buf) const
  {
    return Item_send_tiny(item, protocol, buf);
  }
  Field *make_conversion_table_field(TABLE *TABLE, uint metadata,
                                     const Field *target) const;
  bool Column_definition_fix_attributes(Column_definition *c) const;
  bool Column_definition_prepare_stage2(Column_definition *c,
                                        handler *file,
                                        ulonglong table_flags) const
  { return Column_definition_prepare_stage2_legacy_num(c, MYSQL_TYPE_TINY); }
  Field *make_table_field(const LEX_CSTRING *name,
                          const Record_addr &addr,
                          const Type_all_attributes &attr,
                          TABLE *table) const;
  Field *make_table_field_from_def(TABLE_SHARE *share,
                                   MEM_ROOT *mem_root,
                                   const LEX_CSTRING *name,
                                   const Record_addr &addr,
                                   const Bit_addr &bit,
                                   const Column_definition_attributes *attr,
                                   uint32 flags) const;
  void Item_param_set_param_func(Item_param *param,
                                 uchar **pos, ulong len) const;
};


class Type_handler_short: public Type_handler_general_purpose_int
{
  static const Name m_name_short;
  static const Type_limits_int m_limits_sint16;
  static const Type_limits_int m_limits_uint16;
public:
  virtual ~Type_handler_short() {}
  const Name name() const { return m_name_short; }
  enum_field_types field_type() const { return MYSQL_TYPE_SHORT; }
  protocol_send_type_t protocol_send_type() const
  {
    return PROTOCOL_SEND_SHORT;
  }
  bool Item_send(Item *item, Protocol *protocol, st_value *buf) const
  {
    return Item_send_short(item, protocol, buf);
  }
  const Type_limits_int *type_limits_int_by_unsigned_flag(bool unsigned_fl) const
  {
    return unsigned_fl ? &m_limits_uint16 : &m_limits_sint16;
  }
  uint32 calc_pack_length(uint32 length) const { return 2; }
  Field *make_conversion_table_field(TABLE *TABLE, uint metadata,
                                     const Field *target) const;
  bool Column_definition_fix_attributes(Column_definition *c) const;
  bool Column_definition_prepare_stage2(Column_definition *c,
                                        handler *file,
                                        ulonglong table_flags) const
  { return Column_definition_prepare_stage2_legacy_num(c, MYSQL_TYPE_SHORT); }
  Field *make_table_field(const LEX_CSTRING *name,
                          const Record_addr &addr,
                          const Type_all_attributes &attr,
                          TABLE *table) const;
  Field *make_table_field_from_def(TABLE_SHARE *share,
                                   MEM_ROOT *mem_root,
                                   const LEX_CSTRING *name,
                                   const Record_addr &addr,
                                   const Bit_addr &bit,
                                   const Column_definition_attributes *attr,
                                   uint32 flags) const;
  void Item_param_set_param_func(Item_param *param,
                                 uchar **pos, ulong len) const;
};


class Type_handler_long: public Type_handler_general_purpose_int
{
  static const Name m_name_int;
  static const Type_limits_int m_limits_sint32;
  static const Type_limits_int m_limits_uint32;
public:
  virtual ~Type_handler_long() {}
  const Name name() const { return m_name_int; }
  enum_field_types field_type() const { return MYSQL_TYPE_LONG; }
  protocol_send_type_t protocol_send_type() const
  {
    return PROTOCOL_SEND_LONG;
  }
  const Type_limits_int *type_limits_int_by_unsigned_flag(bool unsigned_fl) const
  {
    return unsigned_fl ? &m_limits_uint32 : &m_limits_sint32;
  }
  uint32 calc_pack_length(uint32 length) const { return 4; }
  bool Item_send(Item *item, Protocol *protocol, st_value *buf) const
  {
    return Item_send_long(item, protocol, buf);
  }
  Field *make_conversion_table_field(TABLE *TABLE, uint metadata,
                                     const Field *target) const;
  bool Column_definition_fix_attributes(Column_definition *c) const;
  bool Column_definition_prepare_stage2(Column_definition *c,
                                        handler *file,
                                        ulonglong table_flags) const
  { return Column_definition_prepare_stage2_legacy_num(c, MYSQL_TYPE_LONG); }
  Field *make_table_field(const LEX_CSTRING *name,
                          const Record_addr &addr,
                          const Type_all_attributes &attr,
                          TABLE *table) const;
  Field *make_table_field_from_def(TABLE_SHARE *share,
                                   MEM_ROOT *mem_root,
                                   const LEX_CSTRING *name,
                                   const Record_addr &addr,
                                   const Bit_addr &bit,
                                   const Column_definition_attributes *attr,
                                   uint32 flags) const;
  void Item_param_set_param_func(Item_param *param,
                                 uchar **pos, ulong len) const;
};


class Type_handler_bool: public Type_handler_long
{
  static const Name m_name_bool;
public:
  const Name name() const { return m_name_bool; }
  bool is_bool_type() const { return true; }
  void Item_update_null_value(Item *item) const;
  bool Item_sum_hybrid_fix_length_and_dec(Item_sum_hybrid *) const;
};


class Type_handler_longlong: public Type_handler_general_purpose_int
{
  static const Name m_name_longlong;
  static const Type_limits_int m_limits_sint64;
  static const Type_limits_int m_limits_uint64;
public:
  virtual ~Type_handler_longlong() {}
  const Name name() const { return m_name_longlong; }
  enum_field_types field_type() const { return MYSQL_TYPE_LONGLONG; }
  protocol_send_type_t protocol_send_type() const
  {
    return PROTOCOL_SEND_LONGLONG;
  }
  const Type_limits_int *type_limits_int_by_unsigned_flag(bool unsigned_fl) const
  {
    return unsigned_fl ? &m_limits_uint64 : &m_limits_sint64;
  }
  uint32 calc_pack_length(uint32 length) const { return 8; }
  Item *create_typecast_item(THD *thd, Item *item,
                             const Type_cast_attributes &attr) const;
  bool Item_send(Item *item, Protocol *protocol, st_value *buf) const
  {
    return Item_send_longlong(item, protocol, buf);
  }
  Field *make_conversion_table_field(TABLE *TABLE, uint metadata,
                                     const Field *target) const;
  bool Column_definition_fix_attributes(Column_definition *c) const;
  bool Column_definition_prepare_stage2(Column_definition *c,
                                        handler *file,
                                        ulonglong table_flags) const
  {
    return Column_definition_prepare_stage2_legacy_num(c, MYSQL_TYPE_LONGLONG);
  }
  Field *make_table_field(const LEX_CSTRING *name,
                          const Record_addr &addr,
                          const Type_all_attributes &attr,
                          TABLE *table) const;
  Field *make_table_field_from_def(TABLE_SHARE *share,
                                   MEM_ROOT *mem_root,
                                   const LEX_CSTRING *name,
                                   const Record_addr &addr,
                                   const Bit_addr &bit,
                                   const Column_definition_attributes *attr,
                                   uint32 flags) const;
  void Item_param_set_param_func(Item_param *param,
                                 uchar **pos, ulong len) const;
};


class Type_handler_vers_trx_id: public Type_handler_longlong
{
public:
  virtual ~Type_handler_vers_trx_id() {}
  Field *make_table_field(const LEX_CSTRING *name,
                          const Record_addr &addr,
                          const Type_all_attributes &attr,
                          TABLE *table) const;
};


class Type_handler_int24: public Type_handler_general_purpose_int
{
  static const Name m_name_mediumint;
  static const Type_limits_int m_limits_sint24;
  static const Type_limits_int m_limits_uint24;
public:
  virtual ~Type_handler_int24() {}
  const Name name() const { return m_name_mediumint; }
  enum_field_types field_type() const { return MYSQL_TYPE_INT24; }
  protocol_send_type_t protocol_send_type() const
  {
    return PROTOCOL_SEND_LONG;
  }
  bool Item_send(Item *item, Protocol *protocol, st_value *buf) const
  {
    return Item_send_long(item, protocol, buf);
  }
  const Type_limits_int *type_limits_int_by_unsigned_flag(bool unsigned_fl) const
  {
    return unsigned_fl ? &m_limits_uint24 : &m_limits_sint24;
  }
  uint32 calc_pack_length(uint32 length) const { return 3; }
  Field *make_conversion_table_field(TABLE *, uint metadata,
                                     const Field *target) const;
  bool Column_definition_fix_attributes(Column_definition *c) const;
  bool Column_definition_prepare_stage2(Column_definition *c,
                                        handler *file,
                                        ulonglong table_flags) const
  { return Column_definition_prepare_stage2_legacy_num(c, MYSQL_TYPE_INT24); }
  Field *make_table_field(const LEX_CSTRING *name,
                          const Record_addr &addr,
                          const Type_all_attributes &attr,
                          TABLE *table) const;
  Field *make_table_field_from_def(TABLE_SHARE *share,
                                   MEM_ROOT *mem_root,
                                   const LEX_CSTRING *name,
                                   const Record_addr &addr,
                                   const Bit_addr &bit,
                                   const Column_definition_attributes *attr,
                                   uint32 flags) const;
};


class Type_handler_year: public Type_handler_int_result
{
  static const Name m_name_year;
public:
  virtual ~Type_handler_year() {}
  const Name name() const { return m_name_year; }
  enum_field_types field_type() const { return MYSQL_TYPE_YEAR; }
  protocol_send_type_t protocol_send_type() const
  {
    return PROTOCOL_SEND_SHORT;
  }
  uint32 max_display_length(const Item *item) const;
  uint32 Item_decimal_notation_int_digits(const Item *item) const { return 4; };
  uint32 calc_pack_length(uint32 length) const { return 1; }
  bool Item_send(Item *item, Protocol *protocol, st_value *buf) const
  {
    return Item_send_short(item, protocol, buf);
  }
  Field *make_conversion_table_field(TABLE *, uint metadata,
                                     const Field *target) const;
  bool Column_definition_fix_attributes(Column_definition *c) const;
  void Column_definition_reuse_fix_attributes(THD *thd,
                                              Column_definition *c,
                                              const Field *field) const;
  bool Column_definition_prepare_stage2(Column_definition *c,
                                        handler *file,
                                        ulonglong table_flags) const
  { return Column_definition_prepare_stage2_legacy_num(c, MYSQL_TYPE_YEAR); }
  Field *make_table_field(const LEX_CSTRING *name,
                          const Record_addr &addr,
                          const Type_all_attributes &attr,
                          TABLE *table) const;
  Field *make_table_field_from_def(TABLE_SHARE *share,
                                   MEM_ROOT *mem_root,
                                   const LEX_CSTRING *name,
                                   const Record_addr &addr,
                                   const Bit_addr &bit,
                                   const Column_definition_attributes *attr,
                                   uint32 flags) const;
  Item_cache *Item_get_cache(THD *thd, const Item *item) const;
  bool Item_func_round_fix_length_and_dec(Item_func_round *) const;
  bool Item_func_int_val_fix_length_and_dec(Item_func_int_val *) const;
  void Item_get_date(THD *thd, Item *item, Temporal::Warn *warn,
                     MYSQL_TIME *ltime,  date_mode_t fuzzydate) const;
  void Item_func_hybrid_field_type_get_date(THD *,
                                            Item_func_hybrid_field_type *item,
                                            Temporal::Warn *,
                                            MYSQL_TIME *to,
                                            date_mode_t fuzzydate) const;
};


class Type_handler_bit: public Type_handler_int_result
{
  static const Name m_name_bit;
public:
  virtual ~Type_handler_bit() {}
  const Name name() const { return m_name_bit; }
  enum_field_types field_type() const { return MYSQL_TYPE_BIT; }
  protocol_send_type_t protocol_send_type() const
  {
    return PROTOCOL_SEND_STRING;
  }
  uint32 max_display_length(const Item *item) const;
  uint32 Item_decimal_notation_int_digits(const Item *item) const;
  static uint32 Bit_decimal_notation_int_digits_by_nbits(uint nbits);
  uint32 calc_pack_length(uint32 length) const { return length / 8; }
  bool Item_send(Item *item, Protocol *protocol, st_value *buf) const
  {
    return Item_send_str(item, protocol, buf);
  }
  String *print_item_value(THD *thd, Item *item, String *str) const
  {
    return print_item_value_csstr(thd, item, str);
  }
  bool Item_func_round_fix_length_and_dec(Item_func_round *) const;
  bool Item_func_int_val_fix_length_and_dec(Item_func_int_val *) const;
  Field *make_conversion_table_field(TABLE *, uint metadata,
                                     const Field *target) const;
  bool Column_definition_fix_attributes(Column_definition *c) const;
  bool Column_definition_prepare_stage1(THD *thd,
                                        MEM_ROOT *mem_root,
                                        Column_definition *c,
                                        handler *file,
                                        ulonglong table_flags) const;
  bool Column_definition_redefine_stage1(Column_definition *def,
                                         const Column_definition *dup,
                                         const handler *file,
                                         const Schema_specification_st *schema)
                                         const;
  bool Column_definition_prepare_stage2(Column_definition *c,
                                        handler *file,
                                        ulonglong table_flags) const;
  Field *make_table_field(const LEX_CSTRING *name,
                          const Record_addr &addr,
                          const Type_all_attributes &attr,
                          TABLE *table) const;
  Field *make_table_field_from_def(TABLE_SHARE *share,
                                   MEM_ROOT *mem_root,
                                   const LEX_CSTRING *name,
                                   const Record_addr &addr,
                                   const Bit_addr &bit,
                                   const Column_definition_attributes *attr,
                                   uint32 flags) const;
  bool Vers_history_point_resolve_unit(THD *thd, Vers_history_point *p) const;
};


class Type_handler_float: public Type_handler_real_result
{
  static const Name m_name_float;
public:
  virtual ~Type_handler_float() {}
  const Name name() const { return m_name_float; }
  enum_field_types field_type() const { return MYSQL_TYPE_FLOAT; }
  protocol_send_type_t protocol_send_type() const
  {
    return PROTOCOL_SEND_FLOAT;
  }
  bool type_can_have_auto_increment_attribute() const { return true; }
  uint32 max_display_length(const Item *item) const { return 25; }
  uint32 Item_decimal_notation_int_digits(const Item *item) const { return 39; }
  uint32 calc_pack_length(uint32 length) const { return sizeof(float); }
  Item *create_typecast_item(THD *thd, Item *item,
                             const Type_cast_attributes &attr) const;
  bool Item_send(Item *item, Protocol *protocol, st_value *buf) const
  {
    return Item_send_float(item, protocol, buf);
  }
  Field *make_num_distinct_aggregator_field(MEM_ROOT *, const Item *) const;
  Field *make_conversion_table_field(TABLE *, uint metadata,
                                     const Field *target) const;
  bool Column_definition_fix_attributes(Column_definition *c) const;
  bool Column_definition_prepare_stage2(Column_definition *c,
                                        handler *file,
                                        ulonglong table_flags) const
  { return Column_definition_prepare_stage2_legacy_real(c, MYSQL_TYPE_FLOAT); }
  Field *make_table_field(const LEX_CSTRING *name,
                          const Record_addr &addr,
                          const Type_all_attributes &attr,
                          TABLE *table) const;
  Field *make_table_field_from_def(TABLE_SHARE *share,
                                   MEM_ROOT *mem_root,
                                   const LEX_CSTRING *name,
                                   const Record_addr &addr,
                                   const Bit_addr &bit,
                                   const Column_definition_attributes *attr,
                                   uint32 flags) const;
  void Item_param_set_param_func(Item_param *param,
                                 uchar **pos, ulong len) const;

  Item_cache *Item_get_cache(THD *thd, const Item *item) const;
  String *Item_func_hybrid_field_type_val_str(Item_func_hybrid_field_type *,
                                              String *) const;
  String *Item_func_min_max_val_str(Item_func_min_max *, String *) const;
};


class Type_handler_double: public Type_handler_real_result
{
  static const Name m_name_double;
public:
  virtual ~Type_handler_double() {}
  const Name name() const { return m_name_double; }
  enum_field_types field_type() const { return MYSQL_TYPE_DOUBLE; }
  protocol_send_type_t protocol_send_type() const
  {
    return PROTOCOL_SEND_DOUBLE;
  }
  bool type_can_have_auto_increment_attribute() const { return true; }
  uint32 max_display_length(const Item *item) const { return 53; }
  uint32 Item_decimal_notation_int_digits(const Item *item) const { return 309; }
  uint32 calc_pack_length(uint32 length) const { return sizeof(double); }
  Item *create_typecast_item(THD *thd, Item *item,
                             const Type_cast_attributes &attr) const;
  bool Item_send(Item *item, Protocol *protocol, st_value *buf) const
  {
    return Item_send_double(item, protocol, buf);
  }
  Field *make_conversion_table_field(TABLE *, uint metadata,
                                     const Field *target) const;
  bool Column_definition_fix_attributes(Column_definition *c) const;
  bool Column_definition_prepare_stage2(Column_definition *c,
                                        handler *file,
                                        ulonglong table_flags) const
  { return Column_definition_prepare_stage2_legacy_real(c, MYSQL_TYPE_DOUBLE); }
  Field *make_table_field(const LEX_CSTRING *name,
                          const Record_addr &addr,
                          const Type_all_attributes &attr,
                          TABLE *table) const;
  Field *make_table_field_from_def(TABLE_SHARE *share,
                                   MEM_ROOT *mem_root,
                                   const LEX_CSTRING *name,
                                   const Record_addr &addr,
                                   const Bit_addr &bit,
                                   const Column_definition_attributes *attr,
                                   uint32 flags) const;
  void Item_param_set_param_func(Item_param *param,
                                 uchar **pos, ulong len) const;

  Item_cache *Item_get_cache(THD *thd, const Item *item) const;
  String *Item_func_hybrid_field_type_val_str(Item_func_hybrid_field_type *,
                                              String *) const;
  String *Item_func_min_max_val_str(Item_func_min_max *, String *) const;
};


class Type_handler_time_common: public Type_handler_temporal_result
{
  static const Name m_name_time;
public:
  virtual ~Type_handler_time_common() { }
  const Name name() const { return m_name_time; }
  enum_field_types field_type() const { return MYSQL_TYPE_TIME; }
  protocol_send_type_t protocol_send_type() const
  {
    return PROTOCOL_SEND_TIME;
  }
  enum_mysql_timestamp_type mysql_timestamp_type() const
  {
    return MYSQL_TIMESTAMP_TIME;
  }
  bool is_val_native_ready() const { return true; }
  const Type_handler *type_handler_for_native_format() const;
  int cmp_native(const Native &a, const Native &b) const;
  bool Item_val_native_with_conversion(THD *thd, Item *, Native *to) const;
  bool Item_val_native_with_conversion_result(THD *thd, Item *, Native *to) const;
  bool Item_param_val_native(THD *thd, Item_param *item, Native *to) const;
  Item_literal *create_literal_item(THD *thd, const char *str, size_t length,
                                    CHARSET_INFO *cs, bool send_error) const;
  Item *create_typecast_item(THD *thd, Item *item,
                             const Type_cast_attributes &attr) const;
  bool Item_eq_value(THD *thd, const Type_cmp_attributes *attr,
                     Item *a, Item *b) const;
  uint Item_decimal_scale(const Item *item) const
  {
    return Item_decimal_scale_with_seconds(item);
  }
  uint Item_decimal_precision(const Item *item) const;
  uint Item_divisor_precision_increment(const Item *item) const
  {
    return Item_divisor_precision_increment_with_seconds(item);
  }
  const Type_handler *type_handler_for_comparison() const;
  int stored_field_cmp_to_item(THD *thd, Field *field, Item *item) const;
  void Column_definition_implicit_upgrade(Column_definition *c) const;
  bool Column_definition_fix_attributes(Column_definition *c) const;
  bool Item_save_in_value(THD *thd, Item *item, st_value *value) const;
  bool Item_send(Item *item, Protocol *protocol, st_value *buf) const
  {
    return Item_send_time(item, protocol, buf);
  }
  void Item_update_null_value(Item *item) const;
  int Item_save_in_field(Item *item, Field *field, bool no_conversions) const;
  String *print_item_value(THD *thd, Item *item, String *str) const;
  Item_cache *Item_get_cache(THD *thd, const Item *item) const;
  longlong Item_val_int_unsigned_typecast(Item *item) const;
  bool Item_hybrid_func_fix_attributes(THD *thd,
                                       const char *name,
                                       Type_handler_hybrid_field_type *,
                                       Type_all_attributes *atrr,
                                       Item **items, uint nitems) const;
  String *Item_func_hybrid_field_type_val_str(Item_func_hybrid_field_type *,
                                              String *) const;
  double Item_func_hybrid_field_type_val_real(Item_func_hybrid_field_type *)
                                              const;
  longlong Item_func_hybrid_field_type_val_int(Item_func_hybrid_field_type *)
                                               const;
  my_decimal *Item_func_hybrid_field_type_val_decimal(
                                              Item_func_hybrid_field_type *,
                                              my_decimal *) const;
  void Item_func_hybrid_field_type_get_date(THD *,
                                            Item_func_hybrid_field_type *,
                                            Temporal::Warn *,
                                            MYSQL_TIME *,
                                            date_mode_t fuzzydate) const;
  String *Item_func_min_max_val_str(Item_func_min_max *, String *) const;
  double Item_func_min_max_val_real(Item_func_min_max *) const;
  longlong Item_func_min_max_val_int(Item_func_min_max *) const;
  my_decimal *Item_func_min_max_val_decimal(Item_func_min_max *,
                                            my_decimal *) const;
  bool Item_func_min_max_get_date(THD *thd, Item_func_min_max*,
                                  MYSQL_TIME *, date_mode_t fuzzydate) const;
  longlong Item_func_between_val_int(Item_func_between *func) const;
  bool Item_func_round_fix_length_and_dec(Item_func_round *) const;
  bool Item_func_int_val_fix_length_and_dec(Item_func_int_val *) const;
  Item *make_const_item_for_comparison(THD *, Item *src, const Item *cmp) const;
  bool set_comparator_func(Arg_comparator *cmp) const;
  cmp_item *make_cmp_item(THD *thd, CHARSET_INFO *cs) const;
  in_vector *make_in_vector(THD *, const Item_func_in *, uint nargs) const;
  void Item_param_set_param_func(Item_param *param,
                                 uchar **pos, ulong len) const;
};


class Type_handler_time: public Type_handler_time_common
{
  /* number of bytes to store TIME(N) */
  static uint m_hires_bytes[MAX_DATETIME_PRECISION+1];
public:
  static uint hires_bytes(uint dec) { return m_hires_bytes[dec]; }
  virtual ~Type_handler_time() {}
  const Name version() const { return m_version_mariadb53; }
  uint32 calc_pack_length(uint32 length) const;
  Field *make_conversion_table_field(TABLE *, uint metadata,
                                     const Field *target) const;
  bool Column_definition_prepare_stage2(Column_definition *c,
                                        handler *file,
                                        ulonglong table_flags) const
  { return Column_definition_prepare_stage2_legacy(c, MYSQL_TYPE_TIME); }
  Field *make_table_field(const LEX_CSTRING *name,
                          const Record_addr &addr,
                          const Type_all_attributes &attr,
                          TABLE *table) const;
  Field *make_table_field_from_def(TABLE_SHARE *share,
                                   MEM_ROOT *mem_root,
                                   const LEX_CSTRING *name,
                                   const Record_addr &addr,
                                   const Bit_addr &bit,
                                   const Column_definition_attributes *attr,
                                   uint32 flags) const;
};


class Type_handler_time2: public Type_handler_time_common
{
public:
  virtual ~Type_handler_time2() {}
  const Name version() const { return m_version_mysql56; }
  enum_field_types real_field_type() const { return MYSQL_TYPE_TIME2; }
  uint32 calc_pack_length(uint32 length) const;
  Field *make_conversion_table_field(TABLE *, uint metadata,
                                     const Field *target) const;
  bool Column_definition_prepare_stage2(Column_definition *c,
                                        handler *file,
                                        ulonglong table_flags) const
  { return Column_definition_prepare_stage2_legacy(c, MYSQL_TYPE_TIME2); }
  Field *make_table_field(const LEX_CSTRING *name,
                          const Record_addr &addr,
                          const Type_all_attributes &attr,
                          TABLE *table) const;
  Field *make_table_field_from_def(TABLE_SHARE *share,
                                   MEM_ROOT *mem_root,
                                   const LEX_CSTRING *name,
                                   const Record_addr &addr,
                                   const Bit_addr &bit,
                                   const Column_definition_attributes *attr,
                                   uint32 flags) const;
};


class Type_handler_temporal_with_date: public Type_handler_temporal_result
{
public:
  virtual ~Type_handler_temporal_with_date() {}
  Item_literal *create_literal_item(THD *thd, const char *str, size_t length,
                                    CHARSET_INFO *cs, bool send_error) const;
  bool Item_eq_value(THD *thd, const Type_cmp_attributes *attr,
                     Item *a, Item *b) const;
  int stored_field_cmp_to_item(THD *thd, Field *field, Item *item) const;
  bool Item_save_in_value(THD *thd, Item *item, st_value *value) const;
  bool Item_send(Item *item, Protocol *protocol, st_value *buf) const
  {
    return Item_send_date(item, protocol, buf);
  }
  void Item_update_null_value(Item *item) const;
  int Item_save_in_field(Item *item, Field *field, bool no_conversions) const;
  Item *make_const_item_for_comparison(THD *, Item *src, const Item *cmp) const;
  bool set_comparator_func(Arg_comparator *cmp) const;
  cmp_item *make_cmp_item(THD *thd, CHARSET_INFO *cs) const;
  in_vector *make_in_vector(THD *, const Item_func_in *, uint nargs) const;
  longlong Item_func_between_val_int(Item_func_between *func) const;
};


class Type_handler_date_common: public Type_handler_temporal_with_date
{
  static const Name m_name_date;
public:
  virtual ~Type_handler_date_common() {}
  const Name name() const { return m_name_date; }
  const Type_handler *type_handler_for_comparison() const;
  enum_field_types field_type() const { return MYSQL_TYPE_DATE; }
  protocol_send_type_t protocol_send_type() const
  {
    return PROTOCOL_SEND_DATE;
  }
  enum_mysql_timestamp_type mysql_timestamp_type() const
  {
    return MYSQL_TIMESTAMP_DATE;
  }
  bool cond_notnull_field_isnull_to_field_eq_zero() const
  {
    return true;
  }
  Item_literal *create_literal_item(THD *thd, const char *str, size_t length,
                                    CHARSET_INFO *cs, bool send_error) const;
  Item *create_typecast_item(THD *thd, Item *item,
                             const Type_cast_attributes &attr) const;
  bool Column_definition_fix_attributes(Column_definition *c) const;
  uint Item_decimal_precision(const Item *item) const;
  String *print_item_value(THD *thd, Item *item, String *str) const;
  Item_cache *Item_get_cache(THD *thd, const Item *item) const;
  String *Item_func_min_max_val_str(Item_func_min_max *, String *) const;
  double Item_func_min_max_val_real(Item_func_min_max *) const;
  longlong Item_func_min_max_val_int(Item_func_min_max *) const;
  my_decimal *Item_func_min_max_val_decimal(Item_func_min_max *,
                                            my_decimal *) const;
  bool Item_func_round_fix_length_and_dec(Item_func_round *) const;
  bool Item_func_int_val_fix_length_and_dec(Item_func_int_val *) const;
  bool Item_hybrid_func_fix_attributes(THD *thd,
                                       const char *name,
                                       Type_handler_hybrid_field_type *,
                                       Type_all_attributes *atrr,
                                       Item **items, uint nitems) const;
  bool Item_func_min_max_fix_attributes(THD *thd, Item_func_min_max *func,
                                        Item **items, uint nitems) const;
  void Item_param_set_param_func(Item_param *param,
                                 uchar **pos, ulong len) const;
};

class Type_handler_date: public Type_handler_date_common
{
public:
  virtual ~Type_handler_date() {}
  uint32 calc_pack_length(uint32 length) const { return 4; }
  Field *make_conversion_table_field(TABLE *, uint metadata,
                                     const Field *target) const;
  bool Column_definition_prepare_stage2(Column_definition *c,
                                        handler *file,
                                        ulonglong table_flags) const
  { return Column_definition_prepare_stage2_legacy(c, MYSQL_TYPE_DATE); }
  Field *make_table_field(const LEX_CSTRING *name,
                          const Record_addr &addr,
                          const Type_all_attributes &attr,
                          TABLE *table) const;
  Field *make_table_field_from_def(TABLE_SHARE *share,
                                   MEM_ROOT *mem_root,
                                   const LEX_CSTRING *name,
                                   const Record_addr &addr,
                                   const Bit_addr &bit,
                                   const Column_definition_attributes *attr,
                                   uint32 flags) const;
};


class Type_handler_newdate: public Type_handler_date_common
{
public:
  virtual ~Type_handler_newdate() {}
  enum_field_types real_field_type() const { return MYSQL_TYPE_NEWDATE; }
  uint32 calc_pack_length(uint32 length) const { return 3; }
  Field *make_conversion_table_field(TABLE *, uint metadata,
                                     const Field *target) const;
  bool Column_definition_prepare_stage2(Column_definition *c,
                                        handler *file,
                                        ulonglong table_flags) const
  { return Column_definition_prepare_stage2_legacy(c, MYSQL_TYPE_NEWDATE); }
  Field *make_table_field(const LEX_CSTRING *name,
                          const Record_addr &addr,
                          const Type_all_attributes &attr,
                          TABLE *table) const;
  Field *make_table_field_from_def(TABLE_SHARE *share,
                                   MEM_ROOT *mem_root,
                                   const LEX_CSTRING *name,
                                   const Record_addr &addr,
                                   const Bit_addr &bit,
                                   const Column_definition_attributes *attr,
                                   uint32 flags) const;
};


class Type_handler_datetime_common: public Type_handler_temporal_with_date
{
  static const Name m_name_datetime;
public:
  virtual ~Type_handler_datetime_common() {}
  const Name name() const { return m_name_datetime; }
  const Type_handler *type_handler_for_comparison() const;
  enum_field_types field_type() const { return MYSQL_TYPE_DATETIME; }
  protocol_send_type_t protocol_send_type() const
  {
    return PROTOCOL_SEND_DATETIME;
  }
  enum_mysql_timestamp_type mysql_timestamp_type() const
  {
    return MYSQL_TIMESTAMP_DATETIME;
  }
  bool cond_notnull_field_isnull_to_field_eq_zero() const
  {
    return true;
  }
  Item *create_typecast_item(THD *thd, Item *item,
                             const Type_cast_attributes &attr) const;
  void Column_definition_implicit_upgrade(Column_definition *c) const;
  bool Column_definition_fix_attributes(Column_definition *c) const;
  uint Item_decimal_scale(const Item *item) const
  {
    return Item_decimal_scale_with_seconds(item);
  }
  uint Item_decimal_precision(const Item *item) const;
  uint Item_divisor_precision_increment(const Item *item) const
  {
    return Item_divisor_precision_increment_with_seconds(item);
  }
  bool Item_send(Item *item, Protocol *protocol, st_value *buf) const
  {
    return Item_send_datetime(item, protocol, buf);
  }
  String *print_item_value(THD *thd, Item *item, String *str) const;
  Item_cache *Item_get_cache(THD *thd, const Item *item) const;
  String *Item_func_min_max_val_str(Item_func_min_max *, String *) const;
  double Item_func_min_max_val_real(Item_func_min_max *) const;
  longlong Item_func_min_max_val_int(Item_func_min_max *) const;
  my_decimal *Item_func_min_max_val_decimal(Item_func_min_max *,
                                            my_decimal *) const;
  bool Item_func_round_fix_length_and_dec(Item_func_round *) const;
  bool Item_func_int_val_fix_length_and_dec(Item_func_int_val *) const;
  bool Item_hybrid_func_fix_attributes(THD *thd,
                                       const char *name,
                                       Type_handler_hybrid_field_type *,
                                       Type_all_attributes *atrr,
                                       Item **items, uint nitems) const;
  void Item_param_set_param_func(Item_param *param,
                                 uchar **pos, ulong len) const;
};


class Type_handler_datetime: public Type_handler_datetime_common
{
  /* number of bytes to store DATETIME(N) */
  static uint m_hires_bytes[MAX_DATETIME_PRECISION + 1];
public:
  static uint hires_bytes(uint dec) { return m_hires_bytes[dec]; }
  virtual ~Type_handler_datetime() {}
  const Name version() const { return m_version_mariadb53; }
  uint32 calc_pack_length(uint32 length) const;
  Field *make_conversion_table_field(TABLE *, uint metadata,
                                     const Field *target) const;
  bool Column_definition_prepare_stage2(Column_definition *c,
                                        handler *file,
                                        ulonglong table_flags) const
  { return Column_definition_prepare_stage2_legacy(c, MYSQL_TYPE_DATETIME); }
  Field *make_table_field(const LEX_CSTRING *name,
                          const Record_addr &addr,
                          const Type_all_attributes &attr,
                          TABLE *table) const;
  Field *make_table_field_from_def(TABLE_SHARE *share,
                                   MEM_ROOT *mem_root,
                                   const LEX_CSTRING *name,
                                   const Record_addr &addr,
                                   const Bit_addr &bit,
                                   const Column_definition_attributes *attr,
                                   uint32 flags) const;
};


class Type_handler_datetime2: public Type_handler_datetime_common
{
public:
  virtual ~Type_handler_datetime2() {}
  const Name version() const { return m_version_mysql56; }
  enum_field_types real_field_type() const { return MYSQL_TYPE_DATETIME2; }
  uint32 calc_pack_length(uint32 length) const;
  Field *make_conversion_table_field(TABLE *, uint metadata,
                                     const Field *target) const;
  bool Column_definition_prepare_stage2(Column_definition *c,
                                        handler *file,
                                        ulonglong table_flags) const
  { return Column_definition_prepare_stage2_legacy(c, MYSQL_TYPE_DATETIME2); }
  Field *make_table_field(const LEX_CSTRING *name,
                          const Record_addr &addr,
                          const Type_all_attributes &attr,
                          TABLE *table) const;
  Field *make_table_field_from_def(TABLE_SHARE *share,
                                   MEM_ROOT *mem_root,
                                   const LEX_CSTRING *name,
                                   const Record_addr &addr,
                                   const Bit_addr &bit,
                                   const Column_definition_attributes *attr,
                                   uint32 flags) const;
};


class Type_handler_timestamp_common: public Type_handler_temporal_with_date
{
  static const Name m_name_timestamp;
protected:
  bool TIME_to_native(THD *, const MYSQL_TIME *from, Native *to, uint dec) const;
public:
  virtual ~Type_handler_timestamp_common() {}
  const Name name() const { return m_name_timestamp; }
  const Type_handler *type_handler_for_comparison() const;
  const Type_handler *type_handler_for_native_format() const;
  enum_field_types field_type() const { return MYSQL_TYPE_TIMESTAMP; }
  protocol_send_type_t protocol_send_type() const
  {
    return PROTOCOL_SEND_DATETIME;
  }
  enum_mysql_timestamp_type mysql_timestamp_type() const
  {
    return MYSQL_TIMESTAMP_DATETIME;
  }
  bool is_val_native_ready() const
  {
    return true;
  }
  bool is_timestamp_type() const
  {
    return true;
  }
  void Column_definition_implicit_upgrade(Column_definition *c) const;
  bool Item_eq_value(THD *thd, const Type_cmp_attributes *attr,
                     Item *a, Item *b) const;
  bool Item_val_native_with_conversion(THD *thd, Item *, Native *to) const;
  bool Item_val_native_with_conversion_result(THD *thd, Item *, Native *to) const;
  bool Item_param_val_native(THD *thd, Item_param *item, Native *to) const;
  int cmp_native(const Native &a, const Native &b) const;
  longlong Item_func_between_val_int(Item_func_between *func) const;
  bool Item_func_round_fix_length_and_dec(Item_func_round *) const;
  bool Item_func_int_val_fix_length_and_dec(Item_func_int_val *) const;
  cmp_item *make_cmp_item(THD *thd, CHARSET_INFO *cs) const;
  in_vector *make_in_vector(THD *thd, const Item_func_in *f, uint nargs) const;
  void make_sort_key(uchar *to, Item *item, const SORT_FIELD_ATTR *sort_field,
                     Sort_param *param) const;
  void sortlength(THD *thd,
                  const Type_std_attributes *item,
                  SORT_FIELD_ATTR *attr) const;
  bool Column_definition_fix_attributes(Column_definition *c) const;
  uint Item_decimal_scale(const Item *item) const
  {
    return Item_decimal_scale_with_seconds(item);
  }
  uint Item_decimal_precision(const Item *item) const;
  uint Item_divisor_precision_increment(const Item *item) const
  {
    return Item_divisor_precision_increment_with_seconds(item);
  }
  bool Item_send(Item *item, Protocol *protocol, st_value *buf) const
  {
    return Item_send_timestamp(item, protocol, buf);
  }
  int Item_save_in_field(Item *item, Field *field, bool no_conversions) const;
  String *print_item_value(THD *thd, Item *item, String *str) const;
  Item_cache *Item_get_cache(THD *thd, const Item *item) const;
  Item_copy *create_item_copy(THD *thd, Item *item) const;
  String *Item_func_min_max_val_str(Item_func_min_max *, String *) const;
  double Item_func_min_max_val_real(Item_func_min_max *) const;
  longlong Item_func_min_max_val_int(Item_func_min_max *) const;
  my_decimal *Item_func_min_max_val_decimal(Item_func_min_max *,
                                            my_decimal *) const;
  bool set_comparator_func(Arg_comparator *cmp) const;
  bool Item_hybrid_func_fix_attributes(THD *thd,
                                       const char *name,
                                       Type_handler_hybrid_field_type *,
                                       Type_all_attributes *atrr,
                                       Item **items, uint nitems) const;
  void Item_param_set_param_func(Item_param *param,
                                 uchar **pos, ulong len) const;
  bool Item_func_min_max_get_date(THD *thd, Item_func_min_max*,
                                  MYSQL_TIME *, date_mode_t fuzzydate) const;
};


class Type_handler_timestamp: public Type_handler_timestamp_common
{
  /* number of bytes to store second_part part of the TIMESTAMP(N) */
  static uint m_sec_part_bytes[MAX_DATETIME_PRECISION + 1];
public:
  static uint sec_part_bytes(uint dec) { return m_sec_part_bytes[dec]; }
  virtual ~Type_handler_timestamp() {}
  const Name version() const { return m_version_mariadb53; }
  uint32 calc_pack_length(uint32 length) const;
  Field *make_conversion_table_field(TABLE *, uint metadata,
                                     const Field *target) const;
  bool Column_definition_prepare_stage2(Column_definition *c,
                                        handler *file,
                                        ulonglong table_flags) const
  { return Column_definition_prepare_stage2_legacy_num(c, MYSQL_TYPE_TIMESTAMP); }
  Field *make_table_field(const LEX_CSTRING *name,
                          const Record_addr &addr,
                          const Type_all_attributes &attr,
                          TABLE *table) const;
  Field *make_table_field_from_def(TABLE_SHARE *share,
                                   MEM_ROOT *mem_root,
                                   const LEX_CSTRING *name,
                                   const Record_addr &addr,
                                   const Bit_addr &bit,
                                   const Column_definition_attributes *attr,
                                   uint32 flags) const;
};


class Type_handler_timestamp2: public Type_handler_timestamp_common
{
public:
  virtual ~Type_handler_timestamp2() {}
  const Name version() const { return m_version_mysql56; }
  enum_field_types real_field_type() const { return MYSQL_TYPE_TIMESTAMP2; }
  uint32 calc_pack_length(uint32 length) const;
  Field *make_conversion_table_field(TABLE *, uint metadata,
                                     const Field *target) const;
  bool Column_definition_prepare_stage2(Column_definition *c,
                                        handler *file,
                                        ulonglong table_flags) const
  {
    return Column_definition_prepare_stage2_legacy_num(c, MYSQL_TYPE_TIMESTAMP2);
  }
  Field *make_table_field(const LEX_CSTRING *name,
                          const Record_addr &addr,
                          const Type_all_attributes &attr,
                          TABLE *table) const;
  Field *make_table_field_from_def(TABLE_SHARE *share,
                                   MEM_ROOT *mem_root,
                                   const LEX_CSTRING *name,
                                   const Record_addr &addr,
                                   const Bit_addr &bit,
                                   const Column_definition_attributes *attr,
                                   uint32 flags) const;
};


class Type_handler_olddecimal: public Type_handler_decimal_result
{
  static const Name m_name_decimal;
public:
  virtual ~Type_handler_olddecimal() {}
  const Name name() const { return m_name_decimal; }
  enum_field_types field_type() const { return MYSQL_TYPE_DECIMAL; }
  uint32 calc_pack_length(uint32 length) const { return length; }
  const Type_handler *type_handler_for_tmp_table(const Item *item) const;
  const Type_handler *type_handler_for_union(const Item *item) const;
  Field *make_conversion_table_field(TABLE *, uint metadata,
                                     const Field *target) const;
  bool Column_definition_fix_attributes(Column_definition *c) const;
  bool Column_definition_prepare_stage2(Column_definition *c,
                                        handler *file,
                                        ulonglong table_flags) const
  { return Column_definition_prepare_stage2_legacy_num(c, MYSQL_TYPE_DECIMAL); }
  Field *make_table_field(const LEX_CSTRING *name,
                          const Record_addr &addr,
                          const Type_all_attributes &attr,
                          TABLE *table) const;
  Field *make_table_field_from_def(TABLE_SHARE *share,
                                   MEM_ROOT *mem_root,
                                   const LEX_CSTRING *name,
                                   const Record_addr &addr,
                                   const Bit_addr &bit,
                                   const Column_definition_attributes *attr,
                                   uint32 flags) const;
};


class Type_handler_newdecimal: public Type_handler_decimal_result
{
  static const Name m_name_decimal;
public:
  virtual ~Type_handler_newdecimal() {}
  const Name name() const { return m_name_decimal; }
  enum_field_types field_type() const { return MYSQL_TYPE_NEWDECIMAL; }
  uint32 calc_pack_length(uint32 length) const;
  Field *make_conversion_table_field(TABLE *, uint metadata,
                                     const Field *target) const;
  bool Column_definition_fix_attributes(Column_definition *c) const;
  bool Column_definition_prepare_stage1(THD *thd,
                                        MEM_ROOT *mem_root,
                                        Column_definition *c,
                                        handler *file,
                                        ulonglong table_flags) const;
  bool Column_definition_redefine_stage1(Column_definition *def,
                                         const Column_definition *dup,
                                         const handler *file,
                                         const Schema_specification_st *schema)
                                         const;
  bool Column_definition_prepare_stage2(Column_definition *c,
                                        handler *file,
                                        ulonglong table_flags) const;
  Field *make_table_field(const LEX_CSTRING *name,
                          const Record_addr &addr,
                          const Type_all_attributes &attr,
                          TABLE *table) const;
  Field *make_table_field_from_def(TABLE_SHARE *share,
                                   MEM_ROOT *mem_root,
                                   const LEX_CSTRING *name,
                                   const Record_addr &addr,
                                   const Bit_addr &bit,
                                   const Column_definition_attributes *attr,
                                   uint32 flags) const;
};


class Type_handler_null: public Type_handler_general_purpose_string
{
  static const Name m_name_null;
public:
  virtual ~Type_handler_null() {}
  const Name name() const { return m_name_null; }
  enum_field_types field_type() const { return MYSQL_TYPE_NULL; }
  const Type_handler *type_handler_for_comparison() const;
  const Type_handler *type_handler_for_tmp_table(const Item *item) const;
  const Type_handler *type_handler_for_union(const Item *) const;
  uint32 max_display_length(const Item *item) const { return 0; }
  uint32 calc_pack_length(uint32 length) const { return 0; }
  bool Item_const_eq(const Item_const *a, const Item_const *b,
                     bool binary_cmp) const;
  bool Item_save_in_value(THD *thd, Item *item, st_value *value) const;
  bool Item_send(Item *item, Protocol *protocol, st_value *buf) const;
  Field *make_conversion_table_field(TABLE *, uint metadata,
                                     const Field *target) const;
  bool Column_definition_fix_attributes(Column_definition *c) const;
  bool Column_definition_prepare_stage1(THD *thd,
                                        MEM_ROOT *mem_root,
                                        Column_definition *c,
                                        handler *file,
                                        ulonglong table_flags) const;
  bool Column_definition_redefine_stage1(Column_definition *def,
                                         const Column_definition *dup,
                                         const handler *file,
                                         const Schema_specification_st *schema)
                                         const;
  bool Column_definition_prepare_stage2(Column_definition *c,
                                        handler *file,
                                        ulonglong table_flags) const
  { return Column_definition_prepare_stage2_legacy(c, MYSQL_TYPE_NULL); }
  Field *make_table_field(const LEX_CSTRING *name,
                          const Record_addr &addr,
                          const Type_all_attributes &attr,
                          TABLE *table) const;
  Field *make_table_field_from_def(TABLE_SHARE *share,
                                   MEM_ROOT *mem_root,
                                   const LEX_CSTRING *name,
                                   const Record_addr &addr,
                                   const Bit_addr &bit,
                                   const Column_definition_attributes *attr,
                                   uint32 flags) const;
};


class Type_handler_longstr: public Type_handler_general_purpose_string
{
public:
  bool type_can_have_key_part() const
  {
    return true;
  }
};


class Type_handler_string: public Type_handler_longstr
{
  static const Name m_name_char;
public:
  virtual ~Type_handler_string() {}
  const Name name() const { return m_name_char; }
  enum_field_types field_type() const { return MYSQL_TYPE_STRING; }
  bool is_param_long_data_type() const { return true; }
  uint32 calc_pack_length(uint32 length) const { return length; }
  const Type_handler *type_handler_for_tmp_table(const Item *item) const
  {
    return varstring_type_handler(item);
  }
  Field *make_conversion_table_field(TABLE *, uint metadata,
                                     const Field *target) const;
  bool Column_definition_fix_attributes(Column_definition *c) const;
  bool Column_definition_prepare_stage2(Column_definition *c,
                                        handler *file,
                                        ulonglong table_flags) const;
  Field *make_table_field(const LEX_CSTRING *name,
                          const Record_addr &addr,
                          const Type_all_attributes &attr,
                          TABLE *table) const;
  Field *make_table_field_from_def(TABLE_SHARE *share,
                                   MEM_ROOT *mem_root,
                                   const LEX_CSTRING *name,
                                   const Record_addr &addr,
                                   const Bit_addr &bit,
                                   const Column_definition_attributes *attr,
                                   uint32 flags) const;
};


/* Old varchar */
class Type_handler_var_string: public Type_handler_string
{
  static const Name m_name_var_string;
public:
  virtual ~Type_handler_var_string() {}
  const Name name() const { return m_name_var_string; }
  enum_field_types field_type() const { return MYSQL_TYPE_VAR_STRING; }
  enum_field_types real_field_type() const { return MYSQL_TYPE_STRING; }
  enum_field_types traditional_merge_field_type() const
  {
    return MYSQL_TYPE_VARCHAR;
  }
  const Type_handler *type_handler_for_tmp_table(const Item *item) const
  {
    return varstring_type_handler(item);
  }
  void Column_definition_implicit_upgrade(Column_definition *c) const;
  bool Column_definition_fix_attributes(Column_definition *c) const;
  bool Column_definition_prepare_stage2(Column_definition *c,
                                        handler *file,
                                        ulonglong table_flags) const
  { return Column_definition_prepare_stage2_legacy_num(c, MYSQL_TYPE_STRING); }
  const Type_handler *type_handler_for_union(const Item *item) const
  {
    return varstring_type_handler(item);
  }
};


class Type_handler_varchar: public Type_handler_longstr
{
  static const Name m_name_varchar;
public:
  virtual ~Type_handler_varchar() {}
  const Name name() const { return m_name_varchar; }
  enum_field_types field_type() const { return MYSQL_TYPE_VARCHAR; }
  enum_field_types type_code_for_protocol() const
  {
    return MYSQL_TYPE_VAR_STRING; // Keep things compatible for old clients
  }
  uint32 calc_pack_length(uint32 length) const
  {
    return (length + (length < 256 ? 1: 2));
  }
  const Type_handler *type_handler_for_tmp_table(const Item *item) const
  {
    return varstring_type_handler(item);
  }
  const Type_handler *type_handler_for_union(const Item *item) const
  {
    return varstring_type_handler(item);
  }
  bool is_param_long_data_type() const { return true; }
  Field *make_conversion_table_field(TABLE *, uint metadata,
                                     const Field *target) const;
  bool Column_definition_fix_attributes(Column_definition *c) const;
  bool Column_definition_prepare_stage2(Column_definition *c,
                                        handler *file,
                                        ulonglong table_flags) const;
  Field *make_table_field(const LEX_CSTRING *name,
                          const Record_addr &addr,
                          const Type_all_attributes &attr,
                          TABLE *table) const;
  Field *make_table_field_from_def(TABLE_SHARE *share,
                                   MEM_ROOT *mem_root,
                                   const LEX_CSTRING *name,
                                   const Record_addr &addr,
                                   const Bit_addr &bit,
                                   const Column_definition_attributes *attr,
                                   uint32 flags) const;
  bool adjust_spparam_type(Spvar_definition *def, Item *from) const;
};


class Type_handler_hex_hybrid: public Type_handler_varchar
{
  static const Name m_name_hex_hybrid;
public:
  virtual ~Type_handler_hex_hybrid() {}
  const Name name() const { return m_name_hex_hybrid; }
  const Type_handler *cast_to_int_type_handler() const;
  const Type_handler *type_handler_for_system_time() const;
  bool Item_func_round_fix_length_and_dec(Item_func_round *) const;
  bool Item_func_int_val_fix_length_and_dec(Item_func_int_val *) const;
};


class Type_handler_varchar_compressed: public Type_handler_varchar
{
public:
  Field *make_conversion_table_field(TABLE *, uint metadata,
                                     const Field *target) const;
};


class Type_handler_blob_common: public Type_handler_longstr
{
public:
  virtual ~Type_handler_blob_common() { }
  Field *make_conversion_table_field(TABLE *, uint metadata,
                                     const Field *target) const;
  const Type_handler *type_handler_for_tmp_table(const Item *item) const
  {
    return blob_type_handler(item);
  }
  const Type_handler *type_handler_for_union(const Item *item) const
  {
    return blob_type_handler(item);
  }
  bool subquery_type_allows_materialization(const Item *inner,
                                            const Item *outer) const
  {
    return false; // Materialization does not work with BLOB columns
  }
  bool is_param_long_data_type() const { return true; }
  bool Column_definition_fix_attributes(Column_definition *c) const;
  void Column_definition_reuse_fix_attributes(THD *thd,
                                              Column_definition *c,
                                              const Field *field) const;
  bool Column_definition_prepare_stage2(Column_definition *c,
                                        handler *file,
                                        ulonglong table_flags) const;
  bool Item_hybrid_func_fix_attributes(THD *thd,
                                       const char *name,
                                       Type_handler_hybrid_field_type *,
                                       Type_all_attributes *atrr,
                                       Item **items, uint nitems) const;
  void Item_param_setup_conversion(THD *thd, Item_param *) const;

  Field *make_table_field_from_def(TABLE_SHARE *share,
                                   MEM_ROOT *mem_root,
                                   const LEX_CSTRING *name,
                                   const Record_addr &addr,
                                   const Bit_addr &bit,
                                   const Column_definition_attributes *attr,
                                   uint32 flags) const;
};


class Type_handler_tiny_blob: public Type_handler_blob_common
{
  static const Name m_name_tinyblob;
public:
  virtual ~Type_handler_tiny_blob() {}
  const Name name() const { return m_name_tinyblob; }
  enum_field_types field_type() const { return MYSQL_TYPE_TINY_BLOB; }
  uint32 calc_pack_length(uint32 length) const;
  Field *make_table_field(const LEX_CSTRING *name,
                          const Record_addr &addr,
                          const Type_all_attributes &attr,
                          TABLE *table) const;
  uint max_octet_length() const { return UINT_MAX8; }
};


class Type_handler_medium_blob: public Type_handler_blob_common
{
  static const Name m_name_mediumblob;
public:
  virtual ~Type_handler_medium_blob() {}
  const Name name() const { return m_name_mediumblob; }
  enum_field_types field_type() const { return MYSQL_TYPE_MEDIUM_BLOB; }
  uint32 calc_pack_length(uint32 length) const;
  Field *make_table_field(const LEX_CSTRING *name,
                          const Record_addr &addr,
                          const Type_all_attributes &attr,
                          TABLE *table) const;
  uint max_octet_length() const { return UINT_MAX24; }
};


class Type_handler_long_blob: public Type_handler_blob_common
{
  static const Name m_name_longblob;
public:
  virtual ~Type_handler_long_blob() {}
  const Name name() const { return m_name_longblob; }
  enum_field_types field_type() const { return MYSQL_TYPE_LONG_BLOB; }
  uint32 calc_pack_length(uint32 length) const;
  Item *create_typecast_item(THD *thd, Item *item,
                             const Type_cast_attributes &attr) const;
  Field *make_table_field(const LEX_CSTRING *name,
                          const Record_addr &addr,
                          const Type_all_attributes &attr,
                          TABLE *table) const;
  uint max_octet_length() const { return UINT_MAX32; }
};


class Type_handler_blob: public Type_handler_blob_common
{
  static const Name m_name_blob;
public:
  virtual ~Type_handler_blob() {}
  const Name name() const { return m_name_blob; }
  enum_field_types field_type() const { return MYSQL_TYPE_BLOB; }
  uint32 calc_pack_length(uint32 length) const;
  Field *make_table_field(const LEX_CSTRING *name,
                          const Record_addr &addr,
                          const Type_all_attributes &attr,
                          TABLE *table) const;
  uint max_octet_length() const { return UINT_MAX16; }
};


class Type_handler_blob_compressed: public Type_handler_blob
{
public:
  Field *make_conversion_table_field(TABLE *, uint metadata,
                                     const Field *target) const;
};


#ifdef HAVE_SPATIAL
class Type_handler_geometry: public Type_handler_string_result
{
  static const Name m_name_geometry;
public:
  virtual ~Type_handler_geometry() {}
  const Name name() const { return m_name_geometry; }
  enum_field_types field_type() const { return MYSQL_TYPE_GEOMETRY; }
  bool is_param_long_data_type() const { return true; }
  uint32 calc_pack_length(uint32 length) const;
  const Type_handler *type_handler_for_comparison() const;
  bool type_can_have_key_part() const
  {
    return true;
  }
  bool subquery_type_allows_materialization(const Item *inner,
                                            const Item *outer) const
  {
    return false; // Materialization does not work with GEOMETRY columns
  }
  void Item_param_set_param_func(Item_param *param,
                                 uchar **pos, ulong len) const;
  bool Item_param_set_from_value(THD *thd,
                                 Item_param *param,
                                 const Type_all_attributes *attr,
                                 const st_value *value) const;
  Field *make_conversion_table_field(TABLE *, uint metadata,
                                     const Field *target) const;
  void
  Column_definition_attributes_frm_pack(const Column_definition_attributes *at,
                                        uchar *buff) const;
  bool
  Column_definition_attributes_frm_unpack(Column_definition_attributes *attr,
                                          TABLE_SHARE *share,
                                          const uchar *buffer,
                                          LEX_CUSTRING *gis_options) const;
  bool Column_definition_fix_attributes(Column_definition *c) const;
  void Column_definition_reuse_fix_attributes(THD *thd,
                                              Column_definition *c,
                                              const Field *field) const;
  bool Column_definition_prepare_stage1(THD *thd,
                                        MEM_ROOT *mem_root,
                                        Column_definition *c,
                                        handler *file,
                                        ulonglong table_flags) const;
  bool Column_definition_prepare_stage2(Column_definition *c,
                                        handler *file,
                                        ulonglong table_flags) const;
  Field *make_table_field(const LEX_CSTRING *name,
                          const Record_addr &addr,
                          const Type_all_attributes &attr,
                          TABLE *table) const;

  Field *make_table_field_from_def(TABLE_SHARE *share,
                                   MEM_ROOT *mem_root,
                                   const LEX_CSTRING *name,
                                   const Record_addr &addr,
                                   const Bit_addr &bit,
                                   const Column_definition_attributes *attr,
                                   uint32 flags) const;

  bool can_return_int() const { return false; }
  bool can_return_decimal() const { return false; }
  bool can_return_real() const { return false; }
  bool can_return_text() const { return false; }
  bool can_return_date() const { return false; }
  bool can_return_time() const { return false; }
  bool is_traditional_type() const
  {
    return false;
  }
  bool Item_func_round_fix_length_and_dec(Item_func_round *) const;
  bool Item_func_int_val_fix_length_and_dec(Item_func_int_val *) const;
  bool Item_func_abs_fix_length_and_dec(Item_func_abs *) const;
  bool Item_func_neg_fix_length_and_dec(Item_func_neg *) const;
  bool Item_hybrid_func_fix_attributes(THD *thd,
                                       const char *name,
                                       Type_handler_hybrid_field_type *h,
                                       Type_all_attributes *attr,
                                       Item **items, uint nitems) const;
  bool Item_sum_sum_fix_length_and_dec(Item_sum_sum *) const;
  bool Item_sum_avg_fix_length_and_dec(Item_sum_avg *) const;
  bool Item_sum_variance_fix_length_and_dec(Item_sum_variance *) const;

  bool Item_func_signed_fix_length_and_dec(Item_func_signed *) const;
  bool Item_func_unsigned_fix_length_and_dec(Item_func_unsigned *) const;
  bool Item_double_typecast_fix_length_and_dec(Item_double_typecast *) const;
  bool Item_float_typecast_fix_length_and_dec(Item_float_typecast *) const;
  bool Item_decimal_typecast_fix_length_and_dec(Item_decimal_typecast *) const;
  bool Item_char_typecast_fix_length_and_dec(Item_char_typecast *) const;
  bool Item_time_typecast_fix_length_and_dec(Item_time_typecast *) const;
  bool Item_date_typecast_fix_length_and_dec(Item_date_typecast *) const;
  bool Item_datetime_typecast_fix_length_and_dec(Item_datetime_typecast *) const;
};

extern MYSQL_PLUGIN_IMPORT Type_handler_geometry type_handler_geometry;
#endif


class Type_handler_typelib: public Type_handler_general_purpose_string
{
public:
  virtual ~Type_handler_typelib() { }
  enum_field_types field_type() const { return MYSQL_TYPE_STRING; }
  const Type_handler *type_handler_for_item_field() const;
  const Type_handler *cast_to_int_type_handler() const;
  bool Item_func_round_fix_length_and_dec(Item_func_round *) const;
  bool Item_func_int_val_fix_length_and_dec(Item_func_int_val *) const;
  bool Item_hybrid_func_fix_attributes(THD *thd,
                                       const char *name,
                                       Type_handler_hybrid_field_type *,
                                       Type_all_attributes *atrr,
                                       Item **items, uint nitems) const;
  void Column_definition_reuse_fix_attributes(THD *thd,
                                              Column_definition *c,
                                              const Field *field) const;
  bool Column_definition_prepare_stage1(THD *thd,
                                        MEM_ROOT *mem_root,
                                        Column_definition *c,
                                        handler *file,
                                        ulonglong table_flags) const;
  bool Column_definition_redefine_stage1(Column_definition *def,
                                         const Column_definition *dup,
                                         const handler *file,
                                         const Schema_specification_st *schema)
                                         const;
  void Item_param_set_param_func(Item_param *param,
                                 uchar **pos, ulong len) const;
  bool Vers_history_point_resolve_unit(THD *thd, Vers_history_point *p) const;
};


class Type_handler_enum: public Type_handler_typelib
{
  static const Name m_name_enum;
public:
  virtual ~Type_handler_enum() {}
  const Name name() const { return m_name_enum; }
  enum_field_types real_field_type() const { return MYSQL_TYPE_ENUM; }
  enum_field_types traditional_merge_field_type() const
  {
    return MYSQL_TYPE_ENUM;
  }
  uint32 calc_pack_length(uint32 length) const;
  Field *make_conversion_table_field(TABLE *, uint metadata,
                                     const Field *target) const;
  bool Column_definition_fix_attributes(Column_definition *c) const;
  bool Column_definition_prepare_stage2(Column_definition *c,
                                        handler *file,
                                        ulonglong table_flags) const;
  Field *make_table_field(const LEX_CSTRING *name,
                          const Record_addr &addr,
                          const Type_all_attributes &attr,
                          TABLE *table) const;
  Field *make_table_field_from_def(TABLE_SHARE *share,
                                   MEM_ROOT *mem_root,
                                   const LEX_CSTRING *name,
                                   const Record_addr &addr,
                                   const Bit_addr &bit,
                                   const Column_definition_attributes *attr,
                                   uint32 flags) const;
};


class Type_handler_set: public Type_handler_typelib
{
  static const Name m_name_set;
public:
  virtual ~Type_handler_set() {}
  const Name name() const { return m_name_set; }
  enum_field_types real_field_type() const { return MYSQL_TYPE_SET; }
  enum_field_types traditional_merge_field_type() const
  {
    return MYSQL_TYPE_SET;
  }
  uint32 calc_pack_length(uint32 length) const;
  Field *make_conversion_table_field(TABLE *, uint metadata,
                                     const Field *target) const;
  bool Column_definition_fix_attributes(Column_definition *c) const;
  bool Column_definition_prepare_stage2(Column_definition *c,
                                        handler *file,
                                        ulonglong table_flags) const;
  Field *make_table_field(const LEX_CSTRING *name,
                          const Record_addr &addr,
                          const Type_all_attributes &attr,
                          TABLE *table) const;
  Field *make_table_field_from_def(TABLE_SHARE *share,
                                   MEM_ROOT *mem_root,
                                   const LEX_CSTRING *name,
                                   const Record_addr &addr,
                                   const Bit_addr &bit,
                                   const Column_definition_attributes *attr,
                                   uint32 flags) const;
};


// A pseudo type handler, mostly for test purposes for now
class Type_handler_interval_DDhhmmssff: public Type_handler_long_blob
{
public:
  Item *create_typecast_item(THD *thd, Item *item,
                             const Type_cast_attributes &attr) const;
};



/**
  A handler for hybrid type functions, e.g.
  COALESCE(), IF(), IFNULL(), NULLIF(), CASE,
  numeric operators,
  UNIX_TIMESTAMP(), TIME_TO_SEC().

  Makes sure that field_type(), cmp_type() and result_type()
  are always in sync to each other for hybrid functions.
*/
class Type_handler_hybrid_field_type
{
  const Type_handler *m_type_handler;
  bool aggregate_for_min_max(const Type_handler *other);

public:
  Type_handler_hybrid_field_type();
  Type_handler_hybrid_field_type(const Type_handler *handler)
   :m_type_handler(handler)
  { }
  Type_handler_hybrid_field_type(const Type_handler_hybrid_field_type *other)
    :m_type_handler(other->m_type_handler)
  { }
  void swap(Type_handler_hybrid_field_type &other)
  {
    swap_variables(const Type_handler *, m_type_handler, other.m_type_handler);
  }
  const Type_handler *type_handler() const { return m_type_handler; }
  enum_field_types real_field_type() const
  {
    return m_type_handler->real_field_type();
  }
  Item_result cmp_type() const { return m_type_handler->cmp_type(); }
  enum_mysql_timestamp_type mysql_timestamp_type() const
  {
    return m_type_handler->mysql_timestamp_type();
  }
  bool is_timestamp_type() const
  {
    return m_type_handler->is_timestamp_type();
  }
  void set_handler(const Type_handler *other)
  {
    m_type_handler= other;
  }
  const Type_handler *set_handler_by_result_type(Item_result type)
  {
    return (m_type_handler= Type_handler::get_handler_by_result_type(type));
  }
  const Type_handler *set_handler_by_result_type(Item_result type,
                                                 uint max_octet_length,
                                                 CHARSET_INFO *cs)
  {
    m_type_handler= Type_handler::get_handler_by_result_type(type);
    return m_type_handler=
      m_type_handler->type_handler_adjusted_to_max_octet_length(max_octet_length,
                                                                cs);
  }
  const Type_handler *set_handler_by_field_type(enum_field_types type)
  {
    return (m_type_handler= Type_handler::get_handler_by_field_type(type));
  }
  const Type_handler *set_handler_by_real_type(enum_field_types type)
  {
    return (m_type_handler= Type_handler::get_handler_by_real_type(type));
  }
  bool aggregate_for_comparison(const Type_handler *other);
  bool aggregate_for_comparison(const char *funcname,
                                Item **items, uint nitems,
                                bool treat_int_to_uint_as_decimal);
  bool aggregate_for_result(const Type_handler *other);
  bool aggregate_for_result(const char *funcname,
                            Item **item, uint nitems, bool treat_bit_as_number);
  bool aggregate_for_min_max(const char *funcname, Item **item, uint nitems);

  bool aggregate_for_num_op(const class Type_aggregator *aggregator,
                            const Type_handler *h0, const Type_handler *h1);
};


extern MYSQL_PLUGIN_IMPORT Type_handler_row         type_handler_row;
extern MYSQL_PLUGIN_IMPORT Type_handler_null        type_handler_null;

extern MYSQL_PLUGIN_IMPORT Type_handler_float       type_handler_float;
extern MYSQL_PLUGIN_IMPORT Type_handler_double      type_handler_double;

extern MYSQL_PLUGIN_IMPORT Type_handler_bit         type_handler_bit;

extern MYSQL_PLUGIN_IMPORT Type_handler_enum        type_handler_enum;
extern MYSQL_PLUGIN_IMPORT Type_handler_set         type_handler_set;

extern MYSQL_PLUGIN_IMPORT Type_handler_string      type_handler_string;
extern MYSQL_PLUGIN_IMPORT Type_handler_var_string  type_handler_var_string;
extern MYSQL_PLUGIN_IMPORT Type_handler_varchar     type_handler_varchar;
extern MYSQL_PLUGIN_IMPORT Type_handler_hex_hybrid  type_handler_hex_hybrid;

extern MYSQL_PLUGIN_IMPORT Type_handler_tiny_blob   type_handler_tiny_blob;
extern MYSQL_PLUGIN_IMPORT Type_handler_medium_blob type_handler_medium_blob;
extern MYSQL_PLUGIN_IMPORT Type_handler_long_blob   type_handler_long_blob;
extern MYSQL_PLUGIN_IMPORT Type_handler_blob        type_handler_blob;

extern MYSQL_PLUGIN_IMPORT Type_handler_bool        type_handler_bool;
extern MYSQL_PLUGIN_IMPORT Type_handler_tiny        type_handler_tiny;
extern MYSQL_PLUGIN_IMPORT Type_handler_short       type_handler_short;
extern MYSQL_PLUGIN_IMPORT Type_handler_int24       type_handler_int24;
extern MYSQL_PLUGIN_IMPORT Type_handler_long        type_handler_long;
extern MYSQL_PLUGIN_IMPORT Type_handler_longlong    type_handler_longlong;
extern MYSQL_PLUGIN_IMPORT Type_handler_longlong    type_handler_ulonglong;
extern MYSQL_PLUGIN_IMPORT Type_handler_vers_trx_id type_handler_vers_trx_id;

extern MYSQL_PLUGIN_IMPORT Type_handler_newdecimal  type_handler_newdecimal;
extern MYSQL_PLUGIN_IMPORT Type_handler_olddecimal  type_handler_olddecimal;

extern MYSQL_PLUGIN_IMPORT Type_handler_year        type_handler_year;
extern MYSQL_PLUGIN_IMPORT Type_handler_year        type_handler_year2;
extern MYSQL_PLUGIN_IMPORT Type_handler_newdate     type_handler_newdate;
extern MYSQL_PLUGIN_IMPORT Type_handler_date        type_handler_date;
extern MYSQL_PLUGIN_IMPORT Type_handler_time        type_handler_time;
extern MYSQL_PLUGIN_IMPORT Type_handler_time2       type_handler_time2;
extern MYSQL_PLUGIN_IMPORT Type_handler_datetime    type_handler_datetime;
extern MYSQL_PLUGIN_IMPORT Type_handler_datetime2   type_handler_datetime2;
extern MYSQL_PLUGIN_IMPORT Type_handler_timestamp   type_handler_timestamp;
extern MYSQL_PLUGIN_IMPORT Type_handler_timestamp2  type_handler_timestamp2;

extern MYSQL_PLUGIN_IMPORT Type_handler_interval_DDhhmmssff
  type_handler_interval_DDhhmmssff;

class Type_aggregator
{
  bool m_is_commutative;
  class Pair
  {
  public:
    const Type_handler *m_handler1;
    const Type_handler *m_handler2;
    const Type_handler *m_result;
    Pair() { }
    Pair(const Type_handler *handler1,
         const Type_handler *handler2,
         const Type_handler *result)
     :m_handler1(handler1), m_handler2(handler2), m_result(result)
    { }
    bool eq(const Type_handler *handler1, const Type_handler *handler2) const
    {
      return m_handler1 == handler1 && m_handler2 == handler2;
    }
  };
  Dynamic_array<Pair> m_array;
  const Pair* find_pair(const Type_handler *handler1,
                        const Type_handler *handler2) const;
public:
  Type_aggregator(bool is_commutative= false)
   :m_is_commutative(is_commutative)
  { }
  bool add(const Type_handler *handler1,
           const Type_handler *handler2,
           const Type_handler *result)
  {
    return m_array.append(Pair(handler1, handler2, result));
  }
  const Type_handler *find_handler(const Type_handler *handler1,
                                   const Type_handler *handler2) const
  {
    const Pair* el= find_pair(handler1, handler2);
    return el ? el->m_result : NULL;
  }
  bool is_commutative() const { return m_is_commutative; }
};


class Type_aggregator_commutative: public Type_aggregator
{
public:
  Type_aggregator_commutative()
   :Type_aggregator(true)
  { }
};


class Type_handler_data
{
public:
  Type_aggregator_commutative m_type_aggregator_for_result;
  Type_aggregator_commutative m_type_aggregator_for_comparison;

  Type_aggregator_commutative m_type_aggregator_for_plus;
  Type_aggregator_commutative m_type_aggregator_for_mul;

  Type_aggregator m_type_aggregator_for_minus;
  Type_aggregator m_type_aggregator_for_div;
  Type_aggregator m_type_aggregator_for_mod;
#ifndef DBUG_OFF
  // This is used for mtr purposes in debug builds
  Type_aggregator m_type_aggregator_non_commutative_test;
#endif
  bool init();
};


extern Type_handler_data *type_handler_data;

#endif /* SQL_TYPE_H_INCLUDED */<|MERGE_RESOLUTION|>--- conflicted
+++ resolved
@@ -230,7 +230,7 @@
 protected:
   my_decimal m_buffer;
 public:
-  int round_to(my_decimal *to, uint scale, decimal_round_mode mode)
+  int round_to(my_decimal *to, int scale, decimal_round_mode mode)
   {
     DBUG_ASSERT(m_ptr);
     return m_ptr->round_to(to, scale, mode);
@@ -238,6 +238,14 @@
   int round_self(uint scale, decimal_round_mode mode)
   {
     return round_to(&m_buffer, scale, mode);
+  }
+  int round_self_if_needed(int scale, decimal_round_mode mode)
+  {
+    if (scale >= m_ptr->frac)
+      return E_DEC_OK;
+    int res= m_ptr->round_to(&m_buffer, scale, mode);
+    m_ptr= &m_buffer;
+    return res;
   }
   String *to_string_round(String *to, uint dec)
   {
@@ -4790,13 +4798,11 @@
   void sortlength(THD *thd,
                   const Type_std_attributes *item,
                   SORT_FIELD_ATTR *attr) const;
-<<<<<<< HEAD
+
+  bool is_packable()const { return true; }
+
   bool union_element_finalize(const Item * item) const;
-=======
-
-  bool is_packable()const { return true; }
-
->>>>>>> 794f6651
+
   bool Column_definition_prepare_stage1(THD *thd,
                                         MEM_ROOT *mem_root,
                                         Column_definition *c,
