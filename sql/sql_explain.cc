--- conflicted
+++ resolved
@@ -1358,14 +1358,8 @@
       rows_str.append("%)");
     }
     item_list.push_back(new (mem_root)
-<<<<<<< HEAD
                         Item_string_sys(thd, rows_str.ptr(),
                                         rows_str.length()), mem_root);
-=======
-                        Item_int(thd, (ulonglong) rows,
-                                 MY_INT64_NUM_DECIMAL_DIGITS),
-                        mem_root);
->>>>>>> 1135244a
   }
   else
     item_list.push_back(item_null, mem_root);
