--- conflicted
+++ resolved
@@ -1287,8 +1287,9 @@
 
         thd->variables.sql_mode= (ulong)*trg_sql_mode;
 
-<<<<<<< HEAD
-        Lex_input_stream lip(thd, trg_create_str->str, trg_create_str->length);
+        Parser_state parser_state(thd,
+                                  trg_create_str->str,
+                                  trg_create_str->length);
 
         Trigger_creation_ctx *creation_ctx=
           Trigger_creation_ctx::create(thd,
@@ -1300,17 +1301,8 @@
 
         lex_start(thd);
         thd->spcont= NULL;
-=======
-        Parser_state parser_state(thd, trg_create_str->str,
-                                  trg_create_str->length);
-        thd->m_parser_state= &parser_state;
-        lex_start(thd);
-        thd->spcont= NULL;
-        int err= MYSQLparse((void *)thd);
-        thd->m_parser_state= NULL;
->>>>>>> 5f9f35e2
-
-        if (parse_sql(thd, &lip, creation_ctx))
+
+        if (parse_sql(thd, & parser_state, creation_ctx))
         {
           /* Currently sphead is always deleted in case of a parse error */
           DBUG_ASSERT(lex.sphead == 0);
