--- conflicted
+++ resolved
@@ -561,10 +561,6 @@
 
 static void time_out_user_resource_limits(THD *thd, USER_CONN *uc)
 {
-<<<<<<< HEAD
-=======
-  bool error= 0;
->>>>>>> 7509b500
   time_t check_time = thd->start_time ?  thd->start_time : time(NULL);
   DBUG_ENTER("time_out_user_resource_limits");
 
@@ -590,10 +586,6 @@
 {
 #ifndef NO_EMBEDDED_ACCESS_CHECKS
   bool error= 0;
-<<<<<<< HEAD
-=======
-  time_t check_time = thd->start_time ?  thd->start_time : time(NULL);
->>>>>>> 7509b500
   USER_CONN *uc=thd->user_connect;
   DBUG_ENTER("check_mqh");
   DBUG_ASSERT(uc != 0);
@@ -2067,7 +2059,6 @@
 	{
 	  send_error(thd, ER_OUT_OF_RESOURCES);
 	  DBUG_VOID_RETURN;
-<<<<<<< HEAD
 	}
 	else
 	  thd->send_explain_fields(result);
@@ -2082,22 +2073,6 @@
 	  push_warning(thd, MYSQL_ERROR::WARN_LEVEL_NOTE,
 		       ER_YES, str.ptr());
 	}
-=======
-	}
-	else
-	  thd->send_explain_fields(result);
-	res= mysql_explain_union(thd, &thd->lex->unit, result);
-	if (lex->describe & DESCRIBE_EXTENDED)
-	{
-	  char buff[1024];
-	  String str(buff,(uint32) sizeof(buff), system_charset_info);
-	  str.length(0);
-	  thd->lex->unit.print(&str);
-	  str.append('\0');
-	  push_warning(thd, MYSQL_ERROR::WARN_LEVEL_NOTE,
-		       ER_YES, str.ptr());
-	}
->>>>>>> 7509b500
 	result->send_eof();
         delete result;
       }
@@ -2241,21 +2216,12 @@
 
   case SQLCOM_EMPTY_QUERY:
     send_ok(thd);
-<<<<<<< HEAD
     break;
 
   case SQLCOM_HELP:
     res= mysqld_help(thd,lex->help_arg);
     break;
 
-=======
-    break;
-
-  case SQLCOM_HELP:
-    res= mysqld_help(thd,lex->help_arg);
-    break;
-
->>>>>>> 7509b500
 #ifndef EMBEDDED_LIBRARY
   case SQLCOM_PURGE:
   {
@@ -2492,19 +2458,6 @@
     {
       res= -1;
       goto unsent_create_error;
-    }
-    /*
-      If we are using SET CHARSET without DEFAULT, add an implicite
-      DEFAULT to not confuse old users. (This may change).
-    */
-    if ((lex->create_info.used_fields & 
-	 (HA_CREATE_USED_DEFAULT_CHARSET | HA_CREATE_USED_CHARSET)) ==
-	HA_CREATE_USED_CHARSET)
-    {
-      lex->create_info.used_fields&= ~HA_CREATE_USED_CHARSET;
-      lex->create_info.used_fields|= HA_CREATE_USED_DEFAULT_CHARSET;
-      lex->create_info.default_table_charset= lex->create_info.table_charset;
-      lex->create_info.table_charset= 0;
     }
     if (select_lex->item_list.elements)		// With select
     {
@@ -2564,16 +2517,6 @@
       everyone, who might want to set a global read lock.
     */
     start_waiting_global_read_lock(thd);
-
-    // put tables back for PS rexecuting
-    tables= lex->link_first_table_back(tables, create_table,
-				       create_table_local);
-    break;
-
-unsent_create_error:
-    // put tables back for PS rexecuting
-    tables= lex->link_first_table_back(tables, create_table,
-				       create_table_local);
     break;
 
 unsent_create_error:
