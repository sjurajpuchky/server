--- conflicted
+++ resolved
@@ -2485,20 +2485,6 @@
 #endif
 
   /*
-    Remember first generated insert id value of the previous
-    statement.  We remember it here at the beginning of the statement,
-    and also in Item_func_last_insert_id::fix_fields() and
-    sys_var_last_insert_id::value_ptr().  Last two places are required
-    because LAST_INSERT_ID() and @@LAST_INSERT_ID may also be used in
-    expression that is not executed with mysql_execute_command().
-
-    And we remember it here because some statements read
-    @@LAST_INSERT_ID indirectly, like "SELECT * FROM t1 WHERE id IS
-    NULL", that may replace "id IS NULL" with "id = <LAST_INSERT_ID>".
-  */
-  thd->current_insert_id= thd->last_insert_id;
-
-  /*
     In many cases first table of main SELECT_LEX have special meaning =>
     check that it is first table in global list and relink it first in 
     queries_tables list if it is necessary (we need such relinking only
@@ -5873,7 +5859,6 @@
   DBUG_ASSERT(!thd->spcont); /* not for substatements of routines */
   thd->free_list= 0;
   thd->select_number= 1;
-<<<<<<< HEAD
   /*
     Those two lines below are theoretically unneeded as
     THD::cleanup_after_query() should take care of this already.
@@ -5882,10 +5867,6 @@
   thd->stmt_depends_on_first_successful_insert_id_in_prev_stmt= 0;
 
   thd->query_start_used= 0;
-=======
-  thd->query_start_used= thd->insert_id_used=0;
-  thd->last_insert_id_used_bin_log= FALSE;
->>>>>>> 9ba0d4da
   thd->is_fatal_error= thd->time_zone_used= 0;
   thd->server_status&= ~ (SERVER_MORE_RESULTS_EXISTS | 
                           SERVER_QUERY_NO_INDEX_USED |
