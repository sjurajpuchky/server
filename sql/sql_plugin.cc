/* Copyright (C) 2005 MySQL AB, 2009 Sun Microsystems, Inc.

   This program is free software; you can redistribute it and/or modify
   it under the terms of the GNU General Public License as published by
   the Free Software Foundation; version 2 of the License.

   This program is distributed in the hope that it will be useful,
   but WITHOUT ANY WARRANTY; without even the implied warranty of
   MERCHANTABILITY or FITNESS FOR A PARTICULAR PURPOSE.  See the
   GNU General Public License for more details.

   You should have received a copy of the GNU General Public License
   along with this program; if not, write to the Free Software
   Foundation, Inc., 59 Temple Place, Suite 330, Boston, MA  02111-1307  USA */

#include "sys_vars_shared.h"
#include <my_pthread.h>
#include <my_getopt.h>
#include <mysql/plugin_audit.h>
#define REPORT_TO_LOG  1
#define REPORT_TO_USER 2

extern struct st_mysql_plugin *mysql_optional_plugins[];
extern struct st_mysql_plugin *mysql_mandatory_plugins[];

/**
  @note The order of the enumeration is critical.
  @see construct_options
*/
static const char *global_plugin_typelib_names[]=
  { "OFF", "ON", "FORCE", NULL };
enum enum_plugin_load_policy {PLUGIN_OFF, PLUGIN_ON, PLUGIN_FORCE};
static TYPELIB global_plugin_typelib=
  { array_elements(global_plugin_typelib_names)-1,
    "", global_plugin_typelib_names, NULL };


char *opt_plugin_load= NULL;
char *opt_plugin_dir_ptr;
char opt_plugin_dir[FN_REFLEN];
/*
  When you ad a new plugin type, add both a string and make sure that the
  init and deinit array are correctly updated.
*/
const LEX_STRING plugin_type_names[MYSQL_MAX_PLUGIN_TYPE_NUM]=
{
  { C_STRING_WITH_LEN("UDF") },
  { C_STRING_WITH_LEN("STORAGE ENGINE") },
  { C_STRING_WITH_LEN("FTPARSER") },
  { C_STRING_WITH_LEN("DAEMON") },
  { C_STRING_WITH_LEN("INFORMATION SCHEMA") },
  { C_STRING_WITH_LEN("AUDIT") },
  { C_STRING_WITH_LEN("REPLICATION") },
};

extern int initialize_schema_table(st_plugin_int *plugin);
extern int finalize_schema_table(st_plugin_int *plugin);

extern int initialize_audit_plugin(st_plugin_int *plugin);
extern int finalize_audit_plugin(st_plugin_int *plugin);

/*
  The number of elements in both plugin_type_initialize and
  plugin_type_deinitialize should equal to the number of plugins
  defined.
*/
plugin_type_init plugin_type_initialize[MYSQL_MAX_PLUGIN_TYPE_NUM]=
{
  0,ha_initialize_handlerton,0,0,initialize_schema_table,
  initialize_audit_plugin
};

plugin_type_init plugin_type_deinitialize[MYSQL_MAX_PLUGIN_TYPE_NUM]=
{
  0,ha_finalize_handlerton,0,0,finalize_schema_table,
  finalize_audit_plugin
};

#ifdef HAVE_DLOPEN
static const char *plugin_interface_version_sym=
                   "_mysql_plugin_interface_version_";
static const char *sizeof_st_plugin_sym=
                   "_mysql_sizeof_struct_st_plugin_";
static const char *plugin_declarations_sym= "_mysql_plugin_declarations_";
static int min_plugin_interface_version= MYSQL_PLUGIN_INTERFACE_VERSION & ~0xFF;
#endif

/* Note that 'int version' must be the first field of every plugin
   sub-structure (plugin->info).
*/
static int min_plugin_info_interface_version[MYSQL_MAX_PLUGIN_TYPE_NUM]=
{
  0x0000,
  MYSQL_HANDLERTON_INTERFACE_VERSION,
  MYSQL_FTPARSER_INTERFACE_VERSION,
  MYSQL_DAEMON_INTERFACE_VERSION,
  MYSQL_INFORMATION_SCHEMA_INTERFACE_VERSION,
  MYSQL_AUDIT_INTERFACE_VERSION,
  MYSQL_REPLICATION_INTERFACE_VERSION,
};
static int cur_plugin_info_interface_version[MYSQL_MAX_PLUGIN_TYPE_NUM]=
{
  0x0000, /* UDF: not implemented */
  MYSQL_HANDLERTON_INTERFACE_VERSION,
  MYSQL_FTPARSER_INTERFACE_VERSION,
  MYSQL_DAEMON_INTERFACE_VERSION,
  MYSQL_INFORMATION_SCHEMA_INTERFACE_VERSION,
  MYSQL_AUDIT_INTERFACE_VERSION,
  MYSQL_REPLICATION_INTERFACE_VERSION,
};

/* support for Services */

#include "sql_plugin_services.h"

/*
  A mutex LOCK_plugin must be acquired before accessing the
  following variables/structures.
  We are always manipulating ref count, so a rwlock here is unneccessary.
*/
mysql_mutex_t LOCK_plugin;
static DYNAMIC_ARRAY plugin_dl_array;
static DYNAMIC_ARRAY plugin_array;
static HASH plugin_hash[MYSQL_MAX_PLUGIN_TYPE_NUM];
static bool reap_needed= false;
static int plugin_array_version=0;

static bool initialized= 0;

/*
  write-lock on LOCK_system_variables_hash is required before modifying
  the following variables/structures
*/
static MEM_ROOT plugin_mem_root;
static uint global_variables_dynamic_size= 0;
static HASH bookmark_hash;


/*
  hidden part of opaque value passed to variable check functions.
  Used to provide a object-like structure to non C++ consumers.
*/
struct st_item_value_holder : public st_mysql_value
{
  Item *item;
};


/*
  stored in bookmark_hash, this structure is never removed from the
  hash and is used to mark a single offset for a thd local variable
  even if plugins have been uninstalled and reinstalled, repeatedly.
  This structure is allocated from plugin_mem_root.

  The key format is as follows:
    1 byte         - variable type code
    name_len bytes - variable name
    '\0'           - end of key
*/
struct st_bookmark
{
  uint name_len;
  int offset;
  uint version;
  char key[1];
};


/*
  skeleton of a plugin variable - portion of structure common to all.
*/
struct st_mysql_sys_var
{
  MYSQL_PLUGIN_VAR_HEADER;
};

static SHOW_TYPE pluginvar_show_type(st_mysql_sys_var *plugin_var);


/*
  sys_var class for access to all plugin variables visible to the user
*/
class sys_var_pluginvar: public sys_var
{
public:
  struct st_plugin_int *plugin;
  struct st_mysql_sys_var *plugin_var;
  /**
    variable name from whatever is hard-coded in the plugin source
    and doesn't have pluginname- prefix is replaced by an allocated name
    with a plugin prefix. When plugin is uninstalled we need to restore the
    pointer to point to the hard-coded value, because plugin may be
    installed/uninstalled many times without reloading the shared object.
  */
  const char *orig_pluginvar_name;

  static void *operator new(size_t size, MEM_ROOT *mem_root)
  { return (void*) alloc_root(mem_root, size); }
  static void operator delete(void *ptr_arg,size_t size)
  { TRASH(ptr_arg, size); }

  sys_var_pluginvar(sys_var_chain *chain, const char *name_arg,
                    struct st_mysql_sys_var *plugin_var_arg)
    :sys_var(chain, name_arg, plugin_var_arg->comment,
             (plugin_var_arg->flags & PLUGIN_VAR_THDLOCAL ? SESSION : GLOBAL) |
             (plugin_var_arg->flags & PLUGIN_VAR_READONLY ? READONLY : 0),
             0, -1, NO_ARG, pluginvar_show_type(plugin_var_arg), 0, 0,
             VARIABLE_NOT_IN_BINLOG, 0, 0, 0, 0, PARSE_NORMAL),
    plugin_var(plugin_var_arg), orig_pluginvar_name(plugin_var_arg->name)
  { plugin_var->name= name_arg; }
  sys_var_pluginvar *cast_pluginvar() { return this; }
  bool check_update_type(Item_result type);
  SHOW_TYPE show_type();
  uchar* real_value_ptr(THD *thd, enum_var_type type);
  TYPELIB* plugin_var_typelib(void);
  uchar* do_value_ptr(THD *thd, enum_var_type type, LEX_STRING *base);
  uchar* session_value_ptr(THD *thd, LEX_STRING *base)
  { return do_value_ptr(thd, OPT_SESSION, base); }
  uchar* global_value_ptr(THD *thd, LEX_STRING *base)
  { return do_value_ptr(thd, OPT_GLOBAL, base); }
  bool do_check(THD *thd, set_var *var);
  virtual void session_save_default(THD *thd, set_var *var) {}
  virtual void global_save_default(THD *thd, set_var *var) {}
  bool session_update(THD *thd, set_var *var);
  bool global_update(THD *thd, set_var *var);
};


/* prototypes */
static void plugin_load(MEM_ROOT *tmp_root, int *argc, char **argv);
static bool plugin_load_list(MEM_ROOT *tmp_root, int *argc, char **argv,
                             const char *list);
static int test_plugin_options(MEM_ROOT *, struct st_plugin_int *,
                               int *, char **);
static bool register_builtin(struct st_mysql_plugin *, struct st_plugin_int *,
                             struct st_plugin_int **);
static void unlock_variables(THD *thd, struct system_variables *vars);
static void cleanup_variables(THD *thd, struct system_variables *vars);
static void plugin_vars_free_values(sys_var *vars);
static void restore_pluginvar_names(sys_var *first);
static void plugin_opt_set_limits(struct my_option *,
                                  const struct st_mysql_sys_var *);
#define my_intern_plugin_lock(A,B) intern_plugin_lock(A,B CALLER_INFO)
#define my_intern_plugin_lock_ci(A,B) intern_plugin_lock(A,B ORIG_CALLER_INFO)
static plugin_ref intern_plugin_lock(LEX *lex, plugin_ref plugin
                                     CALLER_INFO_PROTO);
static void intern_plugin_unlock(LEX *lex, plugin_ref plugin);
static void reap_plugins(void);

<<<<<<< HEAD
=======

/* declared in set_var.cc */
extern sys_var *intern_find_sys_var(const char *str, uint length);
extern bool throw_bounds_warning(THD *thd, bool fixed, bool unsignd,
                                 const char *name, longlong val);

>>>>>>> da31abf8
#ifdef EMBEDDED_LIBRARY
/* declared in sql_base.cc */
extern bool check_if_table_exists(THD *thd, TABLE_LIST *table, bool *exists);
#endif /* EMBEDDED_LIBRARY */

static void report_error(int where_to, uint error, ...)
{
  va_list args;
  if (where_to & REPORT_TO_USER)
  {
    va_start(args, error);
    my_printv_error(error, ER(error), MYF(0), args);
    va_end(args);
  }
  if (where_to & REPORT_TO_LOG)
  {
    va_start(args, error);
    error_log_print(ERROR_LEVEL, ER_DEFAULT(error), args);
    va_end(args);
  }
}

/****************************************************************************
  Value type thunks, allows the C world to play in the C++ world
****************************************************************************/

static int item_value_type(struct st_mysql_value *value)
{
  switch (((st_item_value_holder*)value)->item->result_type()) {
  case INT_RESULT:
    return MYSQL_VALUE_TYPE_INT;
  case REAL_RESULT:
    return MYSQL_VALUE_TYPE_REAL;
  default:
    return MYSQL_VALUE_TYPE_STRING;
  }
}

static const char *item_val_str(struct st_mysql_value *value,
                                char *buffer, int *length)
{
  String str(buffer, *length, system_charset_info), *res;
  if (!(res= ((st_item_value_holder*)value)->item->val_str(&str)))
    return NULL;
  *length= res->length();
  if (res->c_ptr_quick() == buffer)
    return buffer;

  /*
    Lets be nice and create a temporary string since the
    buffer was too small
  */
  return current_thd->strmake(res->c_ptr_quick(), res->length());
}


static int item_val_int(struct st_mysql_value *value, long long *buf)
{
  Item *item= ((st_item_value_holder*)value)->item;
  *buf= item->val_int();
  if (item->is_null())
    return 1;
  return 0;
}

static int item_is_unsigned(struct st_mysql_value *value)
{
  Item *item= ((st_item_value_holder*)value)->item;
  return item->unsigned_flag;
}

static int item_val_real(struct st_mysql_value *value, double *buf)
{
  Item *item= ((st_item_value_holder*)value)->item;
  *buf= item->val_real();
  if (item->is_null())
    return 1;
  return 0;
}


/****************************************************************************
  Plugin support code
****************************************************************************/

#ifdef HAVE_DLOPEN

static struct st_plugin_dl *plugin_dl_find(const LEX_STRING *dl)
{
  uint i;
  struct st_plugin_dl *tmp;
  DBUG_ENTER("plugin_dl_find");
  for (i= 0; i < plugin_dl_array.elements; i++)
  {
    tmp= *dynamic_element(&plugin_dl_array, i, struct st_plugin_dl **);
    if (tmp->ref_count &&
        ! my_strnncoll(files_charset_info,
                       (const uchar *)dl->str, dl->length,
                       (const uchar *)tmp->dl.str, tmp->dl.length))
      DBUG_RETURN(tmp);
  }
  DBUG_RETURN(0);
}


static st_plugin_dl *plugin_dl_insert_or_reuse(struct st_plugin_dl *plugin_dl)
{
  uint i;
  struct st_plugin_dl *tmp;
  DBUG_ENTER("plugin_dl_insert_or_reuse");
  for (i= 0; i < plugin_dl_array.elements; i++)
  {
    tmp= *dynamic_element(&plugin_dl_array, i, struct st_plugin_dl **);
    if (! tmp->ref_count)
    {
      memcpy(tmp, plugin_dl, sizeof(struct st_plugin_dl));
      DBUG_RETURN(tmp);
    }
  }
  if (insert_dynamic(&plugin_dl_array, (uchar*)&plugin_dl))
    DBUG_RETURN(0);
  tmp= *dynamic_element(&plugin_dl_array, plugin_dl_array.elements - 1,
                        struct st_plugin_dl **)=
      (struct st_plugin_dl *) memdup_root(&plugin_mem_root, (uchar*)plugin_dl,
                                           sizeof(struct st_plugin_dl));
  DBUG_RETURN(tmp);
}
#endif /* HAVE_DLOPEN */


static inline void free_plugin_mem(struct st_plugin_dl *p)
{
#ifdef HAVE_DLOPEN
  if (p->handle)
    dlclose(p->handle);
#endif
  my_free(p->dl.str, MYF(MY_ALLOW_ZERO_PTR));
  if (p->version != MYSQL_PLUGIN_INTERFACE_VERSION)
    my_free((uchar*)p->plugins, MYF(MY_ALLOW_ZERO_PTR));
}


static st_plugin_dl *plugin_dl_add(const LEX_STRING *dl, int report)
{
#ifdef HAVE_DLOPEN
  char dlpath[FN_REFLEN];
  uint plugin_dir_len, dummy_errors, dlpathlen, i;
  struct st_plugin_dl *tmp, plugin_dl;
  void *sym;
  DBUG_ENTER("plugin_dl_add");
  plugin_dir_len= strlen(opt_plugin_dir);
  /*
    Ensure that the dll doesn't have a path.
    This is done to ensure that only approved libraries from the
    plugin directory are used (to make this even remotely secure).
  */
  if (my_strchr(files_charset_info, dl->str, dl->str + dl->length, FN_LIBCHAR) ||
      check_string_char_length((LEX_STRING *) dl, "", NAME_CHAR_LEN,
                               system_charset_info, 1) ||
      plugin_dir_len + dl->length + 1 >= FN_REFLEN)
  {
    report_error(report, ER_UDF_NO_PATHS);
    DBUG_RETURN(0);
  }
  /* If this dll is already loaded just increase ref_count. */
  if ((tmp= plugin_dl_find(dl)))
  {
    tmp->ref_count++;
    DBUG_RETURN(tmp);
  }
  bzero(&plugin_dl, sizeof(plugin_dl));
  /* Compile dll path */
  dlpathlen=
    strxnmov(dlpath, sizeof(dlpath) - 1, opt_plugin_dir, "/", dl->str, NullS) -
    dlpath;
  plugin_dl.ref_count= 1;
  /* Open new dll handle */
  if (!(plugin_dl.handle= dlopen(dlpath, RTLD_NOW)))
  {
    const char *errmsg=dlerror();
    if (!strncmp(dlpath, errmsg, dlpathlen))
    { // if errmsg starts from dlpath, trim this prefix.
      errmsg+=dlpathlen;
      if (*errmsg == ':') errmsg++;
      if (*errmsg == ' ') errmsg++;
    }
    report_error(report, ER_CANT_OPEN_LIBRARY, dlpath, errno, errmsg);
    DBUG_RETURN(0);
  }
  /* Determine interface version */
  if (!(sym= dlsym(plugin_dl.handle, plugin_interface_version_sym)))
  {
    free_plugin_mem(&plugin_dl);
    report_error(report, ER_CANT_FIND_DL_ENTRY, plugin_interface_version_sym);
    DBUG_RETURN(0);
  }
  plugin_dl.version= *(int *)sym;
  /* Versioning */
  if (plugin_dl.version < min_plugin_interface_version ||
      (plugin_dl.version >> 8) > (MYSQL_PLUGIN_INTERFACE_VERSION >> 8))
  {
    free_plugin_mem(&plugin_dl);
    report_error(report, ER_CANT_OPEN_LIBRARY, dlpath, 0,
                 "plugin interface version mismatch");
    DBUG_RETURN(0);
  }

  /* link the services in */
  for (i= 0; i < array_elements(list_of_services); i++)
  {
    if ((sym= dlsym(plugin_dl.handle, list_of_services[i].name)))
    {
      uint ver= (uint)(intptr)*(void**)sym;
      if (ver > list_of_services[i].version ||
        (ver >> 8) < (list_of_services[i].version >> 8))
      {
        char buf[MYSQL_ERRMSG_SIZE];
        my_snprintf(buf, sizeof(buf),
                    "service '%s' interface version mismatch",
                    list_of_services[i].name);
        report_error(report, ER_CANT_OPEN_LIBRARY, dlpath, 0, buf);
        DBUG_RETURN(0);
      }
      *(void**)sym= list_of_services[i].service;
    }
  }

  /* Find plugin declarations */
  if (!(sym= dlsym(plugin_dl.handle, plugin_declarations_sym)))
  {
    free_plugin_mem(&plugin_dl);
    report_error(report, ER_CANT_FIND_DL_ENTRY, plugin_declarations_sym);
    DBUG_RETURN(0);
  }

  if (plugin_dl.version != MYSQL_PLUGIN_INTERFACE_VERSION)
  {
    uint sizeof_st_plugin;
    struct st_mysql_plugin *old, *cur;
    char *ptr= (char *)sym;

    if ((sym= dlsym(plugin_dl.handle, sizeof_st_plugin_sym)))
      sizeof_st_plugin= *(int *)sym;
    else
    {
#ifdef ERROR_ON_NO_SIZEOF_PLUGIN_SYMBOL
      report_error(report, ER_CANT_FIND_DL_ENTRY, sizeof_st_plugin_sym);
      DBUG_RETURN(0);
#else
      /*
        When the following assert starts failing, we'll have to switch
        to the upper branch of the #ifdef
      */
      DBUG_ASSERT(min_plugin_interface_version == 0);
      sizeof_st_plugin= (int)offsetof(struct st_mysql_plugin, version);
#endif
    }

    for (i= 0;
         ((struct st_mysql_plugin *)(ptr+i*sizeof_st_plugin))->info;
         i++)
      /* no op */;

    cur= (struct st_mysql_plugin*)
          my_malloc(i*sizeof(struct st_mysql_plugin), MYF(MY_ZEROFILL|MY_WME));
    if (!cur)
    {
      free_plugin_mem(&plugin_dl);
      report_error(report, ER_OUTOFMEMORY, plugin_dl.dl.length);
      DBUG_RETURN(0);
    }
    /*
      All st_plugin fields not initialized in the plugin explicitly, are
      set to 0. It matches C standard behaviour for struct initializers that
      have less values than the struct definition.
    */
    for (i=0;
         (old=(struct st_mysql_plugin *)(ptr+i*sizeof_st_plugin))->info;
         i++)
      memcpy(cur+i, old, min(sizeof(cur[i]), sizeof_st_plugin));

    sym= cur;
  }
  plugin_dl.plugins= (struct st_mysql_plugin *)sym;

  /* Duplicate and convert dll name */
  plugin_dl.dl.length= dl->length * files_charset_info->mbmaxlen + 1;
  if (! (plugin_dl.dl.str= (char*) my_malloc(plugin_dl.dl.length, MYF(0))))
  {
    free_plugin_mem(&plugin_dl);
    report_error(report, ER_OUTOFMEMORY, plugin_dl.dl.length);
    DBUG_RETURN(0);
  }
  plugin_dl.dl.length= copy_and_convert(plugin_dl.dl.str, plugin_dl.dl.length,
    files_charset_info, dl->str, dl->length, system_charset_info,
    &dummy_errors);
  plugin_dl.dl.str[plugin_dl.dl.length]= 0;
  /* Add this dll to array */
  if (! (tmp= plugin_dl_insert_or_reuse(&plugin_dl)))
  {
    free_plugin_mem(&plugin_dl);
    report_error(report, ER_OUTOFMEMORY, sizeof(struct st_plugin_dl));
    DBUG_RETURN(0);
  }
  DBUG_RETURN(tmp);
#else
  DBUG_ENTER("plugin_dl_add");
  report_error(report, ER_FEATURE_DISABLED, "plugin", "HAVE_DLOPEN");
  DBUG_RETURN(0);
#endif
}


static void plugin_dl_del(const LEX_STRING *dl)
{
#ifdef HAVE_DLOPEN
  uint i;
  DBUG_ENTER("plugin_dl_del");

  mysql_mutex_assert_owner(&LOCK_plugin);

  for (i= 0; i < plugin_dl_array.elements; i++)
  {
    struct st_plugin_dl *tmp= *dynamic_element(&plugin_dl_array, i,
                                               struct st_plugin_dl **);
    if (tmp->ref_count &&
        ! my_strnncoll(files_charset_info,
                       (const uchar *)dl->str, dl->length,
                       (const uchar *)tmp->dl.str, tmp->dl.length))
    {
      /* Do not remove this element, unless no other plugin uses this dll. */
      if (! --tmp->ref_count)
      {
        free_plugin_mem(tmp);
        bzero(tmp, sizeof(struct st_plugin_dl));
      }
      break;
    }
  }
  DBUG_VOID_RETURN;
#endif
}


static struct st_plugin_int *plugin_find_internal(const LEX_STRING *name, int type)
{
  uint i;
  DBUG_ENTER("plugin_find_internal");
  if (! initialized)
    DBUG_RETURN(0);

  mysql_mutex_assert_owner(&LOCK_plugin);

  if (type == MYSQL_ANY_PLUGIN)
  {
    for (i= 0; i < MYSQL_MAX_PLUGIN_TYPE_NUM; i++)
    {
      struct st_plugin_int *plugin= (st_plugin_int *)
        my_hash_search(&plugin_hash[i], (const uchar *)name->str, name->length);
      if (plugin)
        DBUG_RETURN(plugin);
    }
  }
  else
    DBUG_RETURN((st_plugin_int *)
        my_hash_search(&plugin_hash[type], (const uchar *)name->str,
                       name->length));
  DBUG_RETURN(0);
}


static SHOW_COMP_OPTION plugin_status(const LEX_STRING *name, int type)
{
  SHOW_COMP_OPTION rc= SHOW_OPTION_NO;
  struct st_plugin_int *plugin;
  DBUG_ENTER("plugin_is_ready");
  mysql_mutex_lock(&LOCK_plugin);
  if ((plugin= plugin_find_internal(name, type)))
  {
    rc= SHOW_OPTION_DISABLED;
    if (plugin->state == PLUGIN_IS_READY)
      rc= SHOW_OPTION_YES;
  }
  mysql_mutex_unlock(&LOCK_plugin);
  DBUG_RETURN(rc);
}


bool plugin_is_ready(const LEX_STRING *name, int type)
{
  bool rc= FALSE;
  if (plugin_status(name, type) == SHOW_OPTION_YES)
    rc= TRUE;
  return rc;
}


SHOW_COMP_OPTION plugin_status(const char *name, int len, size_t type)
{
  LEX_STRING plugin_name= { (char *) name, len };
  return plugin_status(&plugin_name, type);
}


static plugin_ref intern_plugin_lock(LEX *lex, plugin_ref rc CALLER_INFO_PROTO)
{
  st_plugin_int *pi= plugin_ref_to_int(rc);
  DBUG_ENTER("intern_plugin_lock");

  mysql_mutex_assert_owner(&LOCK_plugin);

  if (pi->state & (PLUGIN_IS_READY | PLUGIN_IS_UNINITIALIZED))
  {
    plugin_ref plugin;
#ifdef DBUG_OFF
    /* built-in plugins don't need ref counting */
    if (!pi->plugin_dl)
      DBUG_RETURN(pi);

    plugin= pi;
#else
    /*
      For debugging, we do an additional malloc which allows the
      memory manager and/or valgrind to track locked references and
      double unlocks to aid resolving reference counting problems.
    */
    if (!(plugin= (plugin_ref) my_malloc_ci(sizeof(pi), MYF(MY_WME))))
      DBUG_RETURN(NULL);

    *plugin= pi;
#endif
    pi->ref_count++;
    DBUG_PRINT("info",("thd: 0x%lx, plugin: \"%s\", ref_count: %d",
                       (long) current_thd, pi->name.str, pi->ref_count));

    if (lex)
      insert_dynamic(&lex->plugins, (uchar*)&plugin);
    DBUG_RETURN(plugin);
  }
  DBUG_RETURN(NULL);
}


plugin_ref plugin_lock(THD *thd, plugin_ref *ptr CALLER_INFO_PROTO)
{
  LEX *lex= thd ? thd->lex : 0;
  plugin_ref rc;
  DBUG_ENTER("plugin_lock");
  mysql_mutex_lock(&LOCK_plugin);
  rc= my_intern_plugin_lock_ci(lex, *ptr);
  mysql_mutex_unlock(&LOCK_plugin);
  DBUG_RETURN(rc);
}


plugin_ref plugin_lock_by_name(THD *thd, const LEX_STRING *name, int type
                               CALLER_INFO_PROTO)
{
  LEX *lex= thd ? thd->lex : 0;
  plugin_ref rc= NULL;
  st_plugin_int *plugin;
  DBUG_ENTER("plugin_lock_by_name");
  mysql_mutex_lock(&LOCK_plugin);
  if ((plugin= plugin_find_internal(name, type)))
    rc= my_intern_plugin_lock_ci(lex, plugin_int_to_ref(plugin));
  mysql_mutex_unlock(&LOCK_plugin);
  DBUG_RETURN(rc);
}


static st_plugin_int *plugin_insert_or_reuse(struct st_plugin_int *plugin)
{
  uint i;
  struct st_plugin_int *tmp;
  DBUG_ENTER("plugin_insert_or_reuse");
  for (i= 0; i < plugin_array.elements; i++)
  {
    tmp= *dynamic_element(&plugin_array, i, struct st_plugin_int **);
    if (tmp->state == PLUGIN_IS_FREED)
    {
      memcpy(tmp, plugin, sizeof(struct st_plugin_int));
      DBUG_RETURN(tmp);
    }
  }
  if (insert_dynamic(&plugin_array, (uchar*)&plugin))
    DBUG_RETURN(0);
  tmp= *dynamic_element(&plugin_array, plugin_array.elements - 1,
                        struct st_plugin_int **)=
       (struct st_plugin_int *) memdup_root(&plugin_mem_root, (uchar*)plugin,
                                            sizeof(struct st_plugin_int));
  DBUG_RETURN(tmp);
}


/*
  NOTE
    Requires that a write-lock is held on LOCK_system_variables_hash
*/
static bool plugin_add(MEM_ROOT *tmp_root,
                       const LEX_STRING *name, const LEX_STRING *dl,
                       int *argc, char **argv, int report)
{
  struct st_plugin_int tmp;
  struct st_mysql_plugin *plugin;
  DBUG_ENTER("plugin_add");
  if (plugin_find_internal(name, MYSQL_ANY_PLUGIN))
  {
    report_error(report, ER_UDF_EXISTS, name->str);
    DBUG_RETURN(TRUE);
  }
  /* Clear the whole struct to catch future extensions. */
  bzero((char*) &tmp, sizeof(tmp));
  if (! (tmp.plugin_dl= plugin_dl_add(dl, report)))
    DBUG_RETURN(TRUE);
  /* Find plugin by name */
  for (plugin= tmp.plugin_dl->plugins; plugin->info; plugin++)
  {
    uint name_len= strlen(plugin->name);
    if (plugin->type >= 0 && plugin->type < MYSQL_MAX_PLUGIN_TYPE_NUM &&
        ! my_strnncoll(system_charset_info,
                       (const uchar *)name->str, name->length,
                       (const uchar *)plugin->name,
                       name_len))
    {
      struct st_plugin_int *tmp_plugin_ptr;
      if (*(int*)plugin->info <
          min_plugin_info_interface_version[plugin->type] ||
          ((*(int*)plugin->info) >> 8) >
          (cur_plugin_info_interface_version[plugin->type] >> 8))
      {
        char buf[256];
        strxnmov(buf, sizeof(buf) - 1, "API version for ",
                 plugin_type_names[plugin->type].str,
                 " plugin is too different", NullS);
        report_error(report, ER_CANT_OPEN_LIBRARY, dl->str, 0, buf);
        goto err;
      }
      tmp.plugin= plugin;
      tmp.name.str= (char *)plugin->name;
      tmp.name.length= name_len;
      tmp.ref_count= 0;
      tmp.state= PLUGIN_IS_UNINITIALIZED;
      if (test_plugin_options(tmp_root, &tmp, argc, argv))
        tmp.state= PLUGIN_IS_DISABLED;

      if ((tmp_plugin_ptr= plugin_insert_or_reuse(&tmp)))
      {
        plugin_array_version++;
        if (!my_hash_insert(&plugin_hash[plugin->type], (uchar*)tmp_plugin_ptr))
        {
          init_alloc_root(&tmp_plugin_ptr->mem_root, 4096, 4096);
          DBUG_RETURN(FALSE);
        }
        tmp_plugin_ptr->state= PLUGIN_IS_FREED;
      }
      mysql_del_sys_var_chain(tmp.system_vars);
      restore_pluginvar_names(tmp.system_vars);
      goto err;

      /* plugin was disabled */
      plugin_dl_del(dl);
      DBUG_RETURN(FALSE);
    }
  }
  report_error(report, ER_CANT_FIND_DL_ENTRY, name->str);
err:
  plugin_dl_del(dl);
  DBUG_RETURN(TRUE);
}


static void plugin_deinitialize(struct st_plugin_int *plugin, bool ref_check)
{
  /*
    we don't want to hold the LOCK_plugin mutex as it may cause
    deinitialization to deadlock if plugins have worker threads
    with plugin locks
  */
  mysql_mutex_assert_not_owner(&LOCK_plugin);

  if (plugin->plugin->status_vars)
  {
#ifdef FIX_LATER
    /**
      @todo
      unfortunately, status variables were introduced without a
      pluginname_ namespace, that is pluginname_ was not added automatically
      to status variable names. It should be fixed together with the next
      incompatible API change.
    */
    SHOW_VAR array[2]= {
      {plugin->plugin->name, (char*)plugin->plugin->status_vars, SHOW_ARRAY},
      {0, 0, SHOW_UNDEF}
    };
    remove_status_vars(array);
#else
    remove_status_vars(plugin->plugin->status_vars);
#endif /* FIX_LATER */
  }

  if (plugin_type_deinitialize[plugin->plugin->type])
  {
    if ((*plugin_type_deinitialize[plugin->plugin->type])(plugin))
    {
      sql_print_error("Plugin '%s' of type %s failed deinitialization",
                      plugin->name.str, plugin_type_names[plugin->plugin->type].str);
    }
  }
  else if (plugin->plugin->deinit)
  {
    DBUG_PRINT("info", ("Deinitializing plugin: '%s'", plugin->name.str));
    if (plugin->plugin->deinit(plugin))
    {
      DBUG_PRINT("warning", ("Plugin '%s' deinit function returned error.",
                             plugin->name.str));
    }
  }
  plugin->state= PLUGIN_IS_UNINITIALIZED;

  /*
    We do the check here because NDB has a worker THD which doesn't
    exit until NDB is shut down.
  */
  if (ref_check && plugin->ref_count)
    sql_print_error("Plugin '%s' has ref_count=%d after deinitialization.",
                    plugin->name.str, plugin->ref_count);
}

static void plugin_del(struct st_plugin_int *plugin)
{
  DBUG_ENTER("plugin_del(plugin)");
  mysql_mutex_assert_owner(&LOCK_plugin);
  /* Free allocated strings before deleting the plugin. */
  mysql_rwlock_wrlock(&LOCK_system_variables_hash);
  mysql_del_sys_var_chain(plugin->system_vars);
  mysql_rwlock_unlock(&LOCK_system_variables_hash);
  restore_pluginvar_names(plugin->system_vars);
  plugin_vars_free_values(plugin->system_vars);
  my_hash_delete(&plugin_hash[plugin->plugin->type], (uchar*)plugin);
  if (plugin->plugin_dl)
    plugin_dl_del(&plugin->plugin_dl->dl);
  plugin->state= PLUGIN_IS_FREED;
  plugin_array_version++;
  free_root(&plugin->mem_root, MYF(0));
  DBUG_VOID_RETURN;
}

#ifdef NOT_USED

static void plugin_del(const LEX_STRING *name)
{
  struct st_plugin_int *plugin;
  DBUG_ENTER("plugin_del(name)");
  if ((plugin= plugin_find_internal(name, MYSQL_ANY_PLUGIN)))
    plugin_del(plugin);
  DBUG_VOID_RETURN;
}

#endif

static void reap_plugins(void)
{
  uint count, idx;
  struct st_plugin_int *plugin, **reap, **list;

  mysql_mutex_assert_owner(&LOCK_plugin);

  if (!reap_needed)
    return;

  reap_needed= false;
  count= plugin_array.elements;
  reap= (struct st_plugin_int **)my_alloca(sizeof(plugin)*(count+1));
  *(reap++)= NULL;

  for (idx= 0; idx < count; idx++)
  {
    plugin= *dynamic_element(&plugin_array, idx, struct st_plugin_int **);
    if (plugin->state == PLUGIN_IS_DELETED && !plugin->ref_count)
    {
      /* change the status flag to prevent reaping by another thread */
      plugin->state= PLUGIN_IS_DYING;
      *(reap++)= plugin;
    }
  }

  mysql_mutex_unlock(&LOCK_plugin);

  list= reap;
  while ((plugin= *(--list)))
    plugin_deinitialize(plugin, true);

  mysql_mutex_lock(&LOCK_plugin);

  while ((plugin= *(--reap)))
    plugin_del(plugin);

  my_afree(reap);
}

static void intern_plugin_unlock(LEX *lex, plugin_ref plugin)
{
  int i;
  st_plugin_int *pi;
  DBUG_ENTER("intern_plugin_unlock");

  mysql_mutex_assert_owner(&LOCK_plugin);

  if (!plugin)
    DBUG_VOID_RETURN;

  pi= plugin_ref_to_int(plugin);

#ifdef DBUG_OFF
  if (!pi->plugin_dl)
    DBUG_VOID_RETURN;
#else
  my_free((uchar*) plugin, MYF(MY_WME));
#endif

  DBUG_PRINT("info",("unlocking plugin, name= %s, ref_count= %d",
                     pi->name.str, pi->ref_count));
  if (lex)
  {
    /*
      Remove one instance of this plugin from the use list.
      We are searching backwards so that plugins locked last
      could be unlocked faster - optimizing for LIFO semantics.
    */
    for (i= lex->plugins.elements - 1; i >= 0; i--)
      if (plugin == *dynamic_element(&lex->plugins, i, plugin_ref*))
      {
        delete_dynamic_element(&lex->plugins, i);
        break;
      }
    DBUG_ASSERT(i >= 0);
  }

  DBUG_ASSERT(pi->ref_count);
  pi->ref_count--;

  if (pi->state == PLUGIN_IS_DELETED && !pi->ref_count)
    reap_needed= true;

  DBUG_VOID_RETURN;
}


void plugin_unlock(THD *thd, plugin_ref plugin)
{
  LEX *lex= thd ? thd->lex : 0;
  DBUG_ENTER("plugin_unlock");
  if (!plugin)
    DBUG_VOID_RETURN;
#ifdef DBUG_OFF
  /* built-in plugins don't need ref counting */
  if (!plugin_dlib(plugin))
    DBUG_VOID_RETURN;
#endif
  mysql_mutex_lock(&LOCK_plugin);
  intern_plugin_unlock(lex, plugin);
  reap_plugins();
  mysql_mutex_unlock(&LOCK_plugin);
  DBUG_VOID_RETURN;
}


void plugin_unlock_list(THD *thd, plugin_ref *list, uint count)
{
  LEX *lex= thd ? thd->lex : 0;
  DBUG_ENTER("plugin_unlock_list");
  DBUG_ASSERT(list);
  mysql_mutex_lock(&LOCK_plugin);
  while (count--)
    intern_plugin_unlock(lex, *list++);
  reap_plugins();
  mysql_mutex_unlock(&LOCK_plugin);
  DBUG_VOID_RETURN;
}


static int plugin_initialize(struct st_plugin_int *plugin)
{
  int ret= 1;
  DBUG_ENTER("plugin_initialize");

<<<<<<< HEAD
  mysql_mutex_assert_owner(&LOCK_plugin);
=======
  safe_mutex_assert_owner(&LOCK_plugin);
  DBUG_ASSERT(plugin->state == PLUGIN_IS_UNINITIALIZED);

  pthread_mutex_unlock(&LOCK_plugin);
>>>>>>> da31abf8
  if (plugin_type_initialize[plugin->plugin->type])
  {
    if ((*plugin_type_initialize[plugin->plugin->type])(plugin))
    {
      sql_print_error("Plugin '%s' registration as a %s failed.",
                      plugin->name.str, plugin_type_names[plugin->plugin->type].str);
      goto err;
    }
  }
  else if (plugin->plugin->init)
  {
    if (plugin->plugin->init(plugin))
    {
      sql_print_error("Plugin '%s' init function returned error.",
                      plugin->name.str);
      goto err;
    }
  }

  pthread_mutex_lock(&LOCK_plugin);

  plugin->state= PLUGIN_IS_READY;

  if (plugin->plugin->status_vars)
  {
#ifdef FIX_LATER
    /*
      We have a problem right now where we can not prepend without
      breaking backwards compatibility. We will fix this shortly so
      that engines have "use names" and we wil use those for
      CREATE TABLE, and use the plugin name then for adding automatic
      variable names.
    */
    SHOW_VAR array[2]= {
      {plugin->plugin->name, (char*)plugin->plugin->status_vars, SHOW_ARRAY},
      {0, 0, SHOW_UNDEF}
    };
    if (add_status_vars(array)) // add_status_vars makes a copy
      goto err1;
#else
    if (add_status_vars(plugin->plugin->status_vars))
      goto err1;
#endif /* FIX_LATER */
  }

  /*
    set the plugin attribute of plugin's sys vars so they are pointing
    to the active plugin
  */
  if (plugin->system_vars)
  {
    sys_var_pluginvar *var= plugin->system_vars->cast_pluginvar();
    for (;;)
    {
      var->plugin= plugin;
      if (!var->next)
        break;
      var= var->next->cast_pluginvar();
    }
  }

  ret= 0;

err:
<<<<<<< HEAD
  /* maintain the obsolete @@have_innodb variable */
  if (!my_strcasecmp(&my_charset_latin1, plugin->name.str, "InnoDB"))
    have_innodb= plugin->state & PLUGIN_IS_READY ? SHOW_OPTION_YES
                                                 : SHOW_OPTION_DISABLED;

  DBUG_RETURN(ret);
=======
  pthread_mutex_lock(&LOCK_plugin);
err1:
  DBUG_RETURN(1);
>>>>>>> da31abf8
}


extern "C" uchar *get_plugin_hash_key(const uchar *, size_t *, my_bool);
extern "C" uchar *get_bookmark_hash_key(const uchar *, size_t *, my_bool);


uchar *get_plugin_hash_key(const uchar *buff, size_t *length,
                           my_bool not_used __attribute__((unused)))
{
  struct st_plugin_int *plugin= (st_plugin_int *)buff;
  *length= (uint)plugin->name.length;
  return((uchar *)plugin->name.str);
}


uchar *get_bookmark_hash_key(const uchar *buff, size_t *length,
                             my_bool not_used __attribute__((unused)))
{
  struct st_bookmark *var= (st_bookmark *)buff;
  *length= var->name_len + 1;
  return (uchar*) var->key;
}

static inline void convert_dash_to_underscore(char *str, int len)
{
  for (char *p= str; p <= str+len; p++)
    if (*p == '-')
      *p= '_';
}

static inline void convert_underscore_to_dash(char *str, int len)
{
  for (char *p= str; p <= str+len; p++)
    if (*p == '_')
      *p= '-';
}

#ifdef HAVE_PSI_INTERFACE
static PSI_mutex_key key_LOCK_plugin;

static PSI_mutex_info all_plugin_mutexes[]=
{
  { &key_LOCK_plugin, "LOCK_plugin", PSI_FLAG_GLOBAL}
};

static void init_plugin_psi_keys(void)
{
  const char* category= "sql";
  int count;

  if (PSI_server == NULL)
    return;

  count= array_elements(all_plugin_mutexes);
  PSI_server->register_mutex(category, all_plugin_mutexes, count);
}
#endif /* HAVE_PSI_INTERFACE */

/*
  The logic is that we first load and initialize all compiled in plugins.
  From there we load up the dynamic types (assuming we have not been told to
  skip this part).

  Finally we initialize everything, aka the dynamic that have yet to initialize.
*/
int plugin_init(int *argc, char **argv, int flags)
{
  uint i;
  bool is_myisam;
  struct st_mysql_plugin **builtins;
  struct st_mysql_plugin *plugin;
  struct st_plugin_int tmp, *plugin_ptr, **reap;
  MEM_ROOT tmp_root;
  bool reaped_mandatory_plugin= false;
  bool mandatory= true;
  DBUG_ENTER("plugin_init");

  if (initialized)
    DBUG_RETURN(0);

#ifdef HAVE_PSI_INTERFACE
  init_plugin_psi_keys();
#endif

  init_alloc_root(&plugin_mem_root, 4096, 4096);
  init_alloc_root(&tmp_root, 4096, 4096);

  if (my_hash_init(&bookmark_hash, &my_charset_bin, 16, 0, 0,
                   get_bookmark_hash_key, NULL, HASH_UNIQUE))
      goto err;


  mysql_mutex_init(key_LOCK_plugin, &LOCK_plugin, MY_MUTEX_INIT_FAST);

  if (my_init_dynamic_array(&plugin_dl_array,
                            sizeof(struct st_plugin_dl *),16,16) ||
      my_init_dynamic_array(&plugin_array,
                            sizeof(struct st_plugin_int *),16,16))
    goto err;

  for (i= 0; i < MYSQL_MAX_PLUGIN_TYPE_NUM; i++)
  {
    if (my_hash_init(&plugin_hash[i], system_charset_info, 16, 0, 0,
                     get_plugin_hash_key, NULL, HASH_UNIQUE))
      goto err;
  }

  mysql_mutex_lock(&LOCK_plugin);

  initialized= 1;

  /*
    First we register builtin plugins
  */
  for (builtins= mysql_mandatory_plugins; *builtins || mandatory; builtins++)
  {
    if (!*builtins)
    {
      builtins= mysql_optional_plugins;
      mandatory= false;
      if (!*builtins)
        break;
    }
    for (plugin= *builtins; plugin->info; plugin++)
    {
      if (opt_ignore_builtin_innodb &&
          !my_strnncoll(&my_charset_latin1, (const uchar*) plugin->name,
                        6, (const uchar*) "InnoDB", 6))
        continue;
      bzero(&tmp, sizeof(tmp));
      tmp.plugin= plugin;
      tmp.name.str= (char *)plugin->name;
      tmp.name.length= strlen(plugin->name);
      tmp.state= 0;
      tmp.is_mandatory= mandatory;

      /*
        If the performance schema is compiled in,
        treat the storage engine plugin as 'mandatory',
        to suppress any plugin-level options such as '--performance-schema'.
        This is specific to the performance schema, and is done on purpose:
        the server-level option '--performance-schema' controls the overall
        performance schema initialization, which consists of much more that
        the underlying storage engine initialization.
        See mysqld.cc, set_vars.cc.
        Suppressing ways to interfere directly with the storage engine alone
        prevents awkward situations where:
        - the user wants the performance schema functionality, by using
          '--enable-performance-schema' (the server option),
        - yet disable explicitly a component needed for the functionality
          to work, by using '--skip-performance-schema' (the plugin)
      */
      if (!my_strcasecmp(&my_charset_latin1, plugin->name, "PERFORMANCE_SCHEMA"))
        tmp.is_mandatory= true;

      free_root(&tmp_root, MYF(MY_MARK_BLOCKS_FREE));
      if (test_plugin_options(&tmp_root, &tmp, argc, argv))
        tmp.state= PLUGIN_IS_DISABLED;
      else
        tmp.state= PLUGIN_IS_UNINITIALIZED;
      if (register_builtin(plugin, &tmp, &plugin_ptr))
        goto err_unlock;

      /* only initialize MyISAM and CSV at this stage */
      if (!(is_myisam=
            !my_strcasecmp(&my_charset_latin1, plugin->name, "MyISAM")) &&
          my_strcasecmp(&my_charset_latin1, plugin->name, "CSV"))
        continue;

      if (plugin_ptr->state != PLUGIN_IS_UNINITIALIZED ||
          plugin_initialize(plugin_ptr))
        goto err_unlock;

      /*
        initialize the global default storage engine so that it may
        not be null in any child thread.
      */
      if (is_myisam)
      {
        DBUG_ASSERT(!global_system_variables.table_plugin);
        global_system_variables.table_plugin=
          my_intern_plugin_lock(NULL, plugin_int_to_ref(plugin_ptr));
        DBUG_ASSERT(plugin_ptr->ref_count == 1);
      }
    }
  }

  /* should now be set to MyISAM storage engine */
  DBUG_ASSERT(global_system_variables.table_plugin);

  mysql_mutex_unlock(&LOCK_plugin);

  /* Register all dynamic plugins */
  if (!(flags & PLUGIN_INIT_SKIP_DYNAMIC_LOADING))
  {
    if (opt_plugin_load)
      plugin_load_list(&tmp_root, argc, argv, opt_plugin_load);
    if (!(flags & PLUGIN_INIT_SKIP_PLUGIN_TABLE))
      plugin_load(&tmp_root, argc, argv);
  }

  if (flags & PLUGIN_INIT_SKIP_INITIALIZATION)
    goto end;

  /*
    Now we initialize all remaining plugins
  */

  mysql_mutex_lock(&LOCK_plugin);
  reap= (st_plugin_int **) my_alloca((plugin_array.elements+1) * sizeof(void*));
  *(reap++)= NULL;

  for (i= 0; i < plugin_array.elements; i++)
  {
    plugin_ptr= *dynamic_element(&plugin_array, i, struct st_plugin_int **);
    if (plugin_ptr->state == PLUGIN_IS_UNINITIALIZED)
    {
      if (plugin_initialize(plugin_ptr))
      {
        plugin_ptr->state= PLUGIN_IS_DYING;
        *(reap++)= plugin_ptr;
      }
    }
  }

  /*
    Check if any plugins have to be reaped
  */
  while ((plugin_ptr= *(--reap)))
  {
    mysql_mutex_unlock(&LOCK_plugin);
    if (plugin_ptr->is_mandatory)
      reaped_mandatory_plugin= TRUE;
    plugin_deinitialize(plugin_ptr, true);
    mysql_mutex_lock(&LOCK_plugin);
    plugin_del(plugin_ptr);
  }

  mysql_mutex_unlock(&LOCK_plugin);
  my_afree(reap);
  if (reaped_mandatory_plugin)
    goto err;

end:
  free_root(&tmp_root, MYF(0));

  DBUG_RETURN(0);

err_unlock:
  mysql_mutex_unlock(&LOCK_plugin);
err:
  free_root(&tmp_root, MYF(0));
  DBUG_RETURN(1);
}


static bool register_builtin(struct st_mysql_plugin *plugin,
                             struct st_plugin_int *tmp,
                             struct st_plugin_int **ptr)
{
  DBUG_ENTER("register_builtin");
  tmp->ref_count= 0;
  tmp->plugin_dl= 0;

  if (insert_dynamic(&plugin_array, (uchar*)&tmp))
    DBUG_RETURN(1);

  *ptr= *dynamic_element(&plugin_array, plugin_array.elements - 1,
                         struct st_plugin_int **)=
        (struct st_plugin_int *) memdup_root(&plugin_mem_root, (uchar*)tmp,
                                             sizeof(struct st_plugin_int));

  if (my_hash_insert(&plugin_hash[plugin->type],(uchar*) *ptr))
    DBUG_RETURN(1);

  DBUG_RETURN(0);
}

#ifdef NOT_USED_YET
/*
  Register a plugin at run time. (note, this doesn't initialize a plugin)
  Will be useful for embedded applications.

  SYNOPSIS
    plugin_register_builtin()
    thd         current thread (used to store scratch data in mem_root)
    plugin      static plugin to install

  RETURN
    false - plugin registered successfully
*/
bool plugin_register_builtin(THD *thd, struct st_mysql_plugin *plugin)
{
  struct st_plugin_int tmp, *ptr;
  bool result= true;
  int dummy_argc= 0;
  DBUG_ENTER("plugin_register_builtin");

  bzero(&tmp, sizeof(tmp));
  tmp.plugin= plugin;
  tmp.name.str= (char *)plugin->name;
  tmp.name.length= strlen(plugin->name);

  mysql_mutex_lock(&LOCK_plugin);
  mysql_rwlock_wrlock(&LOCK_system_variables_hash);

  if (test_plugin_options(thd->mem_root, &tmp, &dummy_argc, NULL))
    goto end;
  tmp.state= PLUGIN_IS_UNINITIALIZED;
  if ((result= register_builtin(plugin, &tmp, &ptr)))
  {
    mysql_del_sys_var_chain(tmp.system_vars);
    restore_pluginvar_names(tmp.system_vars);
  }

end:
  mysql_rwlock_unlock(&LOCK_system_variables_hash);
  mysql_mutex_unlock(&LOCK_plugin);

  DBUG_RETURN(result);;
}
#endif /* NOT_USED_YET */


/*
  called only by plugin_init()
*/
static void plugin_load(MEM_ROOT *tmp_root, int *argc, char **argv)
{
  THD thd;
  TABLE_LIST tables;
  TABLE *table;
  READ_RECORD read_record_info;
  int error;
  THD *new_thd= &thd;
#ifdef EMBEDDED_LIBRARY
  bool table_exists;
#endif /* EMBEDDED_LIBRARY */
  DBUG_ENTER("plugin_load");

  new_thd->thread_stack= (char*) &tables;
  new_thd->store_globals();
  new_thd->db= my_strdup("mysql", MYF(0));
  new_thd->db_length= 5;
  bzero((char*) &thd.net, sizeof(thd.net));
  bzero((uchar*)&tables, sizeof(tables));
  tables.alias= tables.table_name= (char*)"plugin";
  tables.lock_type= TL_READ;
  tables.db= new_thd->db;

#ifdef EMBEDDED_LIBRARY
  /*
    When building an embedded library, if the mysql.plugin table
    does not exist, we silently ignore the missing table
  */
  mysql_mutex_lock(&LOCK_open);
  if (check_if_table_exists(new_thd, &tables, &table_exists))
    table_exists= FALSE;
  mysql_mutex_unlock(&LOCK_open);
  if (!table_exists)
    goto end;
#endif /* EMBEDDED_LIBRARY */

  if (simple_open_n_lock_tables(new_thd, &tables))
  {
    DBUG_PRINT("error",("Can't open plugin table"));
    sql_print_error("Can't open the mysql.plugin table. Please "
                    "run mysql_upgrade to create it.");
    goto end;
  }
  table= tables.table;
  init_read_record(&read_record_info, new_thd, table, NULL, 1, 0, FALSE);
  table->use_all_columns();
  /*
    there're no other threads running yet, so we don't need a mutex.
    but plugin_add() before is designed to work in multi-threaded
    environment, and it uses mysql_mutex_assert_owner(), so we lock
    the mutex here to satisfy the assert
  */
  mysql_mutex_lock(&LOCK_plugin);
  while (!(error= read_record_info.read_record(&read_record_info)))
  {
    DBUG_PRINT("info", ("init plugin record"));
    String str_name, str_dl;
    get_field(tmp_root, table->field[0], &str_name);
    get_field(tmp_root, table->field[1], &str_dl);

    LEX_STRING name= {(char *)str_name.ptr(), str_name.length()};
    LEX_STRING dl= {(char *)str_dl.ptr(), str_dl.length()};

    if (plugin_add(tmp_root, &name, &dl, argc, argv, REPORT_TO_LOG))
      sql_print_warning("Couldn't load plugin named '%s' with soname '%s'.",
                        str_name.c_ptr(), str_dl.c_ptr());
    free_root(tmp_root, MYF(MY_MARK_BLOCKS_FREE));
  }
  mysql_mutex_unlock(&LOCK_plugin);
  if (error > 0)
    sql_print_error(ER(ER_GET_ERRNO), my_errno);
  end_read_record(&read_record_info);
  new_thd->version--; // Force close to free memory
end:
  close_thread_tables(new_thd);
  /* Remember that we don't have a THD */
  my_pthread_setspecific_ptr(THR_THD, 0);
  DBUG_VOID_RETURN;
}


/*
  called only by plugin_init()
*/
static bool plugin_load_list(MEM_ROOT *tmp_root, int *argc, char **argv,
                             const char *list)
{
  char buffer[FN_REFLEN];
  LEX_STRING name= {buffer, 0}, dl= {NULL, 0}, *str= &name;
  struct st_plugin_dl *plugin_dl;
  struct st_mysql_plugin *plugin;
  char *p= buffer;
  DBUG_ENTER("plugin_load_list");
  while (list)
  {
    if (p == buffer + sizeof(buffer) - 1)
    {
      sql_print_error("plugin-load parameter too long");
      DBUG_RETURN(TRUE);
    }

    switch ((*(p++)= *(list++))) {
    case '\0':
      list= NULL; /* terminate the loop */
      /* fall through */
#ifndef __WIN__
    case ':':     /* can't use this as delimiter as it may be drive letter */
#endif
    case ';':
      str->str[str->length]= '\0';
      if (str == &name)  // load all plugins in named module
      {
        if (!name.length)
        {
          p--;    /* reset pointer */
          continue;
        }

        dl= name;
        mysql_mutex_lock(&LOCK_plugin);
        if ((plugin_dl= plugin_dl_add(&dl, REPORT_TO_LOG)))
        {
          for (plugin= plugin_dl->plugins; plugin->info; plugin++)
          {
            name.str= (char *) plugin->name;
            name.length= strlen(name.str);

            free_root(tmp_root, MYF(MY_MARK_BLOCKS_FREE));
            if (plugin_add(tmp_root, &name, &dl, argc, argv, REPORT_TO_LOG))
              goto error;
          }
          plugin_dl_del(&dl); // reduce ref count
        }
      }
      else
      {
        free_root(tmp_root, MYF(MY_MARK_BLOCKS_FREE));
        mysql_mutex_lock(&LOCK_plugin);
        if (plugin_add(tmp_root, &name, &dl, argc, argv, REPORT_TO_LOG))
          goto error;
      }
      mysql_mutex_unlock(&LOCK_plugin);
      name.length= dl.length= 0;
      dl.str= NULL; name.str= p= buffer;
      str= &name;
      continue;
    case '=':
    case '#':
      if (str == &name)
      {
        name.str[name.length]= '\0';
        str= &dl;
        str->str= p;
        continue;
      }
    default:
      str->length++;
      continue;
    }
  }
  DBUG_RETURN(FALSE);
error:
  mysql_mutex_unlock(&LOCK_plugin);
  sql_print_error("Couldn't load plugin named '%s' with soname '%s'.",
                  name.str, dl.str);
  DBUG_RETURN(TRUE);
}


void plugin_shutdown(void)
{
  uint i, count= plugin_array.elements;
  struct st_plugin_int **plugins, *plugin;
  struct st_plugin_dl **dl;
  DBUG_ENTER("plugin_shutdown");

  if (initialized)
  {
    mysql_mutex_lock(&LOCK_plugin);

    reap_needed= true;

    /*
      We want to shut down plugins in a reasonable order, this will
      become important when we have plugins which depend upon each other.
      Circular references cannot be reaped so they are forced afterwards.
      TODO: Have an additional step here to notify all active plugins that
      shutdown is requested to allow plugins to deinitialize in parallel.
    */
    while (reap_needed && (count= plugin_array.elements))
    {
      reap_plugins();
      for (i= 0; i < count; i++)
      {
        plugin= *dynamic_element(&plugin_array, i, struct st_plugin_int **);
        if (plugin->state == PLUGIN_IS_READY)
        {
          plugin->state= PLUGIN_IS_DELETED;
          reap_needed= true;
        }
      }
      if (!reap_needed)
      {
        /*
          release any plugin references held.
        */
        unlock_variables(NULL, &global_system_variables);
        unlock_variables(NULL, &max_system_variables);
      }
    }

    plugins= (struct st_plugin_int **) my_alloca(sizeof(void*) * (count+1));

    /*
      If we have any plugins which did not die cleanly, we force shutdown
    */
    for (i= 0; i < count; i++)
    {
      plugins[i]= *dynamic_element(&plugin_array, i, struct st_plugin_int **);
      /* change the state to ensure no reaping races */
      if (plugins[i]->state == PLUGIN_IS_DELETED)
        plugins[i]->state= PLUGIN_IS_DYING;
    }
    mysql_mutex_unlock(&LOCK_plugin);

    /*
      We loop through all plugins and call deinit() if they have one.
    */
    for (i= 0; i < count; i++)
      if (!(plugins[i]->state & (PLUGIN_IS_UNINITIALIZED | PLUGIN_IS_FREED |
                                 PLUGIN_IS_DISABLED)))
      {
        sql_print_warning("Plugin '%s' will be forced to shutdown",
                          plugins[i]->name.str);
        /*
          We are forcing deinit on plugins so we don't want to do a ref_count
          check until we have processed all the plugins.
        */
        plugin_deinitialize(plugins[i], false);
      }

    /*
      It's perfectly safe not to lock LOCK_plugin, as there're no
      concurrent threads anymore. But some functions called from here
      use mysql_mutex_assert_owner(), so we lock the mutex to satisfy it
    */
    mysql_mutex_lock(&LOCK_plugin);

    /*
      We defer checking ref_counts until after all plugins are deinitialized
      as some may have worker threads holding on to plugin references.
    */
    for (i= 0; i < count; i++)
    {
      if (plugins[i]->ref_count)
        sql_print_error("Plugin '%s' has ref_count=%d after shutdown.",
                        plugins[i]->name.str, plugins[i]->ref_count);
      if (plugins[i]->state & PLUGIN_IS_UNINITIALIZED)
        plugin_del(plugins[i]);
    }

    /*
      Now we can deallocate all memory.
    */

    cleanup_variables(NULL, &global_system_variables);
    cleanup_variables(NULL, &max_system_variables);
    mysql_mutex_unlock(&LOCK_plugin);

    initialized= 0;
    mysql_mutex_destroy(&LOCK_plugin);

    my_afree(plugins);
  }

  /* Dispose of the memory */

  for (i= 0; i < MYSQL_MAX_PLUGIN_TYPE_NUM; i++)
    my_hash_free(&plugin_hash[i]);
  delete_dynamic(&plugin_array);

  count= plugin_dl_array.elements;
  dl= (struct st_plugin_dl **)my_alloca(sizeof(void*) * count);
  for (i= 0; i < count; i++)
    dl[i]= *dynamic_element(&plugin_dl_array, i, struct st_plugin_dl **);
  for (i= 0; i < plugin_dl_array.elements; i++)
    free_plugin_mem(dl[i]);
  my_afree(dl);
  delete_dynamic(&plugin_dl_array);

  my_hash_free(&bookmark_hash);
  free_root(&plugin_mem_root, MYF(0));

  global_variables_dynamic_size= 0;

  DBUG_VOID_RETURN;
}


bool mysql_install_plugin(THD *thd, const LEX_STRING *name, const LEX_STRING *dl)
{
  TABLE_LIST tables;
  TABLE *table;
  int error, argc=orig_argc;
  char **argv=orig_argv;
  struct st_plugin_int *tmp;
  DBUG_ENTER("mysql_install_plugin");

  bzero(&tables, sizeof(tables));
  tables.db= (char *)"mysql";
  tables.table_name= tables.alias= (char *)"plugin";
  if (check_table_access(thd, INSERT_ACL, &tables, FALSE, 1, FALSE))
    DBUG_RETURN(TRUE);

  /* need to open before acquiring LOCK_plugin or it will deadlock */
  if (! (table = open_ltable(thd, &tables, TL_WRITE, 0)))
    DBUG_RETURN(TRUE);

  mysql_mutex_lock(&LOCK_plugin);
  mysql_rwlock_wrlock(&LOCK_system_variables_hash);

  my_load_defaults(MYSQL_CONFIG_NAME, load_default_groups, &argc, &argv, NULL);
  error= plugin_add(thd->mem_root, name, dl, &argc, argv, REPORT_TO_USER);
  if (argv)
    free_defaults(argv);
  mysql_rwlock_unlock(&LOCK_system_variables_hash);

  if (error || !(tmp= plugin_find_internal(name, MYSQL_ANY_PLUGIN)))
    goto err;

  if (tmp->state == PLUGIN_IS_DISABLED)
  {
    push_warning_printf(thd, MYSQL_ERROR::WARN_LEVEL_WARN,
                        ER_CANT_INITIALIZE_UDF, ER(ER_CANT_INITIALIZE_UDF),
                        name->str, "Plugin is disabled");
  }
  else
  {
    if (plugin_initialize(tmp))
    {
      my_error(ER_CANT_INITIALIZE_UDF, MYF(0), name->str,
               "Plugin initialization function failed.");
      goto deinit;
    }
  }

  /*
    We do not replicate the INSTALL PLUGIN statement. Disable binlogging
    of the insert into the plugin table, so that it is not replicated in
    row based mode.
  */
  tmp_disable_binlog(thd);
  table->use_all_columns();
  restore_record(table, s->default_values);
  table->field[0]->store(name->str, name->length, system_charset_info);
  table->field[1]->store(dl->str, dl->length, files_charset_info);
  error= table->file->ha_write_row(table->record[0]);
  reenable_binlog(thd);
  if (error)
  {
    table->file->print_error(error, MYF(0));
    goto deinit;
  }

  mysql_mutex_unlock(&LOCK_plugin);
  DBUG_RETURN(FALSE);
deinit:
  tmp->state= PLUGIN_IS_DELETED;
  reap_needed= true;
  reap_plugins();
err:
  mysql_mutex_unlock(&LOCK_plugin);
  DBUG_RETURN(TRUE);
}


bool mysql_uninstall_plugin(THD *thd, const LEX_STRING *name)
{
  TABLE *table;
  TABLE_LIST tables;
  struct st_plugin_int *plugin;
  DBUG_ENTER("mysql_uninstall_plugin");

  bzero(&tables, sizeof(tables));
  tables.db= (char *)"mysql";
  tables.table_name= tables.alias= (char *)"plugin";

  /* need to open before acquiring LOCK_plugin or it will deadlock */
  if (! (table= open_ltable(thd, &tables, TL_WRITE, 0)))
    DBUG_RETURN(TRUE);

  mysql_mutex_lock(&LOCK_plugin);
  if (!(plugin= plugin_find_internal(name, MYSQL_ANY_PLUGIN)))
  {
    my_error(ER_SP_DOES_NOT_EXIST, MYF(0), "PLUGIN", name->str);
    goto err;
  }
  if (!plugin->plugin_dl)
  {
    push_warning(thd, MYSQL_ERROR::WARN_LEVEL_WARN,
                 WARN_PLUGIN_DELETE_BUILTIN, ER(WARN_PLUGIN_DELETE_BUILTIN));
    my_error(ER_SP_DOES_NOT_EXIST, MYF(0), "PLUGIN", name->str);
    goto err;
  }

  plugin->state= PLUGIN_IS_DELETED;
  if (plugin->ref_count)
    push_warning(thd, MYSQL_ERROR::WARN_LEVEL_WARN,
                 WARN_PLUGIN_BUSY, ER(WARN_PLUGIN_BUSY));
  else
    reap_needed= true;
  reap_plugins();
  mysql_mutex_unlock(&LOCK_plugin);

  uchar user_key[MAX_KEY_LENGTH];
  table->use_all_columns();
  table->field[0]->store(name->str, name->length, system_charset_info);
  key_copy(user_key, table->record[0], table->key_info,
           table->key_info->key_length);
  if (! table->file->index_read_idx_map(table->record[0], 0, user_key,
                                        HA_WHOLE_KEY, HA_READ_KEY_EXACT))
  {
    int error;
    /*
      We do not replicate the UNINSTALL PLUGIN statement. Disable binlogging
      of the delete from the plugin table, so that it is not replicated in
      row based mode.
    */
    tmp_disable_binlog(thd);
    error= table->file->ha_delete_row(table->record[0]);
    reenable_binlog(thd);
    if (error)
    {
      table->file->print_error(error, MYF(0));
      DBUG_RETURN(TRUE);
    }
  }
  DBUG_RETURN(FALSE);
err:
  mysql_mutex_unlock(&LOCK_plugin);
  DBUG_RETURN(TRUE);
}


bool plugin_foreach_with_mask(THD *thd, plugin_foreach_func *func,
                       int type, uint state_mask, void *arg)
{
  uint idx, total;
  struct st_plugin_int *plugin, **plugins;
  int version=plugin_array_version;
  DBUG_ENTER("plugin_foreach_with_mask");

  if (!initialized)
    DBUG_RETURN(FALSE);

  state_mask= ~state_mask; // do it only once

  mysql_mutex_lock(&LOCK_plugin);
  total= type == MYSQL_ANY_PLUGIN ? plugin_array.elements
                                  : plugin_hash[type].records;
  /*
    Do the alloca out here in case we do have a working alloca:
        leaving the nested stack frame invalidates alloca allocation.
  */
  plugins=(struct st_plugin_int **)my_alloca(total*sizeof(plugin));
  if (type == MYSQL_ANY_PLUGIN)
  {
    for (idx= 0; idx < total; idx++)
    {
      plugin= *dynamic_element(&plugin_array, idx, struct st_plugin_int **);
      plugins[idx]= !(plugin->state & state_mask) ? plugin : NULL;
    }
  }
  else
  {
    HASH *hash= plugin_hash + type;
    for (idx= 0; idx < total; idx++)
    {
      plugin= (struct st_plugin_int *) my_hash_element(hash, idx);
      plugins[idx]= !(plugin->state & state_mask) ? plugin : NULL;
    }
  }
  mysql_mutex_unlock(&LOCK_plugin);

  for (idx= 0; idx < total; idx++)
  {
    if (unlikely(version != plugin_array_version))
    {
      mysql_mutex_lock(&LOCK_plugin);
      for (uint i=idx; i < total; i++)
        if (plugins[i] && plugins[i]->state & state_mask)
          plugins[i]=0;
      mysql_mutex_unlock(&LOCK_plugin);
    }
    plugin= plugins[idx];
    /* It will stop iterating on first engine error when "func" returns TRUE */
    if (plugin && func(thd, plugin_int_to_ref(plugin), arg))
        goto err;
  }

  my_afree(plugins);
  DBUG_RETURN(FALSE);
err:
  my_afree(plugins);
  DBUG_RETURN(TRUE);
}


/****************************************************************************
  Internal type declarations for variables support
****************************************************************************/

#undef MYSQL_SYSVAR_NAME
#define MYSQL_SYSVAR_NAME(name) name
#define PLUGIN_VAR_TYPEMASK 0x007f

#define EXTRA_OPTIONS 3 /* options for: 'foo', 'plugin-foo' and NULL */

typedef DECLARE_MYSQL_SYSVAR_BASIC(sysvar_bool_t, my_bool);
typedef DECLARE_MYSQL_THDVAR_BASIC(thdvar_bool_t, my_bool);
typedef DECLARE_MYSQL_SYSVAR_BASIC(sysvar_str_t, char *);
typedef DECLARE_MYSQL_THDVAR_BASIC(thdvar_str_t, char *);

typedef DECLARE_MYSQL_SYSVAR_TYPELIB(sysvar_enum_t, unsigned long);
typedef DECLARE_MYSQL_THDVAR_TYPELIB(thdvar_enum_t, unsigned long);
typedef DECLARE_MYSQL_SYSVAR_TYPELIB(sysvar_set_t, ulonglong);
typedef DECLARE_MYSQL_THDVAR_TYPELIB(thdvar_set_t, ulonglong);

typedef DECLARE_MYSQL_SYSVAR_SIMPLE(sysvar_int_t, int);
typedef DECLARE_MYSQL_SYSVAR_SIMPLE(sysvar_long_t, long);
typedef DECLARE_MYSQL_SYSVAR_SIMPLE(sysvar_longlong_t, longlong);
typedef DECLARE_MYSQL_SYSVAR_SIMPLE(sysvar_uint_t, uint);
typedef DECLARE_MYSQL_SYSVAR_SIMPLE(sysvar_ulong_t, ulong);
typedef DECLARE_MYSQL_SYSVAR_SIMPLE(sysvar_ulonglong_t, ulonglong);

typedef DECLARE_MYSQL_THDVAR_SIMPLE(thdvar_int_t, int);
typedef DECLARE_MYSQL_THDVAR_SIMPLE(thdvar_long_t, long);
typedef DECLARE_MYSQL_THDVAR_SIMPLE(thdvar_longlong_t, longlong);
typedef DECLARE_MYSQL_THDVAR_SIMPLE(thdvar_uint_t, uint);
typedef DECLARE_MYSQL_THDVAR_SIMPLE(thdvar_ulong_t, ulong);
typedef DECLARE_MYSQL_THDVAR_SIMPLE(thdvar_ulonglong_t, ulonglong);

#define SET_PLUGIN_VAR_RESOLVE(opt)\
  *(mysql_sys_var_ptr_p*)&((opt)->resolve)= mysql_sys_var_ptr
typedef uchar *(*mysql_sys_var_ptr_p)(void* a_thd, int offset);


/****************************************************************************
  default variable data check and update functions
****************************************************************************/

static int check_func_bool(THD *thd, struct st_mysql_sys_var *var,
                           void *save, st_mysql_value *value)
{
  char buff[STRING_BUFFER_USUAL_SIZE];
  const char *str;
  int result, length;
  long long tmp;

  if (value->value_type(value) == MYSQL_VALUE_TYPE_STRING)
  {
    length= sizeof(buff);
    if (!(str= value->val_str(value, buff, &length)) ||
        (result= find_type(&bool_typelib, str, length, 1)-1) < 0)
      goto err;
  }
  else
  {
    if (value->val_int(value, &tmp) < 0)
      goto err;
    if (tmp > 1)
      goto err;
    result= (int) tmp;
  }
  *(my_bool *) save= -result;
  return 0;
err:
  return 1;
}


static int check_func_int(THD *thd, struct st_mysql_sys_var *var,
                          void *save, st_mysql_value *value)
{
  my_bool fixed1, fixed2;
  long long orig, val;
  struct my_option options;
  value->val_int(value, &orig);
  val= orig;
  plugin_opt_set_limits(&options, var);

  if (var->flags & PLUGIN_VAR_UNSIGNED)
  {
    if ((fixed1= (!value->is_unsigned(value) && val < 0)))
      val=0;
    *(uint *)save= (uint) getopt_ull_limit_value((ulonglong) val, &options,
                                                   &fixed2);
  }
  else
  {
    if ((fixed1= (value->is_unsigned(value) && val < 0)))
      val=LONGLONG_MAX;
    *(int *)save= (int) getopt_ll_limit_value(val, &options, &fixed2);
  }

  return throw_bounds_warning(thd, var->name, fixed1 || fixed2,
                              value->is_unsigned(value), (longlong) orig);
}


static int check_func_long(THD *thd, struct st_mysql_sys_var *var,
                          void *save, st_mysql_value *value)
{
  my_bool fixed1, fixed2;
  long long orig, val;
  struct my_option options;
  value->val_int(value, &orig);
  val= orig;
  plugin_opt_set_limits(&options, var);

  if (var->flags & PLUGIN_VAR_UNSIGNED)
  {
    if ((fixed1= (!value->is_unsigned(value) && val < 0)))
      val=0;
    *(ulong *)save= (ulong) getopt_ull_limit_value((ulonglong) val, &options,
                                                   &fixed2);
  }
  else
  {
    if ((fixed1= (value->is_unsigned(value) && val < 0)))
      val=LONGLONG_MAX;
    *(long *)save= (long) getopt_ll_limit_value(val, &options, &fixed2);
  }

  return throw_bounds_warning(thd, var->name, fixed1 || fixed2,
                              value->is_unsigned(value), (longlong) orig);
}


static int check_func_longlong(THD *thd, struct st_mysql_sys_var *var,
                               void *save, st_mysql_value *value)
{
  my_bool fixed1, fixed2;
  long long orig, val;
  struct my_option options;
  value->val_int(value, &orig);
  val= orig;
  plugin_opt_set_limits(&options, var);

  if (var->flags & PLUGIN_VAR_UNSIGNED)
  {
    if ((fixed1= (!value->is_unsigned(value) && val < 0)))
      val=0;
    *(ulonglong *)save= getopt_ull_limit_value((ulonglong) val, &options,
                                               &fixed2);
  }
  else
  {
    if ((fixed1= (value->is_unsigned(value) && val < 0)))
      val=LONGLONG_MAX;
    *(longlong *)save= getopt_ll_limit_value(val, &options, &fixed2);
  }

  return throw_bounds_warning(thd, var->name, fixed1 || fixed2,
                              value->is_unsigned(value), (longlong) orig);
}

static int check_func_str(THD *thd, struct st_mysql_sys_var *var,
                          void *save, st_mysql_value *value)
{
  char buff[STRING_BUFFER_USUAL_SIZE];
  const char *str;
  int length;

  length= sizeof(buff);
  if ((str= value->val_str(value, buff, &length)))
    str= thd->strmake(str, length);
  *(const char**)save= str;
  return 0;
}


static int check_func_enum(THD *thd, struct st_mysql_sys_var *var,
                           void *save, st_mysql_value *value)
{
  char buff[STRING_BUFFER_USUAL_SIZE];
  const char *str;
  TYPELIB *typelib;
  long long tmp;
  long result;
  int length;

  if (var->flags & PLUGIN_VAR_THDLOCAL)
    typelib= ((thdvar_enum_t*) var)->typelib;
  else
    typelib= ((sysvar_enum_t*) var)->typelib;

  if (value->value_type(value) == MYSQL_VALUE_TYPE_STRING)
  {
    length= sizeof(buff);
    if (!(str= value->val_str(value, buff, &length)))
      goto err;
    if ((result= (long)find_type(typelib, str, length, 0) - 1) < 0)
      goto err;
  }
  else
  {
    if (value->val_int(value, &tmp))
      goto err;
    if (tmp < 0 || tmp >= typelib->count)
      goto err;
    result= (long) tmp;
  }
  *(long*)save= result;
  return 0;
err:
  return 1;
}


static int check_func_set(THD *thd, struct st_mysql_sys_var *var,
                          void *save, st_mysql_value *value)
{
  char buff[STRING_BUFFER_USUAL_SIZE], *error= 0;
  const char *str;
  TYPELIB *typelib;
  ulonglong result;
  uint error_len= 0;                            // init as only set on error
  bool not_used;
  int length;

  if (var->flags & PLUGIN_VAR_THDLOCAL)
    typelib= ((thdvar_set_t*) var)->typelib;
  else
    typelib= ((sysvar_set_t*)var)->typelib;

  if (value->value_type(value) == MYSQL_VALUE_TYPE_STRING)
  {
    length= sizeof(buff);
    if (!(str= value->val_str(value, buff, &length)))
      goto err;
    result= find_set(typelib, str, length, NULL,
                     &error, &error_len, &not_used);
    if (error_len)
      goto err;
  }
  else
  {
    if (value->val_int(value, (long long *)&result))
      goto err;
    if (unlikely((result >= (ULL(1) << typelib->count)) &&
                 (typelib->count < sizeof(long)*8)))
      goto err;
  }
  *(ulonglong*)save= result;
  return 0;
err:
  return 1;
}


static void update_func_bool(THD *thd, struct st_mysql_sys_var *var,
                             void *tgt, const void *save)
{
  *(my_bool *) tgt= *(my_bool *) save ? TRUE : FALSE;
}


static void update_func_int(THD *thd, struct st_mysql_sys_var *var,
                             void *tgt, const void *save)
{
  *(int *)tgt= *(int *) save;
}


static void update_func_long(THD *thd, struct st_mysql_sys_var *var,
                             void *tgt, const void *save)
{
  *(long *)tgt= *(long *) save;
}


static void update_func_longlong(THD *thd, struct st_mysql_sys_var *var,
                             void *tgt, const void *save)
{
  *(longlong *)tgt= *(ulonglong *) save;
}


static void update_func_str(THD *thd, struct st_mysql_sys_var *var,
                             void *tgt, const void *save)
{
  char *old= *(char **) tgt;
  *(char **)tgt= *(char **) save;
  if (var->flags & PLUGIN_VAR_MEMALLOC)
  {
    *(char **)tgt= my_strdup(*(char **) save, MYF(0));
    my_free(old, MYF(0));
  }
}


/****************************************************************************
  System Variables support
****************************************************************************/


sys_var *find_sys_var(THD *thd, const char *str, uint length)
{
  sys_var *var;
  sys_var_pluginvar *pi= NULL;
  plugin_ref plugin;
  DBUG_ENTER("find_sys_var");

<<<<<<< HEAD
  mysql_mutex_lock(&LOCK_plugin);
  mysql_rwlock_rdlock(&LOCK_system_variables_hash);
=======
  pthread_mutex_lock(&LOCK_plugin);
  rw_rdlock(&LOCK_system_variables_hash);
>>>>>>> da31abf8
  if ((var= intern_find_sys_var(str, length)) &&
      (pi= var->cast_pluginvar()))
  {
    mysql_rwlock_unlock(&LOCK_system_variables_hash);
    LEX *lex= thd ? thd->lex : 0;
    if (!(plugin= my_intern_plugin_lock(lex, plugin_int_to_ref(pi->plugin))))
      var= NULL; /* failed to lock it, it must be uninstalling */
    else
    if (!(plugin_state(plugin) & PLUGIN_IS_READY))
    {
      /* initialization not completed */
      var= NULL;
      intern_plugin_unlock(lex, plugin);
    }
  }
  else
    mysql_rwlock_unlock(&LOCK_system_variables_hash);
  mysql_mutex_unlock(&LOCK_plugin);

<<<<<<< HEAD
  /*
    If the variable exists but the plugin it is associated with is not ready
    then the intern_plugin_lock did not raise an error, so we do it here.
  */
=======
>>>>>>> da31abf8
  if (!var)
    my_error(ER_UNKNOWN_SYSTEM_VARIABLE, MYF(0), (char*) str);
  DBUG_RETURN(var);
}


/*
  called by register_var, construct_options and test_plugin_options.
  Returns the 'bookmark' for the named variable.
  LOCK_system_variables_hash should be at least read locked
*/
static st_bookmark *find_bookmark(const char *plugin, const char *name,
                                  int flags)
{
  st_bookmark *result= NULL;
  uint namelen, length, pluginlen= 0;
  char *varname, *p;

  if (!(flags & PLUGIN_VAR_THDLOCAL))
    return NULL;

  namelen= strlen(name);
  if (plugin)
    pluginlen= strlen(plugin) + 1;
  length= namelen + pluginlen + 2;
  varname= (char*) my_alloca(length);

  if (plugin)
  {
    strxmov(varname + 1, plugin, "_", name, NullS);
    for (p= varname + 1; *p; p++)
      if (*p == '-')
        *p= '_';
  }
  else
    memcpy(varname + 1, name, namelen + 1);

  varname[0]= flags & PLUGIN_VAR_TYPEMASK;

  result= (st_bookmark*) my_hash_search(&bookmark_hash,
                                        (const uchar*) varname, length - 1);

  my_afree(varname);
  return result;
}


/*
  returns a bookmark for thd-local variables, creating if neccessary.
  returns null for non thd-local variables.
  Requires that a write lock is obtained on LOCK_system_variables_hash
*/
static st_bookmark *register_var(const char *plugin, const char *name,
                                 int flags)
{
  uint length= strlen(plugin) + strlen(name) + 3, size= 0, offset, new_size;
  st_bookmark *result;
  char *varname, *p;

  if (!(flags & PLUGIN_VAR_THDLOCAL))
    return NULL;

  switch (flags & PLUGIN_VAR_TYPEMASK) {
  case PLUGIN_VAR_BOOL:
    size= sizeof(my_bool);
    break;
  case PLUGIN_VAR_INT:
    size= sizeof(int);
    break;
  case PLUGIN_VAR_LONG:
  case PLUGIN_VAR_ENUM:
    size= sizeof(long);
    break;
  case PLUGIN_VAR_LONGLONG:
  case PLUGIN_VAR_SET:
    size= sizeof(ulonglong);
    break;
  case PLUGIN_VAR_STR:
    size= sizeof(char*);
    break;
  default:
    DBUG_ASSERT(0);
    return NULL;
  };

  varname= ((char*) my_alloca(length));
  strxmov(varname + 1, plugin, "_", name, NullS);
  for (p= varname + 1; *p; p++)
    if (*p == '-')
      *p= '_';

  if (!(result= find_bookmark(NULL, varname + 1, flags)))
  {
    result= (st_bookmark*) alloc_root(&plugin_mem_root,
                                      sizeof(struct st_bookmark) + length-1);
    varname[0]= flags & PLUGIN_VAR_TYPEMASK;
    memcpy(result->key, varname, length);
    result->name_len= length - 2;
    result->offset= -1;

    DBUG_ASSERT(size && !(size & (size-1))); /* must be power of 2 */

    offset= global_system_variables.dynamic_variables_size;
    offset= (offset + size - 1) & ~(size - 1);
    result->offset= (int) offset;

    new_size= (offset + size + 63) & ~63;

    if (new_size > global_variables_dynamic_size)
    {
      global_system_variables.dynamic_variables_ptr= (char*)
        my_realloc(global_system_variables.dynamic_variables_ptr, new_size,
                   MYF(MY_WME | MY_FAE | MY_ALLOW_ZERO_PTR));
      max_system_variables.dynamic_variables_ptr= (char*)
        my_realloc(max_system_variables.dynamic_variables_ptr, new_size,
                   MYF(MY_WME | MY_FAE | MY_ALLOW_ZERO_PTR));
      /*
        Clear the new variable value space. This is required for string
        variables. If their value is non-NULL, it must point to a valid
        string.
      */
      bzero(global_system_variables.dynamic_variables_ptr +
            global_variables_dynamic_size,
            new_size - global_variables_dynamic_size);
      bzero(max_system_variables.dynamic_variables_ptr +
            global_variables_dynamic_size,
            new_size - global_variables_dynamic_size);
      global_variables_dynamic_size= new_size;
    }

    global_system_variables.dynamic_variables_head= offset;
    max_system_variables.dynamic_variables_head= offset;
    global_system_variables.dynamic_variables_size= offset + size;
    max_system_variables.dynamic_variables_size= offset + size;
    global_system_variables.dynamic_variables_version++;
    max_system_variables.dynamic_variables_version++;

    result->version= global_system_variables.dynamic_variables_version;

    /* this should succeed because we have already checked if a dup exists */
    if (my_hash_insert(&bookmark_hash, (uchar*) result))
    {
      fprintf(stderr, "failed to add placeholder to hash");
      DBUG_ASSERT(0);
    }
  }
  my_afree(varname);
  return result;
}

static void restore_pluginvar_names(sys_var *first)
{
  for (sys_var *var= first; var; var= var->next)
  {
    sys_var_pluginvar *pv= var->cast_pluginvar();
    pv->plugin_var->name= pv->orig_pluginvar_name;
  }
}


/*
  returns a pointer to the memory which holds the thd-local variable or
  a pointer to the global variable if thd==null.
  If required, will sync with global variables if the requested variable
  has not yet been allocated in the current thread.
*/
static uchar *intern_sys_var_ptr(THD* thd, int offset, bool global_lock)
{
  DBUG_ASSERT(offset >= 0);
  DBUG_ASSERT((uint)offset <= global_system_variables.dynamic_variables_head);

  if (!thd)
    return (uchar*) global_system_variables.dynamic_variables_ptr + offset;

  /*
    dynamic_variables_head points to the largest valid offset
  */
  if (!thd->variables.dynamic_variables_ptr ||
      (uint)offset > thd->variables.dynamic_variables_head)
  {
    uint idx;

    mysql_rwlock_rdlock(&LOCK_system_variables_hash);

    thd->variables.dynamic_variables_ptr= (char*)
      my_realloc(thd->variables.dynamic_variables_ptr,
                 global_variables_dynamic_size,
                 MYF(MY_WME | MY_FAE | MY_ALLOW_ZERO_PTR));

    if (global_lock)
      mysql_mutex_lock(&LOCK_global_system_variables);

    mysql_mutex_assert_owner(&LOCK_global_system_variables);

    memcpy(thd->variables.dynamic_variables_ptr +
             thd->variables.dynamic_variables_size,
           global_system_variables.dynamic_variables_ptr +
             thd->variables.dynamic_variables_size,
           global_system_variables.dynamic_variables_size -
             thd->variables.dynamic_variables_size);

    /*
      now we need to iterate through any newly copied 'defaults'
      and if it is a string type with MEMALLOC flag, we need to strdup
    */
    for (idx= 0; idx < bookmark_hash.records; idx++)
    {
      sys_var_pluginvar *pi;
      sys_var *var;
      st_bookmark *v= (st_bookmark*) my_hash_element(&bookmark_hash,idx);

      if (v->version <= thd->variables.dynamic_variables_version ||
          !(var= intern_find_sys_var(v->key + 1, v->name_len)) ||
          !(pi= var->cast_pluginvar()) ||
          v->key[0] != (pi->plugin_var->flags & PLUGIN_VAR_TYPEMASK))
        continue;

      /* Here we do anything special that may be required of the data types */

      if ((pi->plugin_var->flags & PLUGIN_VAR_TYPEMASK) == PLUGIN_VAR_STR &&
          pi->plugin_var->flags & PLUGIN_VAR_MEMALLOC)
      {
         char **pp= (char**) (thd->variables.dynamic_variables_ptr +
                             *(int*)(pi->plugin_var + 1));
         if ((*pp= *(char**) (global_system_variables.dynamic_variables_ptr +
                             *(int*)(pi->plugin_var + 1))))
           *pp= my_strdup(*pp, MYF(MY_WME|MY_FAE));
      }
    }

    if (global_lock)
      mysql_mutex_unlock(&LOCK_global_system_variables);

    thd->variables.dynamic_variables_version=
           global_system_variables.dynamic_variables_version;
    thd->variables.dynamic_variables_head=
           global_system_variables.dynamic_variables_head;
    thd->variables.dynamic_variables_size=
           global_system_variables.dynamic_variables_size;

    mysql_rwlock_unlock(&LOCK_system_variables_hash);
  }
  return (uchar*)thd->variables.dynamic_variables_ptr + offset;
}

static uchar *mysql_sys_var_ptr(void* a_thd, int offset)
{
  return intern_sys_var_ptr((THD *)a_thd, offset, true);
}


void plugin_thdvar_init(THD *thd)
{
  plugin_ref old_table_plugin= thd->variables.table_plugin;
  DBUG_ENTER("plugin_thdvar_init");
  
  thd->variables.table_plugin= NULL;
  cleanup_variables(thd, &thd->variables);
  
  thd->variables= global_system_variables;
  thd->variables.table_plugin= NULL;

  /* we are going to allocate these lazily */
  thd->variables.dynamic_variables_version= 0;
  thd->variables.dynamic_variables_size= 0;
  thd->variables.dynamic_variables_ptr= 0;

  mysql_mutex_lock(&LOCK_plugin);
  thd->variables.table_plugin=
        my_intern_plugin_lock(NULL, global_system_variables.table_plugin);
  intern_plugin_unlock(NULL, old_table_plugin);
  mysql_mutex_unlock(&LOCK_plugin);
  DBUG_VOID_RETURN;
}


/*
  Unlocks all system variables which hold a reference
*/
static void unlock_variables(THD *thd, struct system_variables *vars)
{
  intern_plugin_unlock(NULL, vars->table_plugin);
  vars->table_plugin= NULL;
}


/*
  Frees memory used by system variables

  Unlike plugin_vars_free_values() it frees all variables of all plugins,
  it's used on shutdown.
*/
static void cleanup_variables(THD *thd, struct system_variables *vars)
{
  st_bookmark *v;
  sys_var_pluginvar *pivar;
  sys_var *var;
  int flags;
  uint idx;

  mysql_rwlock_rdlock(&LOCK_system_variables_hash);
  for (idx= 0; idx < bookmark_hash.records; idx++)
  {
    v= (st_bookmark*) my_hash_element(&bookmark_hash, idx);
    if (v->version > vars->dynamic_variables_version ||
        !(var= intern_find_sys_var(v->key + 1, v->name_len)) ||
        !(pivar= var->cast_pluginvar()) ||
        v->key[0] != (pivar->plugin_var->flags & PLUGIN_VAR_TYPEMASK))
      continue;

    flags= pivar->plugin_var->flags;

    if ((flags & PLUGIN_VAR_TYPEMASK) == PLUGIN_VAR_STR &&
        flags & PLUGIN_VAR_THDLOCAL && flags & PLUGIN_VAR_MEMALLOC)
    {
      char **ptr= (char**) pivar->real_value_ptr(thd, OPT_SESSION);
      my_free(*ptr, MYF(MY_WME | MY_FAE | MY_ALLOW_ZERO_PTR));
      *ptr= NULL;
    }
  }
  mysql_rwlock_unlock(&LOCK_system_variables_hash);

  DBUG_ASSERT(vars->table_plugin == NULL);

  my_free(vars->dynamic_variables_ptr, MYF(MY_ALLOW_ZERO_PTR));
  vars->dynamic_variables_ptr= NULL;
  vars->dynamic_variables_size= 0;
  vars->dynamic_variables_version= 0;
}


void plugin_thdvar_cleanup(THD *thd)
{
  uint idx;
  plugin_ref *list;
  DBUG_ENTER("plugin_thdvar_cleanup");

  mysql_mutex_lock(&LOCK_plugin);

  unlock_variables(thd, &thd->variables);
  cleanup_variables(thd, &thd->variables);

  if ((idx= thd->lex->plugins.elements))
  {
    list= ((plugin_ref*) thd->lex->plugins.buffer) + idx - 1;
    DBUG_PRINT("info",("unlocking %d plugins", idx));
    while ((uchar*) list >= thd->lex->plugins.buffer)
      intern_plugin_unlock(NULL, *list--);
  }

  reap_plugins();
  mysql_mutex_unlock(&LOCK_plugin);

  reset_dynamic(&thd->lex->plugins);

  DBUG_VOID_RETURN;
}


/**
  @brief Free values of thread variables of a plugin.

  This must be called before a plugin is deleted. Otherwise its
  variables are no longer accessible and the value space is lost. Note
  that only string values with PLUGIN_VAR_MEMALLOC are allocated and
  must be freed.

  @param[in]        vars        Chain of system variables of a plugin
*/

static void plugin_vars_free_values(sys_var *vars)
{
  DBUG_ENTER("plugin_vars_free_values");

  for (sys_var *var= vars; var; var= var->next)
  {
    sys_var_pluginvar *piv= var->cast_pluginvar();
    if (piv &&
        ((piv->plugin_var->flags & PLUGIN_VAR_TYPEMASK) == PLUGIN_VAR_STR) &&
        (piv->plugin_var->flags & PLUGIN_VAR_MEMALLOC))
    {
      /* Free the string from global_system_variables. */
      char **valptr= (char**) piv->real_value_ptr(NULL, OPT_GLOBAL);
      DBUG_PRINT("plugin", ("freeing value for: '%s'  addr: 0x%lx",
                            var->name.str, (long) valptr));
      my_free(*valptr, MYF(MY_WME | MY_FAE | MY_ALLOW_ZERO_PTR));
      *valptr= NULL;
    }
  }
  DBUG_VOID_RETURN;
}

static SHOW_TYPE pluginvar_show_type(st_mysql_sys_var *plugin_var)
{
  switch (plugin_var->flags & PLUGIN_VAR_TYPEMASK) {
  case PLUGIN_VAR_BOOL:
    return SHOW_MY_BOOL;
  case PLUGIN_VAR_INT:
    return SHOW_INT;
  case PLUGIN_VAR_LONG:
    return SHOW_LONG;
  case PLUGIN_VAR_LONGLONG:
    return SHOW_LONGLONG;
  case PLUGIN_VAR_STR:
    return SHOW_CHAR_PTR;
  case PLUGIN_VAR_ENUM:
  case PLUGIN_VAR_SET:
    return SHOW_CHAR;
  default:
    DBUG_ASSERT(0);
    return SHOW_UNDEF;
  }
}


bool sys_var_pluginvar::check_update_type(Item_result type)
{
  switch (plugin_var->flags & PLUGIN_VAR_TYPEMASK) {
  case PLUGIN_VAR_INT:
  case PLUGIN_VAR_LONG:
  case PLUGIN_VAR_LONGLONG:
    return type != INT_RESULT;
  case PLUGIN_VAR_STR:
    return type != STRING_RESULT;
  case PLUGIN_VAR_ENUM:
  case PLUGIN_VAR_BOOL:
  case PLUGIN_VAR_SET:
    return type != STRING_RESULT && type != INT_RESULT;
  default:
    return true;
  }
}


uchar* sys_var_pluginvar::real_value_ptr(THD *thd, enum_var_type type)
{
  DBUG_ASSERT(thd || (type == OPT_GLOBAL));
  if (plugin_var->flags & PLUGIN_VAR_THDLOCAL)
  {
    if (type == OPT_GLOBAL)
      thd= NULL;

    return intern_sys_var_ptr(thd, *(int*) (plugin_var+1), false);
  }
  return *(uchar**) (plugin_var+1);
}


TYPELIB* sys_var_pluginvar::plugin_var_typelib(void)
{
  switch (plugin_var->flags & (PLUGIN_VAR_TYPEMASK | PLUGIN_VAR_THDLOCAL)) {
  case PLUGIN_VAR_ENUM:
    return ((sysvar_enum_t *)plugin_var)->typelib;
  case PLUGIN_VAR_SET:
    return ((sysvar_set_t *)plugin_var)->typelib;
  case PLUGIN_VAR_ENUM | PLUGIN_VAR_THDLOCAL:
    return ((thdvar_enum_t *)plugin_var)->typelib;
  case PLUGIN_VAR_SET | PLUGIN_VAR_THDLOCAL:
    return ((thdvar_set_t *)plugin_var)->typelib;
  default:
    return NULL;
  }
  return NULL;
}


uchar* sys_var_pluginvar::do_value_ptr(THD *thd, enum_var_type type,
                                       LEX_STRING *base)
{
  uchar* result;

  result= real_value_ptr(thd, type);

  if ((plugin_var->flags & PLUGIN_VAR_TYPEMASK) == PLUGIN_VAR_ENUM)
    result= (uchar*) get_type(plugin_var_typelib(), *(ulong*)result);
  else if ((plugin_var->flags & PLUGIN_VAR_TYPEMASK) == PLUGIN_VAR_SET)
    result= (uchar*) set_to_string(thd, 0, *(ulonglong*) result,
                                   plugin_var_typelib()->type_names);
  return result;
}

bool sys_var_pluginvar::do_check(THD *thd, set_var *var)
{
  st_item_value_holder value;
  DBUG_ASSERT(!is_readonly());
  DBUG_ASSERT(plugin_var->check);

  value.value_type= item_value_type;
  value.val_str= item_val_str;
  value.val_int= item_val_int;
  value.val_real= item_val_real;
  value.is_unsigned= item_is_unsigned;
  value.item= var->value;

  return plugin_var->check(thd, plugin_var, &var->save_result, &value);
}

bool sys_var_pluginvar::session_update(THD *thd, set_var *var)
{
  DBUG_ASSERT(!is_readonly());
  DBUG_ASSERT(plugin_var->flags & PLUGIN_VAR_THDLOCAL);
  DBUG_ASSERT(thd == current_thd);

  mysql_mutex_lock(&LOCK_global_system_variables);
  void *tgt= real_value_ptr(thd, var->type);
  const void *src= var->value ? (void*)&var->save_result
                              : (void*)real_value_ptr(thd, OPT_GLOBAL);
  mysql_mutex_unlock(&LOCK_global_system_variables);
  plugin_var->update(thd, plugin_var, tgt, src);

  return false;
}

bool sys_var_pluginvar::global_update(THD *thd, set_var *var)
{
  DBUG_ASSERT(!is_readonly());
  mysql_mutex_assert_owner(&LOCK_global_system_variables);

  void *tgt= real_value_ptr(thd, var->type);
  const void *src= &var->save_result;

  if (!var->value)
  {
    switch (plugin_var->flags & (PLUGIN_VAR_TYPEMASK | PLUGIN_VAR_THDLOCAL)) {
    case PLUGIN_VAR_INT:
      src= &((sysvar_uint_t*) plugin_var)->def_val;
      break;
    case PLUGIN_VAR_LONG:
      src= &((sysvar_ulong_t*) plugin_var)->def_val;
      break;
    case PLUGIN_VAR_LONGLONG:
      src= &((sysvar_ulonglong_t*) plugin_var)->def_val;
      break;
    case PLUGIN_VAR_ENUM:
      src= &((sysvar_enum_t*) plugin_var)->def_val;
      break;
    case PLUGIN_VAR_SET:
      src= &((sysvar_set_t*) plugin_var)->def_val;
      break;
    case PLUGIN_VAR_BOOL:
      src= &((sysvar_bool_t*) plugin_var)->def_val;
      break;
    case PLUGIN_VAR_STR:
      src= &((sysvar_str_t*) plugin_var)->def_val;
      break;
    case PLUGIN_VAR_INT | PLUGIN_VAR_THDLOCAL:
      src= &((thdvar_uint_t*) plugin_var)->def_val;
      break;
    case PLUGIN_VAR_LONG | PLUGIN_VAR_THDLOCAL:
      src= &((thdvar_ulong_t*) plugin_var)->def_val;
      break;
    case PLUGIN_VAR_LONGLONG | PLUGIN_VAR_THDLOCAL:
      src= &((thdvar_ulonglong_t*) plugin_var)->def_val;
      break;
    case PLUGIN_VAR_ENUM | PLUGIN_VAR_THDLOCAL:
      src= &((thdvar_enum_t*) plugin_var)->def_val;
      break;
    case PLUGIN_VAR_SET | PLUGIN_VAR_THDLOCAL:
      src= &((thdvar_set_t*) plugin_var)->def_val;
      break;
    case PLUGIN_VAR_BOOL | PLUGIN_VAR_THDLOCAL:
      src= &((thdvar_bool_t*) plugin_var)->def_val;
      break;
    case PLUGIN_VAR_STR | PLUGIN_VAR_THDLOCAL:
      src= &((thdvar_str_t*) plugin_var)->def_val;
      break;
    default:
      DBUG_ASSERT(0);
    }
  }

  plugin_var->update(thd, plugin_var, tgt, src);

  return false;
}


#define OPTION_SET_LIMITS(type, options, opt) \
  options->var_type= type; \
  options->def_value= (opt)->def_val; \
  options->min_value= (opt)->min_val; \
  options->max_value= (opt)->max_val; \
  options->block_size= (long) (opt)->blk_sz


static void plugin_opt_set_limits(struct my_option *options,
                                  const struct st_mysql_sys_var *opt)
{
  options->sub_size= 0;

  switch (opt->flags & (PLUGIN_VAR_TYPEMASK |
                        PLUGIN_VAR_UNSIGNED | PLUGIN_VAR_THDLOCAL)) {
  /* global system variables */
  case PLUGIN_VAR_INT:
    OPTION_SET_LIMITS(GET_INT, options, (sysvar_int_t*) opt);
    break;
  case PLUGIN_VAR_INT | PLUGIN_VAR_UNSIGNED:
    OPTION_SET_LIMITS(GET_UINT, options, (sysvar_uint_t*) opt);
    break;
  case PLUGIN_VAR_LONG:
    OPTION_SET_LIMITS(GET_LONG, options, (sysvar_long_t*) opt);
    break;
  case PLUGIN_VAR_LONG | PLUGIN_VAR_UNSIGNED:
    OPTION_SET_LIMITS(GET_ULONG, options, (sysvar_ulong_t*) opt);
    break;
  case PLUGIN_VAR_LONGLONG:
    OPTION_SET_LIMITS(GET_LL, options, (sysvar_longlong_t*) opt);
    break;
  case PLUGIN_VAR_LONGLONG | PLUGIN_VAR_UNSIGNED:
    OPTION_SET_LIMITS(GET_ULL, options, (sysvar_ulonglong_t*) opt);
    break;
  case PLUGIN_VAR_ENUM:
    options->var_type= GET_ENUM;
    options->typelib= ((sysvar_enum_t*) opt)->typelib;
    options->def_value= ((sysvar_enum_t*) opt)->def_val;
    options->min_value= options->block_size= 0;
    options->max_value= options->typelib->count - 1;
    break;
  case PLUGIN_VAR_SET:
    options->var_type= GET_SET;
    options->typelib= ((sysvar_set_t*) opt)->typelib;
    options->def_value= ((sysvar_set_t*) opt)->def_val;
    options->min_value= options->block_size= 0;
    options->max_value= (ULL(1) << options->typelib->count) - 1;
    break;
  case PLUGIN_VAR_BOOL:
    options->var_type= GET_BOOL;
    options->def_value= ((sysvar_bool_t*) opt)->def_val;
    break;
  case PLUGIN_VAR_STR:
    options->var_type= ((opt->flags & PLUGIN_VAR_MEMALLOC) ?
                        GET_STR_ALLOC : GET_STR);
    options->def_value= (intptr) ((sysvar_str_t*) opt)->def_val;
    break;
  /* threadlocal variables */
  case PLUGIN_VAR_INT | PLUGIN_VAR_THDLOCAL:
    OPTION_SET_LIMITS(GET_INT, options, (thdvar_int_t*) opt);
    break;
  case PLUGIN_VAR_INT | PLUGIN_VAR_UNSIGNED | PLUGIN_VAR_THDLOCAL:
    OPTION_SET_LIMITS(GET_UINT, options, (thdvar_uint_t*) opt);
    break;
  case PLUGIN_VAR_LONG | PLUGIN_VAR_THDLOCAL:
    OPTION_SET_LIMITS(GET_LONG, options, (thdvar_long_t*) opt);
    break;
  case PLUGIN_VAR_LONG | PLUGIN_VAR_UNSIGNED | PLUGIN_VAR_THDLOCAL:
    OPTION_SET_LIMITS(GET_ULONG, options, (thdvar_ulong_t*) opt);
    break;
  case PLUGIN_VAR_LONGLONG | PLUGIN_VAR_THDLOCAL:
    OPTION_SET_LIMITS(GET_LL, options, (thdvar_longlong_t*) opt);
    break;
  case PLUGIN_VAR_LONGLONG | PLUGIN_VAR_UNSIGNED | PLUGIN_VAR_THDLOCAL:
    OPTION_SET_LIMITS(GET_ULL, options, (thdvar_ulonglong_t*) opt);
    break;
  case PLUGIN_VAR_ENUM | PLUGIN_VAR_THDLOCAL:
    options->var_type= GET_ENUM;
    options->typelib= ((thdvar_enum_t*) opt)->typelib;
    options->def_value= ((thdvar_enum_t*) opt)->def_val;
    options->min_value= options->block_size= 0;
    options->max_value= options->typelib->count - 1;
    break;
  case PLUGIN_VAR_SET | PLUGIN_VAR_THDLOCAL:
    options->var_type= GET_SET;
    options->typelib= ((thdvar_set_t*) opt)->typelib;
    options->def_value= ((thdvar_set_t*) opt)->def_val;
    options->min_value= options->block_size= 0;
    options->max_value= (ULL(1) << options->typelib->count) - 1;
    break;
  case PLUGIN_VAR_BOOL | PLUGIN_VAR_THDLOCAL:
    options->var_type= GET_BOOL;
    options->def_value= ((thdvar_bool_t*) opt)->def_val;
    break;
  case PLUGIN_VAR_STR | PLUGIN_VAR_THDLOCAL:
    options->var_type= ((opt->flags & PLUGIN_VAR_MEMALLOC) ?
                        GET_STR_ALLOC : GET_STR);
    options->def_value= (intptr) ((thdvar_str_t*) opt)->def_val;
    break;
  default:
    DBUG_ASSERT(0);
  }
  options->arg_type= REQUIRED_ARG;
  if (opt->flags & PLUGIN_VAR_NOCMDARG)
    options->arg_type= NO_ARG;
  if (opt->flags & PLUGIN_VAR_OPCMDARG)
    options->arg_type= OPT_ARG;
}

extern "C" my_bool get_one_plugin_option(int optid, const struct my_option *,
                                         char *);

my_bool get_one_plugin_option(int optid __attribute__((unused)),
                              const struct my_option *opt,
                              char *argument)
{
  return 0;
}


/**
  Creates a set of my_option objects associated with a specified plugin-
  handle.

  @param mem_root Memory allocator to be used.
  @param tmp A pointer to a plugin handle
  @param[out] options A pointer to a pre-allocated static array

  The set is stored in the pre-allocated static array supplied to the function.
  The size of the array is calculated as (number_of_plugin_varaibles*2+3). The
  reason is that each option can have a prefix '--plugin-' in addtion to the
  shorter form '--&lt;plugin-name&gt;'. There is also space allocated for
  terminating NULL pointers.

  @return
    @retval -1 An error occurred
    @retval 0 Success
*/

static int construct_options(MEM_ROOT *mem_root, struct st_plugin_int *tmp,
                             my_option *options)
{
  const char *plugin_name= tmp->plugin->name;
  const LEX_STRING plugin_dash = { C_STRING_WITH_LEN("plugin-") };
  uint plugin_name_len= strlen(plugin_name);
  uint optnamelen;
  const int max_comment_len= 180;
  char *comment= (char *) alloc_root(mem_root, max_comment_len + 1);
  char *optname;

  int index= 0, offset= 0;
  st_mysql_sys_var *opt, **plugin_option;
  st_bookmark *v;

  /** Used to circumvent the const attribute on my_option::name */
  char *plugin_name_ptr, *plugin_name_with_prefix_ptr;

  DBUG_ENTER("construct_options");

  plugin_name_ptr= (char*) alloc_root(mem_root, plugin_name_len + 1);
  strcpy(plugin_name_ptr, plugin_name);
  my_casedn_str(&my_charset_latin1, plugin_name_ptr);
  convert_underscore_to_dash(plugin_name_ptr, plugin_name_len);
  plugin_name_with_prefix_ptr= (char*) alloc_root(mem_root,
                                                  plugin_name_len +
                                                  plugin_dash.length + 1);
  strxmov(plugin_name_with_prefix_ptr, plugin_dash.str, plugin_name_ptr, NullS);

  if (!tmp->is_mandatory)
  {
    /* support --skip-plugin-foo syntax */
    options[0].name= plugin_name_ptr;
    options[1].name= plugin_name_with_prefix_ptr;
    options[0].id= options[1].id= 0;
    options[0].var_type= options[1].var_type= GET_ENUM;
    options[0].arg_type= options[1].arg_type= OPT_ARG;
    options[0].def_value= options[1].def_value= 1; /* ON */
    options[0].typelib= options[1].typelib= &global_plugin_typelib;

    strxnmov(comment, max_comment_len, "Enable or disable ", plugin_name,
            " plugin. Possible values are ON, OFF, FORCE (don't start "
            "if the plugin fails to load).", NullS);
    options[0].comment= comment;
    /*
      Allocate temporary space for the value of the tristate.
      This option will have a limited lifetime and is not used beyond
      server initialization.
      GET_ENUM value is an unsigned integer.
    */
    options[0].value= options[1].value=
                      (uchar **)alloc_root(mem_root, sizeof(uint));
    *((uint*) options[0].value)= (uint) options[0].def_value;

    options+= 2;
  }

  if (!my_strcasecmp(&my_charset_latin1, plugin_name_ptr, "NDBCLUSTER"))
  {
    plugin_name_ptr= const_cast<char*>("ndb"); // Use legacy "ndb" prefix
    plugin_name_len= 3;
  }

  /*
    Two passes as the 2nd pass will take pointer addresses for use
    by my_getopt and register_var() in the first pass uses realloc
  */

  for (plugin_option= tmp->plugin->system_vars;
       plugin_option && *plugin_option; plugin_option++, index++)
  {
    opt= *plugin_option;
    if (!(opt->flags & PLUGIN_VAR_THDLOCAL))
      continue;
    if (!(register_var(plugin_name_ptr, opt->name, opt->flags)))
      continue;
    switch (opt->flags & PLUGIN_VAR_TYPEMASK) {
    case PLUGIN_VAR_BOOL:
      SET_PLUGIN_VAR_RESOLVE((thdvar_bool_t *) opt);
      break;
    case PLUGIN_VAR_INT:
      SET_PLUGIN_VAR_RESOLVE((thdvar_int_t *) opt);
      break;
    case PLUGIN_VAR_LONG:
      SET_PLUGIN_VAR_RESOLVE((thdvar_long_t *) opt);
      break;
    case PLUGIN_VAR_LONGLONG:
      SET_PLUGIN_VAR_RESOLVE((thdvar_longlong_t *) opt);
      break;
    case PLUGIN_VAR_STR:
      SET_PLUGIN_VAR_RESOLVE((thdvar_str_t *) opt);
      break;
    case PLUGIN_VAR_ENUM:
      SET_PLUGIN_VAR_RESOLVE((thdvar_enum_t *) opt);
      break;
    case PLUGIN_VAR_SET:
      SET_PLUGIN_VAR_RESOLVE((thdvar_set_t *) opt);
      break;
    default:
      sql_print_error("Unknown variable type code 0x%x in plugin '%s'.",
                      opt->flags, plugin_name);
      DBUG_RETURN(-1);
    };
  }

  for (plugin_option= tmp->plugin->system_vars;
       plugin_option && *plugin_option; plugin_option++, index++)
  {
    switch ((opt= *plugin_option)->flags & PLUGIN_VAR_TYPEMASK) {
    case PLUGIN_VAR_BOOL:
      if (!opt->check)
        opt->check= check_func_bool;
      if (!opt->update)
        opt->update= update_func_bool;
      break;
    case PLUGIN_VAR_INT:
      if (!opt->check)
        opt->check= check_func_int;
      if (!opt->update)
        opt->update= update_func_int;
      break;
    case PLUGIN_VAR_LONG:
      if (!opt->check)
        opt->check= check_func_long;
      if (!opt->update)
        opt->update= update_func_long;
      break;
    case PLUGIN_VAR_LONGLONG:
      if (!opt->check)
        opt->check= check_func_longlong;
      if (!opt->update)
        opt->update= update_func_longlong;
      break;
    case PLUGIN_VAR_STR:
      if (!opt->check)
        opt->check= check_func_str;
      if (!opt->update)
      {
        opt->update= update_func_str;
        if (!(opt->flags & (PLUGIN_VAR_MEMALLOC | PLUGIN_VAR_READONLY)))
        {
          opt->flags|= PLUGIN_VAR_READONLY;
          sql_print_warning("Server variable %s of plugin %s was forced "
                            "to be read-only: string variable without "
                            "update_func and PLUGIN_VAR_MEMALLOC flag",
                            opt->name, plugin_name);
        }
      }
      break;
    case PLUGIN_VAR_ENUM:
      if (!opt->check)
        opt->check= check_func_enum;
      if (!opt->update)
        opt->update= update_func_long;
      break;
    case PLUGIN_VAR_SET:
      if (!opt->check)
        opt->check= check_func_set;
      if (!opt->update)
        opt->update= update_func_longlong;
      break;
    default:
      sql_print_error("Unknown variable type code 0x%x in plugin '%s'.",
                      opt->flags, plugin_name);
      DBUG_RETURN(-1);
    }

    if ((opt->flags & (PLUGIN_VAR_NOCMDOPT | PLUGIN_VAR_THDLOCAL))
                    == PLUGIN_VAR_NOCMDOPT)
      continue;

    if (!opt->name)
    {
      sql_print_error("Missing variable name in plugin '%s'.",
                      plugin_name);
      DBUG_RETURN(-1);
    }

    if (!(opt->flags & PLUGIN_VAR_THDLOCAL))
    {
      optnamelen= strlen(opt->name);
      optname= (char*) alloc_root(mem_root, plugin_name_len + optnamelen + 2);
      strxmov(optname, plugin_name_ptr, "-", opt->name, NullS);
      optnamelen= plugin_name_len + optnamelen + 1;
    }
    else
    {
      /* this should not fail because register_var should create entry */
      if (!(v= find_bookmark(plugin_name_ptr, opt->name, opt->flags)))
      {
        sql_print_error("Thread local variable '%s' not allocated "
                        "in plugin '%s'.", opt->name, plugin_name);
        DBUG_RETURN(-1);
      }

      *(int*)(opt + 1)= offset= v->offset;

      if (opt->flags & PLUGIN_VAR_NOCMDOPT)
        continue;

      optname= (char*) memdup_root(mem_root, v->key + 1, 
                                   (optnamelen= v->name_len) + 1);
    }

    convert_underscore_to_dash(optname, optnamelen);

    options->name= optname;
    options->comment= opt->comment;
    options->app_type= opt;
    options->id= 0;

    plugin_opt_set_limits(options, opt);

    if (opt->flags & PLUGIN_VAR_THDLOCAL)
      options->value= options->u_max_value= (uchar**)
        (global_system_variables.dynamic_variables_ptr + offset);
    else
      options->value= options->u_max_value= *(uchar***) (opt + 1);

    char *option_name_ptr;
    options[1]= options[0];
    options[1].name= option_name_ptr= (char*) alloc_root(mem_root,
                                                        plugin_dash.length +
                                                        optnamelen + 1);
    options[1].comment= 0; /* Hidden from the help text */
    strxmov(option_name_ptr, plugin_dash.str, optname, NullS);

    options+= 2;
  }

  DBUG_RETURN(0);
}


static my_option *construct_help_options(MEM_ROOT *mem_root,
                                         struct st_plugin_int *p)
{
  st_mysql_sys_var **opt;
  my_option *opts;
  uint count= EXTRA_OPTIONS;
  DBUG_ENTER("construct_help_options");

  for (opt= p->plugin->system_vars; opt && *opt; opt++, count+= 2)
    ;

  if (!(opts= (my_option*) alloc_root(mem_root, sizeof(my_option) * count)))
    DBUG_RETURN(NULL);

  bzero(opts, sizeof(my_option) * count);

  /**
    some plugin variables (those that don't have PLUGIN_VAR_NOSYSVAR flag)
    have their names prefixed with the plugin name. Restore the names here
    to get the correct (not double-prefixed) help text.
    We won't need @@sysvars anymore and don't care about their proper names.
  */
  restore_pluginvar_names(p->system_vars);

  if (construct_options(mem_root, p, opts))
    DBUG_RETURN(NULL);

  DBUG_RETURN(opts);
}

/**
  Create and register system variables supplied from the plugin and
  assigns initial values from corresponding command line arguments.

  @param tmp_root Temporary scratch space
  @param[out] plugin Internal plugin structure
  @param argc Number of command line arguments
  @param argv Command line argument vector

  The plugin will be updated with a policy on how to handle errors during
  initialization.

  @note Requires that a write-lock is held on LOCK_system_variables_hash

  @return How initialization of the plugin should be handled.
    @retval  0 Initialization should proceed.
    @retval  1 Plugin is disabled.
    @retval -1 An error has occurred.
*/

static int test_plugin_options(MEM_ROOT *tmp_root, struct st_plugin_int *tmp,
                               int *argc, char **argv)
{
  struct sys_var_chain chain= { NULL, NULL };
  bool disable_plugin;
  enum_plugin_load_policy plugin_load_policy= tmp->is_mandatory ? PLUGIN_FORCE : PLUGIN_ON;

  MEM_ROOT *mem_root= alloc_root_inited(&tmp->mem_root) ?
                      &tmp->mem_root : &plugin_mem_root;
  st_mysql_sys_var **opt;
  my_option *opts= NULL;
  LEX_STRING plugin_name;
  char *varname;
  int error;
  sys_var *v __attribute__((unused));
  struct st_bookmark *var;
  uint len, count= EXTRA_OPTIONS;
  DBUG_ENTER("test_plugin_options");
  DBUG_ASSERT(tmp->plugin && tmp->name.str);

  /*
    The 'federated' and 'ndbcluster' storage engines are always disabled by
    default.
  */
  if (!(my_strcasecmp(&my_charset_latin1, tmp->name.str, "federated") &&
      my_strcasecmp(&my_charset_latin1, tmp->name.str, "ndbcluster")))
    plugin_load_policy= PLUGIN_OFF;

  for (opt= tmp->plugin->system_vars; opt && *opt; opt++)
    count+= 2; /* --{plugin}-{optname} and --plugin-{plugin}-{optname} */

  if (count > EXTRA_OPTIONS || (*argc > 1))
  {
    if (!(opts= (my_option*) alloc_root(tmp_root, sizeof(my_option) * count)))
    {
      sql_print_error("Out of memory for plugin '%s'.", tmp->name.str);
      DBUG_RETURN(-1);
    }
    bzero(opts, sizeof(my_option) * count);

    if (construct_options(tmp_root, tmp, opts))
    {
      sql_print_error("Bad options for plugin '%s'.", tmp->name.str);
      DBUG_RETURN(-1);
    }

    /*
      We adjust the default value to account for the hardcoded exceptions
      we have set for the federated and ndbcluster storage engines.
    */
    if (!tmp->is_mandatory)
      opts[0].def_value= opts[1].def_value= plugin_load_policy;

    error= handle_options(argc, &argv, opts, NULL);
    (*argc)++; /* add back one for the program name */

    if (error)
    {
       sql_print_error("Parsing options for plugin '%s' failed.",
                       tmp->name.str);
       goto err;
    }
    /*
     Set plugin loading policy from option value. First element in the option
     list is always the <plugin name> option value.
    */
    if (!tmp->is_mandatory)
      plugin_load_policy= (enum_plugin_load_policy)*(uint*)opts[0].value;
  }

  disable_plugin= (plugin_load_policy == PLUGIN_OFF);
  tmp->is_mandatory= (plugin_load_policy == PLUGIN_FORCE);

  /*
    If the plugin is disabled it should not be initialized.
  */
  if (disable_plugin)
  {
    if (global_system_variables.log_warnings)
      sql_print_information("Plugin '%s' is disabled.",
                            tmp->name.str);
    if (opts)
      my_cleanup_options(opts);
    DBUG_RETURN(1);
  }

  if (!my_strcasecmp(&my_charset_latin1, tmp->name.str, "NDBCLUSTER"))
  {
    plugin_name.str= const_cast<char*>("ndb"); // Use legacy "ndb" prefix
    plugin_name.length= 3;
  }
  else
    plugin_name= tmp->name;

  error= 1;
  for (opt= tmp->plugin->system_vars; opt && *opt; opt++)
  {
    st_mysql_sys_var *o;
    if (((o= *opt)->flags & PLUGIN_VAR_NOSYSVAR))
      continue;
    if ((var= find_bookmark(plugin_name.str, o->name, o->flags)))
      v= new (mem_root) sys_var_pluginvar(&chain, var->key + 1, o);
    else
    {
      len= plugin_name.length + strlen(o->name) + 2;
      varname= (char*) alloc_root(mem_root, len);
      strxmov(varname, plugin_name.str, "-", o->name, NullS);
      my_casedn_str(&my_charset_latin1, varname);
      convert_dash_to_underscore(varname, len-1);
      v= new (mem_root) sys_var_pluginvar(&chain, varname, o);
    }
    DBUG_ASSERT(v); /* check that an object was actually constructed */
  } /* end for */
  if (chain.first)
  {
    chain.last->next = NULL;
    if (mysql_add_sys_var_chain(chain.first))
    {
      sql_print_error("Plugin '%s' has conflicting system variables",
                      tmp->name.str);
      goto err;
    }
    tmp->system_vars= chain.first;
  }
  DBUG_RETURN(0);
  
err:
  if (opts)
    my_cleanup_options(opts);
  DBUG_RETURN(error);
}


/****************************************************************************
  Help Verbose text with Plugin System Variables
****************************************************************************/


void add_plugin_options(DYNAMIC_ARRAY *options, MEM_ROOT *mem_root)
{
  struct st_plugin_int *p;
  my_option *opt;

  if (!initialized)
    return;

  for (uint idx= 0; idx < plugin_array.elements; idx++)
  {
    p= *dynamic_element(&plugin_array, idx, struct st_plugin_int **);

    if (!(opt= construct_help_options(mem_root, p)))
      continue;

    /* Only options with a non-NULL comment are displayed in help text */
    for (;opt->name; opt++)
      if (opt->comment)
        insert_dynamic(options, (uchar*) opt);
  }
}
<|MERGE_RESOLUTION|>--- conflicted
+++ resolved
@@ -96,7 +96,7 @@
   MYSQL_DAEMON_INTERFACE_VERSION,
   MYSQL_INFORMATION_SCHEMA_INTERFACE_VERSION,
   MYSQL_AUDIT_INTERFACE_VERSION,
-  MYSQL_REPLICATION_INTERFACE_VERSION,
+  MYSQL_REPLICATION_INTERFACE_VERSION
 };
 static int cur_plugin_info_interface_version[MYSQL_MAX_PLUGIN_TYPE_NUM]=
 {
@@ -106,7 +106,7 @@
   MYSQL_DAEMON_INTERFACE_VERSION,
   MYSQL_INFORMATION_SCHEMA_INTERFACE_VERSION,
   MYSQL_AUDIT_INTERFACE_VERSION,
-  MYSQL_REPLICATION_INTERFACE_VERSION,
+  MYSQL_REPLICATION_INTERFACE_VERSION
 };
 
 /* support for Services */
@@ -247,15 +247,6 @@
 static void intern_plugin_unlock(LEX *lex, plugin_ref plugin);
 static void reap_plugins(void);
 
-<<<<<<< HEAD
-=======
-
-/* declared in set_var.cc */
-extern sys_var *intern_find_sys_var(const char *str, uint length);
-extern bool throw_bounds_warning(THD *thd, bool fixed, bool unsignd,
-                                 const char *name, longlong val);
-
->>>>>>> da31abf8
 #ifdef EMBEDDED_LIBRARY
 /* declared in sql_base.cc */
 extern bool check_if_table_exists(THD *thd, TABLE_LIST *table, bool *exists);
@@ -1042,14 +1033,11 @@
   int ret= 1;
   DBUG_ENTER("plugin_initialize");
 
-<<<<<<< HEAD
   mysql_mutex_assert_owner(&LOCK_plugin);
-=======
-  safe_mutex_assert_owner(&LOCK_plugin);
-  DBUG_ASSERT(plugin->state == PLUGIN_IS_UNINITIALIZED);
-
-  pthread_mutex_unlock(&LOCK_plugin);
->>>>>>> da31abf8
+  uint state= plugin->state;
+  DBUG_ASSERT(state == PLUGIN_IS_UNINITIALIZED);
+
+  mysql_mutex_unlock(&LOCK_plugin);
   if (plugin_type_initialize[plugin->plugin->type])
   {
     if ((*plugin_type_initialize[plugin->plugin->type])(plugin))
@@ -1068,10 +1056,7 @@
       goto err;
     }
   }
-
-  pthread_mutex_lock(&LOCK_plugin);
-
-  plugin->state= PLUGIN_IS_READY;
+  state= PLUGIN_IS_READY; // plugin->init() succeeded
 
   if (plugin->plugin->status_vars)
   {
@@ -1088,10 +1073,10 @@
       {0, 0, SHOW_UNDEF}
     };
     if (add_status_vars(array)) // add_status_vars makes a copy
-      goto err1;
+      goto err;
 #else
     if (add_status_vars(plugin->plugin->status_vars))
-      goto err1;
+      goto err;
 #endif /* FIX_LATER */
   }
 
@@ -1114,18 +1099,15 @@
   ret= 0;
 
 err:
-<<<<<<< HEAD
+  mysql_mutex_lock(&LOCK_plugin);
+  plugin->state= state;
+
   /* maintain the obsolete @@have_innodb variable */
   if (!my_strcasecmp(&my_charset_latin1, plugin->name.str, "InnoDB"))
-    have_innodb= plugin->state & PLUGIN_IS_READY ? SHOW_OPTION_YES
-                                                 : SHOW_OPTION_DISABLED;
+    have_innodb= state & PLUGIN_IS_READY ? SHOW_OPTION_YES
+                                         : SHOW_OPTION_DISABLED;
 
   DBUG_RETURN(ret);
-=======
-  pthread_mutex_lock(&LOCK_plugin);
-err1:
-  DBUG_RETURN(1);
->>>>>>> da31abf8
 }
 
 
@@ -2204,7 +2186,7 @@
   {
     if (value->val_int(value, (long long *)&result))
       goto err;
-    if (unlikely((result >= (ULL(1) << typelib->count)) &&
+    if (unlikely((result >= (1ULL << typelib->count)) &&
                  (typelib->count < sizeof(long)*8)))
       goto err;
   }
@@ -2268,13 +2250,8 @@
   plugin_ref plugin;
   DBUG_ENTER("find_sys_var");
 
-<<<<<<< HEAD
   mysql_mutex_lock(&LOCK_plugin);
   mysql_rwlock_rdlock(&LOCK_system_variables_hash);
-=======
-  pthread_mutex_lock(&LOCK_plugin);
-  rw_rdlock(&LOCK_system_variables_hash);
->>>>>>> da31abf8
   if ((var= intern_find_sys_var(str, length)) &&
       (pi= var->cast_pluginvar()))
   {
@@ -2294,13 +2271,6 @@
     mysql_rwlock_unlock(&LOCK_system_variables_hash);
   mysql_mutex_unlock(&LOCK_plugin);
 
-<<<<<<< HEAD
-  /*
-    If the variable exists but the plugin it is associated with is not ready
-    then the intern_plugin_lock did not raise an error, so we do it here.
-  */
-=======
->>>>>>> da31abf8
   if (!var)
     my_error(ER_UNKNOWN_SYSTEM_VARIABLE, MYF(0), (char*) str);
   DBUG_RETURN(var);
@@ -2763,7 +2733,7 @@
   default:
     return NULL;
   }
-  return NULL;
+  return NULL;	/* Keep compiler happy */
 }
 
 
@@ -2924,7 +2894,7 @@
     options->typelib= ((sysvar_set_t*) opt)->typelib;
     options->def_value= ((sysvar_set_t*) opt)->def_val;
     options->min_value= options->block_size= 0;
-    options->max_value= (ULL(1) << options->typelib->count) - 1;
+    options->max_value= (1ULL << options->typelib->count) - 1;
     break;
   case PLUGIN_VAR_BOOL:
     options->var_type= GET_BOOL;
@@ -2966,7 +2936,7 @@
     options->typelib= ((thdvar_set_t*) opt)->typelib;
     options->def_value= ((thdvar_set_t*) opt)->def_val;
     options->min_value= options->block_size= 0;
-    options->max_value= (ULL(1) << options->typelib->count) - 1;
+    options->max_value= (1ULL << options->typelib->count) - 1;
     break;
   case PLUGIN_VAR_BOOL | PLUGIN_VAR_THDLOCAL:
     options->var_type= GET_BOOL;
