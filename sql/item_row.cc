/*
   Copyright (c) 2002, 2011, Oracle and/or its affiliates.

   This program is free software; you can redistribute it and/or modify
   it under the terms of the GNU General Public License as published by
   the Free Software Foundation; version 2 of the License.

   This program is distributed in the hope that it will be useful,
   but WITHOUT ANY WARRANTY; without even the implied warranty of
   MERCHANTABILITY or FITNESS FOR A PARTICULAR PURPOSE.  See the
   GNU General Public License for more details.

   You should have received a copy of the GNU General Public License
   along with this program; if not, write to the Free Software
   Foundation, Inc., 51 Franklin St, Fifth Floor, Boston, MA 02110-1301  USA */

#include <my_global.h>
#include "sql_priv.h"
/*
  It is necessary to include set_var.h instead of item.h because there
  are dependencies on include order for set_var.h and item.h. This
  will be resolved later.
*/
#include "sql_class.h"                          // THD, set_var.h: THD
#include "set_var.h"

void Item_row::illegal_method_call(const char *method)
{
  DBUG_ENTER("Item_row::illegal_method_call");
  DBUG_PRINT("error", ("!!! %s method was called for row item", method));
  DBUG_ASSERT(0);
  my_error(ER_OPERAND_COLUMNS, MYF(0), 1);
  DBUG_VOID_RETURN;
}

bool Item_row::fix_fields(THD *thd, Item **ref)
{
  DBUG_ASSERT(fixed == 0);
  null_value= 0;
  maybe_null= 0;
  Item **arg, **arg_end;
  for (arg= args, arg_end= args + arg_count; arg != arg_end ; arg++)
  {
    if (!(*arg)->fixed &&
        (*arg)->fix_fields(thd, arg))
      return TRUE;
    // we can't assign 'item' before, because fix_fields() can change arg
    Item *item= *arg;
    used_tables_cache |= item->used_tables();
    const_item_cache&= item->const_item() && !with_null;
    not_null_tables_cache|= item->not_null_tables();

    if (const_item_cache)
    {
      if (item->cols() > 1)
	with_null|= item->null_inside();
      else
      {
	if (item->is_null())
          with_null|= 1;
      }
    }
    maybe_null|= item->maybe_null;
    with_sum_func= with_sum_func || item->with_sum_func;
    with_field= with_field || item->with_field;
    with_subselect|= item->with_subselect;
  }
  fixed= 1;
  return FALSE;
}


bool
Item_row::eval_not_null_tables(uchar *opt_arg)
{
  Item **arg,**arg_end;
  not_null_tables_cache= 0;
  if (arg_count)
  {		
    for (arg= args, arg_end= args + arg_count; arg != arg_end ; arg++)
    {
      not_null_tables_cache|= (*arg)->not_null_tables();
    }
  }
  return FALSE;
}


void Item_row::cleanup()
{
  DBUG_ENTER("Item_row::cleanup");

  Item::cleanup();
  /* Reset to the original values */
  used_tables_and_const_cache_init();
  with_null= 0;

  DBUG_VOID_RETURN;
}


void Item_row::split_sum_func(THD *thd, Item **ref_pointer_array,
                              List<Item> &fields, uint flags)
{
  Item **arg, **arg_end;
  for (arg= args, arg_end= args + arg_count; arg != arg_end ; arg++)
    (*arg)->split_sum_func2(thd, ref_pointer_array, fields, arg,
                            flags | SPLIT_SUM_SKIP_REGISTERED);
}


void Item_row::fix_after_pullout(st_select_lex *new_parent, Item **ref,
                                 bool merge)
{
  used_tables_and_const_cache_init();
  not_null_tables_cache= 0;
  for (uint i= 0; i < arg_count; i++)
  {
<<<<<<< HEAD
    args[i]->fix_after_pullout(new_parent, &args[i]);
    used_tables_and_const_cache_join(args[i]);
    not_null_tables_cache|= args[i]->not_null_tables();
=======
    items[i]->fix_after_pullout(new_parent, &items[i], merge);
    used_tables_cache|= items[i]->used_tables();
    const_item_cache&= items[i]->const_item();
    not_null_tables_cache|= items[i]->not_null_tables();
>>>>>>> c2c93fc6
  }
}


bool Item_row::check_cols(uint c)
{
  if (c != arg_count)
  {
    my_error(ER_OPERAND_COLUMNS, MYF(0), c);
    return 1;
  }
  return 0;
}

void Item_row::print(String *str, enum_query_type query_type)
{
  str->append('(');
  for (uint i= 0; i < arg_count; i++)
  {
    if (i)
      str->append(',');
    args[i]->print(str, query_type);
  }
  str->append(')');
}


Item *Item_row::transform(THD *thd, Item_transformer transformer, uchar *arg)
{
  DBUG_ASSERT(!thd->stmt_arena->is_stmt_prepare());

  if (transform_args(thd, transformer, arg))
    return 0;
  return (this->*transformer)(thd, arg);
}

void Item_row::bring_value()
{
  for (uint i= 0; i < arg_count; i++)
    args[i]->bring_value();
}<|MERGE_RESOLUTION|>--- conflicted
+++ resolved
@@ -116,16 +116,9 @@
   not_null_tables_cache= 0;
   for (uint i= 0; i < arg_count; i++)
   {
-<<<<<<< HEAD
-    args[i]->fix_after_pullout(new_parent, &args[i]);
+    args[i]->fix_after_pullout(new_parent, &args[i], merge);
     used_tables_and_const_cache_join(args[i]);
     not_null_tables_cache|= args[i]->not_null_tables();
-=======
-    items[i]->fix_after_pullout(new_parent, &items[i], merge);
-    used_tables_cache|= items[i]->used_tables();
-    const_item_cache&= items[i]->const_item();
-    not_null_tables_cache|= items[i]->not_null_tables();
->>>>>>> c2c93fc6
   }
 }
 
