--- conflicted
+++ resolved
@@ -2279,9 +2279,9 @@
     const Field *fs = table->vers_start_field();
     const Field *fe = table->vers_end_field();
     packet->append(STRING_WITH_LEN(",\n  PERIOD FOR SYSTEM_TIME ("));
-    append_identifier(thd,packet,fs->field_name, strlen(fs->field_name));
+    append_identifier(thd,packet,fs->field_name.str, fs->field_name.length);
     packet->append(STRING_WITH_LEN(", "));
-    append_identifier(thd,packet,fe->field_name, strlen(fe->field_name));
+    append_identifier(thd,packet,fe->field_name.str, fe->field_name.length);
     packet->append(STRING_WITH_LEN(")"));
   }
 
@@ -4239,13 +4239,8 @@
     @retval       2           Not fatal error; Safe to ignore this file list
 */
 
-<<<<<<< HEAD
-static int
+int
 make_table_name_list(THD *thd, Dynamic_array<LEX_CSTRING*> *table_names,
-=======
-int
-make_table_name_list(THD *thd, Dynamic_array<LEX_STRING*> *table_names,
->>>>>>> ce66d5b2
                      LEX *lex, LOOKUP_FIELD_VALUES *lookup_field_vals,
                      LEX_CSTRING *db_name)
 {
@@ -4901,16 +4896,16 @@
   if (thd->variables.vers_hide == VERS_HIDE_NEVER)
     return false;
 
-  Dynamic_array<LEX_STRING *> all_db;
+  Dynamic_array<LEX_CSTRING *> all_db;
   LOOKUP_FIELD_VALUES lookup_field_values= {
-      *thd->make_lex_string(C_STRING_WITH_LEN("%")), {NULL, 0}, true, false};
+    {C_STRING_WITH_LEN("%")}, {NULL, 0}, true, false};
   if (make_db_list(thd, &all_db, &lookup_field_values))
     return true;
 
   LEX_STRING information_schema= {C_STRING_WITH_LEN("information_schema")};
   for (size_t i= 0; i < all_db.elements(); i++)
   {
-    LEX_STRING db= *all_db.at(i);
+    LEX_CSTRING db= *all_db.at(i);
     if (db.length == information_schema.length &&
         !memcmp(db.str, information_schema.str, db.length))
     {
@@ -4921,7 +4916,7 @@
 
   for (size_t i= 0; i < all_db.elements(); i++)
   {
-    LEX_STRING db_name= *all_db.at(i);
+    LEX_CSTRING db_name= *all_db.at(i);
     Dynamic_array<String> archive_tables;
     if (VTMD_table::get_archive_tables(thd, db_name.str, db_name.length,
                                        archive_tables))
@@ -4935,7 +4930,7 @@
 }
 
 static bool is_archive_table(const Dynamic_array<String> &all_archive_tables,
-                             LEX_STRING candidate)
+                             const LEX_CSTRING candidate)
 {
   for (size_t i= 0; i < all_archive_tables.elements(); i++)
   {
@@ -7148,8 +7143,7 @@
       break;
     case VERSIONING_PARTITION:
       tmp_res.length(0);
-      tmp_res.append(partition_keywords[PKW_SYSTEM_TIME].str,
-                    partition_keywords[PKW_SYSTEM_TIME].length);
+      tmp_res.append(STRING_WITH_LEN("SYSTEM_TIME"));
       break;
     default:
       DBUG_ASSERT(0);
@@ -7855,14 +7849,9 @@
     case MYSQL_TYPE_DATETIME:
       if (!(item=new (mem_root)
             Item_return_date_time(thd, fields_info->field_name,
-<<<<<<< HEAD
                                   field_name_length,
-                                  fields_info->field_type)))
-=======
-                                  strlen(fields_info->field_name),
                                   fields_info->field_type,
                                   fields_info->field_length)))
->>>>>>> ce66d5b2
         DBUG_RETURN(0);
       item->decimals= fields_info->field_length;
       break;
