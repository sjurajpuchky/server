/* Copyright (c) 2000, 2015, Oracle and/or its affiliates.
   Copyright (c) 2009, 2020, MariaDB

   This program is free software; you can redistribute it and/or modify
   it under the terms of the GNU General Public License as published by
   the Free Software Foundation; version 2 of the License.

   This program is distributed in the hope that it will be useful,
   but WITHOUT ANY WARRANTY; without even the implied warranty of
   MERCHANTABILITY or FITNESS FOR A PARTICULAR PURPOSE.  See the
   GNU General Public License for more details.

   You should have received a copy of the GNU General Public License
   along with this program; if not, write to the Free Software
   Foundation, Inc., 51 Franklin St, Fifth Floor, Boston, MA 02110-1335  USA */

/**
  @file

  @brief
  This file defines all numerical functions
*/

#ifdef USE_PRAGMA_IMPLEMENTATION
#pragma implementation				// gcc: Class implementation
#endif

#include "sql_plugin.h"
#include "sql_priv.h"
/*
  It is necessary to include set_var.h instead of item.h because there
  are dependencies on include order for set_var.h and item.h. This
  will be resolved later.
*/
#include "sql_class.h"                          // set_var.h: THD
#include "set_var.h"
#include "slave.h"				// for wait_for_master_pos
#include "sql_show.h"                           // append_identifier
#include "strfunc.h"                            // find_type
#include "sql_parse.h"                          // is_update_query
#include "sql_acl.h"                            // EXECUTE_ACL
#include "mysqld.h"                             // LOCK_short_uuid_generator
#include "rpl_mi.h"
#include "sql_time.h"
#include <m_ctype.h>
#include <hash.h>
#include <time.h>
#include <ft_global.h>
#include <my_bit.h>

#include "sp_head.h"
#include "sp_rcontext.h"
#include "sp.h"
#include "set_var.h"
#include "debug_sync.h"
#include "sql_cte.h"

#ifdef NO_EMBEDDED_ACCESS_CHECKS
#define sp_restore_security_context(A,B) while (0) {}
#endif

bool check_reserved_words(LEX_STRING *name)
{
  if (!my_strcasecmp(system_charset_info, name->str, "GLOBAL") ||
      !my_strcasecmp(system_charset_info, name->str, "LOCAL") ||
      !my_strcasecmp(system_charset_info, name->str, "SESSION"))
    return TRUE;
  return FALSE;
}


/**
   Test if the sum of arguments overflows the ulonglong range.
*/
static inline bool test_if_sum_overflows_ull(ulonglong arg1, ulonglong arg2)
{
  return ULONGLONG_MAX - arg1 < arg2;
}


void Item_args::set_arguments(THD *thd, List<Item> &list)
{
  arg_count= list.elements;
  if (arg_count <= 2)
  {
    args= tmp_arg;
  }
  else if (!(args= (Item**) thd->alloc(sizeof(Item*) * arg_count)))
  {
    arg_count= 0;
    return;
  }
  uint i= 0;
  List_iterator_fast<Item> li(list);
  Item *item;
  while ((item= li++))
    args[i++]= item;
}


Item_args::Item_args(THD *thd, const Item_args *other)
  :arg_count(other->arg_count)
{
  if (arg_count <= 2)
  {
    args= tmp_arg;
  }
  else if (!(args= (Item**) thd->alloc(sizeof(Item*) * arg_count)))
  {
    arg_count= 0;
    return;
  }
  if (arg_count)
    memcpy(args, other->args, sizeof(Item*) * arg_count);
}


void Item_func::sync_with_sum_func_and_with_field(List<Item> &list)
{
  List_iterator_fast<Item> li(list);
  Item *item;
  while ((item= li++))
  {
    with_sum_func|= item->with_sum_func;
    with_window_func|= item->with_window_func;
    with_field|= item->with_field;
    with_param|= item->with_param;
  }
}


/*
  Resolve references to table column for a function and its argument

  SYNOPSIS:
  fix_fields()
  thd		Thread object
  ref		Pointer to where this object is used.  This reference
		is used if we want to replace this object with another
		one (for example in the summary functions).

  DESCRIPTION
    Call fix_fields() for all arguments to the function.  The main intention
    is to allow all Item_field() objects to setup pointers to the table fields.

    Sets as a side effect the following class variables:
      maybe_null        Set if any argument may return NULL
      with_sum_func     Set if any of the arguments contains a sum function
      with_window_func  Set if any of the arguments contain a window function
      with_field        Set if any of the arguments contains or is a field
      used_tables_cache Set to union of the tables used by arguments

      str_value.charset If this is a string function, set this to the
			character set for the first argument.
			If any argument is binary, this is set to binary

   If for any item any of the defaults are wrong, then this can
   be fixed in the fix_length_and_dec() function that is called
   after this one or by writing a specialized fix_fields() for the
   item.

  RETURN VALUES
  FALSE	ok
  TRUE	Got error.  Stored with my_error().
*/

bool
Item_func::fix_fields(THD *thd, Item **ref)
{
  DBUG_ASSERT(fixed == 0);
  Item **arg,**arg_end;
  uchar buff[STACK_BUFF_ALLOC];			// Max argument in function

  /*
    The Used_tables_and_const_cache of "this" was initialized by
    the constructor, or by Item_func::cleanup().
  */
  DBUG_ASSERT(used_tables_cache == 0);
  DBUG_ASSERT(const_item_cache == true);

  not_null_tables_cache= 0;

  /*
    Use stack limit of STACK_MIN_SIZE * 2 since
    on some platforms a recursive call to fix_fields
    requires more than STACK_MIN_SIZE bytes (e.g. for
    MIPS, it takes about 22kB to make one recursive
    call to Item_func::fix_fields())
  */
  if (check_stack_overrun(thd, STACK_MIN_SIZE * 2, buff))
    return TRUE;				// Fatal error if flag is set!
  if (arg_count)
  {						// Print purify happy
    for (arg=args, arg_end=args+arg_count; arg != arg_end ; arg++)
    {
      Item *item;
      /*
	We can't yet set item to *arg as fix_fields may change *arg
	We shouldn't call fix_fields() twice, so check 'fixed' field first
      */
      if ((!(*arg)->fixed && (*arg)->fix_fields(thd, arg)))
	return TRUE;				/* purecov: inspected */
      item= *arg;

      if (allowed_arg_cols)
      {
        if (item->check_cols(allowed_arg_cols))
          return 1;
      }
      else
      {
        /*  we have to fetch allowed_arg_cols from first argument */
        DBUG_ASSERT(arg == args); // it is first argument
        allowed_arg_cols= item->cols();
        DBUG_ASSERT(allowed_arg_cols); // Can't be 0 any more
      }

      if (item->maybe_null)
	maybe_null=1;

      with_sum_func= with_sum_func || item->with_sum_func;
      with_param= with_param || item->with_param;
      with_window_func= with_window_func || item->with_window_func;
      with_field= with_field || item->with_field;
      used_tables_and_const_cache_join(item);
      not_null_tables_cache|= item->not_null_tables();
      with_subselect|=        item->has_subquery();
    }
  }
  if (fix_length_and_dec())
    return TRUE;
  fixed= 1;
  return FALSE;
}

void
Item_func::quick_fix_field()
{
  Item **arg,**arg_end;
  if (arg_count)
  {
    for (arg=args, arg_end=args+arg_count; arg != arg_end ; arg++)
    {
      if (!(*arg)->fixed)
        (*arg)->quick_fix_field();
    }
  }
  fixed= 1;
}


bool
Item_func::eval_not_null_tables(void *opt_arg)
{
  Item **arg,**arg_end;
  not_null_tables_cache= 0;
  if (arg_count)
  {		
    for (arg=args, arg_end=args+arg_count; arg != arg_end ; arg++)
    {
      not_null_tables_cache|= (*arg)->not_null_tables();
    }
  }
  return FALSE;
}


void Item_func::fix_after_pullout(st_select_lex *new_parent, Item **ref,
                                  bool merge)
{
  Item **arg,**arg_end;

  used_tables_and_const_cache_init();
  not_null_tables_cache= 0;

  if (arg_count)
  {
    for (arg=args, arg_end=args+arg_count; arg != arg_end ; arg++)
    {
      (*arg)->fix_after_pullout(new_parent, arg, merge);
      Item *item= *arg;

      used_tables_and_const_cache_join(item);
      not_null_tables_cache|= item->not_null_tables();
    }
  }
}


void Item_func::traverse_cond(Cond_traverser traverser,
                              void *argument, traverse_order order)
{
  if (arg_count)
  {
    Item **arg,**arg_end;

    switch (order) {
    case(PREFIX):
      (*traverser)(this, argument);
      for (arg= args, arg_end= args+arg_count; arg != arg_end; arg++)
      {
	(*arg)->traverse_cond(traverser, argument, order);
      }
      break;
    case (POSTFIX):
      for (arg= args, arg_end= args+arg_count; arg != arg_end; arg++)
      {
	(*arg)->traverse_cond(traverser, argument, order);
      }
      (*traverser)(this, argument);
    }
  }
  else
    (*traverser)(this, argument);
}


bool Item_args::transform_args(THD *thd, Item_transformer transformer, uchar *arg)
{
  for (uint i= 0; i < arg_count; i++)
  {
    Item *new_item= args[i]->transform(thd, transformer, arg);
    if (!new_item)
      return true;
    /*
      THD::change_item_tree() should be called only if the tree was
      really transformed, i.e. when a new item has been created.
      Otherwise we'll be allocating a lot of unnecessary memory for
      change records at each execution.
    */
    if (args[i] != new_item)
      thd->change_item_tree(&args[i], new_item);
  }
  return false;
}


/**
  Transform an Item_func object with a transformer callback function.

    The function recursively applies the transform method to each
    argument of the Item_func node.
    If the call of the method for an argument item returns a new item
    the old item is substituted for a new one.
    After this the transformer is applied to the root node
    of the Item_func object. 
  @param transformer   the transformer callback function to be applied to
                       the nodes of the tree of the object
  @param argument      parameter to be passed to the transformer

  @return
    Item returned as the result of transformation of the root node
*/

Item *Item_func::transform(THD *thd, Item_transformer transformer, uchar *argument)
{
  DBUG_ASSERT(!thd->stmt_arena->is_stmt_prepare());
  if (transform_args(thd, transformer, argument))
    return 0;
  return (this->*transformer)(thd, argument);
}


/**
  Compile Item_func object with a processor and a transformer
  callback functions.

    First the function applies the analyzer to the root node of
    the Item_func object. Then if the analyzer succeeds (returns TRUE)
    the function recursively applies the compile method to each argument
    of the Item_func node.
    If the call of the method for an argument item returns a new item
    the old item is substituted for a new one.
    After this the transformer is applied to the root node
    of the Item_func object. 
    The compile function is not called if the analyzer returns NULL
    in the parameter arg_p. 

  @param analyzer      the analyzer callback function to be applied to the
                       nodes of the tree of the object
  @param[in,out] arg_p parameter to be passed to the processor
  @param transformer   the transformer callback function to be applied to the
                       nodes of the tree of the object
  @param arg_t         parameter to be passed to the transformer

  @return
    Item returned as the result of transformation of the root node
*/

Item *Item_func::compile(THD *thd, Item_analyzer analyzer, uchar **arg_p,
                         Item_transformer transformer, uchar *arg_t)
{
  if (!(this->*analyzer)(arg_p))
    return 0;
  if (*arg_p && arg_count)
  {
    Item **arg,**arg_end;
    for (arg= args, arg_end= args+arg_count; arg != arg_end; arg++)
    {
      /* 
        The same parameter value of arg_p must be passed
        to analyze any argument of the condition formula.
      */
      uchar *arg_v= *arg_p;
      Item *new_item= (*arg)->compile(thd, analyzer, &arg_v, transformer,
                                      arg_t);
      if (new_item && *arg != new_item)
        thd->change_item_tree(arg, new_item);
    }
  }
  return (this->*transformer)(thd, arg_t);
}


void Item_args::propagate_equal_fields(THD *thd,
                                       const Item::Context &ctx,
                                       COND_EQUAL *cond)
{
  uint i;
  for (i= 0; i < arg_count; i++)
    args[i]->propagate_equal_fields_and_change_item_tree(thd, ctx, cond,
                                                         &args[i]);
}


Sql_mode_dependency Item_args::value_depends_on_sql_mode_bit_or() const
{
  Sql_mode_dependency res;
  for (uint i= 0; i < arg_count; i++)
    res|= args[i]->value_depends_on_sql_mode();
  return res;
}


/**
  See comments in Item_cond::split_sum_func()
*/

void Item_func::split_sum_func(THD *thd,  Ref_ptr_array ref_pointer_array,
                               List<Item> &fields, uint flags)
{
  Item **arg, **arg_end;
  for (arg= args, arg_end= args+arg_count; arg != arg_end ; arg++)
    (*arg)->split_sum_func2(thd, ref_pointer_array, fields, arg,
                            flags | SPLIT_SUM_SKIP_REGISTERED);
}


table_map Item_func::not_null_tables() const
{
  return not_null_tables_cache;
}


void Item_func::print(String *str, enum_query_type query_type)
{
  str->append(func_name());
  str->append('(');
  print_args(str, 0, query_type);
  str->append(')');
}


void Item_func::print_args(String *str, uint from, enum_query_type query_type)
{
  for (uint i=from ; i < arg_count ; i++)
  {
    if (i != from)
      str->append(',');
    args[i]->print(str, query_type);
  }
}


void Item_func::print_op(String *str, enum_query_type query_type)
{
  for (uint i=0 ; i < arg_count-1 ; i++)
  {
    args[i]->print_parenthesised(str, query_type, precedence());
    str->append(' ');
    str->append(func_name());
    str->append(' ');
  }
  args[arg_count-1]->print_parenthesised(str, query_type,
                                         (enum precedence)(precedence() + 1));
}


bool Item_func::eq(const Item *item, bool binary_cmp) const
{
  /* Assume we don't have rtti */
  if (this == item)
    return 1;
  /*
    Ensure that we are comparing two functions and that the function
    is deterministic.
  */
  if (item->type() != FUNC_ITEM || (used_tables() & RAND_TABLE_BIT))
    return 0;
  Item_func *item_func=(Item_func*) item;
  Item_func::Functype func_type;
  if ((func_type= functype()) != item_func->functype() ||
      arg_count != item_func->arg_count ||
      (func_type != Item_func::FUNC_SP &&
       func_name() != item_func->func_name()) ||
      (func_type == Item_func::FUNC_SP &&
       my_strcasecmp(system_charset_info, func_name(), item_func->func_name())))
    return 0;
  for (uint i=0; i < arg_count ; i++)
    if (!args[i]->eq(item_func->args[i], binary_cmp))
      return 0;
  return 1;
}


/*
bool Item_func::is_expensive_processor(uchar *arg)
{
  return is_expensive();
}
*/

my_decimal *Item_func::val_decimal(my_decimal *decimal_value)
{
  DBUG_ASSERT(fixed);
  longlong nr= val_int();
  if (null_value)
    return 0; /* purecov: inspected */
  int2my_decimal(E_DEC_FATAL_ERROR, nr, unsigned_flag, decimal_value);
  return decimal_value;
}


String *Item_real_func::val_str(String *str)
{
  DBUG_ASSERT(fixed == 1);
  double nr= val_real();
  if (null_value)
    return 0; /* purecov: inspected */
  str->set_real(nr, decimals, collation.collation);
  return str;
}


my_decimal *Item_real_func::val_decimal(my_decimal *decimal_value)
{
  DBUG_ASSERT(fixed);
  double nr= val_real();
  if (null_value)
    return 0; /* purecov: inspected */
  double2my_decimal(E_DEC_FATAL_ERROR, nr, decimal_value);
  return decimal_value;
}


#ifdef HAVE_DLOPEN
void Item_udf_func::fix_num_length_and_dec()
{
  uint fl_length= 0;
  decimals=0;
  for (uint i=0 ; i < arg_count ; i++)
  {
    set_if_bigger(decimals,args[i]->decimals);
    set_if_bigger(fl_length, args[i]->max_length);
  }
  max_length=float_length(decimals);
  if (fl_length > max_length)
  {
    decimals= NOT_FIXED_DEC;
    max_length= float_length(NOT_FIXED_DEC);
  }
}
#endif


/**
  Count max_length and decimals for temporal functions.

  @param item    Argument array
  @param nitems  Number of arguments in the array.

  @retval        False on success, true on error.
*/
void Item_func::count_datetime_length(enum_field_types field_type_arg,
                                      Item **item, uint nitems)
{
  unsigned_flag= 0;
  decimals= 0;
  if (field_type_arg != MYSQL_TYPE_DATE)
  {
    for (uint i= 0; i < nitems; i++)
      set_if_bigger(decimals, item[i]->decimals);
  }
  set_if_smaller(decimals, TIME_SECOND_PART_DIGITS);
  uint len= decimals ? (decimals + 1) : 0;
  len+= mysql_temporal_int_part_length(field_type_arg);
  fix_char_length(len);
}

/**
  Set max_length/decimals of function if function is fixed point and
  result length/precision depends on argument ones.
*/

void Item_func::count_decimal_length(Item **item, uint nitems)
{
  int max_int_part= 0;
  decimals= 0;
  unsigned_flag= 1;
  for (uint i=0 ; i < nitems ; i++)
  {
    set_if_bigger(decimals, item[i]->decimals);
    set_if_bigger(max_int_part, item[i]->decimal_int_part());
    set_if_smaller(unsigned_flag, item[i]->unsigned_flag);
  }
  int precision= MY_MIN(max_int_part + decimals, DECIMAL_MAX_PRECISION);
  fix_char_length(my_decimal_precision_to_length_no_truncation(precision,
                                                               decimals,
                                                               unsigned_flag));
}


/**
  Set max_length of if it is maximum length of its arguments.
*/

void Item_func::count_only_length(Item **item, uint nitems)
{
  uint32 char_length= 0;
  unsigned_flag= 0;
  for (uint i= 0; i < nitems ; i++)
  {
    set_if_bigger(char_length, item[i]->max_char_length());
    set_if_bigger(unsigned_flag, item[i]->unsigned_flag);
  }
  fix_char_length(char_length);
}


/**
  Set max_length/decimals of function if function is floating point and
  result length/precision depends on argument ones.
*/

void Item_func::count_real_length(Item **items, uint nitems)
{
  uint32 length= 0;
  decimals= 0;
  max_length= 0;
  unsigned_flag= false;
  for (uint i=0 ; i < nitems ; i++)
  {
    if (decimals < FLOATING_POINT_DECIMALS)
    {
      set_if_bigger(decimals, items[i]->decimals);
      /* Will be ignored if items[i]->decimals >= FLOATING_POINT_DECIMALS */
      set_if_bigger(length, (items[i]->max_length - items[i]->decimals));
    }
    set_if_bigger(max_length, items[i]->max_length);
  }
  if (decimals < FLOATING_POINT_DECIMALS)
  {
    max_length= length;
    length+= decimals;
    if (length < max_length)  // If previous operation gave overflow
      max_length= UINT_MAX32;
    else
      max_length= length;
  }
}


/**
  Calculate max_length and decimals for STRING_RESULT functions.

  @param field_type  Field type.
  @param items       Argument array.
  @param nitems      Number of arguments.

  @retval            False on success, true on error.
*/
bool Item_func::count_string_result_length(enum_field_types field_type_arg,
                                           Item **items, uint nitems)
{
  if (agg_arg_charsets_for_string_result(collation, items, nitems, 1))
    return true;
  if (is_temporal_type(field_type_arg))
    count_datetime_length(field_type_arg, items, nitems);
  else
  {
    count_only_length(items, nitems);
    decimals= max_length ? NOT_FIXED_DEC : 0;
  }
  return false;
}


void Item_func::signal_divide_by_null()
{
  THD *thd= current_thd;
  if (thd->variables.sql_mode & MODE_ERROR_FOR_DIVISION_BY_ZERO)
    push_warning(thd, Sql_condition::WARN_LEVEL_WARN, ER_DIVISION_BY_ZERO,
                 ER_THD(thd, ER_DIVISION_BY_ZERO));
  null_value= 1;
}


Item *Item_func::get_tmp_table_item(THD *thd)
{
  if (!with_sum_func && !const_item())
    return new (thd->mem_root) Item_temptable_field(thd, result_field);
  return copy_or_same(thd);
}

double Item_int_func::val_real()
{
  DBUG_ASSERT(fixed == 1);

  return unsigned_flag ? (double) ((ulonglong) val_int()) : (double) val_int();
}


String *Item_int_func::val_str(String *str)
{
  DBUG_ASSERT(fixed == 1);
  longlong nr=val_int();
  if (null_value)
    return 0;
  str->set_int(nr, unsigned_flag, collation.collation);
  return str;
}


bool Item_func_connection_id::fix_length_and_dec()
{
  if (Item_int_func::fix_length_and_dec())
    return TRUE;
  max_length= 10;
  return FALSE;
}


bool Item_func_connection_id::fix_fields(THD *thd, Item **ref)
{
  if (Item_int_func::fix_fields(thd, ref))
    return TRUE;
  thd->thread_specific_used= TRUE;
  value= thd->variables.pseudo_thread_id;
  return FALSE;
}


/**
  Check arguments here to determine result's type for a numeric
  function of two arguments.
*/

bool Item_num_op::fix_length_and_dec(void)
{
  DBUG_ENTER("Item_num_op::fix_length_and_dec");
  DBUG_PRINT("info", ("name %s", func_name()));
  DBUG_ASSERT(arg_count == 2);
  Item_result r0= args[0]->cast_to_int_type();
  Item_result r1= args[1]->cast_to_int_type();

  if (r0 == REAL_RESULT || r1 == REAL_RESULT ||
      r0 == STRING_RESULT || r1 ==STRING_RESULT)
  {
    count_real_length(args, arg_count);
    max_length= float_length(decimals);
    set_handler_by_result_type(REAL_RESULT);
  }
  else if (r0 == DECIMAL_RESULT || r1 == DECIMAL_RESULT ||
           r0 == TIME_RESULT || r1 == TIME_RESULT)
  {
    set_handler_by_result_type(DECIMAL_RESULT);
    result_precision();
    fix_decimals();
    if ((r0 == TIME_RESULT || r1 == TIME_RESULT) && decimals == 0)
      set_handler_by_result_type(INT_RESULT);
  }
  else
  {
    DBUG_ASSERT(r0 == INT_RESULT && r1 == INT_RESULT);
    set_handler_by_result_type(INT_RESULT);
    result_precision();
    decimals= 0;
  }
  DBUG_PRINT("info", ("Type: %s",
             (result_type() == REAL_RESULT ? "REAL_RESULT" :
              result_type() == DECIMAL_RESULT ? "DECIMAL_RESULT" :
              result_type() == INT_RESULT ? "INT_RESULT" :
              "--ILLEGAL!!!--")));
  DBUG_RETURN(FALSE);
}


/**
  Set result type for a numeric function of one argument
  (can be also used by a numeric function of many arguments, if the result
  type depends only on the first argument)
*/

bool Item_func_num1::fix_length_and_dec()
{
  DBUG_ENTER("Item_func_num1::fix_length_and_dec");
  DBUG_PRINT("info", ("name %s", func_name()));
  // Note, cast_to_int_type() can return TIME_RESULT
  switch (args[0]->cast_to_int_type()) {
  case INT_RESULT:
    set_handler_by_result_type(INT_RESULT);
    max_length= args[0]->max_length;
    unsigned_flag= args[0]->unsigned_flag;
    break;
  case STRING_RESULT:
  case REAL_RESULT:
    set_handler_by_result_type(REAL_RESULT);
    decimals= args[0]->decimals; // Preserve NOT_FIXED_DEC
    max_length= float_length(decimals);
    break;
  case TIME_RESULT:
  case DECIMAL_RESULT:
    set_handler_by_result_type(DECIMAL_RESULT);
    decimals= args[0]->decimal_scale(); // Do not preserve NOT_FIXED_DEC
    max_length= args[0]->max_length;
    break;
  case ROW_RESULT:
    DBUG_ASSERT(0);
  }
  DBUG_PRINT("info", ("Type: %s",
                      (result_type() == REAL_RESULT ? "REAL_RESULT" :
                       result_type() == DECIMAL_RESULT ? "DECIMAL_RESULT" :
                       result_type() == INT_RESULT ? "INT_RESULT" :
                       "--ILLEGAL!!!--")));
  DBUG_RETURN(FALSE);
}


String *Item_func_hybrid_field_type::val_str(String *str)
{
  DBUG_ASSERT(fixed == 1);
  switch (Item_func_hybrid_field_type::cmp_type()) {
  case DECIMAL_RESULT:
  {
    my_decimal decimal_value, *val;
    if (!(val= decimal_op_with_null_check(&decimal_value)))
      return 0;                                 // null is set
    my_decimal_round(E_DEC_FATAL_ERROR, val, decimals, FALSE, val);
    str->set_charset(collation.collation);
    my_decimal2string(E_DEC_FATAL_ERROR, val, 0, 0, 0, str);
    break;
  }
  case INT_RESULT:
  {
    longlong nr= int_op();
    if (null_value)
      return 0; /* purecov: inspected */
    str->set_int(nr, unsigned_flag, collation.collation);
    break;
  }
  case REAL_RESULT:
  {
    double nr= real_op();
    if (null_value)
      return 0; /* purecov: inspected */
    str->set_real(nr, decimals, collation.collation);
    break;
  }
  case TIME_RESULT:
  {
    MYSQL_TIME ltime;
    if (date_op_with_null_check(&ltime) ||
        (null_value= str->alloc(MAX_DATE_STRING_REP_LENGTH)))
      return (String *) 0;
    ltime.time_type= mysql_type_to_time_type(field_type());
    str->length(my_TIME_to_str(&ltime, const_cast<char*>(str->ptr()), decimals));
    str->set_charset(&my_charset_bin);
    DBUG_ASSERT(!null_value);
    return str;
  }
  case STRING_RESULT:
    return str_op_with_null_check(&str_value);
  case ROW_RESULT:
    DBUG_ASSERT(0);
  }
  DBUG_ASSERT(!null_value || (str == NULL));
  return str;
}


double Item_func_hybrid_field_type::val_real()
{
  DBUG_ASSERT(fixed == 1);
  switch (Item_func_hybrid_field_type::cmp_type()) {
  case DECIMAL_RESULT:
  {
    my_decimal decimal_value, *val;
    double result;
    if (!(val= decimal_op_with_null_check(&decimal_value)))
      return 0.0;                               // null is set
    my_decimal2double(E_DEC_FATAL_ERROR, val, &result);
    return result;
  }
  case INT_RESULT:
  {
    longlong result= int_op();
    return unsigned_flag ? (double) ((ulonglong) result) : (double) result;
  }
  case REAL_RESULT:
    return real_op();
  case TIME_RESULT:
  {
    MYSQL_TIME ltime;
    if (date_op_with_null_check(&ltime))
      return 0;
    ltime.time_type= mysql_type_to_time_type(field_type());
    return TIME_to_double(&ltime);
  }
  case STRING_RESULT:
  {
    String *res= str_op_with_null_check(&str_value);
    return res ? double_from_string_with_check(res) : 0.0;
  }
  case ROW_RESULT:
    DBUG_ASSERT(0);
  }
  return 0.0;
}


longlong Item_func_hybrid_field_type::val_int()
{
  DBUG_ASSERT(fixed == 1);
  switch (Item_func_hybrid_field_type::cmp_type()) {
  case DECIMAL_RESULT:
  {
    my_decimal decimal_value, *val;
    if (!(val= decimal_op_with_null_check(&decimal_value)))
      return 0;                                 // null is set
    longlong result;
    my_decimal2int(E_DEC_FATAL_ERROR, val, unsigned_flag, &result);
    return result;
  }
  case INT_RESULT:
    return int_op();
  case REAL_RESULT:
    return Converter_double_to_longlong(real_op(), unsigned_flag).result();
  case TIME_RESULT:
  {
    MYSQL_TIME ltime;
    if (date_op_with_null_check(&ltime))
      return 0;
    ltime.time_type= mysql_type_to_time_type(field_type());
    return TIME_to_ulonglong(&ltime);
  }
  case STRING_RESULT:
  {
    String *res= str_op_with_null_check(&str_value);
    return res ? longlong_from_string_with_check(res) : 0;
  }
  case ROW_RESULT:
    DBUG_ASSERT(0);
  }
  return 0;
}


my_decimal *Item_func_hybrid_field_type::val_decimal(my_decimal *decimal_value)
{
  my_decimal *val= decimal_value;
  DBUG_ASSERT(fixed == 1);
  switch (Item_func_hybrid_field_type::cmp_type()) {
  case DECIMAL_RESULT:
    val= decimal_op_with_null_check(decimal_value);
    break;
  case INT_RESULT:
  {
    longlong result= int_op();
    if (null_value)
      return NULL;
    int2my_decimal(E_DEC_FATAL_ERROR, result, unsigned_flag, decimal_value);
    break;
  }
  case REAL_RESULT:
  {
    double result= (double)real_op();
    if (null_value)
      return NULL;
    double2my_decimal(E_DEC_FATAL_ERROR, result, decimal_value);
    break;
  }
  case TIME_RESULT:
  {
    MYSQL_TIME ltime;
    if (date_op_with_null_check(&ltime))
    {
      my_decimal_set_zero(decimal_value);
      return 0;
    }
    ltime.time_type= mysql_type_to_time_type(field_type());
    return date2my_decimal(&ltime, decimal_value);
  }
  case STRING_RESULT:
  {
    String *res= str_op_with_null_check(&str_value);
    return res ? decimal_from_string_with_check(decimal_value, res) : 0;
  }  
  case ROW_RESULT:
    DBUG_ASSERT(0);
  }
  return val;
}


bool Item_func_hybrid_field_type::get_date(MYSQL_TIME *ltime,
                                            ulonglong fuzzydate)
{
  DBUG_ASSERT(fixed == 1);
  switch (Item_func_hybrid_field_type::cmp_type()) {
  case DECIMAL_RESULT:
  {
    my_decimal value, *res;
    if (!(res= decimal_op_with_null_check(&value)) ||
        decimal_to_datetime_with_warn(res, ltime, fuzzydate,
                                      field_table_or_null(),
                                      field_name_or_null()))
      goto err;
    break;
  }
  case INT_RESULT:
  {
    longlong value= int_op();
    bool neg= !unsigned_flag && value < 0;
    if (null_value || int_to_datetime_with_warn(neg, neg ? -value : value,
                                                ltime, fuzzydate,
                                                field_table_or_null(),
                                                field_name_or_null()))
      goto err;
    break;
  }
  case REAL_RESULT:
  {
    double value= real_op();
    if (null_value || double_to_datetime_with_warn(value, ltime, fuzzydate,
                                                   field_table_or_null(),
                                                   field_name_or_null()))
      goto err;
    break;
  }
  case TIME_RESULT:
    return date_op(ltime,
                   (uint)(fuzzydate |
                   (field_type() == MYSQL_TYPE_TIME ? TIME_TIME_ONLY : 0)));
  case STRING_RESULT:
  {
    char buff[40];
    String tmp(buff,sizeof(buff), &my_charset_bin),*res;
    if (!(res= str_op_with_null_check(&tmp)) ||
        str_to_datetime_with_warn(res->charset(), res->ptr(), res->length(),
                                  ltime, fuzzydate))
      goto err;
    break;
  }
  case ROW_RESULT:
    DBUG_ASSERT(0);
  }

  return (null_value= 0);

err:
  bzero(ltime, sizeof(*ltime));
  return null_value|= !(fuzzydate & TIME_FUZZY_DATES);  
}


void Item_func_signed::print(String *str, enum_query_type query_type)
{
  str->append(STRING_WITH_LEN("cast("));
  args[0]->print(str, query_type);
  str->append(STRING_WITH_LEN(" as signed)"));

}


longlong Item::val_int_from_str(int *error)
{
  char buff[MAX_FIELD_WIDTH];
  String tmp(buff,sizeof(buff), &my_charset_bin), *res;

  /*
    For a string result, we must first get the string and then convert it
    to a longlong
  */

  if (!(res= val_str(&tmp)))
  {
    *error= 0;
    return 0;
  }
  Converter_strtoll10_with_warn cnv(NULL, Warn_filter_all(),
                                    res->charset(), res->ptr(), res->length());
  *error= cnv.error();
  return cnv.result();
}


longlong Item::val_int_signed_typecast()
{
  if (cast_to_int_type() != STRING_RESULT)
    return val_int();

  int error;
  longlong value= val_int_from_str(&error);
  if (!null_value && value < 0 && error == 0)
    push_note_converted_to_negative_complement(current_thd);
  return value;
}


void Item_func_unsigned::print(String *str, enum_query_type query_type)
{
  str->append(STRING_WITH_LEN("cast("));
  args[0]->print(str, query_type);
  str->append(STRING_WITH_LEN(" as unsigned)"));

}


longlong Item::val_int_unsigned_typecast()
{
  if (cast_to_int_type() == DECIMAL_RESULT)
  {
    longlong value;
    my_decimal tmp, *dec= val_decimal(&tmp);
    if (!null_value)
      my_decimal2int(E_DEC_FATAL_ERROR, dec, 1, &value);
    else
      value= 0;
    return value;
  }
  else if (cast_to_int_type() != STRING_RESULT)
  {
    longlong value= val_int();
    if (!null_value && unsigned_flag == 0 && value < 0)
      push_note_converted_to_positive_complement(current_thd);
    return value;
  }

  int error;
  longlong value= val_int_from_str(&error);
  if (!null_value && error < 0)
    push_note_converted_to_positive_complement(current_thd);
  return value;
}


String *Item_decimal_typecast::val_str(String *str)
{
  my_decimal tmp_buf, *tmp= val_decimal(&tmp_buf);
  if (null_value)
    return NULL;
  my_decimal2string(E_DEC_FATAL_ERROR, tmp, 0, 0, 0, str);
  return str;
}


double Item_decimal_typecast::val_real()
{
  my_decimal tmp_buf, *tmp= val_decimal(&tmp_buf);
  double res;
  if (null_value)
    return 0.0;
  my_decimal2double(E_DEC_FATAL_ERROR, tmp, &res);
  return res;
}


longlong Item_decimal_typecast::val_int()
{
  my_decimal tmp_buf, *tmp= val_decimal(&tmp_buf);
  longlong res;
  if (null_value)
    return 0;
  my_decimal2int(E_DEC_FATAL_ERROR, tmp, unsigned_flag, &res);
  return res;
}


my_decimal *Item_decimal_typecast::val_decimal(my_decimal *dec)
{
  my_decimal tmp_buf, *tmp= args[0]->val_decimal(&tmp_buf);
  bool sign;
  uint precision;

  if ((null_value= args[0]->null_value))
    return NULL;
  my_decimal_round(E_DEC_FATAL_ERROR, tmp, decimals, FALSE, dec);
  sign= dec->sign();
  if (unsigned_flag)
  {
    if (sign)
    {
      my_decimal_set_zero(dec);
      goto err;
    }
  }
  precision= my_decimal_length_to_precision(max_length,
                                            decimals, unsigned_flag);
  if (precision - decimals < (uint) my_decimal_intg(dec))
  {
    max_my_decimal(dec, precision, decimals);
    dec->sign(sign);
    goto err;
  }
  return dec;

err:
  THD *thd= current_thd;
  push_warning_printf(thd, Sql_condition::WARN_LEVEL_WARN,
                      ER_WARN_DATA_OUT_OF_RANGE,
                      ER_THD(thd, ER_WARN_DATA_OUT_OF_RANGE),
                      name, 1L);
  return dec;
}


void Item_decimal_typecast::print(String *str, enum_query_type query_type)
{
  char len_buf[20*3 + 1];
  char *end;

  uint precision= my_decimal_length_to_precision(max_length, decimals,
                                                 unsigned_flag);
  str->append(STRING_WITH_LEN("cast("));
  args[0]->print(str, query_type);
  str->append(STRING_WITH_LEN(" as decimal("));

  end=int10_to_str(precision, len_buf,10);
  str->append(len_buf, (uint32) (end - len_buf));

  str->append(',');

  end=int10_to_str(decimals, len_buf,10);
  str->append(len_buf, (uint32) (end - len_buf));

  str->append(')');
  str->append(')');
}


double Item_double_typecast::val_real()
{
  int error;
  double tmp= args[0]->val_real();
  if ((null_value= args[0]->null_value))
    return 0.0;

  if ((error= truncate_double(&tmp, max_length, decimals, 0, DBL_MAX)))
  {
    THD *thd= current_thd;
    push_warning_printf(thd,
                        Sql_condition::WARN_LEVEL_WARN,
                        ER_WARN_DATA_OUT_OF_RANGE,
                        ER_THD(thd, ER_WARN_DATA_OUT_OF_RANGE),
                        name, 1);
    if (error < 0)
    {
      null_value= 1;                            // Illegal value
      tmp= 0.0;
    }
  }
  return tmp;
}


void Item_double_typecast::print(String *str, enum_query_type query_type)
{
  char len_buf[20*3 + 1];
  char *end;

  str->append(STRING_WITH_LEN("cast("));
  args[0]->print(str, query_type);
  str->append(STRING_WITH_LEN(" as double"));
  if (decimals != NOT_FIXED_DEC)
  {
    str->append('(');
    end= int10_to_str(max_length, len_buf,10);
    str->append(len_buf, (uint32) (end - len_buf));
    str->append(',');
    end= int10_to_str(decimals, len_buf,10);
    str->append(len_buf, (uint32) (end - len_buf));
    str->append(')');
  }
  str->append(')');
}

double Item_func_plus::real_op()
{
  double value= args[0]->val_real() + args[1]->val_real();
  if ((null_value=args[0]->null_value || args[1]->null_value))
    return 0.0;
  return check_float_overflow(value);
}


longlong Item_func_plus::int_op()
{
  longlong val0= args[0]->val_int();
  longlong val1= args[1]->val_int();
  longlong res= val0 + val1;
  bool     res_unsigned= FALSE;

  if ((null_value= args[0]->null_value || args[1]->null_value))
    return 0;

  /*
    First check whether the result can be represented as a
    (bool unsigned_flag, longlong value) pair, then check if it is compatible
    with this Item's unsigned_flag by calling check_integer_overflow().
  */
  if (args[0]->unsigned_flag)
  {
    if (args[1]->unsigned_flag || val1 >= 0)
    {
      if (test_if_sum_overflows_ull((ulonglong) val0, (ulonglong) val1))
        goto err;
      res_unsigned= TRUE;
    }
    else
    {
      /* val1 is negative */
      if ((ulonglong) val0 > (ulonglong) LONGLONG_MAX)
        res_unsigned= TRUE;
    }
  }
  else
  {
    if (args[1]->unsigned_flag)
    {
      if (val0 >= 0)
      {
        if (test_if_sum_overflows_ull((ulonglong) val0, (ulonglong) val1))
          goto err;
        res_unsigned= TRUE;
      }
      else
      {
        if ((ulonglong) val1 > (ulonglong) LONGLONG_MAX)
          res_unsigned= TRUE;
      }
    }
    else
    {
      if (val0 >=0 && val1 >= 0)
        res_unsigned= TRUE;
      else if (val0 < 0 && val1 < 0 && res >= 0)
        goto err;
    }
  }
  return check_integer_overflow(res, res_unsigned);

err:
  return raise_integer_overflow();
}


/**
  Calculate plus of two decimals.

  @param decimal_value	Buffer that can be used to store result

  @retval
    0  Value was NULL;  In this case null_value is set
  @retval
    \# Value of operation as a decimal
*/

my_decimal *Item_func_plus::decimal_op(my_decimal *decimal_value)
{
  my_decimal value1, *val1;
  my_decimal value2, *val2;
  val1= args[0]->val_decimal(&value1);
  if ((null_value= args[0]->null_value))
    return 0;
  val2= args[1]->val_decimal(&value2);
  if (!(null_value= (args[1]->null_value ||
                     check_decimal_overflow(my_decimal_add(E_DEC_FATAL_ERROR &
                                                           ~E_DEC_OVERFLOW,
                                                           decimal_value,
                                                           val1, val2)) > 3)))
    return decimal_value;
  return 0;
}

/**
  Set precision of results for additive operations (+ and -)
*/
void Item_func_additive_op::result_precision()
{
  decimals= MY_MAX(args[0]->decimal_scale(), args[1]->decimal_scale());
  int arg1_int= args[0]->decimal_precision() - args[0]->decimal_scale();
  int arg2_int= args[1]->decimal_precision() - args[1]->decimal_scale();
  int precision= MY_MAX(arg1_int, arg2_int) + 1 + decimals;

  DBUG_ASSERT(arg1_int >= 0);
  DBUG_ASSERT(arg2_int >= 0);

  /* Integer operations keep unsigned_flag if one of arguments is unsigned */
  if (result_type() == INT_RESULT)
    unsigned_flag= args[0]->unsigned_flag | args[1]->unsigned_flag;
  else
    unsigned_flag= args[0]->unsigned_flag & args[1]->unsigned_flag;
  max_length= my_decimal_precision_to_length_no_truncation(precision, decimals,
                                                           unsigned_flag);
}


/**
  The following function is here to allow the user to force
  subtraction of UNSIGNED BIGINT to return negative values.
*/

bool Item_func_minus::fix_length_and_dec()
{
  if (Item_num_op::fix_length_and_dec())
    return TRUE;
  if ((m_depends_on_sql_mode_no_unsigned_subtraction= unsigned_flag) &&
      (current_thd->variables.sql_mode & MODE_NO_UNSIGNED_SUBTRACTION))
    unsigned_flag= false;
  return FALSE;
}


Sql_mode_dependency Item_func_minus::value_depends_on_sql_mode() const
{
  Sql_mode_dependency dep= Item_func_additive_op::value_depends_on_sql_mode();
  if (m_depends_on_sql_mode_no_unsigned_subtraction)
    dep|= Sql_mode_dependency(0, MODE_NO_UNSIGNED_SUBTRACTION);
  return dep;
}


double Item_func_minus::real_op()
{
  double value= args[0]->val_real() - args[1]->val_real();
  if ((null_value=args[0]->null_value || args[1]->null_value))
    return 0.0;
  return check_float_overflow(value);
}


longlong Item_func_minus::int_op()
{
  longlong val0= args[0]->val_int();
  longlong val1= args[1]->val_int();
  longlong res= val0 - val1;
  bool     res_unsigned= FALSE;

  if ((null_value= args[0]->null_value || args[1]->null_value))
    return 0;

  /*
    First check whether the result can be represented as a
    (bool unsigned_flag, longlong value) pair, then check if it is compatible
    with this Item's unsigned_flag by calling check_integer_overflow().
  */
  if (args[0]->unsigned_flag)
  {
    if (args[1]->unsigned_flag)
    {
      if ((ulonglong) val0 < (ulonglong) val1)
      {
        if (res >= 0)
          goto err;
      }
      else
        res_unsigned= TRUE;
    }
    else
    {
      if (val1 >= 0)
      {
        if ((ulonglong) val0 > (ulonglong) val1)
          res_unsigned= TRUE;
      }
      else
      {
        if (test_if_sum_overflows_ull((ulonglong) val0, (ulonglong) -val1))
          goto err;
        res_unsigned= TRUE;
      }
    }
  }
  else
  {
    if (args[1]->unsigned_flag)
    {
      if ((ulonglong) (val0 - LONGLONG_MIN) < (ulonglong) val1)
        goto err;
    }
    else
    {
      if (val0 > 0 && val1 < 0)
        res_unsigned= TRUE;
      else if (val0 < 0 && val1 > 0 && res >= 0)
        goto err;
    }
  }
  return check_integer_overflow(res, res_unsigned);

err:
  return raise_integer_overflow();
}


/**
  See Item_func_plus::decimal_op for comments.
*/

my_decimal *Item_func_minus::decimal_op(my_decimal *decimal_value)
{
  my_decimal value1, *val1;
  my_decimal value2, *val2= 

  val1= args[0]->val_decimal(&value1);
  if ((null_value= args[0]->null_value))
    return 0;
  val2= args[1]->val_decimal(&value2);
  if (!(null_value= (args[1]->null_value ||
                     (check_decimal_overflow(my_decimal_sub(E_DEC_FATAL_ERROR &
                                                            ~E_DEC_OVERFLOW,
                                                            decimal_value, val1,
                                                            val2)) > 3))))
    return decimal_value;
  return 0;
}


double Item_func_mul::real_op()
{
  DBUG_ASSERT(fixed == 1);
  double value= args[0]->val_real() * args[1]->val_real();
  if ((null_value=args[0]->null_value || args[1]->null_value))
    return 0.0;
  return check_float_overflow(value);
}


longlong Item_func_mul::int_op()
{
  DBUG_ASSERT(fixed == 1);
  longlong a= args[0]->val_int();
  longlong b= args[1]->val_int();
  longlong res;
  ulonglong res0, res1;
  ulong a0, a1, b0, b1;
  bool     res_unsigned= FALSE;
  bool     a_negative= FALSE, b_negative= FALSE;

  if ((null_value= args[0]->null_value || args[1]->null_value))
    return 0;

  /*
    First check whether the result can be represented as a
    (bool unsigned_flag, longlong value) pair, then check if it is compatible
    with this Item's unsigned_flag by calling check_integer_overflow().

    Let a = a1 * 2^32 + a0 and b = b1 * 2^32 + b0. Then
    a * b = (a1 * 2^32 + a0) * (b1 * 2^32 + b0) = a1 * b1 * 2^64 +
            + (a1 * b0 + a0 * b1) * 2^32 + a0 * b0;
    We can determine if the above sum overflows the ulonglong range by
    sequentially checking the following conditions:
    1. If both a1 and b1 are non-zero.
    2. Otherwise, if (a1 * b0 + a0 * b1) is greater than ULONG_MAX.
    3. Otherwise, if (a1 * b0 + a0 * b1) * 2^32 + a0 * b0 is greater than
    ULONGLONG_MAX.

    Since we also have to take the unsigned_flag for a and b into account,
    it is easier to first work with absolute values and set the
    correct sign later.
  */
  if (!args[0]->unsigned_flag && a < 0)
  {
    a_negative= TRUE;
    a= -a;
  }
  if (!args[1]->unsigned_flag && b < 0)
  {
    b_negative= TRUE;
    b= -b;
  }

  a0= 0xFFFFFFFFUL & a;
  a1= ((ulonglong) a) >> 32;
  b0= 0xFFFFFFFFUL & b;
  b1= ((ulonglong) b) >> 32;

  if (a1 && b1)
    goto err;

  res1= (ulonglong) a1 * b0 + (ulonglong) a0 * b1;
  if (res1 > 0xFFFFFFFFUL)
    goto err;

  res1= res1 << 32;
  res0= (ulonglong) a0 * b0;

  if (test_if_sum_overflows_ull(res1, res0))
    goto err;
  res= res1 + res0;

  if (a_negative != b_negative)
  {
    if ((ulonglong) res > (ulonglong) LONGLONG_MIN + 1)
      goto err;
    res= -res;
  }
  else
    res_unsigned= TRUE;

  return check_integer_overflow(res, res_unsigned);

err:
  return raise_integer_overflow();
}


/** See Item_func_plus::decimal_op for comments. */

my_decimal *Item_func_mul::decimal_op(my_decimal *decimal_value)
{
  my_decimal value1, *val1;
  my_decimal value2, *val2;
  val1= args[0]->val_decimal(&value1);
  if ((null_value= args[0]->null_value))
    return 0;
  val2= args[1]->val_decimal(&value2);
  if (!(null_value= (args[1]->null_value ||
                     (check_decimal_overflow(my_decimal_mul(E_DEC_FATAL_ERROR &
                                                            ~E_DEC_OVERFLOW,
                                                            decimal_value, val1,
                                                            val2)) > 3))))
    return decimal_value;
  return 0;
}


void Item_func_mul::result_precision()
{
  /* Integer operations keep unsigned_flag if one of arguments is unsigned */
  if (result_type() == INT_RESULT)
    unsigned_flag= args[0]->unsigned_flag | args[1]->unsigned_flag;
  else
    unsigned_flag= args[0]->unsigned_flag & args[1]->unsigned_flag;
  decimals= MY_MIN(args[0]->decimal_scale() + args[1]->decimal_scale(),
                DECIMAL_MAX_SCALE);
  uint est_prec = args[0]->decimal_precision() + args[1]->decimal_precision();
  uint precision= MY_MIN(est_prec, DECIMAL_MAX_PRECISION);
  max_length= my_decimal_precision_to_length_no_truncation(precision, decimals,
                                                           unsigned_flag);
}


double Item_func_div::real_op()
{
  DBUG_ASSERT(fixed == 1);
  double value= args[0]->val_real();
  double val2= args[1]->val_real();
  if ((null_value= args[0]->null_value || args[1]->null_value))
    return 0.0;
  if (val2 == 0.0)
  {
    signal_divide_by_null();
    return 0.0;
  }
  return check_float_overflow(value/val2);
}


my_decimal *Item_func_div::decimal_op(my_decimal *decimal_value)
{
  my_decimal value1, *val1;
  my_decimal value2, *val2;
  int err;

  val1= args[0]->val_decimal(&value1);
  if ((null_value= args[0]->null_value))
    return 0;
  val2= args[1]->val_decimal(&value2);
  if ((null_value= args[1]->null_value))
    return 0;
  if ((err= check_decimal_overflow(my_decimal_div(E_DEC_FATAL_ERROR &
                                                  ~E_DEC_OVERFLOW &
                                                  ~E_DEC_DIV_ZERO,
                                                  decimal_value,
                                                  val1, val2,
                                                  prec_increment))) > 3)
  {
    if (err == E_DEC_DIV_ZERO)
      signal_divide_by_null();
    null_value= 1;
    return 0;
  }
  my_decimal_round(E_DEC_FATAL_ERROR, decimal_value,
                   decimals, FALSE, decimal_value);
  return decimal_value;
}


void Item_func_div::result_precision()
{
  /*
    We need to add args[1]->divisor_precision_increment(),
    to properly handle the cases like this:
      SELECT 5.05 / 0.014; -> 360.714286
    i.e. when the divisor has a zero integer part
    and non-zero digits appear only after the decimal point.
    Precision in this example is calculated as
      args[0]->decimal_precision()           +  // 3
      args[1]->divisor_precision_increment() +  // 3
      prec_increment                            // 4
    which gives 10 decimals digits.
  */
  uint precision=MY_MIN(args[0]->decimal_precision() + 
                     args[1]->divisor_precision_increment() + prec_increment,
                     DECIMAL_MAX_PRECISION);

  /* Integer operations keep unsigned_flag if one of arguments is unsigned */
  if (result_type() == INT_RESULT)
    unsigned_flag= args[0]->unsigned_flag | args[1]->unsigned_flag;
  else
    unsigned_flag= args[0]->unsigned_flag & args[1]->unsigned_flag;
  decimals= MY_MIN(args[0]->decimal_scale() + prec_increment, DECIMAL_MAX_SCALE);
  max_length= my_decimal_precision_to_length_no_truncation(precision, decimals,
                                                           unsigned_flag);
}


bool Item_func_div::fix_length_and_dec()
{
  DBUG_ENTER("Item_func_div::fix_length_and_dec");
  prec_increment= current_thd->variables.div_precincrement;
  if (Item_num_op::fix_length_and_dec())
    DBUG_RETURN(TRUE);
  switch (Item_func_div::result_type()) {
  case REAL_RESULT:
  {
    decimals=MY_MAX(args[0]->decimals,args[1]->decimals)+prec_increment;
    set_if_smaller(decimals, NOT_FIXED_DEC);
    uint tmp=float_length(decimals);
    if (decimals == NOT_FIXED_DEC)
      max_length= tmp;
    else
    {
      max_length=args[0]->max_length - args[0]->decimals + decimals;
      set_if_smaller(max_length,tmp);
    }
    break;
  }
  case INT_RESULT:
    set_handler_by_result_type(DECIMAL_RESULT);
    DBUG_PRINT("info", ("Type changed: DECIMAL_RESULT"));
    result_precision();
    break;
  case DECIMAL_RESULT:
    result_precision();
    fix_decimals();
    break;
  case STRING_RESULT:
  case ROW_RESULT:
  case TIME_RESULT:
    DBUG_ASSERT(0);
  }
<<<<<<< HEAD
  maybe_null= 1; // devision by zero
  DBUG_RETURN(FALSE);
=======
  maybe_null= 1; // division by zero
  DBUG_VOID_RETURN;
>>>>>>> 09ec8e2e
}


/* Integer division */
longlong Item_func_int_div::val_int()
{
  DBUG_ASSERT(fixed == 1);

  /*
    Perform division using DECIMAL math if either of the operands has a
    non-integer type
  */
  if (args[0]->result_type() != INT_RESULT ||
      args[1]->result_type() != INT_RESULT)
  {
    my_decimal tmp;
    my_decimal *val0p= args[0]->val_decimal(&tmp);
    if ((null_value= args[0]->null_value))
      return 0;
    my_decimal val0= *val0p;

    my_decimal *val1p= args[1]->val_decimal(&tmp);
    if ((null_value= args[1]->null_value))
      return 0;
    my_decimal val1= *val1p;

    int err;
    if ((err= my_decimal_div(E_DEC_FATAL_ERROR & ~E_DEC_DIV_ZERO, &tmp,
                             &val0, &val1, 0)) > 3)
    {
      if (err == E_DEC_DIV_ZERO)
        signal_divide_by_null();
      return 0;
    }

    my_decimal truncated;
    const bool do_truncate= true;
    if (my_decimal_round(E_DEC_FATAL_ERROR, &tmp, 0, do_truncate, &truncated))
      DBUG_ASSERT(false);

    longlong res;
    if (my_decimal2int(E_DEC_FATAL_ERROR, &truncated, unsigned_flag, &res) &
        E_DEC_OVERFLOW)
      raise_integer_overflow();
    return res;
  }

  Longlong_hybrid val0= args[0]->to_longlong_hybrid();
  Longlong_hybrid val1= args[1]->to_longlong_hybrid();
  if ((null_value= (args[0]->null_value || args[1]->null_value)))
    return 0;
  if (val1 == 0)
  {
    signal_divide_by_null();
    return 0;
  }

  bool res_negative= val0.neg() != val1.neg();
  ulonglong res= val0.abs() / val1.abs();
  if (res_negative)
  {
    if (res > (ulonglong) LONGLONG_MAX)
      return raise_integer_overflow();
    res= (ulonglong) (-(longlong) res);
  }
  return check_integer_overflow(res, !res_negative);
}


bool Item_func_int_div::fix_length_and_dec()
{
  Item_result argtype= args[0]->result_type();
  /* use precision only for the data type it is applicable for and valid */
  uint32 char_length= args[0]->max_char_length() -
                      (argtype == DECIMAL_RESULT || argtype == INT_RESULT ?
                       args[0]->decimals : 0);
  fix_char_length(char_length > MY_INT64_NUM_DECIMAL_DIGITS ?
                  MY_INT64_NUM_DECIMAL_DIGITS : char_length);
  maybe_null=1;
  unsigned_flag=args[0]->unsigned_flag | args[1]->unsigned_flag;
  return false;
}


longlong Item_func_mod::int_op()
{
  DBUG_ASSERT(fixed == 1);
  Longlong_hybrid val0= args[0]->to_longlong_hybrid();
  Longlong_hybrid val1= args[1]->to_longlong_hybrid();

  if ((null_value= args[0]->null_value || args[1]->null_value))
    return 0; /* purecov: inspected */
  if (val1 == 0)
  {
    signal_divide_by_null();
    return 0;
  }

  /*
    '%' is calculated by integer division internally. Since dividing
    LONGLONG_MIN by -1 generates SIGFPE, we calculate using unsigned values and
    then adjust the sign appropriately.
  */
  ulonglong res= val0.abs() % val1.abs();
  return check_integer_overflow(val0.neg() ? -(longlong) res : res,
                                !val0.neg());
}

double Item_func_mod::real_op()
{
  DBUG_ASSERT(fixed == 1);
  double value= args[0]->val_real();
  double val2=  args[1]->val_real();
  if ((null_value= args[0]->null_value || args[1]->null_value))
    return 0.0; /* purecov: inspected */
  if (val2 == 0.0)
  {
    signal_divide_by_null();
    return 0.0;
  }
  return fmod(value,val2);
}


my_decimal *Item_func_mod::decimal_op(my_decimal *decimal_value)
{
  my_decimal value1, *val1;
  my_decimal value2, *val2;

  val1= args[0]->val_decimal(&value1);
  if ((null_value= args[0]->null_value))
    return 0;
  val2= args[1]->val_decimal(&value2);
  if ((null_value= args[1]->null_value))
    return 0;
  switch (my_decimal_mod(E_DEC_FATAL_ERROR & ~E_DEC_DIV_ZERO, decimal_value,
                         val1, val2)) {
  case E_DEC_TRUNCATED:
  case E_DEC_OK:
    return decimal_value;
  case E_DEC_DIV_ZERO:
    signal_divide_by_null();
    /* fall through */
  default:
    null_value= 1;
    return 0;
  }
}


void Item_func_mod::result_precision()
{
  unsigned_flag= args[0]->unsigned_flag;
  decimals= MY_MAX(args[0]->decimal_scale(), args[1]->decimal_scale());
  uint prec= MY_MAX(args[0]->decimal_precision(), args[1]->decimal_precision());
  fix_char_length(my_decimal_precision_to_length_no_truncation(prec, decimals,
                                                               unsigned_flag));
}


bool Item_func_mod::fix_length_and_dec()
{
  if (Item_num_op::fix_length_and_dec())
    return true;
  maybe_null= 1;
  /*
    result_precision() sets unsigned_flag for INT_RESULT and DECIMAL_RESULT.
    Here we need to set it in case of REAL_RESULT.
  */
  unsigned_flag= args[0]->unsigned_flag;
  return false;
}


double Item_func_neg::real_op()
{
  double value= args[0]->val_real();
  null_value= args[0]->null_value;
  return -value;
}


longlong Item_func_neg::int_op()
{
  longlong value= args[0]->val_int();
  if ((null_value= args[0]->null_value))
    return 0;
  if (args[0]->unsigned_flag &&
      (ulonglong) value > (ulonglong) LONGLONG_MAX + 1)
    return raise_integer_overflow();

  if (value == LONGLONG_MIN)
  {
    if (args[0]->unsigned_flag != unsigned_flag)
      /* negation of LONGLONG_MIN is LONGLONG_MIN. */
      return LONGLONG_MIN; 
    else
      return raise_integer_overflow();
  }

  return check_integer_overflow(-value, !args[0]->unsigned_flag && value < 0);
}


my_decimal *Item_func_neg::decimal_op(my_decimal *decimal_value)
{
  my_decimal val, *value= args[0]->val_decimal(&val);
  if (!(null_value= args[0]->null_value))
  {
    my_decimal2decimal(value, decimal_value);
    my_decimal_neg(decimal_value);
    return decimal_value;
  }
  return 0;
}


bool Item_func_neg::fix_length_and_dec()
{
  DBUG_ENTER("Item_func_neg::fix_length_and_dec");
  if (Item_func_num1::fix_length_and_dec())
    DBUG_RETURN(TRUE);
  /* 1 add because sign can appear */
  max_length= args[0]->max_length + 1;

  /*
    If this is in integer context keep the context as integer if possible
    (This is how multiplication and other integer functions works)
    Use val() to get value as arg_type doesn't mean that item is
    Item_int or Item_float due to existence of Item_param.
  */
  if (Item_func_neg::result_type() == INT_RESULT && args[0]->const_item())
  {
    longlong val= args[0]->val_int();
    if ((ulonglong) val >= (ulonglong) LONGLONG_MIN &&
        ((ulonglong) val != (ulonglong) LONGLONG_MIN ||
          args[0]->type() != INT_ITEM))        
    {
      /*
        Ensure that result is converted to DECIMAL, as longlong can't hold
        the negated number
      */
      set_handler_by_result_type(DECIMAL_RESULT);
      DBUG_PRINT("info", ("Type changed: DECIMAL_RESULT"));
    }
  }
  unsigned_flag= 0;
  DBUG_RETURN(FALSE);
}


double Item_func_abs::real_op()
{
  double value= args[0]->val_real();
  null_value= args[0]->null_value;
  return fabs(value);
}


longlong Item_func_abs::int_op()
{
  longlong value= args[0]->val_int();
  if ((null_value= args[0]->null_value))
    return 0;
  if (unsigned_flag)
    return value;
  /* -LONGLONG_MIN = LONGLONG_MAX + 1 => outside of signed longlong range */
  if (value == LONGLONG_MIN)
    return raise_integer_overflow();
  return (value >= 0) ? value : -value;
}


my_decimal *Item_func_abs::decimal_op(my_decimal *decimal_value)
{
  my_decimal val, *value= args[0]->val_decimal(&val);
  if (!(null_value= args[0]->null_value))
  {
    my_decimal2decimal(value, decimal_value);
    if (decimal_value->sign())
      my_decimal_neg(decimal_value);
    return decimal_value;
  }
  return 0;
}


bool Item_func_abs::fix_length_and_dec()
{
  if (Item_func_num1::fix_length_and_dec())
    return TRUE;
  unsigned_flag= args[0]->unsigned_flag;
  return FALSE;
}


/** Gateway to natural LOG function. */
double Item_func_ln::val_real()
{
  DBUG_ASSERT(fixed == 1);
  double value= args[0]->val_real();
  if ((null_value= args[0]->null_value))
    return 0.0;
  if (value <= 0.0)
  {
    signal_divide_by_null();
    return 0.0;
  }
  return log(value);
}

/** 
  Extended but so slower LOG function.

  We have to check if all values are > zero and first one is not one
  as these are the cases then result is not a number.
*/ 
double Item_func_log::val_real()
{
  DBUG_ASSERT(fixed == 1);
  double value= args[0]->val_real();
  if ((null_value= args[0]->null_value))
    return 0.0;
  if (value <= 0.0)
  {
    signal_divide_by_null();
    return 0.0;
  }
  if (arg_count == 2)
  {
    double value2= args[1]->val_real();
    if ((null_value= args[1]->null_value))
      return 0.0;
    if (value2 <= 0.0 || value == 1.0)
    {
      signal_divide_by_null();
      return 0.0;
    }
    return log(value2) / log(value);
  }
  return log(value);
}

double Item_func_log2::val_real()
{
  DBUG_ASSERT(fixed == 1);
  double value= args[0]->val_real();

  if ((null_value=args[0]->null_value))
    return 0.0;
  if (value <= 0.0)
  {
    signal_divide_by_null();
    return 0.0;
  }
  return log(value) / M_LN2;
}

double Item_func_log10::val_real()
{
  DBUG_ASSERT(fixed == 1);
  double value= args[0]->val_real();
  if ((null_value= args[0]->null_value))
    return 0.0;
  if (value <= 0.0)
  {
    signal_divide_by_null();
    return 0.0;
  }
  return log10(value);
}

double Item_func_exp::val_real()
{
  DBUG_ASSERT(fixed == 1);
  double value= args[0]->val_real();
  if ((null_value=args[0]->null_value))
    return 0.0; /* purecov: inspected */
  return check_float_overflow(exp(value));
}

double Item_func_sqrt::val_real()
{
  DBUG_ASSERT(fixed == 1);
  double value= args[0]->val_real();
  if ((null_value=(args[0]->null_value || value < 0)))
    return 0.0; /* purecov: inspected */
  return sqrt(value);
}

double Item_func_pow::val_real()
{
  DBUG_ASSERT(fixed == 1);
  double value= args[0]->val_real();
  double val2= args[1]->val_real();
  if ((null_value=(args[0]->null_value || args[1]->null_value)))
    return 0.0; /* purecov: inspected */
  return check_float_overflow(pow(value,val2));
}

// Trigonometric functions

double Item_func_acos::val_real()
{
  DBUG_ASSERT(fixed == 1);
  /* One can use this to defer SELECT processing. */
  DEBUG_SYNC(current_thd, "before_acos_function");
  // the volatile's for BUG #2338 to calm optimizer down (because of gcc's bug)
  volatile double value= args[0]->val_real();
  if ((null_value=(args[0]->null_value || (value < -1.0 || value > 1.0))))
    return 0.0;
  return acos(value);
}

double Item_func_asin::val_real()
{
  DBUG_ASSERT(fixed == 1);
  // the volatile's for BUG #2338 to calm optimizer down (because of gcc's bug)
  volatile double value= args[0]->val_real();
  if ((null_value=(args[0]->null_value || (value < -1.0 || value > 1.0))))
    return 0.0;
  return asin(value);
}

double Item_func_atan::val_real()
{
  DBUG_ASSERT(fixed == 1);
  double value= args[0]->val_real();
  if ((null_value=args[0]->null_value))
    return 0.0;
  if (arg_count == 2)
  {
    double val2= args[1]->val_real();
    if ((null_value=args[1]->null_value))
      return 0.0;
    return check_float_overflow(atan2(value,val2));
  }
  return atan(value);
}

double Item_func_cos::val_real()
{
  DBUG_ASSERT(fixed == 1);
  double value= args[0]->val_real();
  if ((null_value=args[0]->null_value))
    return 0.0;
  return cos(value);
}

double Item_func_sin::val_real()
{
  DBUG_ASSERT(fixed == 1);
  double value= args[0]->val_real();
  if ((null_value=args[0]->null_value))
    return 0.0;
  return sin(value);
}

double Item_func_tan::val_real()
{
  DBUG_ASSERT(fixed == 1);
  double value= args[0]->val_real();
  if ((null_value=args[0]->null_value))
    return 0.0;
  return check_float_overflow(tan(value));
}


double Item_func_cot::val_real()
{
  DBUG_ASSERT(fixed == 1);
  double value= args[0]->val_real();
  if ((null_value=args[0]->null_value))
    return 0.0;
  return check_float_overflow(1.0 / tan(value));
}


// Shift-functions, same as << and >> in C/C++


longlong Item_func_shift_left::val_int()
{
  DBUG_ASSERT(fixed == 1);
  uint shift;
  ulonglong res= ((ulonglong) args[0]->val_int() <<
		  (shift=(uint) args[1]->val_int()));
  if (args[0]->null_value || args[1]->null_value)
  {
    null_value=1;
    return 0;
  }
  null_value=0;
  return (shift < sizeof(longlong)*8 ? (longlong) res : 0);
}

longlong Item_func_shift_right::val_int()
{
  DBUG_ASSERT(fixed == 1);
  uint shift;
  ulonglong res= (ulonglong) args[0]->val_int() >>
    (shift=(uint) args[1]->val_int());
  if (args[0]->null_value || args[1]->null_value)
  {
    null_value=1;
    return 0;
  }
  null_value=0;
  return (shift < sizeof(longlong)*8 ? (longlong) res : 0);
}


longlong Item_func_bit_neg::val_int()
{
  DBUG_ASSERT(fixed == 1);
  ulonglong res= (ulonglong) args[0]->val_int();
  if ((null_value=args[0]->null_value))
    return 0;
  return ~res;
}


// Conversion functions

bool Item_func_int_val::fix_length_and_dec()
{
  DBUG_ENTER("Item_func_int_val::fix_length_and_dec");
  DBUG_PRINT("info", ("name %s", func_name()));

  ulonglong tmp_max_length= (ulonglong ) args[0]->max_length - 
    (args[0]->decimals ? args[0]->decimals + 1 : 0) + 2;
  max_length= tmp_max_length > (ulonglong) 4294967295U ?
    (uint32) 4294967295U : (uint32) tmp_max_length;
  uint tmp= float_length(decimals);
  set_if_smaller(max_length,tmp);
  decimals= 0;

  // Note, cast_to_int_type() can return TIME_RESULT
  switch (args[0]->cast_to_int_type())
  {
  case STRING_RESULT:
  case REAL_RESULT:
    set_handler_by_result_type(REAL_RESULT);
    max_length= float_length(decimals);
    break;
  case INT_RESULT:
  case TIME_RESULT:
  case DECIMAL_RESULT:
    /*
      -2 because in most high position can't be used any digit for longlong
      and one position for increasing value during operation
    */
    if ((args[0]->max_length - args[0]->decimals) >=
        (DECIMAL_LONGLONG_DIGITS - 2))
    {
      fix_char_length(
        my_decimal_precision_to_length_no_truncation(
          args[0]->decimal_int_part(), 0, false));
      set_handler_by_result_type(DECIMAL_RESULT);
    }
    else
    {
      unsigned_flag= args[0]->unsigned_flag;
      set_handler_by_result_type(INT_RESULT);
    }
    break;
  case ROW_RESULT:
    DBUG_ASSERT(0);
  }
  DBUG_PRINT("info", ("Type: %s",
                      (result_type() == REAL_RESULT ? "REAL_RESULT" :
                       result_type() == DECIMAL_RESULT ? "DECIMAL_RESULT" :
                       result_type() == INT_RESULT ? "INT_RESULT" :
                       "--ILLEGAL!!!--")));

  DBUG_RETURN(FALSE);
}


longlong Item_func_ceiling::int_op()
{
  longlong result;
  switch (args[0]->result_type()) {
  case INT_RESULT:
    result= args[0]->val_int();
    null_value= args[0]->null_value;
    break;
  case DECIMAL_RESULT:
  {
    my_decimal dec_buf, *dec;
    if ((dec= Item_func_ceiling::decimal_op(&dec_buf)))
      my_decimal2int(E_DEC_FATAL_ERROR, dec, unsigned_flag, &result);
    else
      result= 0;
    break;
  }
  default:
    result= (longlong)Item_func_ceiling::real_op();
  };
  return result;
}


double Item_func_ceiling::real_op()
{
  /*
    the volatile's for BUG #3051 to calm optimizer down (because of gcc's
    bug)
  */
  volatile double value= args[0]->val_real();
  null_value= args[0]->null_value;
  return ceil(value);
}


my_decimal *Item_func_ceiling::decimal_op(my_decimal *decimal_value)
{
  my_decimal val, *value= args[0]->val_decimal(&val);
  if (!(null_value= (args[0]->null_value ||
                     my_decimal_ceiling(E_DEC_FATAL_ERROR, value,
                                        decimal_value) > 1)))
    return decimal_value;
  return 0;
}


longlong Item_func_floor::int_op()
{
  longlong result;
  switch (args[0]->result_type()) {
  case INT_RESULT:
    result= args[0]->val_int();
    null_value= args[0]->null_value;
    break;
  case DECIMAL_RESULT:
  {
    my_decimal dec_buf, *dec;
    if ((dec= Item_func_floor::decimal_op(&dec_buf)))
      my_decimal2int(E_DEC_FATAL_ERROR, dec, unsigned_flag, &result);
    else
      result= 0;
    break;
  }
  default:
    result= (longlong)Item_func_floor::real_op();
  };
  return result;
}


double Item_func_floor::real_op()
{
  /*
    the volatile's for BUG #3051 to calm optimizer down (because of gcc's
    bug)
  */
  volatile double value= args[0]->val_real();
  null_value= args[0]->null_value;
  return floor(value);
}


my_decimal *Item_func_floor::decimal_op(my_decimal *decimal_value)
{
  my_decimal val, *value= args[0]->val_decimal(&val);
  if (!(null_value= (args[0]->null_value ||
                     my_decimal_floor(E_DEC_FATAL_ERROR, value,
                                      decimal_value) > 1)))
    return decimal_value;
  return 0;
}


bool Item_func_round::fix_length_and_dec()
{
  int      decimals_to_set;
  longlong val1;
  bool     val1_unsigned;
  
  unsigned_flag= args[0]->unsigned_flag;
  if (!args[1]->const_item())
  {
    decimals= args[0]->decimals;
    max_length= float_length(decimals);
    if (args[0]->result_type() == DECIMAL_RESULT)
    {
      max_length++;
      set_handler_by_result_type(DECIMAL_RESULT);
    }
    else
      set_handler_by_result_type(REAL_RESULT);
    return FALSE;
  }

  val1= args[1]->val_int();
  if ((null_value= args[1]->null_value))
    return FALSE;

  val1_unsigned= args[1]->unsigned_flag;
  if (val1 < 0)
    decimals_to_set= val1_unsigned ? INT_MAX : 0;
  else
    decimals_to_set= (val1 > INT_MAX) ? INT_MAX : (int) val1;

  if (args[0]->decimals == NOT_FIXED_DEC)
  {
    decimals= MY_MIN(decimals_to_set, NOT_FIXED_DEC);
    max_length= float_length(decimals);
    set_handler_by_result_type(REAL_RESULT);
    return FALSE;
  }
  
  switch (args[0]->result_type()) {
  case REAL_RESULT:
  case STRING_RESULT:
    set_handler_by_result_type(REAL_RESULT);
    decimals= MY_MIN(decimals_to_set, NOT_FIXED_DEC);
    max_length= float_length(decimals);
    break;
  case INT_RESULT:
    if ((!decimals_to_set && truncate) || (args[0]->decimal_precision() < DECIMAL_LONGLONG_DIGITS))
    {
      int length_can_increase= MY_TEST(!truncate && (val1 < 0) &&
                                       !val1_unsigned);
      max_length= args[0]->max_length + length_can_increase;
      /* Here we can keep INT_RESULT */
      set_handler_by_result_type(INT_RESULT);
      decimals= 0;
      break;
    }
    /* fall through */
  case DECIMAL_RESULT:
  {
    set_handler_by_result_type(DECIMAL_RESULT);
    decimals_to_set= MY_MIN(DECIMAL_MAX_SCALE, decimals_to_set);
    int decimals_delta= args[0]->decimals - decimals_to_set;
    int precision= args[0]->decimal_precision();
    int length_increase= ((decimals_delta <= 0) || truncate) ? 0:1;

    precision-= decimals_delta - length_increase;
    decimals= MY_MIN(decimals_to_set, DECIMAL_MAX_SCALE);
    if (!precision)
      precision= 1; // DECIMAL(0,0) -> DECIMAL(1,0)
    max_length= my_decimal_precision_to_length_no_truncation(precision,
                                                             decimals,
                                                             unsigned_flag);
    break;
  }
  case ROW_RESULT:
  case TIME_RESULT:
    DBUG_ASSERT(0); /* This result type isn't handled */
  }
  return FALSE;
}

double my_double_round(double value, longlong dec, bool dec_unsigned,
                       bool truncate)
{
  double tmp;
  bool dec_negative= (dec < 0) && !dec_unsigned;
  ulonglong abs_dec= dec_negative ? -dec : dec;
  /*
    tmp2 is here to avoid return the value with 80 bit precision
    This will fix that the test round(0.1,1) = round(0.1,1) is true
    Tagging with volatile is no guarantee, it may still be optimized away...
  */
  volatile double tmp2;

  tmp=(abs_dec < array_elements(log_10) ?
       log_10[abs_dec] : pow(10.0,(double) abs_dec));

  // Pre-compute these, to avoid optimizing away e.g. 'floor(v/tmp) * tmp'.
  volatile double value_div_tmp= value / tmp;
  volatile double value_mul_tmp= value * tmp;

  if (!dec_negative && std::isinf(tmp)) // "dec" is too large positive number
    return value;

  if (dec_negative && std::isinf(tmp))
    tmp2= 0.0;
  else if (!dec_negative && std::isinf(value_mul_tmp))
    tmp2= value;
  else if (truncate)
  {
    if (value >= 0.0)
      tmp2= dec < 0 ? floor(value_div_tmp) * tmp : floor(value_mul_tmp) / tmp;
    else
      tmp2= dec < 0 ? ceil(value_div_tmp) * tmp : ceil(value_mul_tmp) / tmp;
  }
  else
    tmp2=dec < 0 ? rint(value_div_tmp) * tmp : rint(value_mul_tmp) / tmp;

  return tmp2;
}


double Item_func_round::real_op()
{
  double value= args[0]->val_real();

  if (!(null_value= args[0]->null_value))
  {
    longlong dec= args[1]->val_int();
    if (!(null_value= args[1]->null_value))
      return my_double_round(value, dec, args[1]->unsigned_flag, truncate);
  }
  return 0.0;
}

/*
  Rounds a given value to a power of 10 specified as the 'to' argument,
  avoiding overflows when the value is close to the ulonglong range boundary.
*/

static inline ulonglong my_unsigned_round(ulonglong value, ulonglong to)
{
  ulonglong tmp= value / to * to;
  return (value - tmp < (to >> 1)) ? tmp : tmp + to;
}


longlong Item_func_round::int_op()
{
  longlong value= args[0]->val_int();
  longlong dec= args[1]->val_int();
  decimals= 0;
  ulonglong abs_dec;
  if ((null_value= args[0]->null_value || args[1]->null_value))
    return 0;
  if ((dec >= 0) || args[1]->unsigned_flag)
    return value; // integer have not digits after point

  abs_dec= -dec;
  longlong tmp;
  
  if(abs_dec >= array_elements(log_10_int))
    return 0;
  
  tmp= log_10_int[abs_dec];
  
  if (truncate)
    value= (unsigned_flag) ?
      ((ulonglong) value / tmp) * tmp : (value / tmp) * tmp;
  else
    value= (unsigned_flag || value >= 0) ?
      my_unsigned_round((ulonglong) value, tmp) :
      -(longlong) my_unsigned_round((ulonglong) -value, tmp);
  return value;
}


my_decimal *Item_func_round::decimal_op(my_decimal *decimal_value)
{
  my_decimal val, *value= args[0]->val_decimal(&val);
  longlong dec= args[1]->val_int();
  if (dec >= 0 || args[1]->unsigned_flag)
    dec= MY_MIN((ulonglong) dec, decimals);
  else if (dec < INT_MIN)
    dec= INT_MIN;
    
  if (!(null_value= (args[0]->null_value || args[1]->null_value ||
                     my_decimal_round(E_DEC_FATAL_ERROR, value, (int) dec,
                                      truncate, decimal_value) > 1))) 
    return decimal_value;
  return 0;
}


void Item_func_rand::seed_random(Item *arg)
{
  /*
    TODO: do not do reinit 'rand' for every execute of PS/SP if
    args[0] is a constant.
  */
  uint32 tmp= (uint32) arg->val_int();
#ifdef WITH_WSREP
  if (WSREP_ON)
  {
    THD *thd= current_thd;
    if (thd->variables.wsrep_on)
    {
      if (thd->wsrep_exec_mode==REPL_RECV)
        tmp= thd->wsrep_rand;
      else
        thd->wsrep_rand= tmp;
    }
  }
#endif /* WITH_WSREP */

  my_rnd_init(rand, (uint32) (tmp*0x10001L+55555555L),
             (uint32) (tmp*0x10000001L));
}


bool Item_func_rand::fix_fields(THD *thd,Item **ref)
{
  if (Item_real_func::fix_fields(thd, ref))
    return TRUE;
  used_tables_cache|= RAND_TABLE_BIT;
  if (arg_count)
  {					// Only use argument once in query
    /*
      Allocate rand structure once: we must use thd->stmt_arena
      to create rand in proper mem_root if it's a prepared statement or
      stored procedure.

      No need to send a Rand log event if seed was given eg: RAND(seed),
      as it will be replicated in the query as such.
    */
    if (!rand && !(rand= (struct my_rnd_struct*)
                   thd->stmt_arena->alloc(sizeof(*rand))))
      return TRUE;
  }
  else
  {
    /*
      Save the seed only the first time RAND() is used in the query
      Once events are forwarded rather than recreated,
      the following can be skipped if inside the slave thread
    */
    if (!thd->rand_used)
    {
      thd->rand_used= 1;
      thd->rand_saved_seed1= thd->rand.seed1;
      thd->rand_saved_seed2= thd->rand.seed2;
    }
    rand= &thd->rand;
  }
  return FALSE;
}

void Item_func_rand::update_used_tables()
{
  Item_real_func::update_used_tables();
  used_tables_cache|= RAND_TABLE_BIT;
}


double Item_func_rand::val_real()
{
  DBUG_ASSERT(fixed == 1);
  if (arg_count)
  {
    if (!args[0]->const_item())
      seed_random(args[0]);
    else if (first_eval)
    {
      /*
        Constantness of args[0] may be set during JOIN::optimize(), if arg[0]
        is a field item of "constant" table. Thus, we have to evaluate
        seed_random() for constant arg there but not at the fix_fields method.
      */
      first_eval= FALSE;
      seed_random(args[0]);
    }
  }
  return my_rnd(rand);
}

longlong Item_func_sign::val_int()
{
  DBUG_ASSERT(fixed == 1);
  double value= args[0]->val_real();
  null_value=args[0]->null_value;
  return value < 0.0 ? -1 : (value > 0 ? 1 : 0);
}


double Item_func_units::val_real()
{
  DBUG_ASSERT(fixed == 1);
  double value= args[0]->val_real();
  if ((null_value=args[0]->null_value))
    return 0;
  return check_float_overflow(value * mul + add);
}


bool Item_func_min_max::fix_length_and_dec()
{
  uint unsigned_count= 0;
  int max_int_part=0;
  decimals=0;
  max_length=0;
  maybe_null=0;
  Item_result tmp_cmp_type= args[0]->cmp_type();
  uint string_type_count= 0;
  uint temporal_type_count= 0;
  enum_field_types temporal_field_type= MYSQL_TYPE_DATETIME;

  for (uint i=0 ; i < arg_count ; i++)
  {
    set_if_bigger(max_length, args[i]->max_length);
    set_if_bigger(decimals, args[i]->decimals);
    set_if_bigger(max_int_part, args[i]->decimal_int_part());
    unsigned_count+= args[i]->unsigned_flag;
    if (args[i]->maybe_null)
      maybe_null= 1;
    tmp_cmp_type= item_cmp_type(tmp_cmp_type, args[i]->cmp_type());
    string_type_count+= args[i]->cmp_type() == STRING_RESULT;
    if (args[i]->cmp_type() == TIME_RESULT)
    {
      if (!temporal_type_count)
        temporal_field_type= args[i]->field_type();
      else
        temporal_field_type= Field::field_type_merge(temporal_field_type,
                                                     args[i]->field_type());
      temporal_type_count++;
    }
  }
  unsigned_flag= unsigned_count == arg_count; // if all args are unsigned

  switch (tmp_cmp_type) {
  case TIME_RESULT:
  {
    // At least one temporal argument was found.
    if (temporal_type_count < arg_count)
      maybe_null= true; // Non-temporal-to-temporal conversion can return NULL
    collation.set_numeric();
    set_handler_by_field_type(temporal_field_type);
    if (is_temporal_type_with_time(temporal_field_type))
      set_if_smaller(decimals, TIME_SECOND_PART_DIGITS);
    else
      decimals= 0;
    uint len= decimals ? (decimals + 1) : 0;
    len+= mysql_temporal_int_part_length(temporal_field_type);
    fix_char_length(len);
    break;
  }
  case STRING_RESULT:
    /*
      All arguments are of string-alike types:
        CHAR, VARCHAR, TEXT, BINARY, VARBINARY, BLOB, SET, ENUM
      No numeric and no temporal types were found.
    */
    agg_arg_charsets_for_string_result_with_comparison(collation,
                                                       args, arg_count);
    set_handler_by_field_type(agg_field_type(args, arg_count, false));
    break;

  case INT_RESULT:
    /*
       All arguments have INT-alike types:
       TINY, SHORT, LONG, LONGLONG, INT24, YEAR, BIT.
    */
    collation.set_numeric();
    fix_char_length(my_decimal_precision_to_length_no_truncation(max_int_part +
                                                                 decimals,
                                                                 decimals,
                                                                 unsigned_flag));
    if (unsigned_count != 0 && unsigned_count != arg_count)
    {
      /*
        If all args are of INT-alike type, but have different unsigned_flag,
        then change type to DECIMAL.
      */
      set_handler_by_field_type(MYSQL_TYPE_NEWDECIMAL);
    }
    else
    {
      /*
        There are only INT-alike arguments with equal unsigned_flag.
        Aggregate types to get the best covering type.
        Treat BIT as LONGLONG when aggregating to non-BIT types.
        Possible final type: TINY, SHORT, LONG, LONGLONG, INT24, YEAR, BIT.
      */
      set_handler_by_field_type(agg_field_type(args, arg_count, true));
    }
    break;

  case DECIMAL_RESULT:
    // All arguments are of DECIMAL type
    collation.set_numeric();
    fix_char_length(my_decimal_precision_to_length_no_truncation(max_int_part +
                                                                 decimals,
                                                                 decimals,
                                                                 unsigned_flag));
    set_handler_by_field_type(MYSQL_TYPE_NEWDECIMAL);
    break;

  case ROW_RESULT:
    DBUG_ASSERT(0);
    // Pass through
  case REAL_RESULT:
    collation.set_numeric();
    fix_char_length(float_length(decimals));
    /*
      Set type to DOUBLE, as Item_func::create_tmp_field() does not
      distinguish between DOUBLE and FLOAT and always creates Field_double.
      Perhaps we should eventually change this to use agg_field_type() here,
      and fix Item_func::create_tmp_field() to create Field_float when possible.
    */
    set_handler_by_field_type(MYSQL_TYPE_DOUBLE);
    break;
  }
  return FALSE;
}


/*
  Compare item arguments in the DATETIME context.

  DESCRIPTION
    Compare item arguments as DATETIME values and return the index of the
    least/greatest argument in the arguments array.
    The correct DATE/DATETIME value of the found argument is
    stored to the value pointer, if latter is provided.

  RETURN
   1	If one of arguments is NULL or there was a execution error
   0    Otherwise
*/

bool Item_func_min_max::get_date(MYSQL_TIME *ltime, ulonglong fuzzy_date)
{
  longlong UNINIT_VAR(min_max);
  DBUG_ASSERT(fixed == 1);

  /*
    just like ::val_int() method of a string item can be called,
    for example, SELECT CONCAT("10", "12") + 1,
    ::get_date() can be called for non-temporal values,
    for example, SELECT MONTH(GREATEST("2011-11-21", "2010-10-09"))

  */
  if (Item_func_min_max::cmp_type() != TIME_RESULT)
    return Item_func::get_date(ltime, fuzzy_date);

  for (uint i=0; i < arg_count ; i++)
  {
    longlong res= args[i]->val_temporal_packed(Item_func_min_max::field_type());

    /* Check if we need to stop (because of error or KILL) and stop the loop */
    if (args[i]->null_value)
      return (null_value= 1);

    if (i == 0 || (res < min_max ? cmp_sign : -cmp_sign) > 0)
      min_max= res;
  }
  unpack_time(min_max, ltime);

  if (Item_func_min_max::field_type() == MYSQL_TYPE_DATE)
  {
    ltime->time_type= MYSQL_TIMESTAMP_DATE;
    ltime->hour= ltime->minute= ltime->second= ltime->second_part= 0;
  }
  else if (Item_func_min_max::field_type() == MYSQL_TYPE_TIME)
  {
    ltime->time_type= MYSQL_TIMESTAMP_TIME;
    ltime->hour+= (ltime->month * 32 + ltime->day) * 24;
    ltime->year= ltime->month= ltime->day= 0;
    if (adjust_time_range_with_warn(ltime,
                                    MY_MIN(decimals, TIME_SECOND_PART_DIGITS)))
      return (null_value= true);
  }

  if (!(fuzzy_date & TIME_TIME_ONLY) &&
      ((null_value= check_date_with_warn(ltime, fuzzy_date,
                                         MYSQL_TIMESTAMP_ERROR))))
    return true;

  return (null_value= 0);
}


String *Item_func_min_max::val_str(String *str)
{
  DBUG_ASSERT(fixed == 1);
  if (Item_func_min_max::cmp_type() == TIME_RESULT)
    return val_string_from_date(str);
  switch (Item_func_min_max::result_type()) {
  case INT_RESULT:
    return val_string_from_int(str);
  case DECIMAL_RESULT:
    return val_string_from_decimal(str);
  case REAL_RESULT:
    return val_string_from_real(str);
  case STRING_RESULT:
  {
    String *UNINIT_VAR(res);
    for (uint i=0; i < arg_count ; i++)
    {
      if (i == 0)
	res=args[i]->val_str(str);
      else
      {
	String *res2;
	res2= args[i]->val_str(res == str ? &tmp_value : str);
	if (res2)
	{
	  int cmp= sortcmp(res,res2,collation.collation);
	  if ((cmp_sign < 0 ? cmp : -cmp) < 0)
	    res=res2;
	}
      }
      if ((null_value= args[i]->null_value))
        return 0;
    }
    res->set_charset(collation.collation);
    return res;
  }
  case ROW_RESULT:
  case TIME_RESULT:
    DBUG_ASSERT(0);                // This case should never be chosen
    return 0;
  }
  return 0;					// Keep compiler happy
}


double Item_func_min_max::val_real()
{
  DBUG_ASSERT(fixed == 1);
  double value=0.0;
  if (Item_func_min_max::cmp_type() == TIME_RESULT)
  {
    MYSQL_TIME ltime;
    if (get_date(&ltime, 0))
      return 0;

    return TIME_to_double(&ltime);
  }
  for (uint i=0; i < arg_count ; i++)
  {
    if (i == 0)
      value= args[i]->val_real();
    else
    {
      double tmp= args[i]->val_real();
      if (!args[i]->null_value && (tmp < value ? cmp_sign : -cmp_sign) > 0)
	value=tmp;
    }
    if ((null_value= args[i]->null_value))
      break;
  }
  return value;
}


longlong Item_func_min_max::val_int()
{
  DBUG_ASSERT(fixed == 1);
  longlong value=0;
  if (Item_func_min_max::cmp_type() == TIME_RESULT)
  {
    MYSQL_TIME ltime;
    if (get_date(&ltime, 0))
      return 0;

    return TIME_to_ulonglong(&ltime);
  }
  for (uint i=0; i < arg_count ; i++)
  {
    if (i == 0)
      value=args[i]->val_int();
    else
    {
      longlong tmp=args[i]->val_int();
      if (!args[i]->null_value && (tmp < value ? cmp_sign : -cmp_sign) > 0)
	value=tmp;
    }
    if ((null_value= args[i]->null_value))
      break;
  }
  return value;
}


my_decimal *Item_func_min_max::val_decimal(my_decimal *dec)
{
  DBUG_ASSERT(fixed == 1);
  my_decimal tmp_buf, *tmp, *UNINIT_VAR(res);

  if (Item_func_min_max::cmp_type() == TIME_RESULT)
  {
    MYSQL_TIME ltime;
    if (get_date(&ltime, 0))
      return 0;

    return date2my_decimal(&ltime, dec);
  }
  for (uint i=0; i < arg_count ; i++)
  {
    if (i == 0)
      res= args[i]->val_decimal(dec);
    else
    {
      tmp= args[i]->val_decimal(&tmp_buf);      // Zero if NULL
      if (tmp && (my_decimal_cmp(tmp, res) * cmp_sign) < 0)
      {
        if (tmp == &tmp_buf)
        {
          /* Move value out of tmp_buf as this will be reused on next loop */
          my_decimal2decimal(tmp, dec);
          res= dec;
        }
        else
          res= tmp;
      }
    }
    if ((null_value= args[i]->null_value))
    {
      res= 0;
      break;
    }
  }
  return res;
}


longlong Item_func_length::val_int()
{
  DBUG_ASSERT(fixed == 1);
  String *res=args[0]->val_str(&value);
  if (!res)
  {
    null_value=1;
    return 0; /* purecov: inspected */
  }
  null_value=0;
  return (longlong) res->length();
}


longlong Item_func_char_length::val_int()
{
  DBUG_ASSERT(fixed == 1);
  String *res=args[0]->val_str(&value);
  if (!res)
  {
    null_value=1;
    return 0; /* purecov: inspected */
  }
  null_value=0;
  return (longlong) res->numchars();
}


longlong Item_func_coercibility::val_int()
{
  DBUG_ASSERT(fixed == 1);
  null_value= 0;
  return (longlong) args[0]->collation.derivation;
}


bool Item_func_locate::fix_length_and_dec()
{
  max_length= MY_INT32_NUM_DECIMAL_DIGITS;
  return agg_arg_charsets_for_comparison(cmp_collation, args, 2);
}


longlong Item_func_locate::val_int()
{
  DBUG_ASSERT(fixed == 1);
  String *a=args[0]->val_str(&value1);
  String *b=args[1]->val_str(&value2);
  if (!a || !b)
  {
    null_value=1;
    return 0; /* purecov: inspected */
  }
  null_value=0;
  /* must be longlong to avoid truncation */
  longlong start=  0; 
  longlong start0= 0;
  my_match_t match;

  if (arg_count == 3)
  {
    start0= start= args[2]->val_int() - 1;

    if ((start < 0) || (start > a->length()))
      return 0;

    /* start is now sufficiently valid to pass to charpos function */
    start= a->charpos((int) start);

    if (start + b->length() > a->length())
      return 0;
  }

  if (!b->length())				// Found empty string at start
    return start + 1;
  
  if (!cmp_collation.collation->coll->instr(cmp_collation.collation,
                                            a->ptr()+start,
                                            (uint) (a->length()-start),
                                            b->ptr(), b->length(),
                                            &match, 1))
    return 0;
  return (longlong) match.mb_len + start0 + 1;
}


void Item_func_locate::print(String *str, enum_query_type query_type)
{
  str->append(STRING_WITH_LEN("locate("));
  args[1]->print(str, query_type);
  str->append(',');
  args[0]->print(str, query_type);
  if (arg_count == 3)
  {
    str->append(',');
    args[2]->print(str, query_type);
  }
  str->append(')');
}


longlong Item_func_field::val_int()
{
  DBUG_ASSERT(fixed == 1);

  if (cmp_type == STRING_RESULT)
  {
    String *field;
    if (!(field= args[0]->val_str(&value)))
      return 0;
    for (uint i=1 ; i < arg_count ; i++)
    {
      String *tmp_value=args[i]->val_str(&tmp);
      if (tmp_value && !sortcmp(field,tmp_value,cmp_collation.collation))
        return (longlong) (i);
    }
  }
  else if (cmp_type == INT_RESULT)
  {
    longlong val= args[0]->val_int();
    if (args[0]->null_value)
      return 0;
    for (uint i=1; i < arg_count ; i++)
    {
      if (val == args[i]->val_int() && !args[i]->null_value)
        return (longlong) (i);
    }
  }
  else if (cmp_type == DECIMAL_RESULT)
  {
    my_decimal dec_arg_buf, *dec_arg,
               dec_buf, *dec= args[0]->val_decimal(&dec_buf);
    if (args[0]->null_value)
      return 0;
    for (uint i=1; i < arg_count; i++)
    {
      dec_arg= args[i]->val_decimal(&dec_arg_buf);
      if (!args[i]->null_value && !my_decimal_cmp(dec_arg, dec))
        return (longlong) (i);
    }
  }
  else
  {
    double val= args[0]->val_real();
    if (args[0]->null_value)
      return 0;
    for (uint i=1; i < arg_count ; i++)
    {
      if (val == args[i]->val_real() && !args[i]->null_value)
        return (longlong) (i);
    }
  }
  return 0;
}


bool Item_func_field::fix_length_and_dec()
{
  maybe_null=0; max_length=3;
  cmp_type= args[0]->result_type();
  for (uint i=1; i < arg_count ; i++)
    cmp_type= item_cmp_type(cmp_type, args[i]->result_type());
  if (cmp_type == STRING_RESULT)
    return agg_arg_charsets_for_comparison(cmp_collation, args, arg_count);
  return FALSE;
}


longlong Item_func_ascii::val_int()
{
  DBUG_ASSERT(fixed == 1);
  String *res=args[0]->val_str(&value);
  if (!res)
  {
    null_value=1;
    return 0;
  }
  null_value=0;
  return (longlong) (res->length() ? (uchar) (*res)[0] : (uchar) 0);
}

longlong Item_func_ord::val_int()
{
  DBUG_ASSERT(fixed == 1);
  String *res=args[0]->val_str(&value);
  if (!res)
  {
    null_value=1;
    return 0;
  }
  null_value=0;
  if (!res->length()) return 0;
#ifdef USE_MB
  if (use_mb(res->charset()))
  {
    const char *str=res->ptr();
    uint32 n=0, l=my_ismbchar(res->charset(),str,str+res->length());
    if (!l)
      return (longlong)((uchar) *str);
    while (l--)
      n=(n<<8)|(uint32)((uchar) *str++);
    return (longlong) n;
  }
#endif
  return (longlong) ((uchar) (*res)[0]);
}

	/* Search after a string in a string of strings separated by ',' */
	/* Returns number of found type >= 1 or 0 if not found */
	/* This optimizes searching in enums to bit testing! */

bool Item_func_find_in_set::fix_length_and_dec()
{
  decimals=0;
  max_length=3;					// 1-999
  if (args[0]->const_item() && args[1]->type() == FIELD_ITEM)
  {
    Field *field= ((Item_field*) args[1])->field;
    if (field->real_type() == MYSQL_TYPE_SET)
    {
      String *find=args[0]->val_str(&value);
      if (find)
      {
        // find is not NULL pointer so args[0] is not a null-value
        DBUG_ASSERT(!args[0]->null_value);
	enum_value= find_type(((Field_enum*) field)->typelib,find->ptr(),
			      find->length(), 0);
	enum_bit=0;
	if (enum_value)
	  enum_bit=1LL << (enum_value-1);
      }
    }
  }
  return agg_arg_charsets_for_comparison(cmp_collation, args, 2);
}

static const char separator=',';

longlong Item_func_find_in_set::val_int()
{
  DBUG_ASSERT(fixed == 1);
  if (enum_value)
  {
    // enum_value is set iff args[0]->const_item() in fix_length_and_dec().
    DBUG_ASSERT(args[0]->const_item());

    ulonglong tmp= (ulonglong) args[1]->val_int();
    null_value= args[1]->null_value;
    /* 
      No need to check args[0]->null_value since enum_value is set iff
      args[0] is a non-null const item. Note: no DBUG_ASSERT on
      args[0]->null_value here because args[0] may have been replaced
      by an Item_cache on which val_int() has not been called. See
      BUG#11766317
    */
    if (!null_value)
    {
      if (tmp & enum_bit)
        return enum_value;
    }
    return 0L;
  }

  String *find=args[0]->val_str(&value);
  String *buffer=args[1]->val_str(&value2);
  if (!find || !buffer)
  {
    null_value=1;
    return 0; /* purecov: inspected */
  }
  null_value=0;

  if ((int) (buffer->length() - find->length()) >= 0)
  {
    my_wc_t wc= 0;
    CHARSET_INFO *cs= cmp_collation.collation;
    const char *str_begin= buffer->ptr();
    const char *str_end= buffer->ptr();
    const char *real_end= str_end+buffer->length();
    const uchar *find_str= (const uchar *) find->ptr();
    uint find_str_len= find->length();
    int position= 0;
    while (1)
    {
      int symbol_len;
      if ((symbol_len= cs->cset->mb_wc(cs, &wc, (uchar*) str_end, 
                                       (uchar*) real_end)) > 0)
      {
        const char *substr_end= str_end + symbol_len;
        bool is_last_item= (substr_end == real_end);
        bool is_separator= (wc == (my_wc_t) separator);
        if (is_separator || is_last_item)
        {
          position++;
          if (is_last_item && !is_separator)
            str_end= substr_end;
          if (!my_strnncoll(cs, (const uchar *) str_begin,
                            (uint) (str_end - str_begin),
                            find_str, find_str_len))
            return (longlong) position;
          else
            str_begin= substr_end;
        }
        str_end= substr_end;
      }
      else if (str_end - str_begin == 0 &&
               find_str_len == 0 &&
               wc == (my_wc_t) separator)
        return (longlong) ++position;
      else
        return 0;
    }
  }
  return 0;
}

longlong Item_func_bit_count::val_int()
{
  DBUG_ASSERT(fixed == 1);
  ulonglong value= (ulonglong) args[0]->val_int();
  if ((null_value= args[0]->null_value))
    return 0; /* purecov: inspected */
  return (longlong) my_count_bits(value);
}


/****************************************************************************
** Functions to handle dynamic loadable functions
** Original source by: Alexis Mikhailov <root@medinf.chuvashia.su>
** Rewritten by monty.
****************************************************************************/

#ifdef HAVE_DLOPEN

void udf_handler::cleanup()
{
  if (!not_original)
  {
    if (initialized)
    {
      if (u_d->func_deinit != NULL)
      {
        Udf_func_deinit deinit= u_d->func_deinit;
        (*deinit)(&initid);
      }
      free_udf(u_d);
      initialized= FALSE;
    }
    if (buffers)				// Because of bug in ecc
      delete [] buffers;
    buffers= 0;
  }
}


bool
udf_handler::fix_fields(THD *thd, Item_func_or_sum *func,
			uint arg_count, Item **arguments)
{
  uchar buff[STACK_BUFF_ALLOC];			// Max argument in function
  DBUG_ENTER("Item_udf_func::fix_fields");

  if (check_stack_overrun(thd, STACK_MIN_SIZE, buff))
    DBUG_RETURN(TRUE);				// Fatal error flag is set!

  udf_func *tmp_udf=find_udf(u_d->name.str,(uint) u_d->name.length,1);

  if (!tmp_udf)
  {
    my_error(ER_CANT_FIND_UDF, MYF(0), u_d->name.str);
    DBUG_RETURN(TRUE);
  }
  u_d=tmp_udf;
  args=arguments;

  /* Fix all arguments */
  func->maybe_null=0;
  func->used_tables_and_const_cache_init();

  if ((f_args.arg_count=arg_count))
  {
    if (!(f_args.arg_type= (Item_result*)
	  thd->alloc(f_args.arg_count*sizeof(Item_result))))

    {
      free_udf(u_d);
      DBUG_RETURN(TRUE);
    }
    uint i;
    Item **arg,**arg_end;
    for (i=0, arg=arguments, arg_end=arguments+arg_count;
	 arg != arg_end ;
	 arg++,i++)
    {
      if (!(*arg)->fixed &&
          (*arg)->fix_fields(thd, arg))
	DBUG_RETURN(1);
      // we can't assign 'item' before, because fix_fields() can change arg
      Item *item= *arg;
      if (item->check_cols(1))
	DBUG_RETURN(TRUE);
      /*
	TODO: We should think about this. It is not always
	right way just to set an UDF result to return my_charset_bin
	if one argument has binary sorting order.
	The result collation should be calculated according to arguments
	derivations in some cases and should not in other cases.
	Moreover, some arguments can represent a numeric input
	which doesn't effect the result character set and collation.
	There is no a general rule for UDF. Everything depends on
        the particular user defined function.
      */
      if (item->collation.collation->state & MY_CS_BINSORT)
	func->collation.set(&my_charset_bin);
      if (item->maybe_null)
	func->maybe_null=1;
      func->with_sum_func= func->with_sum_func || item->with_sum_func;
      func->with_window_func= func->with_window_func ||
                              item->with_window_func;
      func->with_field= func->with_field || item->with_field;
      func->with_param= func->with_param || item->with_param;
      func->with_subselect|= item->with_subselect;
      func->used_tables_and_const_cache_join(item);
      f_args.arg_type[i]=item->result_type();
    }
    //TODO: why all following memory is not allocated with 1 thd->alloc() call?
    if (!(buffers=new String[arg_count]) ||
	!(f_args.args= (char**) thd->alloc(arg_count * sizeof(char *))) ||
	!(f_args.lengths= (ulong*) thd->alloc(arg_count * sizeof(long))) ||
	!(f_args.maybe_null= (char*) thd->alloc(arg_count * sizeof(char))) ||
	!(num_buffer= (char*) thd->alloc(arg_count *
					ALIGN_SIZE(sizeof(double)))) ||
	!(f_args.attributes= (char**) thd->alloc(arg_count *
                                                 sizeof(char *))) ||
	!(f_args.attribute_lengths= (ulong*) thd->alloc(arg_count *
						       sizeof(long))))
    {
      free_udf(u_d);
      DBUG_RETURN(TRUE);
    }
  }
  if (func->fix_length_and_dec())
    DBUG_RETURN(TRUE);
  initid.max_length=func->max_length;
  initid.maybe_null=func->maybe_null;
  initid.const_item=func->const_item_cache;
  initid.decimals=func->decimals;
  initid.ptr=0;

  if (u_d->func_init)
  {
    char init_msg_buff[MYSQL_ERRMSG_SIZE];
    char *to=num_buffer;
    for (uint i=0; i < arg_count; i++)
    {
      /*
       For a constant argument i, args->args[i] points to the argument value. 
       For non-constant, args->args[i] is NULL.
      */
      f_args.args[i]= NULL;         /* Non-const unless updated below. */

      f_args.lengths[i]= arguments[i]->max_length;
      f_args.maybe_null[i]= (char) arguments[i]->maybe_null;
      f_args.attributes[i]= arguments[i]->name;
      f_args.attribute_lengths[i]= arguments[i]->name_length;

      if (arguments[i]->const_item())
      {
        switch (arguments[i]->result_type()) {
        case STRING_RESULT:
        case DECIMAL_RESULT:
        {
          String *res= arguments[i]->val_str(&buffers[i]);
          if (arguments[i]->null_value)
            continue;
          f_args.args[i]= (char*) res->c_ptr_safe();
          f_args.lengths[i]= res->length();
          break;
        }
        case INT_RESULT:
          *((longlong*) to)= arguments[i]->val_int();
          if (arguments[i]->null_value)
            continue;
          f_args.args[i]= to;
          to+= ALIGN_SIZE(sizeof(longlong));
          break;
        case REAL_RESULT:
          *((double*) to)= arguments[i]->val_real();
          if (arguments[i]->null_value)
            continue;
          f_args.args[i]= to;
          to+= ALIGN_SIZE(sizeof(double));
          break;
        case ROW_RESULT:
        case TIME_RESULT:
          DBUG_ASSERT(0);          // This case should never be chosen
          break;
        }
      }
    }
    Udf_func_init init= u_d->func_init;
    if ((error=(uchar) init(&initid, &f_args, init_msg_buff)))
    {
      my_error(ER_CANT_INITIALIZE_UDF, MYF(0),
               u_d->name.str, init_msg_buff);
      free_udf(u_d);
      DBUG_RETURN(TRUE);
    }
    func->max_length=MY_MIN(initid.max_length,MAX_BLOB_WIDTH);
    func->maybe_null=initid.maybe_null;
    /*
      The above call for init() can reset initid.const_item to "false",
      e.g. when the UDF function wants to be non-deterministic.
      See sequence_init() in udf_example.cc.
    */
    func->const_item_cache= initid.const_item;
    func->decimals=MY_MIN(initid.decimals,NOT_FIXED_DEC);
  }
  initialized=1;
  if (error)
  {
    my_error(ER_CANT_INITIALIZE_UDF, MYF(0),
             u_d->name.str, ER_THD(thd, ER_UNKNOWN_ERROR));
    DBUG_RETURN(TRUE);
  }
  DBUG_RETURN(FALSE);
}


bool udf_handler::get_arguments()
{
  if (error)
    return 1;					// Got an error earlier
  char *to= num_buffer;
  uint str_count=0;
  for (uint i=0; i < f_args.arg_count; i++)
  {
    f_args.args[i]=0;
    switch (f_args.arg_type[i]) {
    case STRING_RESULT:
    case DECIMAL_RESULT:
      {
	String *res=args[i]->val_str(&buffers[str_count++]);
	if (!(args[i]->null_value))
	{
	  f_args.args[i]=    (char*) res->ptr();
	  f_args.lengths[i]= res->length();
	}
	else
	{
	  f_args.lengths[i]= 0;
	}
	break;
      }
    case INT_RESULT:
      *((longlong*) to) = args[i]->val_int();
      if (!args[i]->null_value)
      {
	f_args.args[i]=to;
	to+= ALIGN_SIZE(sizeof(longlong));
      }
      break;
    case REAL_RESULT:
      *((double*) to)= args[i]->val_real();
      if (!args[i]->null_value)
      {
	f_args.args[i]=to;
	to+= ALIGN_SIZE(sizeof(double));
      }
      break;
    case ROW_RESULT:
    case TIME_RESULT:
      DBUG_ASSERT(0);              // This case should never be chosen
      break;
    }
  }
  return 0;
}

/**
  @return
    (String*)NULL in case of NULL values
*/
String *udf_handler::val_str(String *str,String *save_str)
{
  uchar is_null_tmp=0;
  ulong res_length;
  DBUG_ENTER("udf_handler::val_str");

  if (get_arguments())
    DBUG_RETURN(0);
  char * (*func)(UDF_INIT *, UDF_ARGS *, char *, ulong *, uchar *, uchar *)=
    (char* (*)(UDF_INIT *, UDF_ARGS *, char *, ulong *, uchar *, uchar *))
    u_d->func;

  if ((res_length=str->alloced_length()) < MAX_FIELD_WIDTH)
  {						// This happens VERY seldom
    if (str->alloc(MAX_FIELD_WIDTH))
    {
      error=1;
      DBUG_RETURN(0);
    }
  }
  char *res=func(&initid, &f_args, (char*) str->ptr(), &res_length,
		 &is_null_tmp, &error);
  DBUG_PRINT("info", ("udf func returned, res_length: %lu", res_length));
  if (is_null_tmp || !res || error)		// The !res is for safety
  {
    DBUG_PRINT("info", ("Null or error"));
    DBUG_RETURN(0);
  }
  if (res == str->ptr())
  {
    str->length(res_length);
    DBUG_PRINT("exit", ("str: %*.s", (int) str->length(), str->ptr()));
    DBUG_RETURN(str);
  }
  save_str->set(res, res_length, str->charset());
  DBUG_PRINT("exit", ("save_str: %s", save_str->ptr()));
  DBUG_RETURN(save_str);
}


/*
  For the moment, UDF functions are returning DECIMAL values as strings
*/

my_decimal *udf_handler::val_decimal(my_bool *null_value, my_decimal *dec_buf)
{
  char buf[DECIMAL_MAX_STR_LENGTH+1], *end;
  ulong res_length= DECIMAL_MAX_STR_LENGTH;

  if (get_arguments())
  {
    *null_value=1;
    return 0;
  }
  char *(*func)(UDF_INIT *, UDF_ARGS *, char *, ulong *, uchar *, uchar *)=
    (char* (*)(UDF_INIT *, UDF_ARGS *, char *, ulong *, uchar *, uchar *))
    u_d->func;

  char *res= func(&initid, &f_args, buf, &res_length, &is_null, &error);
  if (is_null || error)
  {
    *null_value= 1;
    return 0;
  }
  end= res+ res_length;
  str2my_decimal(E_DEC_FATAL_ERROR, res, dec_buf, &end);
  return dec_buf;
}


void Item_udf_func::cleanup()
{
  udf.cleanup();
  Item_func::cleanup();
}


void Item_udf_func::print(String *str, enum_query_type query_type)
{
  str->append(func_name());
  str->append('(');
  for (uint i=0 ; i < arg_count ; i++)
  {
    if (i != 0)
      str->append(',');
    args[i]->print_item_w_name(str, query_type);
  }
  str->append(')');
}


double Item_func_udf_float::val_real()
{
  double res;
  my_bool tmp_null_value;
  DBUG_ASSERT(fixed == 1);
  DBUG_ENTER("Item_func_udf_float::val");
  DBUG_PRINT("info",("result_type: %d  arg_count: %d",
		     args[0]->result_type(), arg_count));
  res= udf.val(&tmp_null_value);
  null_value= tmp_null_value;
  DBUG_RETURN(res);
}


String *Item_func_udf_float::val_str(String *str)
{
  DBUG_ASSERT(fixed == 1);
  double nr= val_real();
  if (null_value)
    return 0;					/* purecov: inspected */
  str->set_real(nr,decimals,&my_charset_bin);
  return str;
}


longlong Item_func_udf_int::val_int()
{
  longlong res;
  my_bool tmp_null_value;
  DBUG_ASSERT(fixed == 1);
  DBUG_ENTER("Item_func_udf_int::val_int");
  res= udf.val_int(&tmp_null_value);
  null_value= tmp_null_value;
  DBUG_RETURN(res);
}


String *Item_func_udf_int::val_str(String *str)
{
  DBUG_ASSERT(fixed == 1);
  longlong nr=val_int();
  if (null_value)
    return 0;
  str->set_int(nr, unsigned_flag, &my_charset_bin);
  return str;
}


longlong Item_func_udf_decimal::val_int()
{
  my_bool tmp_null_value;
  longlong result;
  my_decimal dec_buf, *dec= udf.val_decimal(&tmp_null_value, &dec_buf);
  null_value= tmp_null_value;
  if (null_value)
    return 0;
  my_decimal2int(E_DEC_FATAL_ERROR, dec, unsigned_flag, &result);
  return result;
}


double Item_func_udf_decimal::val_real()
{
  my_bool tmp_null_value;
  double result;
  my_decimal dec_buf, *dec= udf.val_decimal(&tmp_null_value, &dec_buf);
  null_value= tmp_null_value;
  if (null_value)
    return 0.0;
  my_decimal2double(E_DEC_FATAL_ERROR, dec, &result);
  return result;
}


my_decimal *Item_func_udf_decimal::val_decimal(my_decimal *dec_buf)
{
  my_decimal *res;
  my_bool tmp_null_value;
  DBUG_ASSERT(fixed == 1);
  DBUG_ENTER("Item_func_udf_decimal::val_decimal");
  DBUG_PRINT("info",("result_type: %d  arg_count: %d",
                     args[0]->result_type(), arg_count));

  res= udf.val_decimal(&tmp_null_value, dec_buf);
  null_value= tmp_null_value;
  DBUG_RETURN(res);
}


String *Item_func_udf_decimal::val_str(String *str)
{
  my_bool tmp_null_value;
  my_decimal dec_buf, *dec= udf.val_decimal(&tmp_null_value, &dec_buf);
  null_value= tmp_null_value;
  if (null_value)
    return 0;
  if (str->length() < DECIMAL_MAX_STR_LENGTH)
    str->length(DECIMAL_MAX_STR_LENGTH);
  my_decimal_round(E_DEC_FATAL_ERROR, dec, decimals, FALSE, &dec_buf);
  my_decimal2string(E_DEC_FATAL_ERROR, &dec_buf, 0, 0, '0', str);
  return str;
}


/* Default max_length is max argument length */

bool Item_func_udf_str::fix_length_and_dec()
{
  DBUG_ENTER("Item_func_udf_str::fix_length_and_dec");
  max_length=0;
  for (uint i = 0; i < arg_count; i++)
    set_if_bigger(max_length,args[i]->max_length);
  DBUG_RETURN(FALSE);
}

String *Item_func_udf_str::val_str(String *str)
{
  DBUG_ASSERT(fixed == 1);
  String *res=udf.val_str(str,&str_value);
  null_value = !res;
  return res;
}


/**
  @note
  This has to come last in the udf_handler methods, or C for AIX
  version 6.0.0.0 fails to compile with debugging enabled. (Yes, really.)
*/

udf_handler::~udf_handler()
{
  /* Everything should be properly cleaned up by this moment. */
  DBUG_ASSERT(not_original || !(initialized || buffers));
}

#else
bool udf_handler::get_arguments() { return 0; }
#endif /* HAVE_DLOPEN */


longlong Item_master_pos_wait::val_int()
{
  DBUG_ASSERT(fixed == 1);
  THD* thd = current_thd;
  String *log_name = args[0]->val_str(&value);
  int event_count= 0;

  null_value=0;
  if (thd->slave_thread || !log_name || !log_name->length())
  {
    null_value = 1;
    return 0;
  }
#ifdef HAVE_REPLICATION
  longlong pos = (ulong)args[1]->val_int();
  longlong timeout = (arg_count>=3) ? args[2]->val_int() : 0 ;
  String connection_name_buff;
  LEX_STRING connection_name;
  Master_info *mi= NULL;
  if (arg_count >= 4)
  {
    String *con;
    if (!(con= args[3]->val_str(&connection_name_buff)))
      goto err;

    connection_name.str= (char*) con->ptr();
    connection_name.length= con->length();
    if (check_master_connection_name(&connection_name))
    {
      my_error(ER_WRONG_ARGUMENTS, MYF(ME_JUST_WARNING),
               "MASTER_CONNECTION_NAME");
      goto err;
    }
  }
  else
    connection_name= thd->variables.default_master_connection;

  if (!(mi= get_master_info(&connection_name, Sql_condition::WARN_LEVEL_WARN)))
    goto err;

  if ((event_count = mi->rli.wait_for_pos(thd, log_name, pos, timeout)) == -2)
  {
    null_value = 1;
    event_count=0;
  }
  mi->release();
#endif
  return event_count;

#ifdef HAVE_REPLICATION
err:
  {
    null_value = 1;
    return 0;
  }
#endif
}


longlong Item_master_gtid_wait::val_int()
{
  DBUG_ASSERT(fixed == 1);
  longlong result= 0;
  String *gtid_pos __attribute__((unused)) = args[0]->val_str(&value);

  if (args[0]->null_value)
  {
    null_value= 1;
    return 0;
  }

  null_value=0;
#ifdef HAVE_REPLICATION
  THD* thd= current_thd;
  longlong timeout_us;

  if (arg_count==2 && !args[1]->null_value)
    timeout_us= (longlong)(1e6*args[1]->val_real());
  else
    timeout_us= (longlong)-1;

  result= rpl_global_gtid_waiting.wait_for_pos(thd, gtid_pos, timeout_us);
#endif
  return result;
}


/**
  Enables a session to wait on a condition until a timeout or a network
  disconnect occurs.

  @remark The connection is polled every m_interrupt_interval nanoseconds.
*/

class Interruptible_wait
{
  THD *m_thd;
  struct timespec m_abs_timeout;
  static const ulonglong m_interrupt_interval;

  public:
    Interruptible_wait(THD *thd)
    : m_thd(thd) {}

    ~Interruptible_wait() {}

  public:
    /**
      Set the absolute timeout.

      @param timeout The amount of time in nanoseconds to wait
    */
    void set_timeout(ulonglong timeout)
    {
      /*
        Calculate the absolute system time at the start so it can
        be controlled in slices. It relies on the fact that once
        the absolute time passes, the timed wait call will fail
        automatically with a timeout error.
      */
      set_timespec_nsec(m_abs_timeout, timeout);
    }

    /** The timed wait. */
    int wait(mysql_cond_t *, mysql_mutex_t *);
};


/** Time to wait before polling the connection status. */
const ulonglong Interruptible_wait::m_interrupt_interval= 5 * 1000000000ULL;


/**
  Wait for a given condition to be signaled.

  @param cond   The condition variable to wait on.
  @param mutex  The associated mutex.

  @remark The absolute timeout is preserved across calls.

  @retval return value from mysql_cond_timedwait
*/

int Interruptible_wait::wait(mysql_cond_t *cond, mysql_mutex_t *mutex)
{
  int error;
  struct timespec timeout;

  while (1)
  {
    /* Wait for a fixed interval. */
    set_timespec_nsec(timeout, m_interrupt_interval);

    /* But only if not past the absolute timeout. */
    if (cmp_timespec(timeout, m_abs_timeout) > 0)
      timeout= m_abs_timeout;

    error= mysql_cond_timedwait(cond, mutex, &timeout);
    if (error == ETIMEDOUT || error == ETIME)
    {
      /* Return error if timed out or connection is broken. */
      if (!cmp_timespec(timeout, m_abs_timeout) || !m_thd->is_connected())
        break;
    }
    /* Otherwise, propagate status to the caller. */
    else
      break;
  }

  return error;
}


/**
  For locks with EXPLICIT duration, MDL returns a new ticket
  every time a lock is granted. This allows to implement recursive
  locks without extra allocation or additional data structures, such
  as below. However, if there are too many tickets in the same
  MDL_context, MDL_context::find_ticket() is getting too slow,
  since it's using a linear search.
  This is why a separate structure is allocated for a user
  level lock, and before requesting a new lock from MDL,
  GET_LOCK() checks thd->ull_hash if such lock is already granted,
  and if so, simply increments a reference counter.
*/

class User_level_lock
{
public:
  MDL_ticket *lock;
  int refs;
};


/** Extract a hash key from User_level_lock. */

uchar *ull_get_key(const uchar *ptr, size_t *length,
                   my_bool not_used __attribute__((unused)))
{
  User_level_lock *ull = (User_level_lock*) ptr;
  MDL_key *key = ull->lock->get_key();
  *length= key->length();
  return (uchar*) key->ptr();
}


/**
  Release all user level locks for this THD.
*/

void mysql_ull_cleanup(THD *thd)
{
  User_level_lock *ull;
  DBUG_ENTER("mysql_ull_cleanup");

  for (uint i= 0; i < thd->ull_hash.records; i++)
  {
    ull = (User_level_lock*) my_hash_element(&thd->ull_hash, i);
    thd->mdl_context.release_lock(ull->lock);
    my_free(ull);
  }

  my_hash_free(&thd->ull_hash);

  DBUG_VOID_RETURN;
}


/**
  Set explicit duration for metadata locks corresponding to
  user level locks to protect them from being released at the end
  of transaction.
*/

void mysql_ull_set_explicit_lock_duration(THD *thd)
{
  User_level_lock *ull;
  DBUG_ENTER("mysql_ull_set_explicit_lock_duration");

  for (uint i= 0; i < thd->ull_hash.records; i++)
  {
    ull= (User_level_lock*) my_hash_element(&thd->ull_hash, i);
    thd->mdl_context.set_lock_duration(ull->lock, MDL_EXPLICIT);
  }
  DBUG_VOID_RETURN;
}


/**
  When MDL detects a lock wait timeout, it pushes
  an error into the statement diagnostics area.
  For GET_LOCK(), lock wait timeout is not an error,
  but a special return value (0).
  Similarly, killing get_lock wait is not an error either,
  but a return value NULL.
  Capture and suppress lock wait timeouts and kills.
*/

class Lock_wait_timeout_handler: public Internal_error_handler
{
public:
  Lock_wait_timeout_handler() :m_lock_wait_timeout(false) {}

  bool m_lock_wait_timeout;

  bool handle_condition(THD * /* thd */, uint sql_errno,
                        const char * /* sqlstate */,
                        Sql_condition::enum_warning_level* /* level */,
                        const char *message,
                        Sql_condition ** /* cond_hdl */);
};

bool
Lock_wait_timeout_handler::
handle_condition(THD *thd, uint sql_errno,
                 const char * /* sqlstate */,
                 Sql_condition::enum_warning_level* /* level */,
                 const char *message,
                 Sql_condition ** /* cond_hdl */)
{
  if (sql_errno == ER_LOCK_WAIT_TIMEOUT)
  {
    m_lock_wait_timeout= true;
    return true;                                /* condition handled */
  }
  if (thd->is_killed())
    return true;

  return false;
}


static int ull_name_ok(String *name)
{
  if (!name || !name->length())
    return 0;

  if (name->length() > NAME_LEN)
  {
    my_error(ER_TOO_LONG_IDENT, MYF(0), name->c_ptr_safe());
    return 0;
  }
  return 1;
}


/**
  Get a user level lock.

  @retval
    1    : Got lock
  @retval
    0    : Timeout
  @retval
    NULL : Error
*/

longlong Item_func_get_lock::val_int()
{
  DBUG_ASSERT(fixed == 1);
  String *res= args[0]->val_str(&value);
  double timeout= args[1]->val_real();
  THD *thd= current_thd;
  User_level_lock *ull;
  DBUG_ENTER("Item_func_get_lock::val_int");

  null_value= 1;
  /*
    In slave thread no need to get locks, everything is serialized. Anyway
    there is no way to make GET_LOCK() work on slave like it did on master
    (i.e. make it return exactly the same value) because we don't have the
    same other concurrent threads environment. No matter what we return here,
    it's not guaranteed to be same as on master.
  */
  if (thd->slave_thread)
  {
    null_value= 0;
    DBUG_RETURN(1);
  }

  if (args[1]->null_value ||
      (!args[1]->unsigned_flag && ((longlong) timeout < 0)))
  {
    char buf[22];
    if (args[1]->null_value)
      strmov(buf, "NULL");
    else
      llstr(((longlong) timeout), buf);
    push_warning_printf(thd, Sql_condition::WARN_LEVEL_WARN,
                        ER_WRONG_VALUE_FOR_TYPE, ER(ER_WRONG_VALUE_FOR_TYPE),
                        "timeout", buf, "get_lock");
    null_value= 1;
    DBUG_RETURN(0);
  }

  if (!ull_name_ok(res))
    DBUG_RETURN(0);
  DBUG_PRINT("enter", ("lock: %.*s", res->length(), res->ptr()));
  /* HASH entries are of type User_level_lock. */
  if (! my_hash_inited(&thd->ull_hash) &&
        my_hash_init(&thd->ull_hash, &my_charset_bin,
                     16 /* small hash */, 0, 0, ull_get_key, NULL, 0))
  {
    DBUG_RETURN(0);
  }

  MDL_request ull_request;
  ull_request.init(MDL_key::USER_LOCK, res->c_ptr_safe(), "",
                   MDL_SHARED_NO_WRITE, MDL_EXPLICIT);
  MDL_key *ull_key = &ull_request.key;


  if ((ull= (User_level_lock*)
       my_hash_search(&thd->ull_hash, ull_key->ptr(), ull_key->length())))
  {
    /* Recursive lock */
    ull->refs++;
    null_value = 0;
    DBUG_PRINT("info", ("recursive lock, ref-count: %d", (int) ull->refs));
    DBUG_RETURN(1);
  }

  Lock_wait_timeout_handler lock_wait_timeout_handler;
  thd->push_internal_handler(&lock_wait_timeout_handler);
  bool error= thd->mdl_context.acquire_lock(&ull_request, timeout);
  (void) thd->pop_internal_handler();
  if (error)
  {
    if (lock_wait_timeout_handler.m_lock_wait_timeout)
      null_value= 0;
    DBUG_RETURN(0);
  }

  ull= (User_level_lock*) my_malloc(sizeof(User_level_lock),
                                    MYF(MY_WME|MY_THREAD_SPECIFIC));
  if (ull == NULL)
  {
    thd->mdl_context.release_lock(ull_request.ticket);
    DBUG_RETURN(0);
  }

  ull->lock= ull_request.ticket;
  ull->refs= 1;

  if (my_hash_insert(&thd->ull_hash, (uchar*) ull))
  {
    thd->mdl_context.release_lock(ull->lock);
    my_free(ull);
    DBUG_RETURN(0);
  }
  null_value= 0;

  DBUG_RETURN(1);
}


/**
  Release a user level lock.
  @return
    - 1 if lock released
    - 0 if lock wasn't held
    - (SQL) NULL if no such lock
*/

longlong Item_func_release_lock::val_int()
{
  DBUG_ASSERT(fixed == 1);
  String *res= args[0]->val_str(&value);
  THD *thd= current_thd;
  DBUG_ENTER("Item_func_release_lock::val_int");
  null_value= 1;

  if (!ull_name_ok(res))
    DBUG_RETURN(0);

  DBUG_PRINT("enter", ("lock: %.*s", res->length(), res->ptr()));

  MDL_key ull_key;
  ull_key.mdl_key_init(MDL_key::USER_LOCK, res->c_ptr_safe(), "");

  User_level_lock *ull;

  if (!my_hash_inited(&thd->ull_hash) ||
      !(ull=
        (User_level_lock*) my_hash_search(&thd->ull_hash,
                                          ull_key.ptr(), ull_key.length())))
  {
    null_value= thd->mdl_context.get_lock_owner(&ull_key) == 0;
    DBUG_RETURN(0);
  }
  DBUG_PRINT("info", ("ref count: %d", (int) ull->refs));
  null_value= 0;
  if (--ull->refs == 0)
  {
    my_hash_delete(&thd->ull_hash, (uchar*) ull);
    thd->mdl_context.release_lock(ull->lock);
    my_free(ull);
  }
  DBUG_RETURN(1);
}


/**
  Check a user level lock.

  Sets null_value=TRUE on error.

  @retval
    1		Available
  @retval
    0		Already taken, or error
*/

longlong Item_func_is_free_lock::val_int()
{
  DBUG_ASSERT(fixed == 1);
  String *res= args[0]->val_str(&value);
  THD *thd= current_thd;
  null_value= 1;

  if (!ull_name_ok(res))
    return 0;

  MDL_key ull_key;
  ull_key.mdl_key_init(MDL_key::USER_LOCK, res->c_ptr_safe(), "");

  null_value= 0;
  return thd->mdl_context.get_lock_owner(&ull_key) == 0;
}


longlong Item_func_is_used_lock::val_int()
{
  DBUG_ASSERT(fixed == 1);
  String *res= args[0]->val_str(&value);
  THD *thd= current_thd;
  null_value= 1;

  if (!ull_name_ok(res))
    return 0;

  MDL_key ull_key;
  ull_key.mdl_key_init(MDL_key::USER_LOCK, res->c_ptr_safe(), "");
  ulong thread_id = thd->mdl_context.get_lock_owner(&ull_key);
  if (thread_id == 0)
    return 0;

  null_value= 0;
  return thread_id;
}


longlong Item_func_last_insert_id::val_int()
{
  THD *thd= current_thd;
  DBUG_ASSERT(fixed == 1);
  if (arg_count)
  {
    longlong value= args[0]->val_int();
    null_value= args[0]->null_value;
    /*
      LAST_INSERT_ID(X) must affect the client's mysql_insert_id() as
      documented in the manual. We don't want to touch
      first_successful_insert_id_in_cur_stmt because it would make
      LAST_INSERT_ID(X) take precedence over an generated auto_increment
      value for this row.
    */
    thd->arg_of_last_insert_id_function= TRUE;
    thd->first_successful_insert_id_in_prev_stmt= value;
    return value;
  }
  return
    static_cast<longlong>(thd->read_first_successful_insert_id_in_prev_stmt());
}


bool Item_func_last_insert_id::fix_fields(THD *thd, Item **ref)
{
  thd->lex->uncacheable(UNCACHEABLE_SIDEEFFECT);
  return Item_int_func::fix_fields(thd, ref);
}


/* This function is just used to test speed of different functions */

longlong Item_func_benchmark::val_int()
{
  DBUG_ASSERT(fixed == 1);
  char buff[MAX_FIELD_WIDTH];
  String tmp(buff,sizeof(buff), &my_charset_bin);
  my_decimal tmp_decimal;
  THD *thd= current_thd;
  ulonglong loop_count;

  loop_count= (ulonglong) args[0]->val_int();

  if (args[0]->null_value ||
      (!args[0]->unsigned_flag && (((longlong) loop_count) < 0)))
  {
    if (!args[0]->null_value)
    {
      char buff[22];
      llstr(((longlong) loop_count), buff);
      push_warning_printf(thd, Sql_condition::WARN_LEVEL_WARN,
                          ER_WRONG_VALUE_FOR_TYPE,
                          ER_THD(thd, ER_WRONG_VALUE_FOR_TYPE),
                          "count", buff, "benchmark");
    }

    null_value= 1;
    return 0;
  }

  null_value=0;
  for (ulonglong loop=0 ; loop < loop_count && !thd->killed; loop++)
  {
    switch (args[1]->result_type()) {
    case REAL_RESULT:
      (void) args[1]->val_real();
      break;
    case INT_RESULT:
      (void) args[1]->val_int();
      break;
    case STRING_RESULT:
      (void) args[1]->val_str(&tmp);
      break;
    case DECIMAL_RESULT:
      (void) args[1]->val_decimal(&tmp_decimal);
      break;
    case ROW_RESULT:
    case TIME_RESULT:
      DBUG_ASSERT(0);              // This case should never be chosen
      return 0;
    }
  }
  return 0;
}


void Item_func_benchmark::print(String *str, enum_query_type query_type)
{
  str->append(STRING_WITH_LEN("benchmark("));
  args[0]->print(str, query_type);
  str->append(',');
  args[1]->print(str, query_type);
  str->append(')');
}


mysql_mutex_t LOCK_item_func_sleep;

#ifdef HAVE_PSI_INTERFACE
static PSI_mutex_key key_LOCK_item_func_sleep;

static PSI_mutex_info item_func_sleep_mutexes[]=
{
  { &key_LOCK_item_func_sleep, "LOCK_user_locks", PSI_FLAG_GLOBAL}
};


static void init_item_func_sleep_psi_keys(void)
{
  const char* category= "sql";
  int count;

  if (PSI_server == NULL)
    return;

  count= array_elements(item_func_sleep_mutexes);
  PSI_server->register_mutex(category, item_func_sleep_mutexes, count);
}
#endif

static bool item_func_sleep_inited= 0;


void item_func_sleep_init(void)
{
#ifdef HAVE_PSI_INTERFACE
  init_item_func_sleep_psi_keys();
#endif

  mysql_mutex_init(key_LOCK_item_func_sleep, &LOCK_item_func_sleep, MY_MUTEX_INIT_SLOW);
  item_func_sleep_inited= 1;
}


void item_func_sleep_free(void)
{
  if (item_func_sleep_inited)
  {
    item_func_sleep_inited= 0;
    mysql_mutex_destroy(&LOCK_item_func_sleep);
  }
}


/** This function is just used to create tests with time gaps. */

longlong Item_func_sleep::val_int()
{
  THD *thd= current_thd;
  Interruptible_wait timed_cond(thd);
  mysql_cond_t cond;
  double timeout;
  int error;

  DBUG_ASSERT(fixed == 1);

  timeout= args[0]->val_real();
  /*
    On 64-bit OSX mysql_cond_timedwait() waits forever
    if passed abstime time has already been exceeded by 
    the system time.
    When given a very short timeout (< 10 mcs) just return 
    immediately.
    We assume that the lines between this test and the call 
    to mysql_cond_timedwait() will be executed in less than 0.00001 sec.
  */
  if (timeout < 0.00001)
    return 0;

  timed_cond.set_timeout((ulonglong) (timeout * 1000000000.0));

  mysql_cond_init(key_item_func_sleep_cond, &cond, NULL);
  mysql_mutex_lock(&LOCK_item_func_sleep);

  THD_STAGE_INFO(thd, stage_user_sleep);
  thd->mysys_var->current_mutex= &LOCK_item_func_sleep;
  thd->mysys_var->current_cond=  &cond;

  error= 0;
  thd_wait_begin(thd, THD_WAIT_SLEEP);
  while (!thd->killed)
  {
    error= timed_cond.wait(&cond, &LOCK_item_func_sleep);
    if (error == ETIMEDOUT || error == ETIME)
      break;
    error= 0;
  }
  thd_wait_end(thd);
  mysql_mutex_unlock(&LOCK_item_func_sleep);
  mysql_mutex_lock(&thd->mysys_var->mutex);
  thd->mysys_var->current_mutex= 0;
  thd->mysys_var->current_cond=  0;
  mysql_mutex_unlock(&thd->mysys_var->mutex);

  mysql_cond_destroy(&cond);

  DBUG_EXECUTE_IF("sleep_inject_query_done_debug_sync", {
      debug_sync_set_action
        (thd, STRING_WITH_LEN("dispatch_command_end SIGNAL query_done"));
    };);

  return MY_TEST(!error);                  // Return 1 killed
}


bool Item_func_user_var::check_vcol_func_processor(void *arg)
{
  return mark_unsupported_function("@", name.str, arg, VCOL_NON_DETERMINISTIC);
}

#define extra_size sizeof(double)

user_var_entry *get_variable(HASH *hash, LEX_STRING &name,
				    bool create_if_not_exists)
{
  user_var_entry *entry;

  if (!(entry = (user_var_entry*) my_hash_search(hash, (uchar*) name.str,
                                                 name.length)) &&
      create_if_not_exists)
  {
    uint size=ALIGN_SIZE(sizeof(user_var_entry))+name.length+1+extra_size;
    if (!my_hash_inited(hash))
      return 0;
    if (!(entry = (user_var_entry*) my_malloc(size,
                                              MYF(MY_WME | ME_FATALERROR |
                                                  MY_THREAD_SPECIFIC))))
      return 0;
    entry->name.str=(char*) entry+ ALIGN_SIZE(sizeof(user_var_entry))+
      extra_size;
    entry->name.length=name.length;
    entry->value=0;
    entry->length=0;
    entry->update_query_id=0;
    entry->set_charset(NULL);
    entry->unsigned_flag= 0;
    /*
      If we are here, we were called from a SET or a query which sets a
      variable. Imagine it is this:
      INSERT INTO t SELECT @a:=10, @a:=@a+1.
      Then when we have a Item_func_get_user_var (because of the @a+1) so we
      think we have to write the value of @a to the binlog. But before that,
      we have a Item_func_set_user_var to create @a (@a:=10), in this we mark
      the variable as "already logged" (line below) so that it won't be logged
      by Item_func_get_user_var (because that's not necessary).
    */
    entry->used_query_id=current_thd->query_id;
    entry->type=STRING_RESULT;
    memcpy(entry->name.str, name.str, name.length+1);
    if (my_hash_insert(hash,(uchar*) entry))
    {
      my_free(entry);
      return 0;
    }
  }
  return entry;
}


void Item_func_set_user_var::cleanup()
{
  Item_func::cleanup();
  m_var_entry= NULL;
}


bool Item_func_set_user_var::set_entry(THD *thd, bool create_if_not_exists)
{
  if (m_var_entry && thd->thread_id == entry_thread_id)
    goto end; // update entry->update_query_id for PS
  if (!(m_var_entry= get_variable(&thd->user_vars, name, create_if_not_exists)))
  {
    entry_thread_id= 0;
    return TRUE;
  }
  entry_thread_id= thd->thread_id;
  /* 
     Remember the last query which updated it, this way a query can later know
     if this variable is a constant item in the query (it is if update_query_id
     is different from query_id).
  */
end:
  m_var_entry->update_query_id= thd->query_id;
  return FALSE;
}


/*
  When a user variable is updated (in a SET command or a query like
  SELECT @a:= ).
*/

bool Item_func_set_user_var::fix_fields(THD *thd, Item **ref)
{
  DBUG_ASSERT(fixed == 0);
  /* fix_fields will call Item_func_set_user_var::fix_length_and_dec */
  if (Item_func::fix_fields(thd, ref) || set_entry(thd, TRUE))
    return TRUE;
  /*
    As it is wrong and confusing to associate any 
    character set with NULL, @a should be latin2
    after this query sequence:

      SET @a=_latin2'string';
      SET @a=NULL;

    I.e. the second query should not change the charset
    to the current default value, but should keep the 
    original value assigned during the first query.
    In order to do it, we don't copy charset
    from the argument if the argument is NULL
    and the variable has previously been initialized.
  */
  null_item= (args[0]->type() == NULL_ITEM);
  if (!m_var_entry->charset() || !null_item)
    m_var_entry->set_charset(args[0]->collation.derivation == DERIVATION_NUMERIC ?
                             default_charset() : args[0]->collation.collation);
  collation.set(m_var_entry->charset(), DERIVATION_IMPLICIT);
  set_handler_by_result_type(args[0]->result_type(),
                             max_length, collation.collation);
  if (thd->lex->current_select)
  {
    /*
      When this function is used in a derived table/view force the derived
      table to be materialized to preserve possible side-effect of setting a
      user variable.
    */
    SELECT_LEX_UNIT *unit= thd->lex->current_select->master_unit();
    TABLE_LIST *derived;
    for (derived= unit->derived;
         derived;
         derived= unit->derived)
    {
      derived->set_materialized_derived();
      derived->prohibit_cond_pushdown= true;
      if (unit->with_element && unit->with_element->is_recursive)
        break;
      unit= derived->select_lex->master_unit();
    }
  }

  return FALSE;
}


bool
Item_func_set_user_var::fix_length_and_dec()
{
  maybe_null=args[0]->maybe_null;
  decimals=args[0]->decimals;
  collation.set(DERIVATION_IMPLICIT);
  if (args[0]->collation.derivation == DERIVATION_NUMERIC)
    fix_length_and_charset(args[0]->max_char_length(), default_charset());
  else
  {
    fix_length_and_charset(args[0]->max_char_length(),
                           args[0]->collation.collation);
  }
  unsigned_flag= args[0]->unsigned_flag;
  return FALSE;
}


/*
  Mark field in read_map

  NOTES
    This is used by filesort to register used fields in a a temporary
    column read set or to register used fields in a view
*/

bool Item_func_set_user_var::register_field_in_read_map(void *arg)
{
  if (result_field)
  {
    TABLE *table= (TABLE *) arg;
    if (result_field->table == table || !table)
      bitmap_set_bit(result_field->table->read_set, result_field->field_index);
    if (result_field->vcol_info)
      return result_field->vcol_info->
               expr->walk(&Item::register_field_in_read_map, 1, arg);
  }
  return 0;
}

/*
  Mark field in bitmap supplied as *arg

*/

bool Item_func_set_user_var::register_field_in_bitmap(void *arg)
{
  MY_BITMAP *bitmap = (MY_BITMAP *) arg;
  DBUG_ASSERT(bitmap);
  if (result_field)
  {
    if (!bitmap)
      return 1;
    bitmap_set_bit(bitmap, result_field->field_index);
  }
  return 0;
}

/**
  Set value to user variable.

  @param entry          pointer to structure representing variable
  @param set_null       should we set NULL value ?
  @param ptr            pointer to buffer with new value
  @param length         length of new value
  @param type           type of new value
  @param cs             charset info for new value
  @param dv             derivation for new value
  @param unsigned_arg   indicates if a value of type INT_RESULT is unsigned

  @note Sets error and fatal error if allocation fails.

  @retval
    false   success
  @retval
    true    failure
*/

bool
update_hash(user_var_entry *entry, bool set_null, void *ptr, uint length,
            Item_result type, CHARSET_INFO *cs,
            bool unsigned_arg)
{
  if (set_null)
  {
    char *pos= (char*) entry+ ALIGN_SIZE(sizeof(user_var_entry));
    if (entry->value && entry->value != pos)
      my_free(entry->value);
    entry->value= 0;
    entry->length= 0;
  }
  else
  {
    if (type == STRING_RESULT)
      length++;					// Store strings with end \0
    if (length <= extra_size)
    {
      /* Save value in value struct */
      char *pos= (char*) entry+ ALIGN_SIZE(sizeof(user_var_entry));
      if (entry->value != pos)
      {
	if (entry->value)
	  my_free(entry->value);
	entry->value=pos;
      }
    }
    else
    {
      /* Allocate variable */
      if (entry->length != length)
      {
	char *pos= (char*) entry+ ALIGN_SIZE(sizeof(user_var_entry));
	if (entry->value == pos)
	  entry->value=0;
        entry->value= (char*) my_realloc(entry->value, length,
                                         MYF(MY_ALLOW_ZERO_PTR | MY_WME |
                                             ME_FATALERROR |
                                             MY_THREAD_SPECIFIC));
        if (!entry->value)
	  return 1;
      }
    }
    if (type == STRING_RESULT)
    {
      length--;					// Fix length change above
      entry->value[length]= 0;			// Store end \0
    }
    memmove(entry->value, ptr, length);
    if (type == DECIMAL_RESULT)
      ((my_decimal*)entry->value)->fix_buffer_pointer();
    entry->length= length;
    entry->set_charset(cs);
    entry->unsigned_flag= unsigned_arg;
  }
  entry->type=type;
  return 0;
}


bool
Item_func_set_user_var::update_hash(void *ptr, uint length,
                                    Item_result res_type,
                                    CHARSET_INFO *cs,
                                    bool unsigned_arg)
{
  /*
    If we set a variable explicitly to NULL then keep the old
    result type of the variable
  */
  if (args[0]->type() == Item::FIELD_ITEM)
  {
    /* args[0]->null_value may be outdated */
    null_value= ((Item_field*)args[0])->field->is_null();
  }
  else
    null_value= args[0]->null_value;
  if (null_value && null_item)
    res_type= m_var_entry->type;                 // Don't change type of item
  if (::update_hash(m_var_entry, null_value,
                    ptr, length, res_type, cs, unsigned_arg))
  {
    null_value= 1;
    return 1;
  }
  return 0;
}


/** Get the value of a variable as a double. */

double user_var_entry::val_real(bool *null_value)
{
  if ((*null_value= (value == 0)))
    return 0.0;

  switch (type) {
  case REAL_RESULT:
    return *(double*) value;
  case INT_RESULT:
    return (double) *(longlong*) value;
  case DECIMAL_RESULT:
  {
    double result;
    my_decimal2double(E_DEC_FATAL_ERROR, (my_decimal *)value, &result);
    return result;
  }
  case STRING_RESULT:
    return my_atof(value);                      // This is null terminated
  case ROW_RESULT:
  case TIME_RESULT:
    DBUG_ASSERT(0);				// Impossible
    break;
  }
  return 0.0;					// Impossible
}


/** Get the value of a variable as an integer. */

longlong user_var_entry::val_int(bool *null_value) const
{
  if ((*null_value= (value == 0)))
    return 0;

  switch (type) {
  case REAL_RESULT:
    return (longlong) *(double*) value;
  case INT_RESULT:
    return *(longlong*) value;
  case DECIMAL_RESULT:
  {
    longlong result;
    my_decimal2int(E_DEC_FATAL_ERROR, (my_decimal *)value, 0, &result);
    return result;
  }
  case STRING_RESULT:
  {
    int error;
    return my_strtoll10(value, (char**) 0, &error);// String is null terminated
  }
  case ROW_RESULT:
  case TIME_RESULT:
    DBUG_ASSERT(0);				// Impossible
    break;
  }
  return 0;					// Impossible
}


/** Get the value of a variable as a string. */

String *user_var_entry::val_str(bool *null_value, String *str,
				uint decimals)
{
  if ((*null_value= (value == 0)))
    return (String*) 0;

  switch (type) {
  case REAL_RESULT:
    str->set_real(*(double*) value, decimals, charset());
    break;
  case INT_RESULT:
    if (!unsigned_flag)
      str->set(*(longlong*) value, charset());
    else
      str->set(*(ulonglong*) value, charset());
    break;
  case DECIMAL_RESULT:
    str_set_decimal((my_decimal *) value, str, charset());
    break;
  case STRING_RESULT:
    if (str->copy(value, length, charset()))
      str= 0;					// EOM error
    break;
  case ROW_RESULT:
  case TIME_RESULT:
    DBUG_ASSERT(0);				// Impossible
    break;
  }
  return(str);
}

/** Get the value of a variable as a decimal. */

my_decimal *user_var_entry::val_decimal(bool *null_value, my_decimal *val)
{
  if ((*null_value= (value == 0)))
    return 0;

  switch (type) {
  case REAL_RESULT:
    double2my_decimal(E_DEC_FATAL_ERROR, *(double*) value, val);
    break;
  case INT_RESULT:
    int2my_decimal(E_DEC_FATAL_ERROR, *(longlong*) value, 0, val);
    break;
  case DECIMAL_RESULT:
    my_decimal2decimal((my_decimal *) value, val);
    break;
  case STRING_RESULT:
    str2my_decimal(E_DEC_FATAL_ERROR, value, length, charset(), val);
    break;
  case ROW_RESULT:
  case TIME_RESULT:
    DBUG_ASSERT(0);				// Impossible
    break;
  }
  return(val);
}

/**
  This functions is invoked on SET \@variable or
  \@variable:= expression.

  Evaluate (and check expression), store results.

  @note
    For now it always return OK. All problem with value evaluating
    will be caught by thd->is_error() check in sql_set_variables().

  @retval
    FALSE OK.
*/

bool
Item_func_set_user_var::check(bool use_result_field)
{
  DBUG_ENTER("Item_func_set_user_var::check");
  if (use_result_field && !result_field)
    use_result_field= FALSE;

  switch (Item_func_set_user_var::result_type()) {
  case REAL_RESULT:
  {
    save_result.vreal= use_result_field ? result_field->val_real() :
                        args[0]->val_real();
    break;
  }
  case INT_RESULT:
  {
    save_result.vint= use_result_field ? result_field->val_int() :
                       args[0]->val_int();
    unsigned_flag= (use_result_field ?
                    ((Field_num*)result_field)->unsigned_flag:
                    args[0]->unsigned_flag);
    break;
  }
  case STRING_RESULT:
  {
    save_result.vstr= use_result_field ? result_field->val_str(&value) :
                       args[0]->val_str(&value);
    break;
  }
  case DECIMAL_RESULT:
  {
    save_result.vdec= use_result_field ?
                       result_field->val_decimal(&decimal_buff) :
                       args[0]->val_decimal(&decimal_buff);
    break;
  }
  case ROW_RESULT:
  case TIME_RESULT:
    DBUG_ASSERT(0);                // This case should never be chosen
    break;
  }
  DBUG_RETURN(FALSE);
}


/**
  @brief Evaluate and store item's result.
  This function is invoked on "SELECT ... INTO @var ...".
  
  @param    item    An item to get value from.
*/

void Item_func_set_user_var::save_item_result(Item *item)
{
  DBUG_ENTER("Item_func_set_user_var::save_item_result");

  switch (args[0]->result_type()) {
  case REAL_RESULT:
    save_result.vreal= item->val_result();
    break;
  case INT_RESULT:
    save_result.vint= item->val_int_result();
    unsigned_flag= item->unsigned_flag;
    break;
  case STRING_RESULT:
    save_result.vstr= item->str_result(&value);
    break;
  case DECIMAL_RESULT:
    save_result.vdec= item->val_decimal_result(&decimal_buff);
    break;
  case ROW_RESULT:
  case TIME_RESULT:
    DBUG_ASSERT(0);                // This case should never be chosen
    break;
  }
  DBUG_VOID_RETURN;
}


/**
  This functions is invoked on
  SET \@variable or \@variable:= expression.

  @note
    We have to store the expression as such in the variable, independent of
    the value method used by the user

  @retval
    0	OK
  @retval
    1	EOM Error

*/

bool
Item_func_set_user_var::update()
{
  bool res= 0;
  DBUG_ENTER("Item_func_set_user_var::update");

  switch (Item_func_set_user_var::result_type()) {
  case REAL_RESULT:
  {
    res= update_hash((void*) &save_result.vreal,sizeof(save_result.vreal),
		     REAL_RESULT, default_charset(), 0);
    break;
  }
  case INT_RESULT:
  {
    res= update_hash((void*) &save_result.vint, sizeof(save_result.vint),
                     INT_RESULT, default_charset(), unsigned_flag);
    break;
  }
  case STRING_RESULT:
  {
    if (!save_result.vstr)					// Null value
      res= update_hash((void*) 0, 0, STRING_RESULT, &my_charset_bin, 0);
    else
      res= update_hash((void*) save_result.vstr->ptr(),
		       save_result.vstr->length(), STRING_RESULT,
		       save_result.vstr->charset(), 0);
    break;
  }
  case DECIMAL_RESULT:
  {
    if (!save_result.vdec)					// Null value
      res= update_hash((void*) 0, 0, DECIMAL_RESULT, &my_charset_bin, 0);
    else
      res= update_hash((void*) save_result.vdec,
                       sizeof(my_decimal), DECIMAL_RESULT,
                       default_charset(), 0);
    break;
  }
  case ROW_RESULT:
  case TIME_RESULT:
    DBUG_ASSERT(0);                // This case should never be chosen
    break;
  }
  DBUG_RETURN(res);
}


double Item_func_set_user_var::val_real()
{
  DBUG_ASSERT(fixed == 1);
  check(0);
  update();					// Store expression
  return m_var_entry->val_real(&null_value);
}

longlong Item_func_set_user_var::val_int()
{
  DBUG_ASSERT(fixed == 1);
  check(0);
  update();					// Store expression
  return m_var_entry->val_int(&null_value);
}

String *Item_func_set_user_var::val_str(String *str)
{
  DBUG_ASSERT(fixed == 1);
  check(0);
  update();					// Store expression
  return m_var_entry->val_str(&null_value, str, decimals);
}


my_decimal *Item_func_set_user_var::val_decimal(my_decimal *val)
{
  DBUG_ASSERT(fixed == 1);
  check(0);
  update();					// Store expression
  return m_var_entry->val_decimal(&null_value, val);
}


double Item_func_set_user_var::val_result()
{
  DBUG_ASSERT(fixed == 1);
  check(TRUE);
  update();					// Store expression
  return m_var_entry->val_real(&null_value);
}

longlong Item_func_set_user_var::val_int_result()
{
  DBUG_ASSERT(fixed == 1);
  check(TRUE);
  update();					// Store expression
  return m_var_entry->val_int(&null_value);
}

bool Item_func_set_user_var::val_bool_result()
{
  DBUG_ASSERT(fixed == 1);
  check(TRUE);
  update();					// Store expression
  return m_var_entry->val_int(&null_value) != 0;
}

String *Item_func_set_user_var::str_result(String *str)
{
  DBUG_ASSERT(fixed == 1);
  check(TRUE);
  update();					// Store expression
  return m_var_entry->val_str(&null_value, str, decimals);
}


my_decimal *Item_func_set_user_var::val_decimal_result(my_decimal *val)
{
  DBUG_ASSERT(fixed == 1);
  check(TRUE);
  update();					// Store expression
  return m_var_entry->val_decimal(&null_value, val);
}


bool Item_func_set_user_var::is_null_result()
{
  DBUG_ASSERT(fixed == 1);
  check(TRUE);
  update();					// Store expression
  return is_null();
}


void Item_func_set_user_var::print(String *str, enum_query_type query_type)
{
  str->append(STRING_WITH_LEN("@"));
  str->append(name.str, name.length);
  str->append(STRING_WITH_LEN(":="));
  args[0]->print_parenthesised(str, query_type, precedence());
}


void Item_func_set_user_var::print_as_stmt(String *str,
                                           enum_query_type query_type)
{
  str->append(STRING_WITH_LEN("set @"));
  str->append(name.str, name.length);
  str->append(STRING_WITH_LEN(":="));
  args[0]->print_parenthesised(str, query_type, precedence());
}

bool Item_func_set_user_var::send(Protocol *protocol, String *str_arg)
{
  if (result_field)
  {
    check(1);
    update();
    return protocol->store(result_field);
  }
  return Item::send(protocol, str_arg);
}

void Item_func_set_user_var::make_field(THD *thd, Send_field *tmp_field)
{
  if (result_field)
  {
    result_field->make_field(tmp_field);
    DBUG_ASSERT(tmp_field->table_name != 0);
    if (Item::name)
      tmp_field->col_name=Item::name;               // Use user supplied name
  }
  else
    Item::make_field(thd, tmp_field);
}


/*
  Save the value of a user variable into a field

  SYNOPSIS
    save_in_field()
      field           target field to save the value to
      no_conversion   flag indicating whether conversions are allowed

  DESCRIPTION
    Save the function value into a field and update the user variable
    accordingly. If a result field is defined and the target field doesn't
    coincide with it then the value from the result field will be used as
    the new value of the user variable.

    The reason to have this method rather than simply using the result
    field in the val_xxx() methods is that the value from the result field
    not always can be used when the result field is defined.
    Let's consider the following cases:
    1) when filling a tmp table the result field is defined but the value of it
    is undefined because it has to be produced yet. Thus we can't use it.
    2) on execution of an INSERT ... SELECT statement the save_in_field()
    function will be called to fill the data in the new record. If the SELECT
    part uses a tmp table then the result field is defined and should be
    used in order to get the correct result.

    The difference between the SET_USER_VAR function and regular functions
    like CONCAT is that the Item_func objects for the regular functions are
    replaced by Item_field objects after the values of these functions have
    been stored in a tmp table. Yet an object of the Item_field class cannot
    be used to update a user variable.
    Due to this we have to handle the result field in a special way here and
    in the Item_func_set_user_var::send() function.

  RETURN VALUES
    FALSE       Ok
    TRUE        Error
*/

int Item_func_set_user_var::save_in_field(Field *field, bool no_conversions,
                                          bool can_use_result_field)
{
  bool use_result_field= (!can_use_result_field ? 0 :
                          (result_field && result_field != field));
  int error;

  /* Update the value of the user variable */
  check(use_result_field);
  update();

  if (result_type() == STRING_RESULT ||
      (result_type() == REAL_RESULT &&
       field->result_type() == STRING_RESULT))
  {
    String *result;
    CHARSET_INFO *cs= collation.collation;
    char buff[MAX_FIELD_WIDTH];		// Alloc buffer for small columns
    str_value.set_quick(buff, sizeof(buff), cs);
    result= m_var_entry->val_str(&null_value, &str_value, decimals);

    if (null_value)
    {
      str_value.set_quick(0, 0, cs);
      return set_field_to_null_with_conversions(field, no_conversions);
    }

    /* NOTE: If null_value == FALSE, "result" must be not NULL.  */

    field->set_notnull();
    error=field->store(result->ptr(),result->length(),cs);
    str_value.set_quick(0, 0, cs);
  }
  else if (result_type() == REAL_RESULT)
  {
    double nr= m_var_entry->val_real(&null_value);
    if (null_value)
      return set_field_to_null(field);
    field->set_notnull();
    error=field->store(nr);
  }
  else if (result_type() == DECIMAL_RESULT)
  {
    my_decimal decimal_value;
    my_decimal *val= m_var_entry->val_decimal(&null_value, &decimal_value);
    if (null_value)
      return set_field_to_null(field);
    field->set_notnull();
    error=field->store_decimal(val);
  }
  else
  {
    longlong nr= m_var_entry->val_int(&null_value);
    if (null_value)
      return set_field_to_null_with_conversions(field, no_conversions);
    field->set_notnull();
    error=field->store(nr, unsigned_flag);
  }
  return error;
}


String *
Item_func_get_user_var::val_str(String *str)
{
  DBUG_ASSERT(fixed == 1);
  DBUG_ENTER("Item_func_get_user_var::val_str");
  if (!m_var_entry)
    DBUG_RETURN((String*) 0);			// No such variable
  DBUG_RETURN(m_var_entry->val_str(&null_value, str, decimals));
}


double Item_func_get_user_var::val_real()
{
  DBUG_ASSERT(fixed == 1);
  if (!m_var_entry)
    return 0.0;					// No such variable
  return (m_var_entry->val_real(&null_value));
}


my_decimal *Item_func_get_user_var::val_decimal(my_decimal *dec)
{
  DBUG_ASSERT(fixed == 1);
  if (!m_var_entry)
    return 0;
  return m_var_entry->val_decimal(&null_value, dec);
}


longlong Item_func_get_user_var::val_int()
{
  DBUG_ASSERT(fixed == 1);
  if (!m_var_entry)
    return 0;				// No such variable
  return (m_var_entry->val_int(&null_value));
}


/**
  Get variable by name and, if necessary, put the record of variable 
  use into the binary log.

  When a user variable is invoked from an update query (INSERT, UPDATE etc),
  stores this variable and its value in thd->user_var_events, so that it can be
  written to the binlog (will be written just before the query is written, see
  log.cc).

  @param      thd        Current thread
  @param      name       Variable name
  @param[out] out_entry  variable structure or NULL. The pointer is set
                         regardless of whether function succeeded or not.

  @retval
    0  OK
  @retval
    1  Failed to put appropriate record into binary log

*/

static int
get_var_with_binlog(THD *thd, enum_sql_command sql_command,
                    LEX_STRING &name, user_var_entry **out_entry)
{
  BINLOG_USER_VAR_EVENT *user_var_event;
  user_var_entry *var_entry;
  var_entry= get_variable(&thd->user_vars, name, 0);

  /*
    Any reference to user-defined variable which is done from stored
    function or trigger affects their execution and the execution of the
    calling statement. We must log all such variables even if they are 
    not involved in table-updating statements.
  */
  if (!(opt_bin_log && 
       (is_update_query(sql_command) || thd->in_sub_stmt)))
  {
    *out_entry= var_entry;
    return 0;
  }

  if (!var_entry)
  {
    /*
      If the variable does not exist, it's NULL, but we want to create it so
      that it gets into the binlog (if it didn't, the slave could be
      influenced by a variable of the same name previously set by another
      thread).
      We create it like if it had been explicitly set with SET before.
      The 'new' mimics what sql_yacc.yy does when 'SET @a=10;'.
      sql_set_variables() is what is called from 'case SQLCOM_SET_OPTION'
      in dispatch_command()). Instead of building a one-element list to pass to
      sql_set_variables(), we could instead manually call check() and update();
      this would save memory and time; but calling sql_set_variables() makes
      one unique place to maintain (sql_set_variables()). 

      Manipulation with lex is necessary since free_underlaid_joins
      is going to release memory belonging to the main query.
    */

    List<set_var_base> tmp_var_list;
    LEX *sav_lex= thd->lex, lex_tmp;
    thd->lex= &lex_tmp;
    lex_start(thd);
    tmp_var_list.push_back(new (thd->mem_root)
                           set_var_user(new (thd->mem_root)
                                        Item_func_set_user_var(thd, name,
                                                               new (thd->mem_root) Item_null(thd))),
                           thd->mem_root);
    /* Create the variable */
    if (sql_set_variables(thd, &tmp_var_list, false))
    {
      thd->lex= sav_lex;
      goto err;
    }
    thd->lex= sav_lex;
    if (!(var_entry= get_variable(&thd->user_vars, name, 0)))
      goto err;
  }
  else if (var_entry->used_query_id == thd->query_id ||
           mysql_bin_log.is_query_in_union(thd, var_entry->used_query_id))
  {
    /* 
       If this variable was already stored in user_var_events by this query
       (because it's used in more than one place in the query), don't store
       it.
    */
    *out_entry= var_entry;
    return 0;
  }

  uint size;
  /*
    First we need to store value of var_entry, when the next situation
    appears:
    > set @a:=1;
    > insert into t1 values (@a), (@a:=@a+1), (@a:=@a+1);
    We have to write to binlog value @a= 1.

    We allocate the user_var_event on user_var_events_alloc pool, not on
    the this-statement-execution pool because in SPs user_var_event objects 
    may need to be valid after current [SP] statement execution pool is
    destroyed.
  */
  size= ALIGN_SIZE(sizeof(BINLOG_USER_VAR_EVENT)) + var_entry->length;
  if (!(user_var_event= (BINLOG_USER_VAR_EVENT *)
        alloc_root(thd->user_var_events_alloc, size)))
    goto err;

  user_var_event->value= (char*) user_var_event +
    ALIGN_SIZE(sizeof(BINLOG_USER_VAR_EVENT));
  user_var_event->user_var_event= var_entry;
  user_var_event->type= var_entry->type;
  user_var_event->charset_number= var_entry->charset()->number;
  user_var_event->unsigned_flag= var_entry->unsigned_flag;
  if (!var_entry->value)
  {
    /* NULL value*/
    user_var_event->length= 0;
    user_var_event->value= 0;
  }
  else
  {
    user_var_event->length= var_entry->length;
    memcpy(user_var_event->value, var_entry->value,
           var_entry->length);
  }
  /* Mark that this variable has been used by this query */
  var_entry->used_query_id= thd->query_id;
  if (insert_dynamic(&thd->user_var_events, (uchar*) &user_var_event))
    goto err;

  *out_entry= var_entry;
  return 0;

err:
  *out_entry= var_entry;
  return 1;
}

bool Item_func_get_user_var::fix_length_and_dec()
{
  THD *thd=current_thd;
  int error;
  maybe_null=1;
  decimals=NOT_FIXED_DEC;
  max_length=MAX_BLOB_WIDTH;

  error= get_var_with_binlog(thd, thd->lex->sql_command, name, &m_var_entry);

  /*
    If the variable didn't exist it has been created as a STRING-type.
    'm_var_entry' is NULL only if there occurred an error during the call to
    get_var_with_binlog.
  */
  if (!error && m_var_entry)
  {
    unsigned_flag= m_var_entry->unsigned_flag;
    max_length= m_var_entry->length;
    collation.set(m_var_entry->charset(), DERIVATION_IMPLICIT);
    set_handler_by_result_type(m_var_entry->type);
    switch (Item_func_get_user_var::result_type()) {
    case REAL_RESULT:
      fix_char_length(DBL_DIG + 8);
      break;
    case INT_RESULT:
      fix_char_length(MAX_BIGINT_WIDTH);
      decimals=0;
      break;
    case STRING_RESULT:
      max_length= MAX_BLOB_WIDTH - 1;
      set_handler_by_field_type(MYSQL_TYPE_MEDIUM_BLOB);
      break;
    case DECIMAL_RESULT:
      fix_char_length(DECIMAL_MAX_STR_LENGTH);
      decimals= DECIMAL_MAX_SCALE;
      break;
    case ROW_RESULT:                            // Keep compiler happy
    case TIME_RESULT:
      DBUG_ASSERT(0);                // This case should never be chosen
      break;
    }
  }
  else
  {
    collation.set(&my_charset_bin, DERIVATION_IMPLICIT);
    null_value= 1;
    set_handler_by_field_type(MYSQL_TYPE_LONG_BLOB);
    max_length= MAX_BLOB_WIDTH;
  }
  return false;
}


bool Item_func_get_user_var::const_item() const
{
  return (!m_var_entry ||
          current_thd->query_id != m_var_entry->update_query_id);
}


void Item_func_get_user_var::print(String *str, enum_query_type query_type)
{
  str->append(STRING_WITH_LEN("@"));
  append_identifier(current_thd, str, name.str, name.length);
}


bool Item_func_get_user_var::eq(const Item *item, bool binary_cmp) const
{
  /* Assume we don't have rtti */
  if (this == item)
    return 1;					// Same item is same.
  /* Check if other type is also a get_user_var() object */
  if (item->type() != FUNC_ITEM ||
      ((Item_func*) item)->functype() != functype())
    return 0;
  Item_func_get_user_var *other=(Item_func_get_user_var*) item;
  return (name.length == other->name.length &&
	  !memcmp(name.str, other->name.str, name.length));
}


bool Item_func_get_user_var::set_value(THD *thd,
                                       sp_rcontext * /*ctx*/, Item **it)
{
  Item_func_set_user_var *suv= new (thd->mem_root) Item_func_set_user_var(thd, get_name(), *it);
  /*
    Item_func_set_user_var is not fixed after construction, call
    fix_fields().
  */
  return (!suv || suv->fix_fields(thd, it) || suv->check(0) || suv->update());
}


bool Item_user_var_as_out_param::fix_fields(THD *thd, Item **ref)
{
  DBUG_ASSERT(fixed == 0);
  DBUG_ASSERT(thd->lex->exchange);
  if (Item::fix_fields(thd, ref) ||
      !(entry= get_variable(&thd->user_vars, name, 1)))
    return TRUE;
  entry->type= STRING_RESULT;
  /*
    Let us set the same collation which is used for loading
    of fields in LOAD DATA INFILE.
    (Since Item_user_var_as_out_param is used only there).
  */
  entry->set_charset(thd->lex->exchange->cs ?
                     thd->lex->exchange->cs :
                     thd->variables.collation_database);
  entry->update_query_id= thd->query_id;
  return FALSE;
}


void Item_user_var_as_out_param::set_null_value(CHARSET_INFO* cs)
{
  ::update_hash(entry, TRUE, 0, 0, STRING_RESULT, cs, 0 /* unsigned_arg */);
}


void Item_user_var_as_out_param::set_value(const char *str, uint length,
                                           CHARSET_INFO* cs)
{
  ::update_hash(entry, FALSE, (void*)str, length, STRING_RESULT, cs,
                0 /* unsigned_arg */);
}


double Item_user_var_as_out_param::val_real()
{
  DBUG_ASSERT(0);
  return 0.0;
}


longlong Item_user_var_as_out_param::val_int()
{
  DBUG_ASSERT(0);
  return 0;
}


String* Item_user_var_as_out_param::val_str(String *str)
{
  DBUG_ASSERT(0);
  return 0;
}


my_decimal* Item_user_var_as_out_param::val_decimal(my_decimal *decimal_buffer)
{
  DBUG_ASSERT(0);
  return 0;
}


void Item_user_var_as_out_param::load_data_print_for_log_event(THD *thd,
                                                               String *str)
                                                               const
{
  str->append('@');
  append_identifier(thd, str, name.str, name.length);
}


Item_func_get_system_var::
Item_func_get_system_var(THD *thd, sys_var *var_arg, enum_var_type var_type_arg,
                       LEX_STRING *component_arg, const char *name_arg,
                       size_t name_len_arg):
  Item_func(thd), var(var_arg), var_type(var_type_arg),
  orig_var_type(var_type_arg), component(*component_arg), cache_present(0)
{
  /* set_name() will allocate the name */
  set_name(thd, name_arg, (uint) name_len_arg, system_charset_info);
}


bool Item_func_get_system_var::is_written_to_binlog()
{
  return var->is_written_to_binlog(var_type);
}


void Item_func_get_system_var::update_null_value()
{
  THD *thd= current_thd;
  int save_no_errors= thd->no_errors;
  thd->no_errors= TRUE;
  Item::update_null_value();
  thd->no_errors= save_no_errors;
}


bool Item_func_get_system_var::fix_length_and_dec()
{
  char *cptr;
  maybe_null= TRUE;
  max_length= 0;

  if (var->check_type(var_type))
  {
    if (var_type != OPT_DEFAULT)
    {
      my_error(ER_INCORRECT_GLOBAL_LOCAL_VAR, MYF(0),
               var->name.str, var_type == OPT_GLOBAL ? "SESSION" : "GLOBAL");
      return TRUE;
    }
    /* As there was no local variable, return the global value */
    var_type= OPT_GLOBAL;
  }

  switch (var->show_type())
  {
    case SHOW_HA_ROWS:
    case SHOW_UINT:
    case SHOW_ULONG:
    case SHOW_ULONGLONG:
      unsigned_flag= TRUE;
      /* fall through */
    case SHOW_SINT:
    case SHOW_SLONG:
    case SHOW_SLONGLONG:
      collation.set_numeric();
      fix_char_length(MY_INT64_NUM_DECIMAL_DIGITS);
      decimals=0;
      break;
    case SHOW_CHAR:
    case SHOW_CHAR_PTR:
      mysql_mutex_lock(&LOCK_global_system_variables);
      cptr= var->show_type() == SHOW_CHAR ? 
        (char*) var->value_ptr(current_thd, var_type, &component) :
        *(char**) var->value_ptr(current_thd, var_type, &component);
      if (cptr)
        max_length= system_charset_info->cset->numchars(system_charset_info,
                                                        cptr,
                                                        cptr + strlen(cptr));
      mysql_mutex_unlock(&LOCK_global_system_variables);
      collation.set(system_charset_info, DERIVATION_SYSCONST);
      max_length*= system_charset_info->mbmaxlen;
      decimals=NOT_FIXED_DEC;
      break;
    case SHOW_LEX_STRING:
      {
        mysql_mutex_lock(&LOCK_global_system_variables);
        LEX_STRING *ls= ((LEX_STRING*)var->value_ptr(current_thd, var_type, &component));
        max_length= system_charset_info->cset->numchars(system_charset_info,
                                                        ls->str,
                                                        ls->str + ls->length);
        mysql_mutex_unlock(&LOCK_global_system_variables);
        collation.set(system_charset_info, DERIVATION_SYSCONST);
        max_length*= system_charset_info->mbmaxlen;
        decimals=NOT_FIXED_DEC;
      }
      break;
    case SHOW_BOOL:
    case SHOW_MY_BOOL:
      collation.set_numeric();
      fix_char_length(1);
      decimals=0;
      break;
    case SHOW_DOUBLE:
      decimals= 6;
      collation.set_numeric();
      fix_char_length(DBL_DIG + 6);
      break;
    default:
      my_error(ER_VAR_CANT_BE_READ, MYF(0), var->name.str);
      break;
  }
  return FALSE;
}


void Item_func_get_system_var::print(String *str, enum_query_type query_type)
{
  if (name_length)
    str->append(name, name_length);
  else
  {
    str->append(STRING_WITH_LEN("@@"));
    if (component.length)
    {
      str->append(&component);
      str->append('.');
    }
    else if (var_type == SHOW_OPT_GLOBAL && var->scope() != sys_var::GLOBAL)
    {
      str->append(STRING_WITH_LEN("global."));
    }
    str->append(&var->name);
  }
}

bool Item_func_get_system_var::check_vcol_func_processor(void *arg)
{
  return mark_unsupported_function("@@", var->name.str, arg, VCOL_SESSION_FUNC);
}

enum Item_result Item_func_get_system_var::result_type() const
{
  switch (var->show_type())
  {
    case SHOW_BOOL:
    case SHOW_MY_BOOL:
    case SHOW_SINT:
    case SHOW_SLONG:
    case SHOW_SLONGLONG:
    case SHOW_UINT:
    case SHOW_ULONG:
    case SHOW_ULONGLONG:
    case SHOW_HA_ROWS:
      return INT_RESULT;
    case SHOW_CHAR: 
    case SHOW_CHAR_PTR: 
    case SHOW_LEX_STRING:
      return STRING_RESULT;
    case SHOW_DOUBLE:
      return REAL_RESULT;
    default:
      my_error(ER_VAR_CANT_BE_READ, MYF(0), var->name.str);
      return STRING_RESULT;                   // keep the compiler happy
  }
}


enum_field_types Item_func_get_system_var::field_type() const
{
  switch (var->show_type())
  {
    case SHOW_BOOL:
    case SHOW_MY_BOOL:
    case SHOW_SINT:
    case SHOW_SLONG:
    case SHOW_SLONGLONG:
    case SHOW_UINT:
    case SHOW_ULONG:
    case SHOW_ULONGLONG:
    case SHOW_HA_ROWS:
      return MYSQL_TYPE_LONGLONG;
    case SHOW_CHAR: 
    case SHOW_CHAR_PTR: 
    case SHOW_LEX_STRING:
      return MYSQL_TYPE_VARCHAR;
    case SHOW_DOUBLE:
      return MYSQL_TYPE_DOUBLE;
    default:
      my_error(ER_VAR_CANT_BE_READ, MYF(0), var->name.str);
      return MYSQL_TYPE_VARCHAR;              // keep the compiler happy
  }
}


longlong Item_func_get_system_var::val_int()
{
  THD *thd= current_thd;

  DBUG_EXECUTE_IF("simulate_non_gtid_aware_master",
                  {
                    if (0 == strcmp("gtid_domain_id", var->name.str))
                    {
                      my_error(ER_VAR_CANT_BE_READ, MYF(0), var->name.str);
                      return 0;
                    }
                  });
  if (cache_present && thd->query_id == used_query_id)
  {
    if (cache_present & GET_SYS_VAR_CACHE_LONG)
    {
      null_value= cached_null_value;
      return cached_llval;
    } 
    else if (cache_present & GET_SYS_VAR_CACHE_DOUBLE)
    {
      null_value= cached_null_value;
      cached_llval= (longlong) cached_dval;
      cache_present|= GET_SYS_VAR_CACHE_LONG;
      return cached_llval;
    }
    else if (cache_present & GET_SYS_VAR_CACHE_STRING)
    {
      null_value= cached_null_value;
      if (!null_value)
        cached_llval= longlong_from_string_with_check(&cached_strval);
      else
        cached_llval= 0;
      cache_present|= GET_SYS_VAR_CACHE_LONG;
      return cached_llval;
    }
  }

  cached_llval= var->val_int(&null_value, thd, var_type, &component);
  cache_present |= GET_SYS_VAR_CACHE_LONG;
  used_query_id= thd->query_id;
  cached_null_value= null_value;
  return cached_llval;
}


String* Item_func_get_system_var::val_str(String* str)
{
  THD *thd= current_thd;

  if (cache_present && thd->query_id == used_query_id)
  {
    if (cache_present & GET_SYS_VAR_CACHE_STRING)
    {
      null_value= cached_null_value;
      return null_value ? NULL : &cached_strval;
    }
    else if (cache_present & GET_SYS_VAR_CACHE_LONG)
    {
      null_value= cached_null_value;
      if (!null_value)
        cached_strval.set (cached_llval, collation.collation);
      cache_present|= GET_SYS_VAR_CACHE_STRING;
      return null_value ? NULL : &cached_strval;
    }
    else if (cache_present & GET_SYS_VAR_CACHE_DOUBLE)
    {
      null_value= cached_null_value;
      if (!null_value)
        cached_strval.set_real (cached_dval, decimals, collation.collation);
      cache_present|= GET_SYS_VAR_CACHE_STRING;
      return null_value ? NULL : &cached_strval;
    }
  }

  str= var->val_str(&cached_strval, thd, var_type, &component);
  cache_present|= GET_SYS_VAR_CACHE_STRING;
  used_query_id= thd->query_id;
  cached_null_value= null_value= !str;
  return str;
}


double Item_func_get_system_var::val_real()
{
  THD *thd= current_thd;

  if (cache_present && thd->query_id == used_query_id)
  {
    if (cache_present & GET_SYS_VAR_CACHE_DOUBLE)
    {
      null_value= cached_null_value;
      return cached_dval;
    }
    else if (cache_present & GET_SYS_VAR_CACHE_LONG)
    {
      null_value= cached_null_value;
      cached_dval= (double)cached_llval;
      cache_present|= GET_SYS_VAR_CACHE_DOUBLE;
      return cached_dval;
    }
    else if (cache_present & GET_SYS_VAR_CACHE_STRING)
    {
      null_value= cached_null_value;
      if (!null_value)
        cached_dval= double_from_string_with_check(&cached_strval);
      else
        cached_dval= 0;
      cache_present|= GET_SYS_VAR_CACHE_DOUBLE;
      return cached_dval;
    }
  }

  cached_dval= var->val_real(&null_value, thd, var_type, &component);
  cache_present |= GET_SYS_VAR_CACHE_DOUBLE;
  used_query_id= thd->query_id;
  cached_null_value= null_value;
  return cached_dval;
}


bool Item_func_get_system_var::eq(const Item *item, bool binary_cmp) const
{
  /* Assume we don't have rtti */
  if (this == item)
    return 1;					// Same item is same.
  /* Check if other type is also a get_user_var() object */
  if (item->type() != FUNC_ITEM ||
      ((Item_func*) item)->functype() != functype())
    return 0;
  Item_func_get_system_var *other=(Item_func_get_system_var*) item;
  return (var == other->var && var_type == other->var_type);
}


void Item_func_get_system_var::cleanup()
{
  Item_func::cleanup();
  cache_present= 0;
  var_type= orig_var_type;
  cached_strval.free();
}


void Item_func_match::init_search(THD *thd, bool no_order)
{
  DBUG_ENTER("Item_func_match::init_search");

  if (!table->file->get_table()) // the handler isn't opened yet
    DBUG_VOID_RETURN;

  /* Check if init_search() has been called before */
  if (ft_handler)
  {
    if (join_key)
      table->file->ft_handler= ft_handler;
    DBUG_VOID_RETURN;
  }

  if (key == NO_SUCH_KEY)
  {
    List<Item> fields;
    fields.push_back(new (thd->mem_root)
                     Item_string(thd, " ", 1, cmp_collation.collation),
                     thd->mem_root);
    for (uint i= 1; i < arg_count; i++)
      fields.push_back(args[i]);
    concat_ws= new (thd->mem_root) Item_func_concat_ws(thd, fields);
    /*
      Above function used only to get value and do not need fix_fields for it:
      Item_string - basic constant
      fields - fix_fields() was already called for this arguments
      Item_func_concat_ws - do not need fix_fields() to produce value
    */
    concat_ws->quick_fix_field();
  }

  if (master)
  {
    join_key= master->join_key= join_key | master->join_key;
    master->init_search(thd, no_order);
    ft_handler= master->ft_handler;
    join_key= master->join_key;
    DBUG_VOID_RETURN;
  }

  String *ft_tmp= 0;

  // MATCH ... AGAINST (NULL) is meaningless, but possible
  if (!(ft_tmp=key_item()->val_str(&value)))
  {
    ft_tmp= &value;
    value.set("", 0, cmp_collation.collation);
  }

  if (ft_tmp->charset() != cmp_collation.collation)
  {
    uint dummy_errors;
    search_value.copy(ft_tmp->ptr(), ft_tmp->length(), ft_tmp->charset(),
                      cmp_collation.collation, &dummy_errors);
    ft_tmp= &search_value;
  }

  if (join_key && !no_order)
    flags|=FT_SORTED;

  if (key != NO_SUCH_KEY)
    THD_STAGE_INFO(table->in_use, stage_fulltext_initialization);

  ft_handler= table->file->ft_init_ext(flags, key, ft_tmp);

  if (join_key)
    table->file->ft_handler=ft_handler;

  DBUG_VOID_RETURN;
}


bool Item_func_match::fix_fields(THD *thd, Item **ref)
{
  DBUG_ASSERT(fixed == 0);
  Item *UNINIT_VAR(item);                        // Safe as arg_count is > 1

  status_var_increment(thd->status_var.feature_fulltext);

  maybe_null=1;
  join_key=0;

  /*
    const_item is assumed in quite a bit of places, so it would be difficult
    to remove;  If it would ever to be removed, this should include
    modifications to find_best and auto_close as complement to auto_init code
    above.
   */
  if (Item_func::fix_fields(thd, ref) ||
      !args[0]->const_during_execution())
  {
    my_error(ER_WRONG_ARGUMENTS,MYF(0),"AGAINST");
    return TRUE;
  }

  bool allows_multi_table_search= true;
  const_item_cache=0;
  table= 0;
  for (uint i=1 ; i < arg_count ; i++)
  {
    item= args[i]= args[i]->real_item();
    /*
      When running in PS mode, some Item_field's can already be replaced
      to Item_func_conv_charset during PREPARE time. This is possible
      in case of "MATCH (f1,..,fN) AGAINST (... IN BOOLEAN MODE)"
      when running without any fulltext indexes and when fields f1..fN
      have different character sets.
      So we check for FIELD_ITEM only during prepare time and in non-PS mode,
      and do not check in PS execute time.
    */
    if (!thd->stmt_arena->is_stmt_execute() &&
        item->type() != Item::FIELD_ITEM)
    {
      my_error(ER_WRONG_ARGUMENTS, MYF(0), "MATCH");
      return TRUE;
    }
    /*
      During the prepare-time execution of fix_fields() of a PS query some
      Item_fields's could have been already replaced to Item_func_conv_charset
      (by the call for agg_arg_charsets_for_comparison below()).
      But agg_arg_charsets_for_comparison() is written in a way that
      at least *one* of the Item_field's is not replaced.
      This makes sure that "table" gets initialized during PS execution time.
    */
    if (item->type() == Item::FIELD_ITEM)
      table= ((Item_field *)item)->field->table;

    allows_multi_table_search &= allows_search_on_non_indexed_columns(table);
  }

  /*
    Check that all columns come from the same table.
    We've already checked that columns in MATCH are fields so
    PARAM_TABLE_BIT can only appear from AGAINST argument.
  */
  if ((used_tables_cache & ~PARAM_TABLE_BIT) != item->used_tables())
    key=NO_SUCH_KEY;

  if (key == NO_SUCH_KEY && !allows_multi_table_search)
  {
    my_error(ER_WRONG_ARGUMENTS,MYF(0),"MATCH");
    return TRUE;
  }
  if (!(table->file->ha_table_flags() & HA_CAN_FULLTEXT))
  {
    my_error(ER_TABLE_CANT_HANDLE_FT, MYF(0), table->file->table_type());
    return 1;
  }
  table->fulltext_searched=1;
  return agg_arg_charsets_for_comparison(cmp_collation, args+1, arg_count-1);
}

bool Item_func_match::fix_index()
{
  Item_field *item;
  uint ft_to_key[MAX_KEY], ft_cnt[MAX_KEY], fts=0, keynr;
  uint max_cnt=0, mkeys=0, i;

  /*
    We will skip execution if the item is not fixed
    with fix_field
  */
  if (!fixed)
    return false;

  if (key == NO_SUCH_KEY)
    return 0;
  
  if (!table) 
    goto err;

  for (keynr=0 ; keynr < table->s->keys ; keynr++)
  {
    if ((table->key_info[keynr].flags & HA_FULLTEXT) &&
        (flags & FT_BOOL ? table->keys_in_use_for_query.is_set(keynr) :
                           table->s->keys_in_use.is_set(keynr)))

    {
      ft_to_key[fts]=keynr;
      ft_cnt[fts]=0;
      fts++;
    }
  }

  if (!fts)
    goto err;

  for (i=1; i < arg_count; i++)
  {
    if (args[i]->type() != FIELD_ITEM)
      goto err;
    item=(Item_field*)args[i];
    for (keynr=0 ; keynr < fts ; keynr++)
    {
      KEY *ft_key=&table->key_info[ft_to_key[keynr]];
      uint key_parts=ft_key->user_defined_key_parts;

      for (uint part=0 ; part < key_parts ; part++)
      {
	if (item->field->eq(ft_key->key_part[part].field))
	  ft_cnt[keynr]++;
      }
    }
  }

  for (keynr=0 ; keynr < fts ; keynr++)
  {
    if (ft_cnt[keynr] > max_cnt)
    {
      mkeys=0;
      max_cnt=ft_cnt[mkeys]=ft_cnt[keynr];
      ft_to_key[mkeys]=ft_to_key[keynr];
      continue;
    }
    if (max_cnt && ft_cnt[keynr] == max_cnt)
    {
      mkeys++;
      ft_cnt[mkeys]=ft_cnt[keynr];
      ft_to_key[mkeys]=ft_to_key[keynr];
      continue;
    }
  }

  for (keynr=0 ; keynr <= mkeys ; keynr++)
  {
    // partial keys doesn't work
    if (max_cnt < arg_count-1 ||
        max_cnt < table->key_info[ft_to_key[keynr]].user_defined_key_parts)
      continue;

    key=ft_to_key[keynr];

    return 0;
  }

err:
  if (allows_search_on_non_indexed_columns(table))
  {
    key=NO_SUCH_KEY;
    return 0;
  }
  my_message(ER_FT_MATCHING_KEY_NOT_FOUND,
             ER(ER_FT_MATCHING_KEY_NOT_FOUND), MYF(0));
  return 1;
}


bool Item_func_match::eq(const Item *item, bool binary_cmp) const
{
  if (item->type() != FUNC_ITEM ||
      ((Item_func*)item)->functype() != FT_FUNC ||
      flags != ((Item_func_match*)item)->flags)
    return 0;

  Item_func_match *ifm=(Item_func_match*) item;

  if (key == ifm->key && table == ifm->table &&
      key_item()->eq(ifm->key_item(), binary_cmp))
    return 1;

  return 0;
}


double Item_func_match::val_real()
{
  DBUG_ASSERT(fixed == 1);
  DBUG_ENTER("Item_func_match::val");
  if (ft_handler == NULL)
    DBUG_RETURN(-1.0);

  if (key != NO_SUCH_KEY && table->null_row) /* NULL row from an outer join */
    DBUG_RETURN(0.0);

  if (join_key)
  {
    if (table->file->ft_handler)
      DBUG_RETURN(ft_handler->please->get_relevance(ft_handler));
    join_key=0;
  }

  if (key == NO_SUCH_KEY)
  {
    String *a= concat_ws->val_str(&value);
    if ((null_value= (a == 0)) || !a->length())
      DBUG_RETURN(0);
    DBUG_RETURN(ft_handler->please->find_relevance(ft_handler,
				      (uchar *)a->ptr(), a->length()));
  }
  DBUG_RETURN(ft_handler->please->find_relevance(ft_handler,
                                                 table->record[0], 0));
}

void Item_func_match::print(String *str, enum_query_type query_type)
{
  str->append(STRING_WITH_LEN("(match "));
  print_args(str, 1, query_type);
  str->append(STRING_WITH_LEN(" against ("));
  args[0]->print(str, query_type);
  if (flags & FT_BOOL)
    str->append(STRING_WITH_LEN(" in boolean mode"));
  else if (flags & FT_EXPAND)
    str->append(STRING_WITH_LEN(" with query expansion"));
  str->append(STRING_WITH_LEN("))"));
}

longlong Item_func_bit_xor::val_int()
{
  DBUG_ASSERT(fixed == 1);
  ulonglong arg1= (ulonglong) args[0]->val_int();
  ulonglong arg2= (ulonglong) args[1]->val_int();
  if ((null_value= (args[0]->null_value || args[1]->null_value)))
    return 0;
  return (longlong) (arg1 ^ arg2);
}


/***************************************************************************
  System variables
****************************************************************************/

/**
  Return value of an system variable base[.name] as a constant item.

  @param thd			Thread handler
  @param var_type		global / session
  @param name		        Name of base or system variable
  @param component		Component.

  @note
    If component.str = 0 then the variable name is in 'name'

  @return
    - 0  : error
    - #  : constant item
*/


Item *get_system_var(THD *thd, enum_var_type var_type, LEX_STRING name,
		     LEX_STRING component)
{
  sys_var *var;
  LEX_STRING *base_name, *component_name;

  if (component.str)
  {
    base_name= &component;
    component_name= &name;
  }
  else
  {
    base_name= &name;
    component_name= &component;			// Empty string
  }

  if (!(var= find_sys_var(thd, base_name->str, base_name->length)))
    return 0;
  if (component.str)
  {
    if (!var->is_struct())
    {
      my_error(ER_VARIABLE_IS_NOT_STRUCT, MYF(0), base_name->str);
      return 0;
    }
  }
  thd->lex->uncacheable(UNCACHEABLE_SIDEEFFECT);

  set_if_smaller(component_name->length, MAX_SYS_VAR_LENGTH);

  return new (thd->mem_root) Item_func_get_system_var(thd, var, var_type, component_name,
                                      NULL, 0);
}


longlong Item_func_row_count::val_int()
{
  DBUG_ASSERT(fixed == 1);
  THD *thd= current_thd;

  return thd->get_row_count_func();
}




Item_func_sp::Item_func_sp(THD *thd, Name_resolution_context *context_arg,
                           sp_name *name):
  Item_func(thd), context(context_arg), m_name(name), m_sp(NULL), sp_result_field(NULL)
{
  maybe_null= 1;
  m_name->init_qname(thd);
  dummy_table= (TABLE*) thd->calloc(sizeof(TABLE)+ sizeof(TABLE_SHARE));
  dummy_table->s= (TABLE_SHARE*) (dummy_table+1);
}


Item_func_sp::Item_func_sp(THD *thd, Name_resolution_context *context_arg,
                           sp_name *name_arg, List<Item> &list):
  Item_func(thd, list), context(context_arg), m_name(name_arg), m_sp(NULL),
  sp_result_field(NULL)
{
  maybe_null= 1;
  m_name->init_qname(thd);
  dummy_table= (TABLE*) thd->calloc(sizeof(TABLE)+ sizeof(TABLE_SHARE));
  dummy_table->s= (TABLE_SHARE*) (dummy_table+1);
}


void
Item_func_sp::cleanup()
{
  if (sp_result_field)
  {
    delete sp_result_field;
    sp_result_field= NULL;
  }
  m_sp= NULL;
  dummy_table->alias.free();
  Item_func::cleanup();
}

const char *
Item_func_sp::func_name() const
{
  THD *thd= current_thd;
  /* Calculate length to avoid reallocation of string for sure */
  uint len= (((m_name->m_explicit_name ? m_name->m_db.length : 0) +
              m_name->m_name.length)*2 + //characters*quoting
             2 +                         // ` and `
             (m_name->m_explicit_name ?
              3 : 0) +                   // '`', '`' and '.' for the db
             1 +                         // end of string
             ALIGN_SIZE(1));             // to avoid String reallocation
  String qname((char *)alloc_root(thd->mem_root, len), len,
               system_charset_info);

  qname.length(0);
  if (m_name->m_explicit_name)
  {
    append_identifier(thd, &qname, m_name->m_db.str, m_name->m_db.length);
    qname.append('.');
  }
  append_identifier(thd, &qname, m_name->m_name.str, m_name->m_name.length);
  return qname.c_ptr_safe();
}


void my_missing_function_error(const LEX_STRING &token, const char *func_name)
{
  if (token.length && is_lex_native_function (&token))
    my_error(ER_FUNC_INEXISTENT_NAME_COLLISION, MYF(0), func_name);
  else
    my_error(ER_SP_DOES_NOT_EXIST, MYF(0), "FUNCTION", func_name);
}


/**
  @brief Initialize the result field by creating a temporary dummy table
    and assign it to a newly created field object. Meta data used to
    create the field is fetched from the sp_head belonging to the stored
    procedure found in the stored procedure function cache.
  
  @note This function should be called from fix_fields to init the result
    field. It is some what related to Item_field.

  @see Item_field

  @param thd A pointer to the session and thread context.

  @return Function return error status.
  @retval TRUE is returned on an error
  @retval FALSE is returned on success.
*/

bool
Item_func_sp::init_result_field(THD *thd)
{
  LEX_STRING empty_name= { C_STRING_WITH_LEN("") };
  TABLE_SHARE *share;
  DBUG_ENTER("Item_func_sp::init_result_field");

  DBUG_ASSERT(m_sp == NULL);
  DBUG_ASSERT(sp_result_field == NULL);

  if (!(m_sp= sp_find_routine(thd, TYPE_ENUM_FUNCTION, m_name,
                               &thd->sp_func_cache, TRUE)))
  {
    my_missing_function_error (m_name->m_name, m_name->m_qname.str);
    context->process_error(thd);
    DBUG_RETURN(TRUE);
  }

  /*
     A Field need to be attached to a Table.
     Below we "create" a dummy table by initializing 
     the needed pointers.
   */
  
  share= dummy_table->s;
  dummy_table->alias.set("", 0, table_alias_charset);
  dummy_table->maybe_null = maybe_null;
  dummy_table->in_use= thd;
  dummy_table->copy_blobs= TRUE;
  share->table_cache_key = empty_name;
  share->table_name = empty_name;

  if (!(sp_result_field= m_sp->create_result_field(max_length, name,
                                                   dummy_table)))
  {
   DBUG_RETURN(TRUE);
  }
  
  if (sp_result_field->pack_length() > sizeof(result_buf))
  {
    void *tmp;
    if (!(tmp= thd->alloc(sp_result_field->pack_length())))
      DBUG_RETURN(TRUE);
    sp_result_field->move_field((uchar*) tmp);
  }
  else
    sp_result_field->move_field(result_buf);
  
  sp_result_field->null_ptr= (uchar *) &null_value;
  sp_result_field->null_bit= 1;
  DBUG_RETURN(FALSE);
}


/**
  @note
  Deterministic stored procedures are considered inexpensive.
  Consequently such procedures may be evaluated during optimization,
  if they are constant (checked by the optimizer).
*/

bool Item_func_sp::is_expensive()
{
  return !m_sp->m_chistics->detistic ||
          current_thd->locked_tables_mode < LTM_LOCK_TABLES;
}


/**
  @brief Initialize local members with values from the Field interface.

  @note called from Item::fix_fields.
*/

bool Item_func_sp::fix_length_and_dec()
{
  DBUG_ENTER("Item_func_sp::fix_length_and_dec");

  DBUG_ASSERT(sp_result_field);
  Type_std_attributes::set(sp_result_field);
  maybe_null= 1;

  DBUG_RETURN(FALSE);
}


/**
  @brief Execute function & store value in field.

  @return Function returns error status.
  @retval FALSE on success.
  @retval TRUE if an error occurred.
*/

bool
Item_func_sp::execute()
{
  THD *thd= current_thd;
  
  /* Execute function and store the return value in the field. */

  if (execute_impl(thd))
  {
    null_value= 1;
    context->process_error(thd);
    if (thd->killed)
      thd->send_kill_message();
    return TRUE;
  }

  /* Check that the field (the value) is not NULL. */

  null_value= sp_result_field->is_null();

  return null_value;
}


/**
   @brief Execute function and store the return value in the field.

   @note This function was intended to be the concrete implementation of
    the interface function execute. This was never realized.

   @return The error state.
   @retval FALSE on success
   @retval TRUE if an error occurred.
*/
bool
Item_func_sp::execute_impl(THD *thd)
{
  bool err_status= TRUE;
  Sub_statement_state statement_state;
  Security_context *save_security_ctx= thd->security_ctx;
  enum enum_sp_data_access access=
    (m_sp->m_chistics->daccess == SP_DEFAULT_ACCESS) ?
     SP_DEFAULT_ACCESS_MAPPING : m_sp->m_chistics->daccess;

  DBUG_ENTER("Item_func_sp::execute_impl");

  if (context->security_ctx)
  {
    /* Set view definer security context */
    thd->security_ctx= context->security_ctx;
  }
  if (sp_check_access(thd))
    goto error;

  /*
    Throw an error if a non-deterministic function is called while
    statement-based replication (SBR) is active.
  */

  if (!m_sp->m_chistics->detistic && !trust_function_creators &&
      (access == SP_CONTAINS_SQL || access == SP_MODIFIES_SQL_DATA) &&
      (mysql_bin_log.is_open() &&
       thd->variables.binlog_format == BINLOG_FORMAT_STMT))
  {
    my_error(ER_BINLOG_UNSAFE_ROUTINE, MYF(0));
    goto error;
  }

  /*
    Disable the binlogging if this is not a SELECT statement. If this is a
    SELECT, leave binlogging on, so execute_function() code writes the
    function call into binlog.
  */
  thd->reset_sub_statement_state(&statement_state, SUB_STMT_FUNCTION);
  err_status= m_sp->execute_function(thd, args, arg_count, sp_result_field); 
  thd->restore_sub_statement_state(&statement_state);

error:
  thd->security_ctx= save_security_ctx;

  DBUG_RETURN(err_status);
}


void
Item_func_sp::make_field(THD *thd, Send_field *tmp_field)
{
  DBUG_ENTER("Item_func_sp::make_field");
  DBUG_ASSERT(sp_result_field);
  sp_result_field->make_field(tmp_field);
  if (name)
    tmp_field->col_name= name;
  DBUG_VOID_RETURN;
}


enum enum_field_types
Item_func_sp::field_type() const
{
  DBUG_ENTER("Item_func_sp::field_type");
  DBUG_ASSERT(sp_result_field);
  DBUG_RETURN(sp_result_field->type());
}

Item_result
Item_func_sp::result_type() const
{
  DBUG_ENTER("Item_func_sp::result_type");
  DBUG_PRINT("info", ("m_sp = %p", (void *) m_sp));
  DBUG_ASSERT(sp_result_field);
  DBUG_RETURN(sp_result_field->result_type());
}

longlong Item_func_found_rows::val_int()
{
  DBUG_ASSERT(fixed == 1);
  return current_thd->found_rows();
}


/**
  @brief Checks if requested access to function can be granted to user.
    If function isn't found yet, it searches function first.
    If function can't be found or user don't have requested access
    error is raised.

  @param thd thread handler

  @return Indication if the access was granted or not.
  @retval FALSE Access is granted.
  @retval TRUE Requested access can't be granted or function doesn't exists.
    
*/

bool
Item_func_sp::sp_check_access(THD *thd)
{
  DBUG_ENTER("Item_func_sp::sp_check_access");
  DBUG_ASSERT(m_sp);
  if (check_routine_access(thd, EXECUTE_ACL,
			   m_sp->m_db.str, m_sp->m_name.str, 0, FALSE))
    DBUG_RETURN(TRUE);

  DBUG_RETURN(FALSE);
}


bool
Item_func_sp::fix_fields(THD *thd, Item **ref)
{
  bool res;
  DBUG_ENTER("Item_func_sp::fix_fields");
  DBUG_ASSERT(fixed == 0);

  /* 
    Checking privileges to execute the function while creating view and
    executing the function of select.
   */
  if (!(thd->lex->context_analysis_only & CONTEXT_ANALYSIS_ONLY_VIEW) ||
      (thd->lex->sql_command == SQLCOM_CREATE_VIEW))
  {
    Security_context *save_security_ctx= thd->security_ctx;
    if (context->security_ctx)
      thd->security_ctx= context->security_ctx;

    res= check_routine_access(thd, EXECUTE_ACL, m_name->m_db.str,
                              m_name->m_name.str, 0, FALSE);
    thd->security_ctx= save_security_ctx;

    if (res)
    {
      context->process_error(thd);
      DBUG_RETURN(res);
    }
  }

  /*
    We must call init_result_field before Item_func::fix_fields() 
    to make m_sp and result_field members available to fix_length_and_dec(),
    which is called from Item_func::fix_fields().
  */
  res= init_result_field(thd);

  if (res)
    DBUG_RETURN(res);

  res= Item_func::fix_fields(thd, ref);

  if (res)
    DBUG_RETURN(res);

  if (thd->lex->is_view_context_analysis())
  {
    /*
      Here we check privileges of the stored routine only during view
      creation, in order to validate the view.  A runtime check is
      performed in Item_func_sp::execute(), and this method is not
      called during context analysis.  Notice, that during view
      creation we do not infer into stored routine bodies and do not
      check privileges of its statements, which would probably be a
      good idea especially if the view has SQL SECURITY DEFINER and
      the used stored procedure has SQL SECURITY DEFINER.
    */
    res= sp_check_access(thd);
#ifndef NO_EMBEDDED_ACCESS_CHECKS
    /*
      Try to set and restore the security context to see whether it's valid
    */
    Security_context *save_secutiry_ctx;
    res= set_routine_security_ctx(thd, m_sp, false, &save_secutiry_ctx);
    if (!res)
      m_sp->m_security_ctx.restore_security_context(thd, save_secutiry_ctx);
    
#endif /* ! NO_EMBEDDED_ACCESS_CHECKS */
  }

  if (!m_sp->m_chistics->detistic)
  {
    used_tables_cache |= RAND_TABLE_BIT;
    const_item_cache= FALSE;
  }

  DBUG_RETURN(res);
}


void Item_func_sp::update_used_tables()
{
  Item_func::update_used_tables();

  if (!m_sp->m_chistics->detistic)
  {
    used_tables_cache |= RAND_TABLE_BIT;
    const_item_cache= FALSE;
  }
}

bool Item_func_sp::check_vcol_func_processor(void *arg)
{
  return mark_unsupported_function(func_name(), "()", arg, VCOL_IMPOSSIBLE);
}

/*
  uuid_short handling.

  The short uuid is defined as a longlong that contains the following bytes:

  Bytes  Comment
  1      Server_id & 255
  4      Startup time of server in seconds
  3      Incrementor

  This means that an uuid is guaranteed to be unique
  even in a replication environment if the following holds:

  - The last byte of the server id is unique
  - If you between two shutdown of the server don't get more than
    an average of 2^24 = 16M calls to uuid_short() per second.
*/

ulonglong uuid_value;

void uuid_short_init()
{
  uuid_value= ((((ulonglong) global_system_variables.server_id) << 56) +
               (((ulonglong) server_start_time) << 24));
}


longlong Item_func_uuid_short::val_int()
{
  ulonglong val;
  mysql_mutex_lock(&LOCK_short_uuid_generator);
  val= uuid_value++;
  mysql_mutex_unlock(&LOCK_short_uuid_generator);
  return (longlong) val;
}


/**
  Last_value - return last argument.
*/

void Item_func_last_value::evaluate_sideeffects()
{
  DBUG_ASSERT(fixed == 1 && arg_count > 0);
  for (uint i= 0; i < arg_count-1 ; i++)
    args[i]->val_int();
}

String *Item_func_last_value::val_str(String *str)
{
  String *tmp;
  evaluate_sideeffects();
  tmp= last_value->val_str(str);
  null_value= last_value->null_value;
  return tmp;
}

longlong Item_func_last_value::val_int()
{
  longlong tmp;
  evaluate_sideeffects();
  tmp= last_value->val_int();
  null_value= last_value->null_value;
  return tmp;
}

double Item_func_last_value::val_real()
{
  double tmp;
  evaluate_sideeffects();
  tmp= last_value->val_real();
  null_value= last_value->null_value;
  return tmp;
}

my_decimal *Item_func_last_value::val_decimal(my_decimal *decimal_value)
{
  my_decimal *tmp;
  evaluate_sideeffects();
  tmp= last_value->val_decimal(decimal_value);
  null_value= last_value->null_value;
  return tmp;
}


bool Item_func_last_value::fix_length_and_dec()
{
  last_value=          args[arg_count -1];
  Type_std_attributes::set(last_value);
  maybe_null=          last_value->maybe_null;
  return FALSE;
}<|MERGE_RESOLUTION|>--- conflicted
+++ resolved
@@ -1771,13 +1771,8 @@
   case TIME_RESULT:
     DBUG_ASSERT(0);
   }
-<<<<<<< HEAD
-  maybe_null= 1; // devision by zero
+  maybe_null= 1; // division by zero
   DBUG_RETURN(FALSE);
-=======
-  maybe_null= 1; // division by zero
-  DBUG_VOID_RETURN;
->>>>>>> 09ec8e2e
 }
 
 
