/* Copyright 2000-2008 MySQL AB, 2008 Sun Microsystems, Inc.

   This program is free software; you can redistribute it and/or modify
   it under the terms of the GNU General Public License as published by
   the Free Software Foundation; version 2 of the License.

   This program is distributed in the hope that it will be useful,
   but WITHOUT ANY WARRANTY; without even the implied warranty of
   MERCHANTABILITY or FITNESS FOR A PARTICULAR PURPOSE.  See the
   GNU General Public License for more details.

   You should have received a copy of the GNU General Public License
   along with this program; if not, write to the Free Software
   Foundation, Inc., 59 Temple Place, Suite 330, Boston, MA  02111-1307  USA */


/* Insert of records */

/*
  INSERT DELAYED

  Insert delayed is distinguished from a normal insert by lock_type ==
  TL_WRITE_DELAYED instead of TL_WRITE. It first tries to open a
  "delayed" table (delayed_get_table()), but falls back to
  open_and_lock_tables() on error and proceeds as normal insert then.

  Opening a "delayed" table means to find a delayed insert thread that
  has the table open already. If this fails, a new thread is created and
  waited for to open and lock the table.

  If accessing the thread succeeded, in
  Delayed_insert::get_local_table() the table of the thread is copied
  for local use. A copy is required because the normal insert logic
  works on a target table, but the other threads table object must not
  be used. The insert logic uses the record buffer to create a record.
  And the delayed insert thread uses the record buffer to pass the
  record to the table handler. So there must be different objects. Also
  the copied table is not included in the lock, so that the statement
  can proceed even if the real table cannot be accessed at this moment.

  Copying a table object is not a trivial operation. Besides the TABLE
  object there are the field pointer array, the field objects and the
  record buffer. After copying the field objects, their pointers into
  the record must be "moved" to point to the new record buffer.

  After this setup the normal insert logic is used. Only that for
  delayed inserts write_delayed() is called instead of write_record().
  It inserts the rows into a queue and signals the delayed insert thread
  instead of writing directly to the table.

  The delayed insert thread awakes from the signal. It locks the table,
  inserts the rows from the queue, unlocks the table, and waits for the
  next signal. It does normally live until a FLUSH TABLES or SHUTDOWN.

*/

#include "mysql_priv.h"
#include "sp_head.h"
#include "sql_trigger.h"
#include "sql_select.h"
#include "sql_show.h"
#include "slave.h"
#include "rpl_mi.h"

#ifndef EMBEDDED_LIBRARY
static bool delayed_get_table(THD *thd, TABLE_LIST *table_list);
static int write_delayed(THD *thd, TABLE *table, enum_duplicates duplic,
                         LEX_STRING query, bool ignore, bool log_on);
static void end_delayed_insert(THD *thd);
pthread_handler_t handle_delayed_insert(void *arg);
static void unlink_blobs(register TABLE *table);
#endif
static bool check_view_insertability(THD *thd, TABLE_LIST *view);

/* Define to force use of my_malloc() if the allocated memory block is big */

#ifndef HAVE_ALLOCA
#define my_safe_alloca(size, min_length) my_alloca(size)
#define my_safe_afree(ptr, size, min_length) my_afree(ptr)
#else
#define my_safe_alloca(size, min_length) ((size <= min_length) ? my_alloca(size) : my_malloc(size,MYF(0)))
#define my_safe_afree(ptr, size, min_length) if (size > min_length) my_free(ptr,MYF(0))
#endif

/*
  Check that insert/update fields are from the same single table of a view.

  SYNOPSIS
    check_view_single_update()
    fields            The insert/update fields to be checked.
    view              The view for insert.
    map     [in/out]  The insert table map.

  DESCRIPTION
    This function is called in 2 cases:
    1. to check insert fields. In this case *map will be set to 0.
       Insert fields are checked to be all from the same single underlying
       table of the given view. Otherwise the error is thrown. Found table
       map is returned in the map parameter.
    2. to check update fields of the ON DUPLICATE KEY UPDATE clause.
       In this case *map contains table_map found on the previous call of
       the function to check insert fields. Update fields are checked to be
       from the same table as the insert fields.

  RETURN
    0   OK
    1   Error
*/

bool check_view_single_update(List<Item> &fields, TABLE_LIST *view,
                              table_map *map)
{
  /* it is join view => we need to find the table for update */
  List_iterator_fast<Item> it(fields);
  Item *item;
  TABLE_LIST *tbl= 0;            // reset for call to check_single_table()
  table_map tables= 0;

  while ((item= it++))
    tables|= item->used_tables();

  /* Check found map against provided map */
  if (*map)
  {
    if (tables != *map)
      goto error;
    return FALSE;
  }

  if (view->check_single_table(&tbl, tables, view) || tbl == 0)
    goto error;

  view->table= tbl->table;
  *map= tables;

  return FALSE;

error:
  my_error(ER_VIEW_MULTIUPDATE, MYF(0),
           view->view_db.str, view->view_name.str);
  return TRUE;
}


/*
  Check if insert fields are correct.

  SYNOPSIS
    check_insert_fields()
    thd                         The current thread.
    table                       The table for insert.
    fields                      The insert fields.
    values                      The insert values.
    check_unique                If duplicate values should be rejected.

  NOTE
    Clears TIMESTAMP_AUTO_SET_ON_INSERT from table->timestamp_field_type
    or leaves it as is, depending on if timestamp should be updated or
    not.

  RETURN
    0           OK
    -1          Error
*/

static int check_insert_fields(THD *thd, TABLE_LIST *table_list,
                               List<Item> &fields, List<Item> &values,
                               bool check_unique, table_map *map)
{
  TABLE *table= table_list->table;

  if (!table_list->updatable)
  {
    my_error(ER_NON_INSERTABLE_TABLE, MYF(0), table_list->alias, "INSERT");
    return -1;
  }

  if (fields.elements == 0 && values.elements != 0)
  {
    if (!table)
    {
      my_error(ER_VIEW_NO_INSERT_FIELD_LIST, MYF(0),
               table_list->view_db.str, table_list->view_name.str);
      return -1;
    }
    if (values.elements != table->s->fields)
    {
      my_error(ER_WRONG_VALUE_COUNT_ON_ROW, MYF(0), 1L);
      return -1;
    }
#ifndef NO_EMBEDDED_ACCESS_CHECKS
    Field_iterator_table_ref field_it;
    field_it.set(table_list);
    if (check_grant_all_columns(thd, INSERT_ACL, &field_it))
      return -1;
#endif
    clear_timestamp_auto_bits(table->timestamp_field_type,
                              TIMESTAMP_AUTO_SET_ON_INSERT);
    /*
      No fields are provided so all fields must be provided in the values.
      Thus we set all bits in the write set.
    */
    bitmap_set_all(table->write_set);
  }
  else
  {						// Part field list
    SELECT_LEX *select_lex= &thd->lex->select_lex;
    Name_resolution_context *context= &select_lex->context;
    Name_resolution_context_state ctx_state;
    int res;

    if (fields.elements != values.elements)
    {
      my_error(ER_WRONG_VALUE_COUNT_ON_ROW, MYF(0), 1L);
      return -1;
    }

    thd->dup_field= 0;
    select_lex->no_wrap_view_item= TRUE;

    /* Save the state of the current name resolution context. */
    ctx_state.save_state(context, table_list);

    /*
      Perform name resolution only in the first table - 'table_list',
      which is the table that is inserted into.
    */
    table_list->next_local= 0;
    context->resolve_in_table_list_only(table_list);
    res= setup_fields(thd, 0, fields, MARK_COLUMNS_WRITE, 0, 0);

    /* Restore the current context. */
    ctx_state.restore_state(context, table_list);
    thd->lex->select_lex.no_wrap_view_item= FALSE;

    if (res)
      return -1;

    if (table_list->effective_algorithm == VIEW_ALGORITHM_MERGE)
    {
      if (check_view_single_update(fields, table_list, map))
        return -1;
      table= table_list->table;
    }

    if (check_unique && thd->dup_field)
    {
      my_error(ER_FIELD_SPECIFIED_TWICE, MYF(0), thd->dup_field->field_name);
      return -1;
    }
    if (table->timestamp_field)	// Don't automaticly set timestamp if used
    {
      if (bitmap_is_set(table->write_set,
                        table->timestamp_field->field_index))
        clear_timestamp_auto_bits(table->timestamp_field_type,
                                  TIMESTAMP_AUTO_SET_ON_INSERT);
      else
      {
        bitmap_set_bit(table->write_set,
                       table->timestamp_field->field_index);
      }
    }
  }
  // For the values we need select_priv
#ifndef NO_EMBEDDED_ACCESS_CHECKS
  table->grant.want_privilege= (SELECT_ACL & ~table->grant.privilege);
#endif

  if (check_key_in_view(thd, table_list) ||
      (table_list->view &&
       check_view_insertability(thd, table_list)))
  {
    my_error(ER_NON_INSERTABLE_TABLE, MYF(0), table_list->alias, "INSERT");
    return -1;
  }

  return 0;
}


/*
  Check update fields for the timestamp field.

  SYNOPSIS
    check_update_fields()
    thd                         The current thread.
    insert_table_list           The insert table list.
    table                       The table for update.
    update_fields               The update fields.

  NOTE
    If the update fields include the timestamp field,
    remove TIMESTAMP_AUTO_SET_ON_UPDATE from table->timestamp_field_type.

  RETURN
    0           OK
    -1          Error
*/

static int check_update_fields(THD *thd, TABLE_LIST *insert_table_list,
                               List<Item> &update_fields, table_map *map)
{
  TABLE *table= insert_table_list->table;
  my_bool timestamp_mark;

  LINT_INIT(timestamp_mark);

  if (table->timestamp_field)
  {
    /*
      Unmark the timestamp field so that we can check if this is modified
      by update_fields
    */
    timestamp_mark= bitmap_test_and_clear(table->write_set,
                                          table->timestamp_field->field_index);
  }

  /* Check the fields we are going to modify */
  if (setup_fields(thd, 0, update_fields, MARK_COLUMNS_WRITE, 0, 0))
    return -1;

  if (insert_table_list->effective_algorithm == VIEW_ALGORITHM_MERGE &&
      check_view_single_update(update_fields, insert_table_list, map))
    return -1;

  if (table->timestamp_field)
  {
    /* Don't set timestamp column if this is modified. */
    if (bitmap_is_set(table->write_set,
                      table->timestamp_field->field_index))
      clear_timestamp_auto_bits(table->timestamp_field_type,
                                TIMESTAMP_AUTO_SET_ON_UPDATE);
    if (timestamp_mark)
      bitmap_set_bit(table->write_set,
                     table->timestamp_field->field_index);
  }
  return 0;
}

/*
  Prepare triggers  for INSERT-like statement.

  SYNOPSIS
    prepare_triggers_for_insert_stmt()
      table   Table to which insert will happen

  NOTE
    Prepare triggers for INSERT-like statement by marking fields
    used by triggers and inform handlers that batching of UPDATE/DELETE 
    cannot be done if there are BEFORE UPDATE/DELETE triggers.
*/

void prepare_triggers_for_insert_stmt(TABLE *table)
{
  if (table->triggers)
  {
    if (table->triggers->has_triggers(TRG_EVENT_DELETE,
                                      TRG_ACTION_AFTER))
    {
      /*
        The table has AFTER DELETE triggers that might access to 
        subject table and therefore might need delete to be done 
        immediately. So we turn-off the batching.
      */ 
      (void) table->file->extra(HA_EXTRA_DELETE_CANNOT_BATCH);
    }
    if (table->triggers->has_triggers(TRG_EVENT_UPDATE,
                                      TRG_ACTION_AFTER))
    {
      /*
        The table has AFTER UPDATE triggers that might access to subject 
        table and therefore might need update to be done immediately. 
        So we turn-off the batching.
      */ 
      (void) table->file->extra(HA_EXTRA_UPDATE_CANNOT_BATCH);
    }
  }
  table->mark_columns_needed_for_insert();
}


/**
  Upgrade table-level lock of INSERT statement to TL_WRITE if
  a more concurrent lock is infeasible for some reason. This is
  necessary for engines without internal locking support (MyISAM).
  An engine with internal locking implementation might later
  downgrade the lock in handler::store_lock() method.
*/

static
void upgrade_lock_type(THD *thd, thr_lock_type *lock_type,
                       enum_duplicates duplic,
                       bool is_multi_insert)
{
  if (duplic == DUP_UPDATE ||
      (duplic == DUP_REPLACE && *lock_type == TL_WRITE_CONCURRENT_INSERT))
  {
    *lock_type= TL_WRITE_DEFAULT;
    return;
  }

  if (*lock_type == TL_WRITE_DELAYED)
  {
    /*
      We do not use delayed threads if:
      - we're running in the safe mode or skip-new mode -- the
        feature is disabled in these modes
      - we're executing this statement on a replication slave --
        we need to ensure serial execution of queries on the
        slave
      - it is INSERT .. ON DUPLICATE KEY UPDATE - in this case the
        insert cannot be concurrent
      - this statement is directly or indirectly invoked from
        a stored function or trigger (under pre-locking) - to
        avoid deadlocks, since INSERT DELAYED involves a lock
        upgrade (TL_WRITE_DELAYED -> TL_WRITE) which we should not
        attempt while keeping other table level locks.
      - this statement itself may require pre-locking.
        We should upgrade the lock even though in most cases
        delayed functionality may work. Unfortunately, we can't
        easily identify whether the subject table is not used in
        the statement indirectly via a stored function or trigger:
        if it is used, that will lead to a deadlock between the
        client connection and the delayed thread.
    */
    if (specialflag & (SPECIAL_NO_NEW_FUNC | SPECIAL_SAFE_MODE) ||
        thd->variables.max_insert_delayed_threads == 0 ||
        thd->prelocked_mode ||
        thd->lex->uses_stored_routines())
    {
      *lock_type= TL_WRITE;
      return;
    }
    if (thd->slave_thread)
    {
      /* Try concurrent insert */
      *lock_type= (duplic == DUP_UPDATE || duplic == DUP_REPLACE) ?
                  TL_WRITE : TL_WRITE_CONCURRENT_INSERT;
      return;
    }

    bool log_on= (thd->options & OPTION_BIN_LOG ||
                  ! (thd->security_ctx->master_access & SUPER_ACL));
    if (global_system_variables.binlog_format == BINLOG_FORMAT_STMT &&
        log_on && mysql_bin_log.is_open() && is_multi_insert)
    {
      /*
        Statement-based binary logging does not work in this case, because:
        a) two concurrent statements may have their rows intermixed in the
        queue, leading to autoincrement replication problems on slave (because
        the values generated used for one statement don't depend only on the
        value generated for the first row of this statement, so are not
        replicable)
        b) if first row of the statement has an error the full statement is
        not binlogged, while next rows of the statement may be inserted.
        c) if first row succeeds, statement is binlogged immediately with a
        zero error code (i.e. "no error"), if then second row fails, query
        will fail on slave too and slave will stop (wrongly believing that the
        master got no error).
        So we fallback to non-delayed INSERT.
        Note that to be fully correct, we should test the "binlog format which
        the delayed thread is going to use for this row". But in the common case
        where the global binlog format is not changed and the session binlog
        format may be changed, that is equal to the global binlog format.
        We test it without mutex for speed reasons (condition rarely true), and
        in the common case (global not changed) it is as good as without mutex;
        if global value is changed, anyway there is uncertainty as the delayed
        thread may be old and use the before-the-change value.
      */
      *lock_type= TL_WRITE;
    }
  }
}


/**
  Find or create a delayed insert thread for the first table in
  the table list, then open and lock the remaining tables.
  If a table can not be used with insert delayed, upgrade the lock
  and open and lock all tables using the standard mechanism.

  @param thd         thread context
  @param table_list  list of "descriptors" for tables referenced
                     directly in statement SQL text.
                     The first element in the list corresponds to
                     the destination table for inserts, remaining
                     tables, if any, are usually tables referenced
                     by sub-queries in the right part of the
                     INSERT.

  @return Status of the operation. In case of success 'table'
  member of every table_list element points to an instance of
  class TABLE.

  @sa open_and_lock_tables for more information about MySQL table
  level locking
*/

static
bool open_and_lock_for_insert_delayed(THD *thd, TABLE_LIST *table_list)
{
  DBUG_ENTER("open_and_lock_for_insert_delayed");

#ifndef EMBEDDED_LIBRARY
  if (delayed_get_table(thd, table_list))
    DBUG_RETURN(TRUE);

  if (table_list->table)
  {
    /*
      Open tables used for sub-selects or in stored functions, will also
      cache these functions.
    */
    if (open_and_lock_tables(thd, table_list->next_global))
    {
      end_delayed_insert(thd);
      DBUG_RETURN(TRUE);
    }
    /*
      First table was not processed by open_and_lock_tables(),
      we need to set updatability flag "by hand".
    */
    if (!table_list->derived && !table_list->view)
      table_list->updatable= 1;  // usual table
    DBUG_RETURN(FALSE);
  }
#endif
  /*
    * This is embedded library and we don't have auxiliary
    threads OR
    * a lock upgrade was requested inside delayed_get_table
      because
      - there are too many delayed insert threads OR
      - the table has triggers.
    Use a normal insert.
  */
  table_list->lock_type= TL_WRITE;
  DBUG_RETURN(open_and_lock_tables(thd, table_list));
}


/**
  INSERT statement implementation

  @note Like implementations of other DDL/DML in MySQL, this function
  relies on the caller to close the thread tables. This is done in the
  end of dispatch_command().
*/

bool mysql_insert(THD *thd,TABLE_LIST *table_list,
                  List<Item> &fields,
                  List<List_item> &values_list,
                  List<Item> &update_fields,
                  List<Item> &update_values,
                  enum_duplicates duplic,
		  bool ignore)
{
  int error, res;
  bool transactional_table, joins_freed= FALSE;
  bool changed;
  bool was_insert_delayed= (table_list->lock_type ==  TL_WRITE_DELAYED);
  uint value_count;
  ulong counter = 1;
  ulonglong id;
  COPY_INFO info;
  TABLE *table= 0;
  List_iterator_fast<List_item> its(values_list);
  List_item *values;
  Name_resolution_context *context;
  Name_resolution_context_state ctx_state;
#ifndef EMBEDDED_LIBRARY
  char *query= thd->query;
  /*
    log_on is about delayed inserts only.
    By default, both logs are enabled (this won't cause problems if the server
    runs without --log-update or --log-bin).
  */
  bool log_on= ((thd->options & OPTION_BIN_LOG) ||
                (!(thd->security_ctx->master_access & SUPER_ACL)));
#endif
  thr_lock_type lock_type;
  Item *unused_conds= 0;
  DBUG_ENTER("mysql_insert");

  /*
    Upgrade lock type if the requested lock is incompatible with
    the current connection mode or table operation.
  */
  upgrade_lock_type(thd, &table_list->lock_type, duplic,
                    values_list.elements > 1);

  /*
    We can't write-delayed into a table locked with LOCK TABLES:
    this will lead to a deadlock, since the delayed thread will
    never be able to get a lock on the table. QQQ: why not
    upgrade the lock here instead?
  */
  if (table_list->lock_type == TL_WRITE_DELAYED && thd->locked_tables &&
      find_locked_table(thd, table_list->db, table_list->table_name))
  {
    my_error(ER_DELAYED_INSERT_TABLE_LOCKED, MYF(0),
             table_list->table_name);
    DBUG_RETURN(TRUE);
  }

  if (table_list->lock_type == TL_WRITE_DELAYED)
  {
    if (open_and_lock_for_insert_delayed(thd, table_list))
      DBUG_RETURN(TRUE);
  }
  else
  {
    if (open_and_lock_tables(thd, table_list))
      DBUG_RETURN(TRUE);
  }
  lock_type= table_list->lock_type;

  thd_proc_info(thd, "init");
  thd->used_tables=0;
  values= its++;
  value_count= values->elements;

  if (mysql_prepare_insert(thd, table_list, table, fields, values,
			   update_fields, update_values, duplic, &unused_conds,
                           FALSE,
                           (fields.elements || !value_count ||
                            table_list->view != 0),
                           !ignore && (thd->variables.sql_mode &
                                       (MODE_STRICT_TRANS_TABLES |
                                        MODE_STRICT_ALL_TABLES))))
    goto abort;

  /* mysql_prepare_insert set table_list->table if it was not set */
  table= table_list->table;

  context= &thd->lex->select_lex.context;
  /*
    These three asserts test the hypothesis that the resetting of the name
    resolution context below is not necessary at all since the list of local
    tables for INSERT always consists of one table.
  */
  DBUG_ASSERT(!table_list->next_local);
  DBUG_ASSERT(!context->table_list->next_local);
  DBUG_ASSERT(!context->first_name_resolution_table->next_name_resolution_table);

  /* Save the state of the current name resolution context. */
  ctx_state.save_state(context, table_list);

  /*
    Perform name resolution only in the first table - 'table_list',
    which is the table that is inserted into.
  */
  table_list->next_local= 0;
  context->resolve_in_table_list_only(table_list);

  while ((values= its++))
  {
    counter++;
    if (values->elements != value_count)
    {
      my_error(ER_WRONG_VALUE_COUNT_ON_ROW, MYF(0), counter);
      goto abort;
    }
    if (setup_fields(thd, 0, *values, MARK_COLUMNS_READ, 0, 0))
      goto abort;
  }
  its.rewind ();
 
  /* Restore the current context. */
  ctx_state.restore_state(context, table_list);

  /*
    Fill in the given fields and dump it to the table file
  */
  bzero((char*) &info,sizeof(info));
  info.ignore= ignore;
  info.handle_duplicates=duplic;
  info.update_fields= &update_fields;
  info.update_values= &update_values;
  info.view= (table_list->view ? table_list : 0);

  /*
    Count warnings for all inserts.
    For single line insert, generate an error if try to set a NOT NULL field
    to NULL.
  */
  thd->count_cuted_fields= ((values_list.elements == 1 &&
                             !ignore) ?
			    CHECK_FIELD_ERROR_FOR_NULL :
			    CHECK_FIELD_WARN);
  thd->cuted_fields = 0L;
  table->next_number_field=table->found_next_number_field;

#ifdef HAVE_REPLICATION
  if (thd->slave_thread &&
      (info.handle_duplicates == DUP_UPDATE) &&
      (table->next_number_field != NULL) &&
      rpl_master_has_bug(&active_mi->rli, 24432, TRUE, NULL, NULL))
    goto abort;
#endif

  error=0;
  thd_proc_info(thd, "update");
  if (duplic == DUP_REPLACE &&
      (!table->triggers || !table->triggers->has_delete_triggers()))
    table->file->extra(HA_EXTRA_WRITE_CAN_REPLACE);
  if (duplic == DUP_UPDATE)
    table->file->extra(HA_EXTRA_INSERT_WITH_UPDATE);
  /*
    let's *try* to start bulk inserts. It won't necessary
    start them as values_list.elements should be greater than
    some - handler dependent - threshold.
    We should not start bulk inserts if this statement uses
    functions or invokes triggers since they may access
    to the same table and therefore should not see its
    inconsistent state created by this optimization.
    So we call start_bulk_insert to perform nesessary checks on
    values_list.elements, and - if nothing else - to initialize
    the code to make the call of end_bulk_insert() below safe.
  */
#ifndef EMBEDDED_LIBRARY
  if (lock_type != TL_WRITE_DELAYED)
#endif /* EMBEDDED_LIBRARY */
  {
    if (duplic != DUP_ERROR || ignore)
      table->file->extra(HA_EXTRA_IGNORE_DUP_KEY);
    if (!thd->prelocked_mode)
      table->file->ha_start_bulk_insert(values_list.elements);
  }

  thd->abort_on_warning= (!ignore && (thd->variables.sql_mode &
                                       (MODE_STRICT_TRANS_TABLES |
                                        MODE_STRICT_ALL_TABLES)));

  prepare_triggers_for_insert_stmt(table);


  if (table_list->prepare_where(thd, 0, TRUE) ||
      table_list->prepare_check_option(thd))
    error= 1;

  while ((values= its++))
  {
    if (fields.elements || !value_count)
    {
      restore_record(table,s->default_values);	// Get empty record
      if (fill_record_n_invoke_before_triggers(thd, fields, *values, 0,
                                               table->triggers,
                                               TRG_EVENT_INSERT))
      {
	if (values_list.elements != 1 && ! thd->is_error())
	{
	  info.records++;
	  continue;
	}
	/*
	  TODO: set thd->abort_on_warning if values_list.elements == 1
	  and check that all items return warning in case of problem with
	  storing field.
        */
	error=1;
	break;
      }
    }
    else
    {
      if (thd->used_tables)			// Column used in values()
	restore_record(table,s->default_values);	// Get empty record
      else
      {
        /*
          Fix delete marker. No need to restore rest of record since it will
          be overwritten by fill_record() anyway (and fill_record() does not
          use default values in this case).
        */
	table->record[0][0]= table->s->default_values[0];
      }
      if (fill_record_n_invoke_before_triggers(thd, table->field, *values, 0,
                                               table->triggers,
                                               TRG_EVENT_INSERT))
      {
	if (values_list.elements != 1 && ! thd->is_error())
	{
	  info.records++;
	  continue;
	}
	error=1;
	break;
      }
    }

    if ((res= table_list->view_check_option(thd,
					    (values_list.elements == 1 ?
					     0 :
					     ignore))) ==
        VIEW_CHECK_SKIP)
      continue;
    else if (res == VIEW_CHECK_ERROR)
    {
      error= 1;
      break;
    }
#ifndef EMBEDDED_LIBRARY
    if (lock_type == TL_WRITE_DELAYED)
    {
      LEX_STRING const st_query = { query, thd->query_length };
      error=write_delayed(thd, table, duplic, st_query, ignore, log_on);
      query=0;
    }
    else
#endif
      error=write_record(thd, table ,&info);
    if (error)
      break;
    thd->row_count++;
  }

  free_underlaid_joins(thd, &thd->lex->select_lex);
  joins_freed= TRUE;

  /*
    Now all rows are inserted.  Time to update logs and sends response to
    user
  */
#ifndef EMBEDDED_LIBRARY
  if (lock_type == TL_WRITE_DELAYED)
  {
    if (!error)
    {
      info.copied=values_list.elements;
      end_delayed_insert(thd);
    }
  }
  else
#endif
  {
    /*
      Do not do this release if this is a delayed insert, it would steal
      auto_inc values from the delayed_insert thread as they share TABLE.
    */
    table->file->ha_release_auto_increment();
    if (!thd->prelocked_mode && table->file->ha_end_bulk_insert() && !error)
    {
      table->file->print_error(my_errno,MYF(0));
      error=1;
    }
    if (duplic != DUP_ERROR || ignore)
      table->file->extra(HA_EXTRA_NO_IGNORE_DUP_KEY);

    transactional_table= table->file->has_transactions();

    if ((changed= (info.copied || info.deleted || info.updated)))
    {
      /*
        Invalidate the table in the query cache if something changed.
        For the transactional algorithm to work the invalidation must be
        before binlog writing and ha_autocommit_or_rollback
      */
      query_cache_invalidate3(thd, table_list, 1);
    }
<<<<<<< HEAD
    if (changed && error <= 0 || thd->transaction.stmt.modified_non_trans_table
	|| was_insert_delayed)
=======
    if ((changed && error <= 0)
        || thd->transaction.stmt.modified_non_trans_table
        || was_insert_delayed)
>>>>>>> a1035097
    {
      if (mysql_bin_log.is_open())
      {
        int errcode= 0;
	if (error <= 0)
        {
	  /*
	    [Guilhem wrote] Temporary errors may have filled
	    thd->net.last_error/errno.  For example if there has
	    been a disk full error when writing the row, and it was
	    MyISAM, then thd->net.last_error/errno will be set to
	    "disk full"... and the my_pwrite() will wait until free
	    space appears, and so when it finishes then the
	    write_row() was entirely successful
	  */
	  /* todo: consider removing */
	  thd->clear_error();
	}
        else
          errcode= query_error_code(thd, thd->killed == THD::NOT_KILLED);
        
	/* bug#22725:

	A query which per-row-loop can not be interrupted with
	KILLED, like INSERT, and that does not invoke stored
	routines can be binlogged with neglecting the KILLED error.
        
	If there was no error (error == zero) until after the end of
	inserting loop the KILLED flag that appeared later can be
	disregarded since previously possible invocation of stored
	routines did not result in any error due to the KILLED.  In
	such case the flag is ignored for constructing binlog event.
	*/
	DBUG_ASSERT(thd->killed != THD::KILL_BAD_DATA || error > 0);
	if (thd->binlog_query(THD::ROW_QUERY_TYPE,
			      thd->query, thd->query_length,
			      transactional_table, FALSE,
			      errcode) &&
	    transactional_table)
        {
	  error=1;
	}
      }
      if (thd->transaction.stmt.modified_non_trans_table)
	thd->transaction.all.modified_non_trans_table= TRUE;
    }
    DBUG_ASSERT(transactional_table || !changed || 
                thd->transaction.stmt.modified_non_trans_table);
  }
  thd_proc_info(thd, "end");
  /*
    We'll report to the client this id:
    - if the table contains an autoincrement column and we successfully
    inserted an autogenerated value, the autogenerated value.
    - if the table contains no autoincrement column and LAST_INSERT_ID(X) was
    called, X.
    - if the table contains an autoincrement column, and some rows were
    inserted, the id of the last "inserted" row (if IGNORE, that value may not
    have been really inserted but ignored).
  */
  id= (thd->first_successful_insert_id_in_cur_stmt > 0) ?
    thd->first_successful_insert_id_in_cur_stmt :
    (thd->arg_of_last_insert_id_function ?
     thd->first_successful_insert_id_in_prev_stmt :
     ((table->next_number_field && info.copied) ?
     table->next_number_field->val_int() : 0));
  table->next_number_field=0;
  thd->count_cuted_fields= CHECK_FIELD_IGNORE;
  table->auto_increment_field_not_null= FALSE;
  if (duplic == DUP_REPLACE &&
      (!table->triggers || !table->triggers->has_delete_triggers()))
    table->file->extra(HA_EXTRA_WRITE_CANNOT_REPLACE);

  if (error)
    goto abort;
  if (values_list.elements == 1 && (!(thd->options & OPTION_WARNINGS) ||
				    !thd->cuted_fields))
  {
    thd->row_count_func= info.copied + info.deleted +
                         ((thd->client_capabilities & CLIENT_FOUND_ROWS) ?
                          info.touched : info.updated);
    my_ok(thd, (ulong) thd->row_count_func, id);
  }
  else
  {
    char buff[160];
    ha_rows updated=((thd->client_capabilities & CLIENT_FOUND_ROWS) ?
                     info.touched : info.updated);
    if (ignore)
      sprintf(buff, ER(ER_INSERT_INFO), (ulong) info.records,
	      (lock_type == TL_WRITE_DELAYED) ? (ulong) 0 :
	      (ulong) (info.records - info.copied), (ulong) thd->cuted_fields);
    else
      sprintf(buff, ER(ER_INSERT_INFO), (ulong) info.records,
	      (ulong) (info.deleted + updated), (ulong) thd->cuted_fields);
    thd->row_count_func= info.copied + info.deleted + updated;
    ::my_ok(thd, (ulong) thd->row_count_func, id, buff);
  }
  thd->abort_on_warning= 0;
  DBUG_RETURN(FALSE);

abort:
#ifndef EMBEDDED_LIBRARY
  if (lock_type == TL_WRITE_DELAYED)
    end_delayed_insert(thd);
#endif
  if (table != NULL)
    table->file->ha_release_auto_increment();
  if (!joins_freed)
    free_underlaid_joins(thd, &thd->lex->select_lex);
  thd->abort_on_warning= 0;
  DBUG_RETURN(TRUE);
}


/*
  Additional check for insertability for VIEW

  SYNOPSIS
    check_view_insertability()
    thd     - thread handler
    view    - reference on VIEW

  IMPLEMENTATION
    A view is insertable if the folloings are true:
    - All columns in the view are columns from a table
    - All not used columns in table have a default values
    - All field in view are unique (not referring to the same column)

  RETURN
    FALSE - OK
      view->contain_auto_increment is 1 if and only if the view contains an
      auto_increment field

    TRUE  - can't be used for insert
*/

static bool check_view_insertability(THD * thd, TABLE_LIST *view)
{
  uint num= view->view->select_lex.item_list.elements;
  TABLE *table= view->table;
  Field_translator *trans_start= view->field_translation,
		   *trans_end= trans_start + num;
  Field_translator *trans;
  uint used_fields_buff_size= bitmap_buffer_size(table->s->fields);
  uint32 *used_fields_buff= (uint32*)thd->alloc(used_fields_buff_size);
  MY_BITMAP used_fields;
  enum_mark_columns save_mark_used_columns= thd->mark_used_columns;
  DBUG_ENTER("check_key_in_view");

  if (!used_fields_buff)
    DBUG_RETURN(TRUE);  // EOM

  DBUG_ASSERT(view->table != 0 && view->field_translation != 0);

  VOID(bitmap_init(&used_fields, used_fields_buff, table->s->fields, 0));
  bitmap_clear_all(&used_fields);

  view->contain_auto_increment= 0;
  /* 
    we must not set query_id for fields as they're not 
    really used in this context
  */
  thd->mark_used_columns= MARK_COLUMNS_NONE;
  /* check simplicity and prepare unique test of view */
  for (trans= trans_start; trans != trans_end; trans++)
  {
    if (!trans->item->fixed && trans->item->fix_fields(thd, &trans->item))
    {
      thd->mark_used_columns= save_mark_used_columns;
      DBUG_RETURN(TRUE);
    }
    Item_field *field;
    /* simple SELECT list entry (field without expression) */
    if (!(field= trans->item->filed_for_view_update()))
    {
      thd->mark_used_columns= save_mark_used_columns;
      DBUG_RETURN(TRUE);
    }
    if (field->field->unireg_check == Field::NEXT_NUMBER)
      view->contain_auto_increment= 1;
    /* prepare unique test */
    /*
      remove collation (or other transparent for update function) if we have
      it
    */
    trans->item= field;
  }
  thd->mark_used_columns= save_mark_used_columns;
  /* unique test */
  for (trans= trans_start; trans != trans_end; trans++)
  {
    /* Thanks to test above, we know that all columns are of type Item_field */
    Item_field *field= (Item_field *)trans->item;
    /* check fields belong to table in which we are inserting */
    if (field->field->table == table &&
        bitmap_fast_test_and_set(&used_fields, field->field->field_index))
      DBUG_RETURN(TRUE);
  }

  DBUG_RETURN(FALSE);
}


/*
  Check if table can be updated

  SYNOPSIS
     mysql_prepare_insert_check_table()
     thd		Thread handle
     table_list		Table list
     fields		List of fields to be updated
     where		Pointer to where clause
     select_insert      Check is making for SELECT ... INSERT

   RETURN
     FALSE ok
     TRUE  ERROR
*/

static bool mysql_prepare_insert_check_table(THD *thd, TABLE_LIST *table_list,
                                             List<Item> &fields,
                                             bool select_insert)
{
  bool insert_into_view= (table_list->view != 0);
  DBUG_ENTER("mysql_prepare_insert_check_table");

  /*
     first table in list is the one we'll INSERT into, requires INSERT_ACL.
     all others require SELECT_ACL only. the ACL requirement below is for
     new leaves only anyway (view-constituents), so check for SELECT rather
     than INSERT.
  */

  if (setup_tables_and_check_access(thd, &thd->lex->select_lex.context,
                                    &thd->lex->select_lex.top_join_list,
                                    table_list,
                                    &thd->lex->select_lex.leaf_tables,
                                    select_insert, INSERT_ACL, SELECT_ACL))
    DBUG_RETURN(TRUE);

  if (insert_into_view && !fields.elements)
  {
    thd->lex->empty_field_list_on_rset= 1;
    if (!table_list->table)
    {
      my_error(ER_VIEW_NO_INSERT_FIELD_LIST, MYF(0),
               table_list->view_db.str, table_list->view_name.str);
      DBUG_RETURN(TRUE);
    }
    DBUG_RETURN(insert_view_fields(thd, &fields, table_list));
  }

  DBUG_RETURN(FALSE);
}


/*
  Prepare items in INSERT statement

  SYNOPSIS
    mysql_prepare_insert()
    thd			Thread handler
    table_list	        Global/local table list
    table		Table to insert into (can be NULL if table should
			be taken from table_list->table)    
    where		Where clause (for insert ... select)
    select_insert	TRUE if INSERT ... SELECT statement
    check_fields        TRUE if need to check that all INSERT fields are 
                        given values.
    abort_on_warning    whether to report if some INSERT field is not 
                        assigned as an error (TRUE) or as a warning (FALSE).

  TODO (in far future)
    In cases of:
    INSERT INTO t1 SELECT a, sum(a) as sum1 from t2 GROUP BY a
    ON DUPLICATE KEY ...
    we should be able to refer to sum1 in the ON DUPLICATE KEY part

  WARNING
    You MUST set table->insert_values to 0 after calling this function
    before releasing the table object.
  
  RETURN VALUE
    FALSE OK
    TRUE  error
*/

bool mysql_prepare_insert(THD *thd, TABLE_LIST *table_list,
                          TABLE *table, List<Item> &fields, List_item *values,
                          List<Item> &update_fields, List<Item> &update_values,
                          enum_duplicates duplic,
                          COND **where, bool select_insert,
                          bool check_fields, bool abort_on_warning)
{
  SELECT_LEX *select_lex= &thd->lex->select_lex;
  Name_resolution_context *context= &select_lex->context;
  Name_resolution_context_state ctx_state;
  bool insert_into_view= (table_list->view != 0);
  bool res= 0;
  table_map map= 0;
  DBUG_ENTER("mysql_prepare_insert");
  DBUG_PRINT("enter", ("table_list 0x%lx, table 0x%lx, view %d",
		       (ulong)table_list, (ulong)table,
		       (int)insert_into_view));
  /* INSERT should have a SELECT or VALUES clause */
  DBUG_ASSERT (!select_insert || !values);

  /*
    For subqueries in VALUES() we should not see the table in which we are
    inserting (for INSERT ... SELECT this is done by changing table_list,
    because INSERT ... SELECT share SELECT_LEX it with SELECT.
  */
  if (!select_insert)
  {
    for (SELECT_LEX_UNIT *un= select_lex->first_inner_unit();
         un;
         un= un->next_unit())
    {
      for (SELECT_LEX *sl= un->first_select();
           sl;
           sl= sl->next_select())
      {
        sl->context.outer_context= 0;
      }
    }
  }

  if (duplic == DUP_UPDATE)
  {
    /* it should be allocated before Item::fix_fields() */
    if (table_list->set_insert_values(thd->mem_root))
      DBUG_RETURN(TRUE);
  }

  if (mysql_prepare_insert_check_table(thd, table_list, fields, select_insert))
    DBUG_RETURN(TRUE);


  /* Prepare the fields in the statement. */
  if (values)
  {
    /* if we have INSERT ... VALUES () we cannot have a GROUP BY clause */
    DBUG_ASSERT (!select_lex->group_list.elements);

    /* Save the state of the current name resolution context. */
    ctx_state.save_state(context, table_list);

    /*
      Perform name resolution only in the first table - 'table_list',
      which is the table that is inserted into.
     */
    table_list->next_local= 0;
    context->resolve_in_table_list_only(table_list);

    res= check_insert_fields(thd, context->table_list, fields, *values,
                             !insert_into_view, &map) ||
      setup_fields(thd, 0, *values, MARK_COLUMNS_READ, 0, 0);

    if (!res && check_fields)
    {
      bool saved_abort_on_warning= thd->abort_on_warning;
      thd->abort_on_warning= abort_on_warning;
      res= check_that_all_fields_are_given_values(thd, 
                                                  table ? table : 
                                                  context->table_list->table,
                                                  context->table_list);
      thd->abort_on_warning= saved_abort_on_warning;
    }

    if (!res && duplic == DUP_UPDATE)
    {
      select_lex->no_wrap_view_item= TRUE;
      res= check_update_fields(thd, context->table_list, update_fields, &map);
      select_lex->no_wrap_view_item= FALSE;
    }

    /* Restore the current context. */
    ctx_state.restore_state(context, table_list);

    if (!res)
      res= setup_fields(thd, 0, update_values, MARK_COLUMNS_READ, 0, 0);
  }

  if (res)
    DBUG_RETURN(res);

  if (!table)
    table= table_list->table;

  if (!select_insert)
  {
    Item *fake_conds= 0;
    TABLE_LIST *duplicate;
    if ((duplicate= unique_table(thd, table_list, table_list->next_global, 1)))
    {
      update_non_unique_table_error(table_list, "INSERT", duplicate);
      DBUG_RETURN(TRUE);
    }
    select_lex->fix_prepare_information(thd, &fake_conds, &fake_conds);
    select_lex->first_execution= 0;
  }
  /*
    Only call prepare_for_posistion() if we are not performing a DELAYED
    operation. It will instead be executed by delayed insert thread.
  */
  if ((duplic == DUP_UPDATE || duplic == DUP_REPLACE) &&
      (table->reginfo.lock_type != TL_WRITE_DELAYED))
    table->prepare_for_position();
  DBUG_RETURN(FALSE);
}


	/* Check if there is more uniq keys after field */

static int last_uniq_key(TABLE *table,uint keynr)
{
  while (++keynr < table->s->keys)
    if (table->key_info[keynr].flags & HA_NOSAME)
      return 0;
  return 1;
}


/*
  Write a record to table with optional deleting of conflicting records,
  invoke proper triggers if needed.

  SYNOPSIS
     write_record()
      thd   - thread context
      table - table to which record should be written
      info  - COPY_INFO structure describing handling of duplicates
              and which is used for counting number of records inserted
              and deleted.

  NOTE
    Once this record will be written to table after insert trigger will
    be invoked. If instead of inserting new record we will update old one
    then both on update triggers will work instead. Similarly both on
    delete triggers will be invoked if we will delete conflicting records.

    Sets thd->transaction.stmt.modified_non_trans_table to TRUE if table which is updated didn't have
    transactions.

  RETURN VALUE
    0     - success
    non-0 - error
*/


int write_record(THD *thd, TABLE *table,COPY_INFO *info)
{
  int error, trg_error= 0;
  char *key=0;
  MY_BITMAP *save_read_set, *save_write_set;
  ulonglong prev_insert_id= table->file->next_insert_id;
  ulonglong insert_id_for_cur_row= 0;
  DBUG_ENTER("write_record");

  info->records++;
  save_read_set=  table->read_set;
  save_write_set= table->write_set;

  if (info->handle_duplicates == DUP_REPLACE ||
      info->handle_duplicates == DUP_UPDATE)
  {
    while ((error=table->file->ha_write_row(table->record[0])))
    {
      uint key_nr;
      /*
        If we do more than one iteration of this loop, from the second one the
        row will have an explicit value in the autoinc field, which was set at
        the first call of handler::update_auto_increment(). So we must save
        the autogenerated value to avoid thd->insert_id_for_cur_row to become
        0.
      */
      if (table->file->insert_id_for_cur_row > 0)
        insert_id_for_cur_row= table->file->insert_id_for_cur_row;
      else
        table->file->insert_id_for_cur_row= insert_id_for_cur_row;
      bool is_duplicate_key_error;
      if (table->file->is_fatal_error(error, HA_CHECK_DUP))
	goto err;
      is_duplicate_key_error= table->file->is_fatal_error(error, 0);
      if (!is_duplicate_key_error)
      {
        /*
          We come here when we had an ignorable error which is not a duplicate
          key error. In this we ignore error if ignore flag is set, otherwise
          report error as usual. We will not do any duplicate key processing.
        */
        if (info->ignore)
          goto ok_or_after_trg_err; /* Ignoring a not fatal error, return 0 */
        goto err;
      }
      if ((int) (key_nr = table->file->get_dup_key(error)) < 0)
      {
	error= HA_ERR_FOUND_DUPP_KEY;         /* Database can't find key */
	goto err;
      }
      /* Read all columns for the row we are going to replace */
      table->use_all_columns();
      /*
	Don't allow REPLACE to replace a row when a auto_increment column
	was used.  This ensures that we don't get a problem when the
	whole range of the key has been used.
      */
      if (info->handle_duplicates == DUP_REPLACE &&
          table->next_number_field &&
          key_nr == table->s->next_number_index &&
	  (insert_id_for_cur_row > 0))
	goto err;
      if (table->file->ha_table_flags() & HA_DUPLICATE_POS)
      {
	if (table->file->rnd_pos(table->record[1],table->file->dup_ref))
	  goto err;
      }
      else
      {
	if (table->file->extra(HA_EXTRA_FLUSH_CACHE)) /* Not needed with NISAM */
	{
	  error=my_errno;
	  goto err;
	}

	if (!key)
	{
	  if (!(key=(char*) my_safe_alloca(table->s->max_unique_length,
					   MAX_KEY_LENGTH)))
	  {
	    error=ENOMEM;
	    goto err;
	  }
	}
	key_copy((uchar*) key,table->record[0],table->key_info+key_nr,0);
	if ((error=(table->file->index_read_idx_map(table->record[1],key_nr,
                                                    (uchar*) key, HA_WHOLE_KEY,
                                                    HA_READ_KEY_EXACT))))
	  goto err;
      }
      if (info->handle_duplicates == DUP_UPDATE)
      {
        int res= 0;
        /*
          We don't check for other UNIQUE keys - the first row
          that matches, is updated. If update causes a conflict again,
          an error is returned
        */
	DBUG_ASSERT(table->insert_values != NULL);
        store_record(table,insert_values);
        restore_record(table,record[1]);
        DBUG_ASSERT(info->update_fields->elements ==
                    info->update_values->elements);
        if (fill_record_n_invoke_before_triggers(thd, *info->update_fields,
                                                 *info->update_values,
                                                 info->ignore,
                                                 table->triggers,
                                                 TRG_EVENT_UPDATE))
          goto before_trg_err;

        /* CHECK OPTION for VIEW ... ON DUPLICATE KEY UPDATE ... */
        if (info->view &&
            (res= info->view->view_check_option(current_thd, info->ignore)) ==
            VIEW_CHECK_SKIP)
          goto ok_or_after_trg_err;
        if (res == VIEW_CHECK_ERROR)
          goto before_trg_err;

        table->file->restore_auto_increment(prev_insert_id);
        if (table->next_number_field)
          table->file->adjust_next_insert_id_after_explicit_value(
            table->next_number_field->val_int());
        info->touched++;
        if ((table->file->ha_table_flags() & HA_PARTIAL_COLUMN_READ &&
             !bitmap_is_subset(table->write_set, table->read_set)) ||
            compare_record(table))
        {
          if ((error=table->file->ha_update_row(table->record[1],
                                                table->record[0])) &&
              error != HA_ERR_RECORD_IS_THE_SAME)
          {
            if (info->ignore &&
                !table->file->is_fatal_error(error, HA_CHECK_DUP_KEY))
            {
              goto ok_or_after_trg_err;
            }
            goto err;
          }

          if (error != HA_ERR_RECORD_IS_THE_SAME)
            info->updated++;
          else
            error= 0;
          /*
            If ON DUP KEY UPDATE updates a row instead of inserting one, it's
            like a regular UPDATE statement: it should not affect the value of a
            next SELECT LAST_INSERT_ID() or mysql_insert_id().
            Except if LAST_INSERT_ID(#) was in the INSERT query, which is
            handled separately by THD::arg_of_last_insert_id_function.
          */
          insert_id_for_cur_row= table->file->insert_id_for_cur_row= 0;
          trg_error= (table->triggers &&
                      table->triggers->process_triggers(thd, TRG_EVENT_UPDATE,
                                                        TRG_ACTION_AFTER, TRUE));
          info->copied++;
        }

        if (table->next_number_field)
          table->file->adjust_next_insert_id_after_explicit_value(
            table->next_number_field->val_int());
        info->touched++;

        goto ok_or_after_trg_err;
      }
      else /* DUP_REPLACE */
      {
	/*
	  The manual defines the REPLACE semantics that it is either
	  an INSERT or DELETE(s) + INSERT; FOREIGN KEY checks in
	  InnoDB do not function in the defined way if we allow MySQL
	  to convert the latter operation internally to an UPDATE.
          We also should not perform this conversion if we have 
          timestamp field with ON UPDATE which is different from DEFAULT.
          Another case when conversion should not be performed is when
          we have ON DELETE trigger on table so user may notice that
          we cheat here. Note that it is ok to do such conversion for
          tables which have ON UPDATE but have no ON DELETE triggers,
          we just should not expose this fact to users by invoking
          ON UPDATE triggers.
	*/
	if (last_uniq_key(table,key_nr) &&
	    !table->file->referenced_by_foreign_key() &&
            (table->timestamp_field_type == TIMESTAMP_NO_AUTO_SET ||
             table->timestamp_field_type == TIMESTAMP_AUTO_SET_ON_BOTH) &&
            (!table->triggers || !table->triggers->has_delete_triggers()))
        {
          if ((error=table->file->ha_update_row(table->record[1],
					        table->record[0])) &&
              error != HA_ERR_RECORD_IS_THE_SAME)
            goto err;
          if (error != HA_ERR_RECORD_IS_THE_SAME)
            info->deleted++;
          else
            error= 0;
          thd->record_first_successful_insert_id_in_cur_stmt(table->file->insert_id_for_cur_row);
          /*
            Since we pretend that we have done insert we should call
            its after triggers.
          */
          goto after_trg_n_copied_inc;
        }
        else
        {
          if (table->triggers &&
              table->triggers->process_triggers(thd, TRG_EVENT_DELETE,
                                                TRG_ACTION_BEFORE, TRUE))
            goto before_trg_err;
          if ((error=table->file->ha_delete_row(table->record[1])))
            goto err;
          info->deleted++;
          if (!table->file->has_transactions())
            thd->transaction.stmt.modified_non_trans_table= TRUE;
          if (table->triggers &&
              table->triggers->process_triggers(thd, TRG_EVENT_DELETE,
                                                TRG_ACTION_AFTER, TRUE))
          {
            trg_error= 1;
            goto ok_or_after_trg_err;
          }
          /* Let us attempt do write_row() once more */
        }
      }
    }
    
    /*
        If more than one iteration of the above while loop is done, from the second 
        one the row being inserted will have an explicit value in the autoinc field, 
        which was set at the first call of handler::update_auto_increment(). This 
        value is saved to avoid thd->insert_id_for_cur_row becoming 0. Use this saved
        autoinc value.
     */
    if (table->file->insert_id_for_cur_row == 0)
      table->file->insert_id_for_cur_row= insert_id_for_cur_row;
      
    thd->record_first_successful_insert_id_in_cur_stmt(table->file->insert_id_for_cur_row);
    /*
      Restore column maps if they where replaced during an duplicate key
      problem.
    */
    if (table->read_set != save_read_set ||
        table->write_set != save_write_set)
      table->column_bitmaps_set(save_read_set, save_write_set);
  }
  else if ((error=table->file->ha_write_row(table->record[0])))
  {
    if (!info->ignore ||
        table->file->is_fatal_error(error, HA_CHECK_DUP))
      goto err;
    table->file->restore_auto_increment(prev_insert_id);
    goto ok_or_after_trg_err;
  }

after_trg_n_copied_inc:
  info->copied++;
  thd->record_first_successful_insert_id_in_cur_stmt(table->file->insert_id_for_cur_row);
  trg_error= (table->triggers &&
              table->triggers->process_triggers(thd, TRG_EVENT_INSERT,
                                                TRG_ACTION_AFTER, TRUE));

ok_or_after_trg_err:
  if (key)
    my_safe_afree(key,table->s->max_unique_length,MAX_KEY_LENGTH);
  if (!table->file->has_transactions())
    thd->transaction.stmt.modified_non_trans_table= TRUE;
  DBUG_RETURN(trg_error);

err:
  info->last_errno= error;
  /* current_select is NULL if this is a delayed insert */
  if (thd->lex->current_select)
    thd->lex->current_select->no_error= 0;        // Give error
  table->file->print_error(error,MYF(0));
  
before_trg_err:
  table->file->restore_auto_increment(prev_insert_id);
  if (key)
    my_safe_afree(key, table->s->max_unique_length, MAX_KEY_LENGTH);
  table->column_bitmaps_set(save_read_set, save_write_set);
  DBUG_RETURN(1);
}


/******************************************************************************
  Check that all fields with arn't null_fields are used
******************************************************************************/

int check_that_all_fields_are_given_values(THD *thd, TABLE *entry,
                                           TABLE_LIST *table_list)
{
  int err= 0;
  MY_BITMAP *write_set= entry->write_set;

  for (Field **field=entry->field ; *field ; field++)
  {
    if (!bitmap_is_set(write_set, (*field)->field_index) &&
        ((*field)->flags & NO_DEFAULT_VALUE_FLAG) &&
        ((*field)->real_type() != MYSQL_TYPE_ENUM))
    {
      bool view= FALSE;
      if (table_list)
      {
        table_list= table_list->top_table();
        view= test(table_list->view);
      }
      if (view)
      {
        push_warning_printf(thd, MYSQL_ERROR::WARN_LEVEL_WARN,
                            ER_NO_DEFAULT_FOR_VIEW_FIELD,
                            ER(ER_NO_DEFAULT_FOR_VIEW_FIELD),
                            table_list->view_db.str,
                            table_list->view_name.str);
      }
      else
      {
        push_warning_printf(thd, MYSQL_ERROR::WARN_LEVEL_WARN,
                            ER_NO_DEFAULT_FOR_FIELD,
                            ER(ER_NO_DEFAULT_FOR_FIELD),
                            (*field)->field_name);
      }
      err= 1;
    }
  }
  return thd->abort_on_warning ? err : 0;
}

/*****************************************************************************
  Handling of delayed inserts
  A thread is created for each table that one uses with the DELAYED attribute.
*****************************************************************************/

#ifndef EMBEDDED_LIBRARY

class delayed_row :public ilink {
public:
  char *record;
  enum_duplicates dup;
  time_t start_time;
  ulong sql_mode;
  bool auto_increment_field_not_null;
  bool query_start_used, ignore, log_query;
  bool stmt_depends_on_first_successful_insert_id_in_prev_stmt;
  ulonglong first_successful_insert_id_in_prev_stmt;
  ulonglong forced_insert_id;
  ulong auto_increment_increment;
  ulong auto_increment_offset;
  timestamp_auto_set_type timestamp_field_type;
  LEX_STRING query;
  Time_zone *time_zone;

  delayed_row(LEX_STRING const query_arg, enum_duplicates dup_arg,
              bool ignore_arg, bool log_query_arg)
    : record(0), dup(dup_arg), ignore(ignore_arg), log_query(log_query_arg),
      forced_insert_id(0), query(query_arg), time_zone(0)
    {}
  ~delayed_row()
  {
    x_free(query.str);
    x_free(record);
  }
};

/**
  Delayed_insert - context of a thread responsible for delayed insert
  into one table. When processing delayed inserts, we create an own
  thread for every distinct table. Later on all delayed inserts directed
  into that table are handled by a dedicated thread.
*/

class Delayed_insert :public ilink {
  uint locks_in_memory;
  thr_lock_type delayed_lock;
public:
  THD thd;
  TABLE *table;
  pthread_mutex_t mutex;
  pthread_cond_t cond,cond_client;
  volatile uint tables_in_use,stacked_inserts;
  volatile bool status,dead;
  COPY_INFO info;
  I_List<delayed_row> rows;
  ulong group_count;
  TABLE_LIST table_list;			// Argument

  Delayed_insert()
    :locks_in_memory(0),
     table(0),tables_in_use(0),stacked_inserts(0), status(0), dead(0),
     group_count(0)
  {
    thd.security_ctx->user=thd.security_ctx->priv_user=(char*) delayed_user;
    thd.security_ctx->host=(char*) my_localhost;
    thd.current_tablenr=0;
    thd.version=refresh_version;
    thd.command=COM_DELAYED_INSERT;
    thd.lex->current_select= 0; 		// for my_message_sql
    thd.lex->sql_command= SQLCOM_INSERT;        // For innodb::store_lock()
    /*
      Statement-based replication of INSERT DELAYED has problems with RAND()
      and user vars, so in mixed mode we go to row-based.
    */
    thd.lex->set_stmt_unsafe();
    thd.set_current_stmt_binlog_row_based_if_mixed();

    bzero((char*) &thd.net, sizeof(thd.net));		// Safety
    bzero((char*) &table_list, sizeof(table_list));	// Safety
    thd.system_thread= SYSTEM_THREAD_DELAYED_INSERT;
    thd.security_ctx->host_or_ip= "";
    bzero((char*) &info,sizeof(info));
    pthread_mutex_init(&mutex,MY_MUTEX_INIT_FAST);
    pthread_cond_init(&cond,NULL);
    pthread_cond_init(&cond_client,NULL);
    VOID(pthread_mutex_lock(&LOCK_thread_count));
    delayed_insert_threads++;
    delayed_lock= global_system_variables.low_priority_updates ?
                                          TL_WRITE_LOW_PRIORITY : TL_WRITE;
    VOID(pthread_mutex_unlock(&LOCK_thread_count));
  }
  ~Delayed_insert()
  {
    /* The following is not really needed, but just for safety */
    delayed_row *row;
    while ((row=rows.get()))
      delete row;
    if (table)
      close_thread_tables(&thd);
    VOID(pthread_mutex_lock(&LOCK_thread_count));
    pthread_mutex_destroy(&mutex);
    pthread_cond_destroy(&cond);
    pthread_cond_destroy(&cond_client);
    thd.unlink();				// Must be unlinked under lock
    x_free(thd.query);
    thd.security_ctx->user= thd.security_ctx->host=0;
    thread_count--;
    delayed_insert_threads--;
    VOID(pthread_mutex_unlock(&LOCK_thread_count));
    VOID(pthread_cond_broadcast(&COND_thread_count)); /* Tell main we are ready */
  }

  /* The following is for checking when we can delete ourselves */
  inline void lock()
  {
    locks_in_memory++;				// Assume LOCK_delay_insert
  }
  void unlock()
  {
    pthread_mutex_lock(&LOCK_delayed_insert);
    if (!--locks_in_memory)
    {
      pthread_mutex_lock(&mutex);
      if (thd.killed && ! stacked_inserts && ! tables_in_use)
      {
	pthread_cond_signal(&cond);
	status=1;
      }
      pthread_mutex_unlock(&mutex);
    }
    pthread_mutex_unlock(&LOCK_delayed_insert);
  }
  inline uint lock_count() { return locks_in_memory; }

  TABLE* get_local_table(THD* client_thd);
  bool handle_inserts(void);
};


I_List<Delayed_insert> delayed_threads;


/**
  Return an instance of delayed insert thread that can handle
  inserts into a given table, if it exists. Otherwise return NULL.
*/

static
Delayed_insert *find_handler(THD *thd, TABLE_LIST *table_list)
{
  thd_proc_info(thd, "waiting for delay_list");
  pthread_mutex_lock(&LOCK_delayed_insert);	// Protect master list
  I_List_iterator<Delayed_insert> it(delayed_threads);
  Delayed_insert *di;
  while ((di= it++))
  {
    if (!strcmp(table_list->db, di->table_list.db) &&
	!strcmp(table_list->table_name, di->table_list.table_name))
    {
      di->lock();
      break;
    }
  }
  pthread_mutex_unlock(&LOCK_delayed_insert); // For unlink from list
  return di;
}


/**
  Attempt to find or create a delayed insert thread to handle inserts
  into this table.

  @return In case of success, table_list->table points to a local copy
          of the delayed table or is set to NULL, which indicates a
          request for lock upgrade. In case of failure, value of
          table_list->table is undefined.
  @retval TRUE  - this thread ran out of resources OR
                - a newly created delayed insert thread ran out of
                  resources OR
                - the created thread failed to open and lock the table
                  (e.g. because it does not exist) OR
                - the table opened in the created thread turned out to
                  be a view
  @retval FALSE - table successfully opened OR
                - too many delayed insert threads OR
                - the table has triggers and we have to fall back to
                  a normal INSERT
                Two latter cases indicate a request for lock upgrade.

  XXX: why do we regard INSERT DELAYED into a view as an error and
  do not simply perform a lock upgrade?

  TODO: The approach with using two mutexes to work with the
  delayed thread list -- LOCK_delayed_insert and
  LOCK_delayed_create -- is redundant, and we only need one of
  them to protect the list.  The reason we have two locks is that
  we do not want to block look-ups in the list while we're waiting
  for the newly created thread to open the delayed table. However,
  this wait itself is redundant -- we always call get_local_table
  later on, and there wait again until the created thread acquires
  a table lock.

  As is redundant the concept of locks_in_memory, since we already
  have another counter with similar semantics - tables_in_use,
  both of them are devoted to counting the number of producers for
  a given consumer (delayed insert thread), only at different
  stages of producer-consumer relationship.

  'dead' and 'status' variables in Delayed_insert are redundant
  too, since there is already 'di->thd.killed' and
  di->stacked_inserts.
*/

static
bool delayed_get_table(THD *thd, TABLE_LIST *table_list)
{
  int error;
  Delayed_insert *di;
  DBUG_ENTER("delayed_get_table");

  /* Must be set in the parser */
  DBUG_ASSERT(table_list->db);

  /* Find the thread which handles this table. */
  if (!(di= find_handler(thd, table_list)))
  {
    /*
      No match. Create a new thread to handle the table, but
      no more than max_insert_delayed_threads.
    */
    if (delayed_insert_threads >= thd->variables.max_insert_delayed_threads)
      DBUG_RETURN(0);
    thd_proc_info(thd, "Creating delayed handler");
    pthread_mutex_lock(&LOCK_delayed_create);
    /*
      The first search above was done without LOCK_delayed_create.
      Another thread might have created the handler in between. Search again.
    */
    if (! (di= find_handler(thd, table_list)))
    {
      if (!(di= new Delayed_insert()))
      {
        thd->fatal_error();
        goto end_create;
      }
      pthread_mutex_lock(&LOCK_thread_count);
      thread_count++;
      pthread_mutex_unlock(&LOCK_thread_count);
      di->thd.set_db(table_list->db, (uint) strlen(table_list->db));
      di->thd.query= my_strdup(table_list->table_name, MYF(MY_WME));
      if (di->thd.db == NULL || di->thd.query == NULL)
      {
        /* The error is reported */
	delete di;
        thd->fatal_error();
        goto end_create;
      }
      di->table_list= *table_list;			// Needed to open table
      /* Replace volatile strings with local copies */
      di->table_list.alias= di->table_list.table_name= di->thd.query;
      di->table_list.db= di->thd.db;
      di->lock();
      pthread_mutex_lock(&di->mutex);
      if ((error= pthread_create(&di->thd.real_id, &connection_attrib,
                                 handle_delayed_insert, (void*) di)))
      {
	DBUG_PRINT("error",
		   ("Can't create thread to handle delayed insert (error %d)",
		    error));
	pthread_mutex_unlock(&di->mutex);
	di->unlock();
	delete di;
	my_error(ER_CANT_CREATE_THREAD, MYF(0), error);
        thd->fatal_error();
        goto end_create;
      }

      /* Wait until table is open */
      thd_proc_info(thd, "waiting for handler open");
      while (!di->thd.killed && !di->table && !thd->killed)
      {
	pthread_cond_wait(&di->cond_client, &di->mutex);
      }
      pthread_mutex_unlock(&di->mutex);
      thd_proc_info(thd, "got old table");
      if (di->thd.killed)
      {
        if (di->thd.is_error())
        {
          /*
            Copy the error message. Note that we don't treat fatal
            errors in the delayed thread as fatal errors in the
            main thread. Use of my_message will enable stored
            procedures continue handlers.
          */
          my_message(di->thd.main_da.sql_errno(), di->thd.main_da.message(),
                     MYF(0));
	}
	di->unlock();
        goto end_create;
      }
      if (thd->killed)
      {
	di->unlock();
	goto end_create;
      }
      pthread_mutex_lock(&LOCK_delayed_insert);
      delayed_threads.append(di);
      pthread_mutex_unlock(&LOCK_delayed_insert);
    }
    pthread_mutex_unlock(&LOCK_delayed_create);
  }

  pthread_mutex_lock(&di->mutex);
  table_list->table= di->get_local_table(thd);
  pthread_mutex_unlock(&di->mutex);
  if (table_list->table)
  {
    DBUG_ASSERT(! thd->is_error());
    thd->di= di;
  }
  /* Unlock the delayed insert object after its last access. */
  di->unlock();
  DBUG_RETURN((table_list->table == NULL));

end_create:
  pthread_mutex_unlock(&LOCK_delayed_create);
  DBUG_RETURN(thd->is_error());
}


/**
  As we can't let many client threads modify the same TABLE
  structure of the dedicated delayed insert thread, we create an
  own structure for each client thread. This includes a row
  buffer to save the column values and new fields that point to
  the new row buffer. The memory is allocated in the client
  thread and is freed automatically.

  @pre This function is called from the client thread.  Delayed
       insert thread mutex must be acquired before invoking this
       function.

  @return Not-NULL table object on success. NULL in case of an error,
                    which is set in client_thd.
*/

TABLE *Delayed_insert::get_local_table(THD* client_thd)
{
  my_ptrdiff_t adjust_ptrs;
  Field **field,**org_field, *found_next_number_field;
  TABLE *copy;
  TABLE_SHARE *share;
  uchar *bitmap;
  DBUG_ENTER("Delayed_insert::get_local_table");

  /* First request insert thread to get a lock */
  status=1;
  tables_in_use++;
  if (!thd.lock)				// Table is not locked
  {
    thd_proc_info(client_thd, "waiting for handler lock");
    pthread_cond_signal(&cond);			// Tell handler to lock table
    while (!dead && !thd.lock && ! client_thd->killed)
    {
      pthread_cond_wait(&cond_client,&mutex);
    }
    thd_proc_info(client_thd, "got handler lock");
    if (client_thd->killed)
      goto error;
    if (dead)
    {
      my_message(thd.main_da.sql_errno(), thd.main_da.message(), MYF(0));
      goto error;
    }
  }
  share= table->s;

  /*
    Allocate memory for the TABLE object, the field pointers array, and
    one record buffer of reclength size. Normally a table has three
    record buffers of rec_buff_length size, which includes alignment
    bytes. Since the table copy is used for creating one record only,
    the other record buffers and alignment are unnecessary.
  */
  thd_proc_info(client_thd, "allocating local table");
  copy= (TABLE*) client_thd->alloc(sizeof(*copy)+
				   (share->fields+1)*sizeof(Field**)+
				   share->reclength +
                                   share->column_bitmap_size*2);
  if (!copy)
    goto error;

  /* Copy the TABLE object. */
  *copy= *table;
  /* We don't need to change the file handler here */
  /* Assign the pointers for the field pointers array and the record. */
  field= copy->field= (Field**) (copy + 1);
  bitmap= (uchar*) (field + share->fields + 1);
  copy->record[0]= (bitmap + share->column_bitmap_size * 2);
  memcpy((char*) copy->record[0], (char*) table->record[0], share->reclength);
  /*
    Make a copy of all fields.
    The copied fields need to point into the copied record. This is done
    by copying the field objects with their old pointer values and then
    "move" the pointers by the distance between the original and copied
    records. That way we preserve the relative positions in the records.
  */
  adjust_ptrs= PTR_BYTE_DIFF(copy->record[0], table->record[0]);
  found_next_number_field= table->found_next_number_field;
  for (org_field= table->field; *org_field; org_field++, field++)
  {
    if (!(*field= (*org_field)->new_field(client_thd->mem_root, copy, 1)))
      goto error;
    (*field)->orig_table= copy;			// Remove connection
    (*field)->move_field_offset(adjust_ptrs);	// Point at copy->record[0]
    if (*org_field == found_next_number_field)
      (*field)->table->found_next_number_field= *field;
  }
  *field=0;

  /* Adjust timestamp */
  if (table->timestamp_field)
  {
    /* Restore offset as this may have been reset in handle_inserts */
    copy->timestamp_field=
      (Field_timestamp*) copy->field[share->timestamp_field_offset];
    copy->timestamp_field->unireg_check= table->timestamp_field->unireg_check;
    copy->timestamp_field_type= copy->timestamp_field->get_auto_set_type();
  }

  /* Adjust in_use for pointing to client thread */
  copy->in_use= client_thd;

  /* Adjust lock_count. This table object is not part of a lock. */
  copy->lock_count= 0;

  /* Adjust bitmaps */
  copy->def_read_set.bitmap= (my_bitmap_map*) bitmap;
  copy->def_write_set.bitmap= ((my_bitmap_map*)
                               (bitmap + share->column_bitmap_size));
  copy->tmp_set.bitmap= 0;                      // To catch errors
  bzero((char*) bitmap, share->column_bitmap_size*2);
  copy->read_set=  &copy->def_read_set;
  copy->write_set= &copy->def_write_set;

  DBUG_RETURN(copy);

  /* Got fatal error */
 error:
  tables_in_use--;
  status=1;
  pthread_cond_signal(&cond);			// Inform thread about abort
  DBUG_RETURN(0);
}


/* Put a question in queue */

static
int write_delayed(THD *thd, TABLE *table, enum_duplicates duplic,
                  LEX_STRING query, bool ignore, bool log_on)
{
  delayed_row *row= 0;
  Delayed_insert *di=thd->di;
  const Discrete_interval *forced_auto_inc;
  DBUG_ENTER("write_delayed");
  DBUG_PRINT("enter", ("query = '%s' length %lu", query.str,
                       (ulong) query.length));

  thd_proc_info(thd, "waiting for handler insert");
  pthread_mutex_lock(&di->mutex);
  while (di->stacked_inserts >= delayed_queue_size && !thd->killed)
    pthread_cond_wait(&di->cond_client,&di->mutex);
  thd_proc_info(thd, "storing row into queue");

  if (thd->killed)
    goto err;

  /*
    Take a copy of the query string, if there is any. The string will
    be free'ed when the row is destroyed. If there is no query string,
    we don't do anything special.
   */

  if (query.str)
  {
    char *str;
    if (!(str= my_strndup(query.str, query.length, MYF(MY_WME))))
      goto err;
    query.str= str;
  }
  row= new delayed_row(query, duplic, ignore, log_on);
  if (row == NULL)
  {
    my_free(query.str, MYF(MY_WME));
    goto err;
  }

  if (!(row->record= (char*) my_malloc(table->s->reclength, MYF(MY_WME))))
    goto err;
  memcpy(row->record, table->record[0], table->s->reclength);
  row->start_time=		thd->start_time;
  row->query_start_used=	thd->query_start_used;
  /*
    those are for the binlog: LAST_INSERT_ID() has been evaluated at this
    time, so record does not need it, but statement-based binlogging of the
    INSERT will need when the row is actually inserted.
    As for SET INSERT_ID, DELAYED does not honour it (BUG#20830).
  */
  row->stmt_depends_on_first_successful_insert_id_in_prev_stmt=
    thd->stmt_depends_on_first_successful_insert_id_in_prev_stmt;
  row->first_successful_insert_id_in_prev_stmt=
    thd->first_successful_insert_id_in_prev_stmt;
  row->timestamp_field_type=    table->timestamp_field_type;

  /* Add session variable timezone
     Time_zone object will not be freed even the thread is ended.
     So we can get time_zone object from thread which handling delayed statement.
     See the comment of my_tz_find() for detail.
  */
  if (thd->time_zone_used)
  {
    row->time_zone = thd->variables.time_zone;
  }
  else
  {
    row->time_zone = NULL;
  }
  /* Copy session variables. */
  row->auto_increment_increment= thd->variables.auto_increment_increment;
  row->auto_increment_offset=    thd->variables.auto_increment_offset;
  row->sql_mode=                 thd->variables.sql_mode;
  row->auto_increment_field_not_null= table->auto_increment_field_not_null;

  /* Copy the next forced auto increment value, if any. */
  if ((forced_auto_inc= thd->auto_inc_intervals_forced.get_next()))
  {
    row->forced_insert_id= forced_auto_inc->minimum();
    DBUG_PRINT("delayed", ("transmitting auto_inc: %lu",
                           (ulong) row->forced_insert_id));
  }

  di->rows.push_back(row);
  di->stacked_inserts++;
  di->status=1;
  if (table->s->blob_fields)
    unlink_blobs(table);
  pthread_cond_signal(&di->cond);

  thread_safe_increment(delayed_rows_in_use,&LOCK_delayed_status);
  pthread_mutex_unlock(&di->mutex);
  DBUG_RETURN(0);

 err:
  delete row;
  pthread_mutex_unlock(&di->mutex);
  DBUG_RETURN(1);
}

/**
  Signal the delayed insert thread that this user connection
  is finished using it for this statement.
*/

static void end_delayed_insert(THD *thd)
{
  DBUG_ENTER("end_delayed_insert");
  Delayed_insert *di=thd->di;
  pthread_mutex_lock(&di->mutex);
  DBUG_PRINT("info",("tables in use: %d",di->tables_in_use));
  if (!--di->tables_in_use || di->thd.killed)
  {						// Unlock table
    di->status=1;
    pthread_cond_signal(&di->cond);
  }
  pthread_mutex_unlock(&di->mutex);
  DBUG_VOID_RETURN;
}


/* We kill all delayed threads when doing flush-tables */

void kill_delayed_threads(void)
{
  VOID(pthread_mutex_lock(&LOCK_delayed_insert)); // For unlink from list

  I_List_iterator<Delayed_insert> it(delayed_threads);
  Delayed_insert *di;
  while ((di= it++))
  {
    di->thd.killed= THD::KILL_CONNECTION;
    if (di->thd.mysys_var)
    {
      pthread_mutex_lock(&di->thd.mysys_var->mutex);
      if (di->thd.mysys_var->current_cond)
      {
	/*
	  We need the following test because the main mutex may be locked
	  in handle_delayed_insert()
	*/
	if (&di->mutex != di->thd.mysys_var->current_mutex)
	  pthread_mutex_lock(di->thd.mysys_var->current_mutex);
	pthread_cond_broadcast(di->thd.mysys_var->current_cond);
	if (&di->mutex != di->thd.mysys_var->current_mutex)
	  pthread_mutex_unlock(di->thd.mysys_var->current_mutex);
      }
      pthread_mutex_unlock(&di->thd.mysys_var->mutex);
    }
  }
  VOID(pthread_mutex_unlock(&LOCK_delayed_insert)); // For unlink from list
}


/*
 * Create a new delayed insert thread
*/

pthread_handler_t handle_delayed_insert(void *arg)
{
  Delayed_insert *di=(Delayed_insert*) arg;
  THD *thd= &di->thd;

  pthread_detach_this_thread();
  /* Add thread to THD list so that's it's visible in 'show processlist' */
  pthread_mutex_lock(&LOCK_thread_count);
  thd->thread_id= thd->variables.pseudo_thread_id= thread_id++;
  thd->set_current_time();
  threads.append(thd);
  thd->killed=abort_loop ? THD::KILL_CONNECTION : THD::NOT_KILLED;
  pthread_mutex_unlock(&LOCK_thread_count);

  /*
    Wait until the client runs into pthread_cond_wait(),
    where we free it after the table is opened and di linked in the list.
    If we did not wait here, the client might detect the opened table
    before it is linked to the list. It would release LOCK_delayed_create
    and allow another thread to create another handler for the same table,
    since it does not find one in the list.
  */
  pthread_mutex_lock(&di->mutex);
#if !defined( __WIN__) /* Win32 calls this in pthread_create */
  if (my_thread_init())
  {
    /* Can't use my_error since store_globals has not yet been called */
    thd->main_da.set_error_status(thd, ER_OUT_OF_RESOURCES,
                                  ER(ER_OUT_OF_RESOURCES));
    goto end;
  }
#endif

  DBUG_ENTER("handle_delayed_insert");
  thd->thread_stack= (char*) &thd;
  if (init_thr_lock() || thd->store_globals())
  {
    /* Can't use my_error since store_globals has perhaps failed */
    thd->main_da.set_error_status(thd, ER_OUT_OF_RESOURCES,
                                  ER(ER_OUT_OF_RESOURCES));
    thd->fatal_error();
    goto err;
  }

  /*
    Open table requires an initialized lex in case the table is
    partitioned. The .frm file contains a partial SQL string which is
    parsed using a lex, that depends on initialized thd->lex.
  */
  lex_start(thd);
  thd->lex->sql_command= SQLCOM_INSERT;        // For innodb::store_lock()
  /*
    Statement-based replication of INSERT DELAYED has problems with RAND()
    and user vars, so in mixed mode we go to row-based.
  */
  thd->lex->set_stmt_unsafe();
  thd->set_current_stmt_binlog_row_based_if_mixed();

  /* Open table */
  if (!(di->table= open_n_lock_single_table(thd, &di->table_list,
                                            TL_WRITE_DELAYED)))
  {
    thd->fatal_error();				// Abort waiting inserts
    goto err;
  }
  if (!(di->table->file->ha_table_flags() & HA_CAN_INSERT_DELAYED))
  {
    thd->fatal_error();
    my_error(ER_DELAYED_NOT_SUPPORTED, MYF(0), di->table_list.table_name);
    goto err;
  }
  if (di->table->triggers)
  {
    /*
      Table has triggers. This is not an error, but we do
      not support triggers with delayed insert. Terminate the delayed
      thread without an error and thus request lock upgrade.
    */
    goto err;
  }
  di->table->copy_blobs=1;

  /* Tell client that the thread is initialized */
  pthread_cond_signal(&di->cond_client);

  /* Now wait until we get an insert or lock to handle */
  /* We will not abort as long as a client thread uses this thread */

  for (;;)
  {
    if (thd->killed == THD::KILL_CONNECTION)
    {
      uint lock_count;
      /*
	Remove this from delay insert list so that no one can request a
	table from this
      */
      pthread_mutex_unlock(&di->mutex);
      pthread_mutex_lock(&LOCK_delayed_insert);
      di->unlink();
      lock_count=di->lock_count();
      pthread_mutex_unlock(&LOCK_delayed_insert);
      pthread_mutex_lock(&di->mutex);
      if (!lock_count && !di->tables_in_use && !di->stacked_inserts)
	break;					// Time to die
    }

    if (!di->status && !di->stacked_inserts)
    {
      struct timespec abstime;
      set_timespec(abstime, delayed_insert_timeout);

      /* Information for pthread_kill */
      di->thd.mysys_var->current_mutex= &di->mutex;
      di->thd.mysys_var->current_cond= &di->cond;
      thd_proc_info(&(di->thd), "Waiting for INSERT");

      DBUG_PRINT("info",("Waiting for someone to insert rows"));
      while (!thd->killed)
      {
	int error;
#if defined(HAVE_BROKEN_COND_TIMEDWAIT)
	error=pthread_cond_wait(&di->cond,&di->mutex);
#else
	error=pthread_cond_timedwait(&di->cond,&di->mutex,&abstime);
#ifdef EXTRA_DEBUG
	if (error && error != EINTR && error != ETIMEDOUT)
	{
	  fprintf(stderr, "Got error %d from pthread_cond_timedwait\n",error);
	  DBUG_PRINT("error",("Got error %d from pthread_cond_timedwait",
			      error));
	}
#endif
#endif
	if (thd->killed || di->status)
	  break;
	if (error == ETIMEDOUT || error == ETIME)
	{
	  thd->killed= THD::KILL_CONNECTION;
	  break;
	}
      }
      /* We can't lock di->mutex and mysys_var->mutex at the same time */
      pthread_mutex_unlock(&di->mutex);
      pthread_mutex_lock(&di->thd.mysys_var->mutex);
      di->thd.mysys_var->current_mutex= 0;
      di->thd.mysys_var->current_cond= 0;
      pthread_mutex_unlock(&di->thd.mysys_var->mutex);
      pthread_mutex_lock(&di->mutex);
    }
    thd_proc_info(&(di->thd), 0);

    if (di->tables_in_use && ! thd->lock)
    {
      bool not_used;
      /*
        Request for new delayed insert.
        Lock the table, but avoid to be blocked by a global read lock.
        If we got here while a global read lock exists, then one or more
        inserts started before the lock was requested. These are allowed
        to complete their work before the server returns control to the
        client which requested the global read lock. The delayed insert
        handler will close the table and finish when the outstanding
        inserts are done.
      */
      if (! (thd->lock= mysql_lock_tables(thd, &di->table, 1,
                                          MYSQL_LOCK_IGNORE_GLOBAL_READ_LOCK,
                                          &not_used)))
      {
	/* Fatal error */
	di->dead= 1;
	thd->killed= THD::KILL_CONNECTION;
      }
      pthread_cond_broadcast(&di->cond_client);
    }
    if (di->stacked_inserts)
    {
      if (di->handle_inserts())
      {
	/* Some fatal error */
	di->dead= 1;
	thd->killed= THD::KILL_CONNECTION;
      }
    }
    di->status=0;
    if (!di->stacked_inserts && !di->tables_in_use && thd->lock)
    {
      /*
        No one is doing a insert delayed
        Unlock table so that other threads can use it
      */
      MYSQL_LOCK *lock=thd->lock;
      thd->lock=0;
      pthread_mutex_unlock(&di->mutex);
      /*
        We need to release next_insert_id before unlocking. This is
        enforced by handler::ha_external_lock().
      */
      di->table->file->ha_release_auto_increment();
      mysql_unlock_tables(thd, lock);
      ha_autocommit_or_rollback(thd, 0);
      di->group_count=0;
      pthread_mutex_lock(&di->mutex);
    }
    if (di->tables_in_use)
      pthread_cond_broadcast(&di->cond_client); // If waiting clients
  }

err:
  /*
    mysql_lock_tables() can potentially start a transaction and write
    a table map. In the event of an error, that transaction has to be
    rolled back.  We only need to roll back a potential statement
    transaction, since real transactions are rolled back in
    close_thread_tables().

    TODO: This is not true any more, table maps are generated on the
    first call to ha_*_row() instead. Remove code that are used to
    cover for the case outlined above.
   */
  ha_autocommit_or_rollback(thd, 1);

#ifndef __WIN__
end:
#endif
  /*
    di should be unlinked from the thread handler list and have no active
    clients
  */

  close_thread_tables(thd);			// Free the table
  di->table=0;
  di->dead= 1;                                  // If error
  thd->killed= THD::KILL_CONNECTION;	        // If error
  pthread_cond_broadcast(&di->cond_client);	// Safety
  pthread_mutex_unlock(&di->mutex);

  pthread_mutex_lock(&LOCK_delayed_create);	// Because of delayed_get_table
  pthread_mutex_lock(&LOCK_delayed_insert);	
  delete di;
  pthread_mutex_unlock(&LOCK_delayed_insert);
  pthread_mutex_unlock(&LOCK_delayed_create);  

  my_thread_end();
  pthread_exit(0);
  DBUG_RETURN(0);
}


/* Remove pointers from temporary fields to allocated values */

static void unlink_blobs(register TABLE *table)
{
  for (Field **ptr=table->field ; *ptr ; ptr++)
  {
    if ((*ptr)->flags & BLOB_FLAG)
      ((Field_blob *) (*ptr))->clear_temporary();
  }
}

/* Free blobs stored in current row */

static void free_delayed_insert_blobs(register TABLE *table)
{
  for (Field **ptr=table->field ; *ptr ; ptr++)
  {
    if ((*ptr)->flags & BLOB_FLAG)
    {
      uchar *str;
      ((Field_blob *) (*ptr))->get_ptr(&str);
      my_free(str,MYF(MY_ALLOW_ZERO_PTR));
      ((Field_blob *) (*ptr))->reset();
    }
  }
}


bool Delayed_insert::handle_inserts(void)
{
  int error;
  ulong max_rows;
  bool using_ignore= 0, using_opt_replace= 0,
       using_bin_log= mysql_bin_log.is_open();
  delayed_row *row;
  DBUG_ENTER("handle_inserts");

  /* Allow client to insert new rows */
  pthread_mutex_unlock(&mutex);

  table->next_number_field=table->found_next_number_field;
  table->use_all_columns();

  thd_proc_info(&thd, "upgrading lock");
  if (thr_upgrade_write_delay_lock(*thd.lock->locks, delayed_lock))
  {
    /*
      This can happen if thread is killed either by a shutdown
      or if another thread is removing the current table definition
      from the table cache.
    */
    my_error(ER_DELAYED_CANT_CHANGE_LOCK,MYF(ME_FATALERROR),
             table->s->table_name.str);
    goto err;
  }

  thd_proc_info(&thd, "insert");
  max_rows= delayed_insert_limit;
  if (thd.killed || table->needs_reopen_or_name_lock())
  {
    thd.killed= THD::KILL_CONNECTION;
    max_rows= ULONG_MAX;                     // Do as much as possible
  }

  /*
    We can't use row caching when using the binary log because if
    we get a crash, then binary log will contain rows that are not yet
    written to disk, which will cause problems in replication.
  */
  if (!using_bin_log)
    table->file->extra(HA_EXTRA_WRITE_CACHE);
  pthread_mutex_lock(&mutex);

  while ((row=rows.get()))
  {
    stacked_inserts--;
    pthread_mutex_unlock(&mutex);
    memcpy(table->record[0],row->record,table->s->reclength);

    thd.start_time=row->start_time;
    thd.query_start_used=row->query_start_used;
    /*
      To get the exact auto_inc interval to store in the binlog we must not
      use values from the previous interval (of the previous rows).
    */
    bool log_query= (row->log_query && row->query.str != NULL);
    DBUG_PRINT("delayed", ("query: '%s'  length: %lu", row->query.str ?
                           row->query.str : "[NULL]",
                           (ulong) row->query.length));
    if (log_query)
    {
      /*
        This is the first value of an INSERT statement.
        It is the right place to clear a forced insert_id.
        This is usually done after the last value of an INSERT statement,
        but we won't know this in the insert delayed thread. But before
        the first value is sufficiently equivalent to after the last
        value of the previous statement.
      */
      table->file->ha_release_auto_increment();
      thd.auto_inc_intervals_in_cur_stmt_for_binlog.empty();
    }
    thd.first_successful_insert_id_in_prev_stmt= 
      row->first_successful_insert_id_in_prev_stmt;
    thd.stmt_depends_on_first_successful_insert_id_in_prev_stmt= 
      row->stmt_depends_on_first_successful_insert_id_in_prev_stmt;
    table->timestamp_field_type= row->timestamp_field_type;
    table->auto_increment_field_not_null= row->auto_increment_field_not_null;

    /* Copy the session variables. */
    thd.variables.auto_increment_increment= row->auto_increment_increment;
    thd.variables.auto_increment_offset=    row->auto_increment_offset;
    thd.variables.sql_mode=                 row->sql_mode;

    /* Copy a forced insert_id, if any. */
    if (row->forced_insert_id)
    {
      DBUG_PRINT("delayed", ("received auto_inc: %lu",
                             (ulong) row->forced_insert_id));
      thd.force_one_auto_inc_interval(row->forced_insert_id);
    }

    info.ignore= row->ignore;
    info.handle_duplicates= row->dup;
    if (info.ignore ||
	info.handle_duplicates != DUP_ERROR)
    {
      table->file->extra(HA_EXTRA_IGNORE_DUP_KEY);
      using_ignore=1;
    }
    if (info.handle_duplicates == DUP_REPLACE &&
        (!table->triggers ||
         !table->triggers->has_delete_triggers()))
    {
      table->file->extra(HA_EXTRA_WRITE_CAN_REPLACE);
      using_opt_replace= 1;
    }
    if (info.handle_duplicates == DUP_UPDATE)
      table->file->extra(HA_EXTRA_INSERT_WITH_UPDATE);
    thd.clear_error(); // reset error for binlog
    if (write_record(&thd, table, &info))
    {
      info.error_count++;				// Ignore errors
      thread_safe_increment(delayed_insert_errors,&LOCK_delayed_status);
      row->log_query = 0;
    }

    if (using_ignore)
    {
      using_ignore=0;
      table->file->extra(HA_EXTRA_NO_IGNORE_DUP_KEY);
    }
    if (using_opt_replace)
    {
      using_opt_replace= 0;
      table->file->extra(HA_EXTRA_WRITE_CANNOT_REPLACE);
    }

    if (log_query && mysql_bin_log.is_open())
    {
      bool backup_time_zone_used = thd.time_zone_used;
      Time_zone *backup_time_zone = thd.variables.time_zone;
      if (row->time_zone != NULL)
      {
        thd.time_zone_used = true;
        thd.variables.time_zone = row->time_zone;
      }

      /* if the delayed insert was killed, the killed status is
         ignored while binlogging */
      int errcode= 0;
      if (thd.killed == THD::NOT_KILLED)
        errcode= query_error_code(&thd, TRUE);
      
      /*
        If the query has several rows to insert, only the first row will come
        here. In row-based binlogging, this means that the first row will be
        written to binlog as one Table_map event and one Rows event (due to an
        event flush done in binlog_query()), then all other rows of this query
        will be binlogged together as one single Table_map event and one
        single Rows event.
      */
      thd.binlog_query(THD::ROW_QUERY_TYPE,
                       row->query.str, row->query.length,
                       FALSE, FALSE, errcode);

      thd.time_zone_used = backup_time_zone_used;
      thd.variables.time_zone = backup_time_zone;
    }

    if (table->s->blob_fields)
      free_delayed_insert_blobs(table);
    thread_safe_decrement(delayed_rows_in_use,&LOCK_delayed_status);
    thread_safe_increment(delayed_insert_writes,&LOCK_delayed_status);
    pthread_mutex_lock(&mutex);

    delete row;
    /*
      Let READ clients do something once in a while
      We should however not break in the middle of a multi-line insert
      if we have binary logging enabled as we don't want other commands
      on this table until all entries has been processed
    */
    if (group_count++ >= max_rows && (row= rows.head()) &&
	(!(row->log_query & using_bin_log)))
    {
      group_count=0;
      if (stacked_inserts || tables_in_use)	// Let these wait a while
      {
	if (tables_in_use)
	  pthread_cond_broadcast(&cond_client); // If waiting clients
	thd_proc_info(&thd, "reschedule");
	pthread_mutex_unlock(&mutex);
	if ((error=table->file->extra(HA_EXTRA_NO_CACHE)))
	{
	  /* This should never happen */
	  table->file->print_error(error,MYF(0));
	  sql_print_error("%s", thd.main_da.message());
          DBUG_PRINT("error", ("HA_EXTRA_NO_CACHE failed in loop"));
	  goto err;
	}
	query_cache_invalidate3(&thd, table, 1);
	if (thr_reschedule_write_lock(*thd.lock->locks))
	{
    /* This is not known to happen. */
    my_error(ER_DELAYED_CANT_CHANGE_LOCK,MYF(ME_FATALERROR),
             table->s->table_name.str);
    goto err;
	}
	if (!using_bin_log)
	  table->file->extra(HA_EXTRA_WRITE_CACHE);
	pthread_mutex_lock(&mutex);
	thd_proc_info(&thd, "insert");
      }
      if (tables_in_use)
	pthread_cond_broadcast(&cond_client);	// If waiting clients
    }
  }
  thd_proc_info(&thd, 0);
  pthread_mutex_unlock(&mutex);

  /*
    We need to flush the pending event when using row-based
    replication since the flushing normally done in binlog_query() is
    not done last in the statement: for delayed inserts, the insert
    statement is logged *before* all rows are inserted.

    We can flush the pending event without checking the thd->lock
    since the delayed insert *thread* is not inside a stored function
    or trigger.

    TODO: Move the logging to last in the sequence of rows.
   */
  if (thd.current_stmt_binlog_row_based)
    thd.binlog_flush_pending_rows_event(TRUE);

  if ((error=table->file->extra(HA_EXTRA_NO_CACHE)))
  {						// This shouldn't happen
    table->file->print_error(error,MYF(0));
    sql_print_error("%s", thd.main_da.message());
    DBUG_PRINT("error", ("HA_EXTRA_NO_CACHE failed after loop"));
    goto err;
  }
  query_cache_invalidate3(&thd, table, 1);
  pthread_mutex_lock(&mutex);
  DBUG_RETURN(0);

 err:
#ifndef DBUG_OFF
  max_rows= 0;                                  // For DBUG output
#endif
  /* Remove all not used rows */
  while ((row=rows.get()))
  {
    if (table->s->blob_fields)
    {
      memcpy(table->record[0],row->record,table->s->reclength);
      free_delayed_insert_blobs(table);
    }
    delete row;
    thread_safe_increment(delayed_insert_errors,&LOCK_delayed_status);
    stacked_inserts--;
#ifndef DBUG_OFF
    max_rows++;
#endif
  }
  DBUG_PRINT("error", ("dropped %lu rows after an error", max_rows));
  thread_safe_increment(delayed_insert_errors, &LOCK_delayed_status);
  pthread_mutex_lock(&mutex);
  DBUG_RETURN(1);
}
#endif /* EMBEDDED_LIBRARY */

/***************************************************************************
  Store records in INSERT ... SELECT *
***************************************************************************/


/*
  make insert specific preparation and checks after opening tables

  SYNOPSIS
    mysql_insert_select_prepare()
    thd         thread handler

  RETURN
    FALSE OK
    TRUE  Error
*/

bool mysql_insert_select_prepare(THD *thd)
{
  LEX *lex= thd->lex;
  SELECT_LEX *select_lex= &lex->select_lex;
  TABLE_LIST *first_select_leaf_table;
  DBUG_ENTER("mysql_insert_select_prepare");

  /*
    Statement-based replication of INSERT ... SELECT ... LIMIT is not safe
    as order of rows is not defined, so in mixed mode we go to row-based.

    Note that we may consider a statement as safe if ORDER BY primary_key
    is present or we SELECT a constant. However it may confuse users to
    see very similiar statements replicated differently.
  */
  if (lex->current_select->select_limit)
  {
    lex->set_stmt_unsafe();
    thd->set_current_stmt_binlog_row_based_if_mixed();
  }
  /*
    SELECT_LEX do not belong to INSERT statement, so we can't add WHERE
    clause if table is VIEW
  */
  
  if (mysql_prepare_insert(thd, lex->query_tables,
                           lex->query_tables->table, lex->field_list, 0,
                           lex->update_list, lex->value_list,
                           lex->duplicates,
                           &select_lex->where, TRUE, FALSE, FALSE))
    DBUG_RETURN(TRUE);

  /*
    exclude first table from leaf tables list, because it belong to
    INSERT
  */
  DBUG_ASSERT(select_lex->leaf_tables != 0);
  lex->leaf_tables_insert= select_lex->leaf_tables;
  /* skip all leaf tables belonged to view where we are insert */
  for (first_select_leaf_table= select_lex->leaf_tables->next_leaf;
       first_select_leaf_table &&
       first_select_leaf_table->belong_to_view &&
       first_select_leaf_table->belong_to_view ==
       lex->leaf_tables_insert->belong_to_view;
       first_select_leaf_table= first_select_leaf_table->next_leaf)
  {}
  select_lex->leaf_tables= first_select_leaf_table;
  DBUG_RETURN(FALSE);
}


select_insert::select_insert(TABLE_LIST *table_list_par, TABLE *table_par,
                             List<Item> *fields_par,
                             List<Item> *update_fields,
                             List<Item> *update_values,
                             enum_duplicates duplic,
                             bool ignore_check_option_errors)
  :table_list(table_list_par), table(table_par), fields(fields_par),
   autoinc_value_of_last_inserted_row(0),
   insert_into_view(table_list_par && table_list_par->view != 0)
{
  bzero((char*) &info,sizeof(info));
  info.handle_duplicates= duplic;
  info.ignore= ignore_check_option_errors;
  info.update_fields= update_fields;
  info.update_values= update_values;
  if (table_list_par)
    info.view= (table_list_par->view ? table_list_par : 0);
}


int
select_insert::prepare(List<Item> &values, SELECT_LEX_UNIT *u)
{
  LEX *lex= thd->lex;
  int res;
  table_map map= 0;
  SELECT_LEX *lex_current_select_save= lex->current_select;
  DBUG_ENTER("select_insert::prepare");

  unit= u;

  /*
    Since table in which we are going to insert is added to the first
    select, LEX::current_select should point to the first select while
    we are fixing fields from insert list.
  */
  lex->current_select= &lex->select_lex;
  res= check_insert_fields(thd, table_list, *fields, values,
                           !insert_into_view, &map) ||
       setup_fields(thd, 0, values, MARK_COLUMNS_READ, 0, 0);

  if (!res && fields->elements)
  {
    bool saved_abort_on_warning= thd->abort_on_warning;
    thd->abort_on_warning= !info.ignore && (thd->variables.sql_mode &
                                            (MODE_STRICT_TRANS_TABLES |
                                             MODE_STRICT_ALL_TABLES));
    res= check_that_all_fields_are_given_values(thd, table_list->table, 
                                                table_list);
    thd->abort_on_warning= saved_abort_on_warning;
  }

  if (info.handle_duplicates == DUP_UPDATE && !res)
  {
    Name_resolution_context *context= &lex->select_lex.context;
    Name_resolution_context_state ctx_state;

    /* Save the state of the current name resolution context. */
    ctx_state.save_state(context, table_list);

    /* Perform name resolution only in the first table - 'table_list'. */
    table_list->next_local= 0;
    context->resolve_in_table_list_only(table_list);

    lex->select_lex.no_wrap_view_item= TRUE;
    res= res || check_update_fields(thd, context->table_list,
                                    *info.update_fields, &map);
    lex->select_lex.no_wrap_view_item= FALSE;
    /*
      When we are not using GROUP BY and there are no ungrouped aggregate functions 
      we can refer to other tables in the ON DUPLICATE KEY part.
      We use next_name_resolution_table descructively, so check it first (views?)
    */
    DBUG_ASSERT (!table_list->next_name_resolution_table);
    if (lex->select_lex.group_list.elements == 0 &&
        !lex->select_lex.with_sum_func)
      /*
        We must make a single context out of the two separate name resolution contexts :
        the INSERT table and the tables in the SELECT part of INSERT ... SELECT.
        To do that we must concatenate the two lists
      */  
      table_list->next_name_resolution_table= 
        ctx_state.get_first_name_resolution_table();

    res= res || setup_fields(thd, 0, *info.update_values,
                             MARK_COLUMNS_READ, 0, 0);
    if (!res)
    {
      /*
        Traverse the update values list and substitute fields from the
        select for references (Item_ref objects) to them. This is done in
        order to get correct values from those fields when the select
        employs a temporary table.
      */
      List_iterator<Item> li(*info.update_values);
      Item *item;

      while ((item= li++))
      {
        item->transform(&Item::update_value_transformer,
                        (uchar*)lex->current_select);
      }
    }

    /* Restore the current context. */
    ctx_state.restore_state(context, table_list);
  }

  lex->current_select= lex_current_select_save;
  if (res)
    DBUG_RETURN(1);
  /*
    if it is INSERT into join view then check_insert_fields already found
    real table for insert
  */
  table= table_list->table;

  /*
    Is table which we are changing used somewhere in other parts of
    query
  */
  if (unique_table(thd, table_list, table_list->next_global, 0))
  {
    /* Using same table for INSERT and SELECT */
    lex->current_select->options|= OPTION_BUFFER_RESULT;
    lex->current_select->join->select_options|= OPTION_BUFFER_RESULT;
  }
  else if (!(lex->current_select->options & OPTION_BUFFER_RESULT) &&
           !thd->prelocked_mode)
  {
    /*
      We must not yet prepare the result table if it is the same as one of the 
      source tables (INSERT SELECT). The preparation may disable 
      indexes on the result table, which may be used during the select, if it
      is the same table (Bug #6034). Do the preparation after the select phase
      in select_insert::prepare2().
      We won't start bulk inserts at all if this statement uses functions or
      should invoke triggers since they may access to the same table too.
    */
    table->file->ha_start_bulk_insert((ha_rows) 0);
  }
  restore_record(table,s->default_values);		// Get empty record
  table->next_number_field=table->found_next_number_field;

#ifdef HAVE_REPLICATION
  if (thd->slave_thread &&
      (info.handle_duplicates == DUP_UPDATE) &&
      (table->next_number_field != NULL) &&
      rpl_master_has_bug(&active_mi->rli, 24432, TRUE, NULL, NULL))
    DBUG_RETURN(1);
#endif

  thd->cuted_fields=0;
  if (info.ignore || info.handle_duplicates != DUP_ERROR)
    table->file->extra(HA_EXTRA_IGNORE_DUP_KEY);
  if (info.handle_duplicates == DUP_REPLACE &&
      (!table->triggers || !table->triggers->has_delete_triggers()))
    table->file->extra(HA_EXTRA_WRITE_CAN_REPLACE);
  if (info.handle_duplicates == DUP_UPDATE)
    table->file->extra(HA_EXTRA_INSERT_WITH_UPDATE);
  thd->abort_on_warning= (!info.ignore &&
                          (thd->variables.sql_mode &
                           (MODE_STRICT_TRANS_TABLES |
                            MODE_STRICT_ALL_TABLES)));
  res= (table_list->prepare_where(thd, 0, TRUE) ||
        table_list->prepare_check_option(thd));

  if (!res)
     prepare_triggers_for_insert_stmt(table);

  DBUG_RETURN(res);
}


/*
  Finish the preparation of the result table.

  SYNOPSIS
    select_insert::prepare2()
    void

  DESCRIPTION
    If the result table is the same as one of the source tables (INSERT SELECT),
    the result table is not finally prepared at the join prepair phase.
    Do the final preparation now.
		       
  RETURN
    0   OK
*/

int select_insert::prepare2(void)
{
  DBUG_ENTER("select_insert::prepare2");
  if (thd->lex->current_select->options & OPTION_BUFFER_RESULT &&
      !thd->prelocked_mode)
    table->file->ha_start_bulk_insert((ha_rows) 0);
  DBUG_RETURN(0);
}


void select_insert::cleanup()
{
  /* select_insert/select_create are never re-used in prepared statement */
  DBUG_ASSERT(0);
}

select_insert::~select_insert()
{
  DBUG_ENTER("~select_insert");
  if (table)
  {
    table->next_number_field=0;
    table->auto_increment_field_not_null= FALSE;
    table->file->ha_reset();
  }
  thd->count_cuted_fields= CHECK_FIELD_IGNORE;
  thd->abort_on_warning= 0;
  DBUG_VOID_RETURN;
}


bool select_insert::send_data(List<Item> &values)
{
  DBUG_ENTER("select_insert::send_data");
  bool error=0;

  if (unit->offset_limit_cnt)
  {						// using limit offset,count
    unit->offset_limit_cnt--;
    DBUG_RETURN(0);
  }

  thd->count_cuted_fields= CHECK_FIELD_WARN;	// Calculate cuted fields
  store_values(values);
  thd->count_cuted_fields= CHECK_FIELD_IGNORE;
  if (thd->is_error())
    DBUG_RETURN(1);
  if (table_list)                               // Not CREATE ... SELECT
  {
    switch (table_list->view_check_option(thd, info.ignore)) {
    case VIEW_CHECK_SKIP:
      DBUG_RETURN(0);
    case VIEW_CHECK_ERROR:
      DBUG_RETURN(1);
    }
  }
  
  // Release latches in case bulk insert takes a long time
  ha_release_temporary_latches(thd);

  error= write_record(thd, table, &info);
  table->auto_increment_field_not_null= FALSE;
  
  if (!error)
  {
    if (table->triggers || info.handle_duplicates == DUP_UPDATE)
    {
      /*
        Restore fields of the record since it is possible that they were
        changed by ON DUPLICATE KEY UPDATE clause.
    
        If triggers exist then whey can modify some fields which were not
        originally touched by INSERT ... SELECT, so we have to restore
        their original values for the next row.
      */
      restore_record(table, s->default_values);
    }
    if (table->next_number_field)
    {
      /*
        If no value has been autogenerated so far, we need to remember the
        value we just saw, we may need to send it to client in the end.
      */
      if (thd->first_successful_insert_id_in_cur_stmt == 0) // optimization
        autoinc_value_of_last_inserted_row= 
          table->next_number_field->val_int();
      /*
        Clear auto-increment field for the next record, if triggers are used
        we will clear it twice, but this should be cheap.
      */
      table->next_number_field->reset();
    }
  }
  DBUG_RETURN(error);
}


void select_insert::store_values(List<Item> &values)
{
  if (fields->elements)
    fill_record_n_invoke_before_triggers(thd, *fields, values, 1,
                                         table->triggers, TRG_EVENT_INSERT);
  else
    fill_record_n_invoke_before_triggers(thd, table->field, values, 1,
                                         table->triggers, TRG_EVENT_INSERT);
}

void select_insert::send_error(uint errcode,const char *err)
{
  DBUG_ENTER("select_insert::send_error");

  my_message(errcode, err, MYF(0));

  DBUG_VOID_RETURN;
}


bool select_insert::send_eof()
{
  int error;
  bool const trans_table= table->file->has_transactions();
  ulonglong id;
  bool changed;
  THD::killed_state killed_status= thd->killed;
  DBUG_ENTER("select_insert::send_eof");
  DBUG_PRINT("enter", ("trans_table=%d, table_type='%s'",
                       trans_table, table->file->table_type()));

  error= (!thd->prelocked_mode) ? table->file->ha_end_bulk_insert():0;
  table->file->extra(HA_EXTRA_NO_IGNORE_DUP_KEY);
  table->file->extra(HA_EXTRA_WRITE_CANNOT_REPLACE);

<<<<<<< HEAD
  if (changed= (info.copied || info.deleted || info.updated))
=======
  /*
    We must invalidate the table in the query cache before binlog writing
    and ha_autocommit_or_rollback
  */
  changed= (info.copied || info.deleted || info.updated);
  if (changed)
>>>>>>> a1035097
  {
    /*
      We must invalidate the table in the query cache before binlog writing
      and ha_autocommit_or_rollback.
    */
    query_cache_invalidate3(thd, table, 1);
    if (thd->transaction.stmt.modified_non_trans_table)
      thd->transaction.all.modified_non_trans_table= TRUE;
  }
  DBUG_ASSERT(trans_table || !changed || 
              thd->transaction.stmt.modified_non_trans_table);

  /*
    Write to binlog before commiting transaction.  No statement will
    be written by the binlog_query() below in RBR mode.  All the
    events are in the transaction cache and will be written when
    ha_autocommit_or_rollback() is issued below.
  */
  if (mysql_bin_log.is_open())
  {
    int errcode= 0;
    if (!error)
      thd->clear_error();
    else
      errcode= query_error_code(thd, killed_status == THD::NOT_KILLED);
    thd->binlog_query(THD::ROW_QUERY_TYPE,
                      thd->query, thd->query_length,
                      trans_table, FALSE, errcode);
  }
  table->file->ha_release_auto_increment();

  if (error)
  {
    table->file->print_error(error,MYF(0));
    DBUG_RETURN(1);
  }
  char buff[160];
  if (info.ignore)
    sprintf(buff, ER(ER_INSERT_INFO), (ulong) info.records,
	    (ulong) (info.records - info.copied), (ulong) thd->cuted_fields);
  else
    sprintf(buff, ER(ER_INSERT_INFO), (ulong) info.records,
	    (ulong) (info.deleted+info.updated), (ulong) thd->cuted_fields);
  thd->row_count_func= info.copied + info.deleted +
                       ((thd->client_capabilities & CLIENT_FOUND_ROWS) ?
                        info.touched : info.updated);

  id= (thd->first_successful_insert_id_in_cur_stmt > 0) ?
    thd->first_successful_insert_id_in_cur_stmt :
    (thd->arg_of_last_insert_id_function ?
     thd->first_successful_insert_id_in_prev_stmt :
     (info.copied ? autoinc_value_of_last_inserted_row : 0));
  ::my_ok(thd, (ulong) thd->row_count_func, id, buff);
  DBUG_RETURN(0);
}

void select_insert::abort() {

  DBUG_ENTER("select_insert::abort");
  /*
    If the creation of the table failed (due to a syntax error, for
    example), no table will have been opened and therefore 'table'
    will be NULL. In that case, we still need to execute the rollback
    and the end of the function.
   */
  if (table)
  {
    bool changed, transactional_table;
    /*
      If we are not in prelocked mode, we end the bulk insert started
      before.
    */
    if (!thd->prelocked_mode)
      table->file->ha_end_bulk_insert();

    /*
      If at least one row has been inserted/modified and will stay in
      the table (the table doesn't have transactions) we must write to
      the binlog (and the error code will make the slave stop).

      For many errors (example: we got a duplicate key error while
      inserting into a MyISAM table), no row will be added to the table,
      so passing the error to the slave will not help since there will
      be an error code mismatch (the inserts will succeed on the slave
      with no error).

      If table creation failed, the number of rows modified will also be
      zero, so no check for that is made.
    */
    changed= (info.copied || info.deleted || info.updated);
    transactional_table= table->file->has_transactions();
    if (thd->transaction.stmt.modified_non_trans_table)
    {
        if (mysql_bin_log.is_open())
        {
          int errcode= query_error_code(thd, thd->killed == THD::NOT_KILLED);
          thd->binlog_query(THD::ROW_QUERY_TYPE, thd->query, thd->query_length,
                            transactional_table, FALSE, errcode);
        }
        if (!thd->current_stmt_binlog_row_based && !can_rollback_data())
          thd->transaction.all.modified_non_trans_table= TRUE;
	if (changed)
	  query_cache_invalidate3(thd, table, 1);
    }
    DBUG_ASSERT(transactional_table || !changed ||
		thd->transaction.stmt.modified_non_trans_table);
    table->file->ha_release_auto_increment();
  }

  DBUG_VOID_RETURN;
}


/***************************************************************************
  CREATE TABLE (SELECT) ...
***************************************************************************/

/*
  Create table from lists of fields and items (or just return TABLE
  object for pre-opened existing table).

  SYNOPSIS
    create_table_from_items()
      thd          in     Thread object
      create_info  in     Create information (like MAX_ROWS, ENGINE or
                          temporary table flag)
      create_table in     Pointer to TABLE_LIST object providing database
                          and name for table to be created or to be open
      alter_info   in/out Initial list of columns and indexes for the table
                          to be created
      items        in     List of items which should be used to produce rest
                          of fields for the table (corresponding fields will
                          be added to the end of alter_info->create_list)
      lock         out    Pointer to the MYSQL_LOCK object for table created
                          (or open temporary table) will be returned in this
                          parameter. Since this table is not included in
                          THD::lock caller is responsible for explicitly
                          unlocking this table.
      hooks

  NOTES
    This function behaves differently for base and temporary tables:
    - For base table we assume that either table exists and was pre-opened
      and locked at open_and_lock_tables() stage (and in this case we just
      emit error or warning and return pre-opened TABLE object) or special
      placeholder was put in table cache that guarantees that this table
      won't be created or opened until the placeholder will be removed
      (so there is an exclusive lock on this table).
    - We don't pre-open existing temporary table, instead we either open
      or create and then open table in this function.

    Since this function contains some logic specific to CREATE TABLE ...
    SELECT it should be changed before it can be used in other contexts.

  RETURN VALUES
    non-zero  Pointer to TABLE object for table created or opened
    0         Error
*/

static TABLE *create_table_from_items(THD *thd, HA_CREATE_INFO *create_info,
                                      TABLE_LIST *create_table,
                                      Alter_info *alter_info,
                                      List<Item> *items,
                                      MYSQL_LOCK **lock,
                                      TABLEOP_HOOKS *hooks)
{
  TABLE tmp_table;		// Used during 'Create_field()'
  TABLE_SHARE share;
  TABLE *table= 0;
  uint select_field_count= items->elements;
  /* Add selected items to field list */
  List_iterator_fast<Item> it(*items);
  Item *item;
  Field *tmp_field;
  bool not_used;
  DBUG_ENTER("create_table_from_items");

  DBUG_EXECUTE_IF("sleep_create_select_before_check_if_exists", my_sleep(6000000););

  if (!(create_info->options & HA_LEX_CREATE_TMP_TABLE) &&
      create_table->table->db_stat)
  {
    /* Table already exists and was open at open_and_lock_tables() stage. */
    if (create_info->options & HA_LEX_CREATE_IF_NOT_EXISTS)
    {
      create_info->table_existed= 1;		// Mark that table existed
      push_warning_printf(thd, MYSQL_ERROR::WARN_LEVEL_NOTE,
                          ER_TABLE_EXISTS_ERROR, ER(ER_TABLE_EXISTS_ERROR),
                          create_table->table_name);
      DBUG_RETURN(create_table->table);
    }

    my_error(ER_TABLE_EXISTS_ERROR, MYF(0), create_table->table_name);
    DBUG_RETURN(0);
  }

  tmp_table.alias= 0;
  tmp_table.timestamp_field= 0;
  tmp_table.s= &share;
  init_tmp_table_share(thd, &share, "", 0, "", "");

  tmp_table.s->db_create_options=0;
  tmp_table.s->blob_ptr_size= portable_sizeof_char_ptr;
  tmp_table.s->db_low_byte_first= 
        test(create_info->db_type == myisam_hton ||
             create_info->db_type == heap_hton);
  tmp_table.null_row=tmp_table.maybe_null=0;

  while ((item=it++))
  {
    Create_field *cr_field;
    Field *field, *def_field;
    if (item->type() == Item::FUNC_ITEM)
      if (item->result_type() != STRING_RESULT)
        field= item->tmp_table_field(&tmp_table);
      else
        field= item->tmp_table_field_from_field_type(&tmp_table, 0);
    else
      field= create_tmp_field(thd, &tmp_table, item, item->type(),
                              (Item ***) 0, &tmp_field, &def_field, 0, 0, 0, 0,
                              0);
    if (!field ||
	!(cr_field=new Create_field(field,(item->type() == Item::FIELD_ITEM ?
					   ((Item_field *)item)->field :
					   (Field*) 0))))
      DBUG_RETURN(0);
    if (item->maybe_null)
      cr_field->flags &= ~NOT_NULL_FLAG;
    alter_info->create_list.push_back(cr_field);
  }

  DBUG_EXECUTE_IF("sleep_create_select_before_create", my_sleep(6000000););

  /*
    Create and lock table.

    Note that we either creating (or opening existing) temporary table or
    creating base table on which name we have exclusive lock. So code below
    should not cause deadlocks or races.

    We don't log the statement, it will be logged later.

    If this is a HEAP table, the automatic DELETE FROM which is written to the
    binlog when a HEAP table is opened for the first time since startup, must
    not be written: 1) it would be wrong (imagine we're in CREATE SELECT: we
    don't want to delete from it) 2) it would be written before the CREATE
    TABLE, which is a wrong order. So we keep binary logging disabled when we
    open_table().
  */
  {
    tmp_disable_binlog(thd);
    if (!mysql_create_table_no_lock(thd, create_table->db,
                                    create_table->table_name,
                                    create_info, alter_info, 0,
                                    select_field_count))
    {
      if (create_info->table_existed &&
          !(create_info->options & HA_LEX_CREATE_TMP_TABLE))
      {
        /*
          This means that someone created table underneath server
          or it was created via different mysqld front-end to the
          cluster. We don't have much options but throw an error.
        */
        my_error(ER_TABLE_EXISTS_ERROR, MYF(0), create_table->table_name);
        DBUG_RETURN(0);
      }

      DBUG_EXECUTE_IF("sleep_create_select_before_open", my_sleep(6000000););

      if (!(create_info->options & HA_LEX_CREATE_TMP_TABLE))
      {
        VOID(pthread_mutex_lock(&LOCK_open));
        if (reopen_name_locked_table(thd, create_table, FALSE))
        {
          quick_rm_table(create_info->db_type, create_table->db,
                         table_case_name(create_info, create_table->table_name),
                         0);
        }
        else
          table= create_table->table;
        VOID(pthread_mutex_unlock(&LOCK_open));
      }
      else
      {
        if (!(table= open_table(thd, create_table, thd->mem_root, (bool*) 0,
                                MYSQL_OPEN_TEMPORARY_ONLY)) &&
            !create_info->table_existed)
        {
          /*
            This shouldn't happen as creation of temporary table should make
            it preparable for open. But let us do close_temporary_table() here
            just in case.
          */
          drop_temporary_table(thd, create_table);
        }
      }
    }
    reenable_binlog(thd);
    if (!table)                                   // open failed
      DBUG_RETURN(0);
  }

  DBUG_EXECUTE_IF("sleep_create_select_before_lock", my_sleep(6000000););

  table->reginfo.lock_type=TL_WRITE;
  hooks->prelock(&table, 1);                    // Call prelock hooks
  if (! ((*lock)= mysql_lock_tables(thd, &table, 1,
                                    MYSQL_LOCK_IGNORE_FLUSH, &not_used)) ||
        hooks->postlock(&table, 1))
  {
    if (*lock)
    {
      mysql_unlock_tables(thd, *lock);
      *lock= 0;
    }

    if (!create_info->table_existed)
      drop_open_table(thd, table, create_table->db, create_table->table_name);
    DBUG_RETURN(0);
  }
  DBUG_RETURN(table);
}


int
select_create::prepare(List<Item> &values, SELECT_LEX_UNIT *u)
{
  MYSQL_LOCK *extra_lock= NULL;
  DBUG_ENTER("select_create::prepare");

  TABLEOP_HOOKS *hook_ptr= NULL;
  /*
    For row-based replication, the CREATE-SELECT statement is written
    in two pieces: the first one contain the CREATE TABLE statement
    necessary to create the table and the second part contain the rows
    that should go into the table.

    For non-temporary tables, the start of the CREATE-SELECT
    implicitly commits the previous transaction, and all events
    forming the statement will be stored the transaction cache. At end
    of the statement, the entire statement is committed as a
    transaction, and all events are written to the binary log.

    On the master, the table is locked for the duration of the
    statement, but since the CREATE part is replicated as a simple
    statement, there is no way to lock the table for accesses on the
    slave.  Hence, we have to hold on to the CREATE part of the
    statement until the statement has finished.
   */
  class MY_HOOKS : public TABLEOP_HOOKS {
  public:
    MY_HOOKS(select_create *x, TABLE_LIST *create_table,
             TABLE_LIST *select_tables)
      : ptr(x), all_tables(*create_table)
      {
        all_tables.next_global= select_tables;
      }

  private:
    virtual int do_postlock(TABLE **tables, uint count)
    {
      THD *thd= const_cast<THD*>(ptr->get_thd());
      if (int error= decide_logging_format(thd, &all_tables))
        return error;

      TABLE const *const table = *tables;
      if (thd->current_stmt_binlog_row_based  &&
          !table->s->tmp_table &&
          !ptr->get_create_info()->table_existed)
      {
        ptr->binlog_show_create_table(tables, count);
      }
      return 0;
    }

    select_create *ptr;
    TABLE_LIST all_tables;
  };

  MY_HOOKS hooks(this, create_table, select_tables);
  hook_ptr= &hooks;

  unit= u;

  /*
    Start a statement transaction before the create if we are using
    row-based replication for the statement.  If we are creating a
    temporary table, we need to start a statement transaction.
  */
  if ((thd->lex->create_info.options & HA_LEX_CREATE_TMP_TABLE) == 0 &&
      thd->current_stmt_binlog_row_based &&
      mysql_bin_log.is_open())
  {
    thd->binlog_start_trans_and_stmt();
  }

  if (!(table= create_table_from_items(thd, create_info, create_table,
                                       alter_info, &values,
                                       &extra_lock, hook_ptr)))
    DBUG_RETURN(-1);				// abort() deletes table

  if (extra_lock)
  {
    DBUG_ASSERT(m_plock == NULL);

    if (create_info->options & HA_LEX_CREATE_TMP_TABLE)
      m_plock= &m_lock;
    else
      m_plock= &thd->extra_lock;

    *m_plock= extra_lock;
  }

  if (table->s->fields < values.elements)
  {
    my_error(ER_WRONG_VALUE_COUNT_ON_ROW, MYF(0), 1);
    DBUG_RETURN(-1);
  }

 /* First field to copy */
  field= table->field+table->s->fields - values.elements;

  /* Mark all fields that are given values */
  for (Field **f= field ; *f ; f++)
    bitmap_set_bit(table->write_set, (*f)->field_index);

  /* Don't set timestamp if used */
  table->timestamp_field_type= TIMESTAMP_NO_AUTO_SET;
  table->next_number_field=table->found_next_number_field;

  restore_record(table,s->default_values);      // Get empty record
  thd->cuted_fields=0;
  if (info.ignore || info.handle_duplicates != DUP_ERROR)
    table->file->extra(HA_EXTRA_IGNORE_DUP_KEY);
  if (info.handle_duplicates == DUP_REPLACE &&
      (!table->triggers || !table->triggers->has_delete_triggers()))
    table->file->extra(HA_EXTRA_WRITE_CAN_REPLACE);
  if (info.handle_duplicates == DUP_UPDATE)
    table->file->extra(HA_EXTRA_INSERT_WITH_UPDATE);
  if (!thd->prelocked_mode)
    table->file->ha_start_bulk_insert((ha_rows) 0);
  thd->abort_on_warning= (!info.ignore &&
                          (thd->variables.sql_mode &
                           (MODE_STRICT_TRANS_TABLES |
                            MODE_STRICT_ALL_TABLES)));
  if (check_that_all_fields_are_given_values(thd, table, table_list))
    DBUG_RETURN(1);
  table->mark_columns_needed_for_insert();
  table->file->extra(HA_EXTRA_WRITE_CACHE);
  DBUG_RETURN(0);
}

void
select_create::binlog_show_create_table(TABLE **tables, uint count)
{
  /*
    Note 1: In RBR mode, we generate a CREATE TABLE statement for the
    created table by calling store_create_info() (behaves as SHOW
    CREATE TABLE).  In the event of an error, nothing should be
    written to the binary log, even if the table is non-transactional;
    therefore we pretend that the generated CREATE TABLE statement is
    for a transactional table.  The event will then be put in the
    transaction cache, and any subsequent events (e.g., table-map
    events and binrow events) will also be put there.  We can then use
    ha_autocommit_or_rollback() to either throw away the entire
    kaboodle of events, or write them to the binary log.

    We write the CREATE TABLE statement here and not in prepare()
    since there potentially are sub-selects or accesses to information
    schema that will do a close_thread_tables(), destroying the
    statement transaction cache.
  */
  DBUG_ASSERT(thd->current_stmt_binlog_row_based);
  DBUG_ASSERT(tables && *tables && count > 0);

  char buf[2048];
  String query(buf, sizeof(buf), system_charset_info);
  int result;
  TABLE_LIST tmp_table_list;

  memset(&tmp_table_list, 0, sizeof(tmp_table_list));
  tmp_table_list.table = *tables;
  query.length(0);      // Have to zero it since constructor doesn't

  result= store_create_info(thd, &tmp_table_list, &query, create_info,
                            /* show_database */ TRUE);
  DBUG_ASSERT(result == 0); /* store_create_info() always return 0 */

  if (mysql_bin_log.is_open())
  {
    int errcode= query_error_code(thd, thd->killed == THD::NOT_KILLED);
    thd->binlog_query(THD::STMT_QUERY_TYPE,
                      query.ptr(), query.length(),
                      /* is_trans */ TRUE,
                      /* suppress_use */ FALSE,
                      errcode);
  }
}

void select_create::store_values(List<Item> &values)
{
  fill_record_n_invoke_before_triggers(thd, field, values, 1,
                                       table->triggers, TRG_EVENT_INSERT);
}


void select_create::send_error(uint errcode,const char *err)
{
  DBUG_ENTER("select_create::send_error");

  DBUG_PRINT("info",
             ("Current statement %s row-based",
              thd->current_stmt_binlog_row_based ? "is" : "is NOT"));
  DBUG_PRINT("info",
             ("Current table (at 0x%lu) %s a temporary (or non-existant) table",
              (ulong) table,
              table && !table->s->tmp_table ? "is NOT" : "is"));
  DBUG_PRINT("info",
             ("Table %s prior to executing this statement",
              get_create_info()->table_existed ? "existed" : "did not exist"));

  /*
    This will execute any rollbacks that are necessary before writing
    the transcation cache.

    We disable the binary log since nothing should be written to the
    binary log.  This disabling is important, since we potentially do
    a "roll back" of non-transactional tables by removing the table,
    and the actual rollback might generate events that should not be
    written to the binary log.

  */
  tmp_disable_binlog(thd);
  select_insert::send_error(errcode, err);
  reenable_binlog(thd);

  DBUG_VOID_RETURN;
}


bool select_create::send_eof()
{
  bool tmp=select_insert::send_eof();
  if (tmp)
    abort();
  else
  {
    /*
      Do an implicit commit at end of statement for non-temporary
      tables.  This can fail, but we should unlock the table
      nevertheless.
    */
    if (!table->s->tmp_table)
    {
      ha_autocommit_or_rollback(thd, 0);
      end_active_trans(thd);
    }

    table->file->extra(HA_EXTRA_NO_IGNORE_DUP_KEY);
    table->file->extra(HA_EXTRA_WRITE_CANNOT_REPLACE);
    if (m_plock)
    {
      mysql_unlock_tables(thd, *m_plock);
      *m_plock= NULL;
      m_plock= NULL;
    }
  }
  return tmp;
}


void select_create::abort()
{
  DBUG_ENTER("select_create::abort");

  /*
    In select_insert::abort() we roll back the statement, including
    truncating the transaction cache of the binary log. To do this, we
    pretend that the statement is transactional, even though it might
    be the case that it was not.

    We roll back the statement prior to deleting the table and prior
    to releasing the lock on the table, since there might be potential
    for failure if the rollback is executed after the drop or after
    unlocking the table.

    We also roll back the statement regardless of whether the creation
    of the table succeeded or not, since we need to reset the binary
    log state.
  */
  tmp_disable_binlog(thd);
  select_insert::abort();
  thd->transaction.stmt.modified_non_trans_table= FALSE;
  reenable_binlog(thd);
  thd->binlog_flush_pending_rows_event(TRUE);

  if (m_plock)
  {
    mysql_unlock_tables(thd, *m_plock);
    *m_plock= NULL;
    m_plock= NULL;
  }

  if (table)
  {
    table->file->extra(HA_EXTRA_NO_IGNORE_DUP_KEY);
    table->file->extra(HA_EXTRA_WRITE_CANNOT_REPLACE);
    if (!create_info->table_existed)
      drop_open_table(thd, table, create_table->db, create_table->table_name);
    table=0;                                    // Safety
  }
  DBUG_VOID_RETURN;
}


/*****************************************************************************
  Instansiate templates
*****************************************************************************/

#ifdef HAVE_EXPLICIT_TEMPLATE_INSTANTIATION
template class List_iterator_fast<List_item>;
#ifndef EMBEDDED_LIBRARY
template class I_List<Delayed_insert>;
template class I_List_iterator<Delayed_insert>;
template class I_List<delayed_row>;
#endif /* EMBEDDED_LIBRARY */
#endif /* HAVE_EXPLICIT_TEMPLATE_INSTANTIATION */<|MERGE_RESOLUTION|>--- conflicted
+++ resolved
@@ -301,9 +301,7 @@
                                List<Item> &update_fields, table_map *map)
 {
   TABLE *table= insert_table_list->table;
-  my_bool timestamp_mark;
-
-  LINT_INIT(timestamp_mark);
+  my_bool timestamp_mark= 0;
 
   if (table->timestamp_field)
   {
@@ -858,14 +856,9 @@
       */
       query_cache_invalidate3(thd, table_list, 1);
     }
-<<<<<<< HEAD
-    if (changed && error <= 0 || thd->transaction.stmt.modified_non_trans_table
-	|| was_insert_delayed)
-=======
-    if ((changed && error <= 0)
-        || thd->transaction.stmt.modified_non_trans_table
-        || was_insert_delayed)
->>>>>>> a1035097
+    if ((changed && error <= 0) ||
+        thd->transaction.stmt.modified_non_trans_table ||
+        was_insert_delayed)
     {
       if (mysql_bin_log.is_open())
       {
@@ -3192,16 +3185,8 @@
   table->file->extra(HA_EXTRA_NO_IGNORE_DUP_KEY);
   table->file->extra(HA_EXTRA_WRITE_CANNOT_REPLACE);
 
-<<<<<<< HEAD
-  if (changed= (info.copied || info.deleted || info.updated))
-=======
-  /*
-    We must invalidate the table in the query cache before binlog writing
-    and ha_autocommit_or_rollback
-  */
   changed= (info.copied || info.deleted || info.updated);
   if (changed)
->>>>>>> a1035097
   {
     /*
       We must invalidate the table in the query cache before binlog writing
