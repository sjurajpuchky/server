--- conflicted
+++ resolved
@@ -5866,8 +5866,13 @@
     val_len= uint4korr(buf + UV_VAL_IS_NULL + UV_VAL_TYPE_SIZE +
                        UV_CHARSET_NUMBER_SIZE);
     val= (char *) (buf + UV_VAL_IS_NULL + UV_VAL_TYPE_SIZE +
-<<<<<<< HEAD
                    UV_CHARSET_NUMBER_SIZE + UV_VAL_LEN_SIZE);
+
+    if (!valid_buffer_range<uint>(val_len, buf_start, val, event_len))
+    {
+      error= true;
+      goto err;
+    }
 
     /**
       We need to check if this is from an old server
@@ -5888,14 +5893,6 @@
       flags= (uint) *(buf + UV_VAL_IS_NULL + UV_VAL_TYPE_SIZE +
                     UV_CHARSET_NUMBER_SIZE + UV_VAL_LEN_SIZE +
                     val_len);
-=======
-		   UV_CHARSET_NUMBER_SIZE + UV_VAL_LEN_SIZE);
-
-    if (!valid_buffer_range<uint>(val_len, buf_start, val, event_len))
-    {
-      error= true;
-      goto err;
->>>>>>> f1d3b0f1
     }
   }
 
@@ -6071,7 +6068,7 @@
         my_b_printf(&cache, ":=_%s %s COLLATE `%s`%s\n",
                     cs->csname, hex_str, cs->name,
                     print_event_info->delimiter);
-      my_free(hex_str, MYF(MY_WME));
+      my_free(hex_str);
     }
       break;
     case ROW_RESULT:
