/*
   Copyright (c) 2000, 2019, Oracle and/or its affiliates.
   Copyright (c) 2009, 2019, MariaDB

   This program is free software; you can redistribute it and/or modify
   it under the terms of the GNU General Public License as published by
   the Free Software Foundation; version 2 of the License.

   This program is distributed in the hope that it will be useful,
   but WITHOUT ANY WARRANTY; without even the implied warranty of
   MERCHANTABILITY or FITNESS FOR A PARTICULAR PURPOSE.  See the
   GNU General Public License for more details.

   You should have received a copy of the GNU General Public License
   along with this program; if not, write to the Free Software
   Foundation, Inc., 51 Franklin St, Fifth Floor, Boston, MA 02110-1335  USA */


#include "mariadb.h"
#include "sql_priv.h"

#ifndef MYSQL_CLIENT
#include "unireg.h"
#include "log_event.h"
#include "sql_base.h"                           // close_thread_tables
#include "sql_cache.h"                       // QUERY_CACHE_FLAGS_SIZE
#include "sql_locale.h" // MY_LOCALE, my_locale_by_number, my_locale_en_US
#include "key.h"        // key_copy
#include "lock.h"       // mysql_unlock_tables
#include "sql_parse.h"  // mysql_test_parse_for_slave
#include "tztime.h"     // struct Time_zone
#include "sql_load.h"   // mysql_load
#include "sql_db.h"     // load_db_opt_by_name
#include "slave.h"
#include "rpl_rli.h"
#include "rpl_mi.h"
#include "rpl_filter.h"
#include "rpl_record.h"
#include "transaction.h"
#include <my_dir.h>
#include "sql_show.h"    // append_identifier
#include "debug_sync.h"  // debug_sync
#include <mysql/psi/mysql_statement.h>
#include <strfunc.h>
#include "compat56.h"
#include "wsrep_mysqld.h"
#include "sql_insert.h"
#else
#include "mysqld_error.h"
#endif /* MYSQL_CLIENT */

#include <my_bitmap.h>
#include "rpl_utility.h"
#include "rpl_constants.h"
#include "sql_digest.h"
#include "zlib.h"

#define my_b_write_string(A, B) my_b_write((A), (uchar*)(B), (uint) (sizeof(B) - 1))

/**
  BINLOG_CHECKSUM variable.
*/
const char *binlog_checksum_type_names[]= {
  "NONE",
  "CRC32",
  NullS
};

unsigned int binlog_checksum_type_length[]= {
  sizeof("NONE") - 1,
  sizeof("CRC32") - 1,
  0
};

TYPELIB binlog_checksum_typelib=
{
  array_elements(binlog_checksum_type_names) - 1, "",
  binlog_checksum_type_names,
  binlog_checksum_type_length
};



#define log_cs	&my_charset_latin1

#define FLAGSTR(V,F) ((V)&(F)?#F" ":"")

/*
  Size of buffer for printing a double in format %.<PREC>g

  optional '-' + optional zero + '.'  + PREC digits + 'e' + sign +
  exponent digits + '\0'
*/
#define FMT_G_BUFSIZE(PREC) (3 + (PREC) + 5 + 1)

/* 
   replication event checksum is introduced in the following "checksum-home" version.
   The checksum-aware servers extract FD's version to decide whether the FD event
   carries checksum info.

   TODO: correct the constant when it has been determined 
   (which main tree to push and when) 
*/
const Version checksum_version_split_mysql(5, 6, 1);
const Version checksum_version_split_mariadb(5, 3, 0);

// First MySQL version with fraction seconds
const Version fsp_version_split_mysql(5, 6, 0);

#if !defined(MYSQL_CLIENT) && defined(HAVE_REPLICATION)
static int rows_event_stmt_cleanup(rpl_group_info *rgi, THD* thd);

static const char *HA_ERR(int i)
{
  /* 
    This function should only be called in case of an error
    was detected 
   */
  DBUG_ASSERT(i != 0);
  switch (i) {
  case HA_ERR_KEY_NOT_FOUND: return "HA_ERR_KEY_NOT_FOUND";
  case HA_ERR_FOUND_DUPP_KEY: return "HA_ERR_FOUND_DUPP_KEY";
  case HA_ERR_RECORD_CHANGED: return "HA_ERR_RECORD_CHANGED";
  case HA_ERR_WRONG_INDEX: return "HA_ERR_WRONG_INDEX";
  case HA_ERR_CRASHED: return "HA_ERR_CRASHED";
  case HA_ERR_WRONG_IN_RECORD: return "HA_ERR_WRONG_IN_RECORD";
  case HA_ERR_OUT_OF_MEM: return "HA_ERR_OUT_OF_MEM";
  case HA_ERR_NOT_A_TABLE: return "HA_ERR_NOT_A_TABLE";
  case HA_ERR_WRONG_COMMAND: return "HA_ERR_WRONG_COMMAND";
  case HA_ERR_OLD_FILE: return "HA_ERR_OLD_FILE";
  case HA_ERR_NO_ACTIVE_RECORD: return "HA_ERR_NO_ACTIVE_RECORD";
  case HA_ERR_RECORD_DELETED: return "HA_ERR_RECORD_DELETED";
  case HA_ERR_RECORD_FILE_FULL: return "HA_ERR_RECORD_FILE_FULL";
  case HA_ERR_INDEX_FILE_FULL: return "HA_ERR_INDEX_FILE_FULL";
  case HA_ERR_END_OF_FILE: return "HA_ERR_END_OF_FILE";
  case HA_ERR_UNSUPPORTED: return "HA_ERR_UNSUPPORTED";
  case HA_ERR_TO_BIG_ROW: return "HA_ERR_TO_BIG_ROW";
  case HA_WRONG_CREATE_OPTION: return "HA_WRONG_CREATE_OPTION";
  case HA_ERR_FOUND_DUPP_UNIQUE: return "HA_ERR_FOUND_DUPP_UNIQUE";
  case HA_ERR_UNKNOWN_CHARSET: return "HA_ERR_UNKNOWN_CHARSET";
  case HA_ERR_WRONG_MRG_TABLE_DEF: return "HA_ERR_WRONG_MRG_TABLE_DEF";
  case HA_ERR_CRASHED_ON_REPAIR: return "HA_ERR_CRASHED_ON_REPAIR";
  case HA_ERR_CRASHED_ON_USAGE: return "HA_ERR_CRASHED_ON_USAGE";
  case HA_ERR_LOCK_WAIT_TIMEOUT: return "HA_ERR_LOCK_WAIT_TIMEOUT";
  case HA_ERR_LOCK_TABLE_FULL: return "HA_ERR_LOCK_TABLE_FULL";
  case HA_ERR_READ_ONLY_TRANSACTION: return "HA_ERR_READ_ONLY_TRANSACTION";
  case HA_ERR_LOCK_DEADLOCK: return "HA_ERR_LOCK_DEADLOCK";
  case HA_ERR_CANNOT_ADD_FOREIGN: return "HA_ERR_CANNOT_ADD_FOREIGN";
  case HA_ERR_NO_REFERENCED_ROW: return "HA_ERR_NO_REFERENCED_ROW";
  case HA_ERR_ROW_IS_REFERENCED: return "HA_ERR_ROW_IS_REFERENCED";
  case HA_ERR_NO_SAVEPOINT: return "HA_ERR_NO_SAVEPOINT";
  case HA_ERR_NON_UNIQUE_BLOCK_SIZE: return "HA_ERR_NON_UNIQUE_BLOCK_SIZE";
  case HA_ERR_NO_SUCH_TABLE: return "HA_ERR_NO_SUCH_TABLE";
  case HA_ERR_TABLE_EXIST: return "HA_ERR_TABLE_EXIST";
  case HA_ERR_NO_CONNECTION: return "HA_ERR_NO_CONNECTION";
  case HA_ERR_NULL_IN_SPATIAL: return "HA_ERR_NULL_IN_SPATIAL";
  case HA_ERR_TABLE_DEF_CHANGED: return "HA_ERR_TABLE_DEF_CHANGED";
  case HA_ERR_NO_PARTITION_FOUND: return "HA_ERR_NO_PARTITION_FOUND";
  case HA_ERR_RBR_LOGGING_FAILED: return "HA_ERR_RBR_LOGGING_FAILED";
  case HA_ERR_DROP_INDEX_FK: return "HA_ERR_DROP_INDEX_FK";
  case HA_ERR_FOREIGN_DUPLICATE_KEY: return "HA_ERR_FOREIGN_DUPLICATE_KEY";
  case HA_ERR_TABLE_NEEDS_UPGRADE: return "HA_ERR_TABLE_NEEDS_UPGRADE";
  case HA_ERR_TABLE_READONLY: return "HA_ERR_TABLE_READONLY";
  case HA_ERR_AUTOINC_READ_FAILED: return "HA_ERR_AUTOINC_READ_FAILED";
  case HA_ERR_AUTOINC_ERANGE: return "HA_ERR_AUTOINC_ERANGE";
  case HA_ERR_GENERIC: return "HA_ERR_GENERIC";
  case HA_ERR_RECORD_IS_THE_SAME: return "HA_ERR_RECORD_IS_THE_SAME";
  case HA_ERR_LOGGING_IMPOSSIBLE: return "HA_ERR_LOGGING_IMPOSSIBLE";
  case HA_ERR_CORRUPT_EVENT: return "HA_ERR_CORRUPT_EVENT";
  case HA_ERR_ROWS_EVENT_APPLY : return "HA_ERR_ROWS_EVENT_APPLY";
  }
  return "No Error!";
}


/*
  Return true if an error caught during event execution is a temporary error
  that will cause automatic retry of the event group during parallel
  replication, false otherwise.

  In parallel replication, conflicting transactions can occasionally cause
  deadlocks; such errors are handled automatically by rolling back re-trying
  the transactions, so should not pollute the error log.
*/
static bool
is_parallel_retry_error(rpl_group_info *rgi, int err)
{
  if (!rgi->is_parallel_exec)
    return false;
  if (rgi->speculation == rpl_group_info::SPECULATE_OPTIMISTIC)
    return true;
  if (rgi->killed_for_retry &&
      (err == ER_QUERY_INTERRUPTED || err == ER_CONNECTION_KILLED))
    return true;
  return has_temporary_error(rgi->thd);
}


/**
   Error reporting facility for Rows_log_event::do_apply_event

   @param level     error, warning or info
   @param ha_error  HA_ERR_ code
   @param rli       pointer to the active Relay_log_info instance
   @param thd       pointer to the slave thread's thd
   @param table     pointer to the event's table object
   @param type      the type of the event
   @param log_name  the master binlog file name
   @param pos       the master binlog file pos (the next after the event)

*/
static void inline slave_rows_error_report(enum loglevel level, int ha_error,
                                           rpl_group_info *rgi, THD *thd,
                                           TABLE *table, const char * type,
                                           const char *log_name, my_off_t pos)
{
  const char *handler_error= (ha_error ? HA_ERR(ha_error) : NULL);
  char buff[MAX_SLAVE_ERRMSG], *slider;
  const char *buff_end= buff + sizeof(buff);
  size_t len;
  Diagnostics_area::Sql_condition_iterator it=
    thd->get_stmt_da()->sql_conditions();
  Relay_log_info const *rli= rgi->rli;
  const Sql_condition *err;
  buff[0]= 0;
  int errcode= thd->is_error() ? thd->get_stmt_da()->sql_errno() : 0;

  /*
    In parallel replication, deadlocks or other temporary errors can happen
    occasionally in normal operation, they will be handled correctly and
    automatically by re-trying the transactions. So do not pollute the error
    log with messages about them.
  */
  if (is_parallel_retry_error(rgi, errcode))
    return;

  for (err= it++, slider= buff; err && slider < buff_end - 1;
       slider += len, err= it++)
  {
    len= my_snprintf(slider, buff_end - slider,
                     " %s, Error_code: %d;", err->get_message_text(),
                     err->get_sql_errno());
  }

  if (ha_error != 0)
    rli->report(level, errcode, rgi->gtid_info(),
                "Could not execute %s event on table %s.%s;"
                "%s handler error %s; "
                "the event's master log %s, end_log_pos %llu",
                type, table->s->db.str, table->s->table_name.str,
                buff, handler_error == NULL ? "<unknown>" : handler_error,
                log_name, pos);
  else
    rli->report(level, errcode, rgi->gtid_info(),
                "Could not execute %s event on table %s.%s;"
                "%s the event's master log %s, end_log_pos %llu",
                type, table->s->db.str, table->s->table_name.str,
                buff, log_name, pos);
}
#endif

#if defined(HAVE_REPLICATION) && !defined(MYSQL_CLIENT)
static void set_thd_db(THD *thd, Rpl_filter *rpl_filter,
                       const char *db, uint32 db_len)
{
  char lcase_db_buf[NAME_LEN +1];
  LEX_CSTRING new_db;
  new_db.length= db_len;
  if (lower_case_table_names == 1)
  {
    strmov(lcase_db_buf, db);
    my_casedn_str(system_charset_info, lcase_db_buf);
    new_db.str= lcase_db_buf;
  }
  else
    new_db.str= db;
  /* TODO WARNING this makes rewrite_db respect lower_case_table_names values
   * for more info look MDEV-17446 */
  new_db.str= rpl_filter->get_rewrite_db(new_db.str, &new_db.length);
  thd->set_db(&new_db);
}
#endif
/*
  Cache that will automatically be written to a dedicated file on
  destruction.

  DESCRIPTION

 */
class Write_on_release_cache
{
public:
  enum flag
  {
    FLUSH_F
  };

  typedef unsigned short flag_set;

  /*
    Constructor.

    SYNOPSIS
      Write_on_release_cache
      cache  Pointer to cache to use
      file   File to write cache to upon destruction
      flags  Flags for the cache

    DESCRIPTION
      Cache common parameters and ensure common flush_data() code
      on successful copy of the cache, the cache will be reinited as a
      WRITE_CACHE.

      Currently, a pointer to the cache is provided in the
      constructor, but it would be possible to create a subclass
      holding the IO_CACHE itself.
   */
  Write_on_release_cache(IO_CACHE *cache, FILE *file, flag_set flags = 0, Log_event *ev = NULL)
    : m_cache(cache), m_file(file), m_flags(flags), m_ev(ev)
  {
    reinit_io_cache(m_cache, WRITE_CACHE, 0L, FALSE, TRUE);
  }

  ~Write_on_release_cache() {}

  bool flush_data()
  {
#ifdef MYSQL_CLIENT
    if (m_ev == NULL)
    {
      if (copy_event_cache_to_file_and_reinit(m_cache, m_file))
        return 1;
      if ((m_flags & FLUSH_F) && fflush(m_file))
        return 1;
    }
    else // if m_ev<>NULL, then storing the output in output_buf
    {
      LEX_STRING tmp_str;
      bool res;
      if (copy_event_cache_to_string_and_reinit(m_cache, &tmp_str))
        return 1;
      /* use 2 argument append as tmp_str is not \0 terminated */
      res= m_ev->output_buf.append(tmp_str.str, tmp_str.length);
      my_free(tmp_str.str);
      return res ? res : 0;
    }
#else /* MySQL_SERVER */
    if (copy_event_cache_to_file_and_reinit(m_cache, m_file))
      return 1;
    if ((m_flags & FLUSH_F) && fflush(m_file))
      return 1;
#endif
    return 0;
  }

  /*
    Return a pointer to the internal IO_CACHE.

    SYNOPSIS
      operator&()

    DESCRIPTION

      Function to return a pointer to the internal cache, so that the
      object can be treated as a IO_CACHE and used with the my_b_*
      IO_CACHE functions

    RETURN VALUE
      A pointer to the internal IO_CACHE.
   */
  IO_CACHE *operator&()
  {
    return m_cache;
  }

private:
  // Hidden, to prevent usage.
  Write_on_release_cache(Write_on_release_cache const&);

  IO_CACHE *m_cache;
  FILE *m_file;
  flag_set m_flags;
  Log_event *m_ev; // Used for Flashback
};

/*
  pretty_print_str()
*/

#ifdef MYSQL_CLIENT
static bool pretty_print_str(IO_CACHE* cache, const char* str, int len)
{
  const char* end = str + len;
  if (my_b_write_byte(cache, '\''))
    goto err;

  while (str < end)
  {
    char c;
    int error;

    switch ((c=*str++)) {
    case '\n': error= my_b_write(cache, (uchar*)"\\n", 2); break;
    case '\r': error= my_b_write(cache, (uchar*)"\\r", 2); break;
    case '\\': error= my_b_write(cache, (uchar*)"\\\\", 2); break;
    case '\b': error= my_b_write(cache, (uchar*)"\\b", 2); break;
    case '\t': error= my_b_write(cache, (uchar*)"\\t", 2); break;
    case '\'': error= my_b_write(cache, (uchar*)"\\'", 2); break;
    case 0   : error= my_b_write(cache, (uchar*)"\\0", 2); break;
    default:
      error= my_b_write_byte(cache, c);
      break;
    }
    if (unlikely(error))
      goto err;
  }
  return my_b_write_byte(cache, '\'');

err:
  return 1;
}
#endif /* MYSQL_CLIENT */

#if defined(HAVE_REPLICATION) && !defined(MYSQL_CLIENT)

inline int idempotent_error_code(int err_code)
{
  int ret= 0;

  switch (err_code)
  {
    case 0:
      ret= 1;
    break;
    /*
      The following list of "idempotent" errors
      means that an error from the list might happen
      because of idempotent (more than once)
      applying of a binlog file.
      Notice, that binlog has a  ddl operation its
      second applying may cause

      case HA_ERR_TABLE_DEF_CHANGED:
      case HA_ERR_CANNOT_ADD_FOREIGN:

      which are not included into to the list.

      Note that HA_ERR_RECORD_DELETED is not in the list since
      do_exec_row() should not return that error code.
    */
    case HA_ERR_RECORD_CHANGED:
    case HA_ERR_KEY_NOT_FOUND:
    case HA_ERR_END_OF_FILE:
    case HA_ERR_FOUND_DUPP_KEY:
    case HA_ERR_FOUND_DUPP_UNIQUE:
    case HA_ERR_FOREIGN_DUPLICATE_KEY:
    case HA_ERR_NO_REFERENCED_ROW:
    case HA_ERR_ROW_IS_REFERENCED:
      ret= 1;
    break;
    default:
      ret= 0;
    break;
  }
  return (ret);
}

/**
  Ignore error code specified on command line.
*/

inline int ignored_error_code(int err_code)
{
  if (use_slave_mask && bitmap_is_set(&slave_error_mask, err_code))
  {
    statistic_increment(slave_skipped_errors, LOCK_status);
    return 1;
  }
  return err_code == ER_SLAVE_IGNORED_TABLE;
}

/*
  This function converts an engine's error to a server error.
   
  If the thread does not have an error already reported, it tries to 
  define it by calling the engine's method print_error. However, if a 
  mapping is not found, it uses the ER_UNKNOWN_ERROR and prints out a 
  warning message.
*/ 
int convert_handler_error(int error, THD* thd, TABLE *table)
{
  uint actual_error= (thd->is_error() ? thd->get_stmt_da()->sql_errno() :
                           0);

  if (actual_error == 0)
  {
    table->file->print_error(error, MYF(0));
    actual_error= (thd->is_error() ? thd->get_stmt_da()->sql_errno() :
                        ER_UNKNOWN_ERROR);
    if (actual_error == ER_UNKNOWN_ERROR)
      if (global_system_variables.log_warnings)
        sql_print_warning("Unknown error detected %d in handler", error);
  }

  return (actual_error);
}

inline bool concurrency_error_code(int error)
{
  switch (error)
  {
  case ER_LOCK_WAIT_TIMEOUT:
  case ER_LOCK_DEADLOCK:
  case ER_XA_RBDEADLOCK:
    return TRUE;
  default: 
    return (FALSE);
  }
}

inline bool unexpected_error_code(int unexpected_error)
{
  switch (unexpected_error) 
  {
  case ER_NET_READ_ERROR:
  case ER_NET_ERROR_ON_WRITE:
  case ER_QUERY_INTERRUPTED:
  case ER_STATEMENT_TIMEOUT:
  case ER_CONNECTION_KILLED:
  case ER_SERVER_SHUTDOWN:
  case ER_NEW_ABORTING_CONNECTION:
    return(TRUE);
  default:
    return(FALSE);
  }
}

/*
  pretty_print_str()
*/

static void
pretty_print_str(String *packet, const char *str, int len)
{
  const char *end= str + len;
  packet->append(STRING_WITH_LEN("'"));
  while (str < end)
  {
    char c;
    switch ((c=*str++)) {
    case '\n': packet->append(STRING_WITH_LEN("\\n")); break;
    case '\r': packet->append(STRING_WITH_LEN("\\r")); break;
    case '\\': packet->append(STRING_WITH_LEN("\\\\")); break;
    case '\b': packet->append(STRING_WITH_LEN("\\b")); break;
    case '\t': packet->append(STRING_WITH_LEN("\\t")); break;
    case '\'': packet->append(STRING_WITH_LEN("\\'")); break;
    case 0   : packet->append(STRING_WITH_LEN("\\0")); break;
    default:
      packet->append(&c, 1);
      break;
    }
  }
  packet->append(STRING_WITH_LEN("'"));
}
#endif /* !MYSQL_CLIENT */

#ifndef DBUG_OFF
#define DBUG_DUMP_EVENT_BUF(B,L)                                         \
  do {                                                                   \
    const uchar *_buf=(uchar*)(B);                                       \
    size_t _len=(L);                                                     \
    if (_len >= LOG_EVENT_MINIMAL_HEADER_LEN)                            \
    {                                                                    \
      DBUG_PRINT("data", ("header: timestamp:%u type:%u server_id:%u len:%u log_pos:%u flags:%u",  \
                          uint4korr(_buf), _buf[EVENT_TYPE_OFFSET],      \
                          uint4korr(_buf+SERVER_ID_OFFSET),              \
                          uint4korr(_buf+EVENT_LEN_OFFSET),              \
                          uint4korr(_buf+LOG_POS_OFFSET),                \
                          uint4korr(_buf+FLAGS_OFFSET)));                \
      DBUG_DUMP("data", _buf+LOG_EVENT_MINIMAL_HEADER_LEN,               \
                _len-LOG_EVENT_MINIMAL_HEADER_LEN);                      \
    }                                                                    \
    else                                                                 \
      DBUG_DUMP("data", _buf, _len);                                     \
  } while(0)
#else
#define DBUG_DUMP_EVENT_BUF(B,L) do { } while(0)
#endif

#if defined(HAVE_REPLICATION) && !defined(MYSQL_CLIENT)

/**
  Create a prefix for the temporary files that is to be used for
  load data file name for this master

  @param name	           Store prefix of name here
  @param connection_name   Connection name
 
  @return pointer to end of name

  @description
  We assume that FN_REFLEN is big enough to hold
  MAX_CONNECTION_NAME * MAX_FILENAME_MBWIDTH characters + 2 numbers +
  a short extension.

  The resulting file name has the following parts, each separated with a '-'
  - PREFIX_SQL_LOAD (SQL_LOAD-)
  - If a connection name is given (multi-master setup):
    - Add an extra '-' to mark that this is a multi-master file
    - connection name in lower case, converted to safe file characters.
    (see create_logfile_name_with_suffix()).
  - server_id
  - A last '-' (after server_id).
*/

static char *load_data_tmp_prefix(char *name,
                                  LEX_CSTRING *connection_name)
{
  name= strmov(name, PREFIX_SQL_LOAD);
  if (connection_name->length)
  {
    uint buf_length;
    uint errors;
    /* Add marker that this is a multi-master-file */
    *name++='-';
    /* Convert connection_name to a safe filename */
    buf_length= strconvert(system_charset_info, connection_name->str, FN_REFLEN,
                           &my_charset_filename, name, FN_REFLEN, &errors);
    name+= buf_length;
    *name++= '-';
  }
  name= int10_to_str(global_system_variables.server_id, name, 10);
  *name++ = '-';
  *name= '\0';                                  // For testing prefixes
  return name;
}


/**
  Creates a temporary name for LOAD DATA INFILE

  @param buf		      Store new filename here
  @param file_id	      File_id (part of file name)
  @param event_server_id      Event_id (part of file name)
  @param ext		      Extension for file name

  @return
    Pointer to start of extension
*/

static char *slave_load_file_stem(char *buf, uint file_id,
                                  int event_server_id, const char *ext,
                                  LEX_CSTRING *connection_name)
{
  char *res;
  res= buf+ unpack_dirname(buf, slave_load_tmpdir);
  to_unix_path(buf);
  buf= load_data_tmp_prefix(res, connection_name);
  buf= int10_to_str(event_server_id, buf, 10);
  *buf++ = '-';
  res= int10_to_str(file_id, buf, 10);
  strmov(res, ext);                             // Add extension last
  return res;                                   // Pointer to extension
}
#endif


#if defined(HAVE_REPLICATION) && !defined(MYSQL_CLIENT)

/**
  Delete all temporary files used for SQL_LOAD.
*/

static void cleanup_load_tmpdir(LEX_CSTRING *connection_name)
{
  MY_DIR *dirp;
  FILEINFO *file;
  uint i;
  char dir[FN_REFLEN], fname[FN_REFLEN];
  char prefbuf[31 + MAX_CONNECTION_NAME* MAX_FILENAME_MBWIDTH + 1];
  DBUG_ENTER("cleanup_load_tmpdir");

  unpack_dirname(dir, slave_load_tmpdir);
  if (!(dirp=my_dir(dir, MYF(MY_WME))))
    return;

  /* 
     When we are deleting temporary files, we should only remove
     the files associated with the server id of our server.
     We don't use event_server_id here because since we've disabled
     direct binlogging of Create_file/Append_file/Exec_load events
     we cannot meet Start_log event in the middle of events from one 
     LOAD DATA.
  */

  load_data_tmp_prefix(prefbuf, connection_name);
  DBUG_PRINT("enter", ("dir: '%s'  prefix: '%s'", dir, prefbuf));

  for (i=0 ; i < (uint)dirp->number_of_files; i++)
  {
    file=dirp->dir_entry+i;
    if (is_prefix(file->name, prefbuf))
    {
      fn_format(fname,file->name,slave_load_tmpdir,"",MY_UNPACK_FILENAME);
      mysql_file_delete(key_file_misc, fname, MYF(0));
    }
  }

  my_dirend(dirp);
  DBUG_VOID_RETURN;
}
#endif


/*
  read_str()
*/

static inline int read_str(const char **buf, const char *buf_end,
                           const char **str, uint8 *len)
{
  if (*buf + ((uint) (uchar) **buf) >= buf_end)
    return 1;
  *len= (uint8) **buf;
  *str= (*buf)+1;
  (*buf)+= (uint) *len+1;
  return 0;
}


/**
  Transforms a string into "" or its expression in X'HHHH' form.
*/

char *str_to_hex(char *to, const char *from, size_t len)
{
  if (len)
  {
    *to++= 'X';
    *to++= '\'';
    to= octet2hex(to, from, len);
    *to++= '\'';
    *to= '\0';
  }
  else
    to= strmov(to, "\"\"");
  return to;                               // pointer to end 0 of 'to'
}

#define BINLOG_COMPRESSED_HEADER_LEN 1
#define BINLOG_COMPRESSED_ORIGINAL_LENGTH_MAX_BYTES 4
/**
  Compressed Record
    Record Header: 1 Byte
             7 Bit: Always 1, mean compressed;
           4-6 Bit: Compressed algorithm - Always 0, means zlib
                    It maybe support other compression algorithm in the future.
           0-3 Bit: Bytes of "Record Original Length"
    Record Original Length: 1-4 Bytes
    Compressed Buf:
*/

/**
  Get the length of compress content.
*/

uint32 binlog_get_compress_len(uint32 len)
{
    /* 5 for the begin content, 1 reserved for a '\0'*/
    return ALIGN_SIZE((BINLOG_COMPRESSED_HEADER_LEN + BINLOG_COMPRESSED_ORIGINAL_LENGTH_MAX_BYTES) 
                        + compressBound(len) + 1);
}

/**
   Compress buf from 'src' to 'dst'.

   Note: 1) Then the caller should guarantee the length of 'dst', which
      can be got by binlog_get_uncompress_len, is enough to hold
      the content uncompressed.
         2) The 'comlen' should stored the length of 'dst', and it will
      be set as the size of compressed content after return.

   return zero if successful, others otherwise.
*/
int binlog_buf_compress(const char *src, char *dst, uint32 len, uint32 *comlen)
{
  uchar lenlen;
  if (len & 0xFF000000)
  {
    dst[1] = uchar(len >> 24);
    dst[2] = uchar(len >> 16);
    dst[3] = uchar(len >> 8);
    dst[4] = uchar(len);
    lenlen = 4;
  }
  else if (len & 0x00FF0000)
  {
    dst[1] = uchar(len >> 16);
    dst[2] = uchar(len >> 8);
    dst[3] = uchar(len);
    lenlen = 3;
  }
  else if (len & 0x0000FF00)
  {
    dst[1] = uchar(len >> 8);
    dst[2] = uchar(len);
    lenlen = 2;
  }
  else 
  {
    dst[1] = uchar(len);
    lenlen = 1;
  }
  dst[0] = 0x80 | (lenlen & 0x07);

  uLongf tmplen = (uLongf)*comlen - BINLOG_COMPRESSED_HEADER_LEN - lenlen - 1;
  if (compress((Bytef *)dst + BINLOG_COMPRESSED_HEADER_LEN + lenlen, &tmplen,
               (const Bytef *)src, (uLongf)len) != Z_OK)
  {
    return 1;
  }
  *comlen = (uint32)tmplen + BINLOG_COMPRESSED_HEADER_LEN + lenlen;
  return 0;
}

/**
   Convert a query_compressed_log_event to query_log_event
   from 'src' to 'dst', the size after compression stored in 'newlen'.

   @Note:
      1) The caller should call my_free to release 'dst' if *is_malloc is
         returned as true.
      2) If *is_malloc is retuened as false, then 'dst' reuses the passed-in
         'buf'.

   return zero if successful, non-zero otherwise.
*/

int
query_event_uncompress(const Format_description_log_event *description_event,
                       bool contain_checksum, const char *src, ulong src_len, 
                       char* buf, ulong buf_size, bool* is_malloc, char **dst,
                       ulong *newlen)
{
  ulong len = uint4korr(src + EVENT_LEN_OFFSET);
  const char *tmp = src;
  const char *end = src + len;

  // bad event
  if (src_len < len )
    return 1;

  DBUG_ASSERT((uchar)src[EVENT_TYPE_OFFSET] == QUERY_COMPRESSED_EVENT);

  uint8 common_header_len= description_event->common_header_len;
  uint8 post_header_len=
    description_event->post_header_len[QUERY_COMPRESSED_EVENT-1];

  *is_malloc = false;

  tmp += common_header_len;
  // bad event
  if (end <= tmp)
    return 1;

  uint db_len = (uint)tmp[Q_DB_LEN_OFFSET];
  uint16 status_vars_len= uint2korr(tmp + Q_STATUS_VARS_LEN_OFFSET);

  tmp += post_header_len + status_vars_len + db_len + 1;
  // bad event
  if (end <= tmp)
    return 1;

  int32 comp_len = (int32)(len - (tmp - src) - 
                  (contain_checksum ? BINLOG_CHECKSUM_LEN : 0));
  uint32 un_len = binlog_get_uncompress_len(tmp);

  // bad event 
  if (comp_len < 0 || un_len == 0)
    return 1;

  *newlen = (ulong)(tmp - src) + un_len;
  if(contain_checksum)
    *newlen += BINLOG_CHECKSUM_LEN;
  
  uint32 alloc_size = (uint32)ALIGN_SIZE(*newlen);
  char *new_dst = NULL;

  
  if (alloc_size <= buf_size) 
  {
    new_dst = buf;
  }
  else 
  {
    new_dst = (char *)my_malloc(alloc_size, MYF(MY_WME));
    if (!new_dst)
      return 1;

    *is_malloc = true;
  }

  /* copy the head*/
  memcpy(new_dst, src , tmp - src);
  if (binlog_buf_uncompress(tmp, new_dst + (tmp - src),
                            comp_len, &un_len))
  {
    if (*is_malloc)
      my_free(new_dst);

    *is_malloc = false;

    return 1;
  }

  new_dst[EVENT_TYPE_OFFSET] = QUERY_EVENT;
  int4store(new_dst + EVENT_LEN_OFFSET, *newlen);
  if(contain_checksum)
  {
    ulong clear_len = *newlen - BINLOG_CHECKSUM_LEN;
    int4store(new_dst + clear_len,
              my_checksum(0L, (uchar *)new_dst, clear_len));
  }
  *dst = new_dst;
  return 0;
}

int
row_log_event_uncompress(const Format_description_log_event *description_event,
                         bool contain_checksum, const char *src, ulong src_len,
                         char* buf, ulong buf_size, bool* is_malloc, char **dst,
                         ulong *newlen)
{
  Log_event_type type = (Log_event_type)(uchar)src[EVENT_TYPE_OFFSET];
  ulong len = uint4korr(src + EVENT_LEN_OFFSET);
  const char *tmp = src;
  char *new_dst = NULL;
  const char *end = tmp + len;

  // bad event
  if (src_len < len)
    return 1;

  DBUG_ASSERT(LOG_EVENT_IS_ROW_COMPRESSED(type));

  uint8 common_header_len= description_event->common_header_len;
  uint8 post_header_len= description_event->post_header_len[type-1];

  tmp += common_header_len + ROWS_HEADER_LEN_V1;
  if (post_header_len == ROWS_HEADER_LEN_V2)
  {
    /*
      Have variable length header, check length,
      which includes length bytes
    */

    // bad event
    if (end - tmp <= 2)
      return 1;

    uint16 var_header_len= uint2korr(tmp);
    DBUG_ASSERT(var_header_len >= 2);

    /* skip over var-len header, extracting 'chunks' */
    tmp += var_header_len;

    /* get the uncompressed event type */
    type=
      (Log_event_type)(type - WRITE_ROWS_COMPRESSED_EVENT + WRITE_ROWS_EVENT);
  }
  else 
  {
    /* get the uncompressed event type */
    type= (Log_event_type)
      (type - WRITE_ROWS_COMPRESSED_EVENT_V1 + WRITE_ROWS_EVENT_V1);
  }

  //bad event
  if (end <= tmp)
    return 1;

  ulong m_width = net_field_length((uchar **)&tmp);
  tmp += (m_width + 7) / 8;

  if (type == UPDATE_ROWS_EVENT_V1 || type == UPDATE_ROWS_EVENT)
  {
    tmp += (m_width + 7) / 8;
  }

  //bad event
  if (end <= tmp)
    return 1;

  uint32 un_len = binlog_get_uncompress_len(tmp);
  //bad event
  if (un_len == 0)
    return 1;

  int32 comp_len = (int32)(len - (tmp - src) - 
    (contain_checksum ? BINLOG_CHECKSUM_LEN : 0));
  //bad event
  if (comp_len <=0)
    return 1;

  *newlen = ulong(tmp - src) + un_len;
  if(contain_checksum)
    *newlen += BINLOG_CHECKSUM_LEN;

  size_t alloc_size = ALIGN_SIZE(*newlen);
  
  *is_malloc = false;
  if (alloc_size <= buf_size) 
  {
    new_dst = buf;
  }
  else
  {
    new_dst = (char *)my_malloc(alloc_size, MYF(MY_WME));
    if (!new_dst)
      return 1;

    *is_malloc = true;
  }

  /* Copy the head. */
  memcpy(new_dst, src , tmp - src);
  /* Uncompress the body. */
  if (binlog_buf_uncompress(tmp, new_dst + (tmp - src),
                            comp_len, &un_len))
  {
    if (*is_malloc)
      my_free(new_dst);

    return 1;
  }

  new_dst[EVENT_TYPE_OFFSET] = type;
  int4store(new_dst + EVENT_LEN_OFFSET, *newlen);
  if(contain_checksum){
    ulong clear_len = *newlen - BINLOG_CHECKSUM_LEN;
    int4store(new_dst + clear_len,
              my_checksum(0L, (uchar *)new_dst, clear_len));
  }
  *dst = new_dst;
  return 0;
}

/**
  Get the length of uncompress content.
  return 0 means error.
*/

uint32 binlog_get_uncompress_len(const char *buf)
{
  DBUG_ASSERT((buf[0] & 0xe0) == 0x80);
  uint32 lenlen = buf[0] & 0x07;
  uint32 len = 0;
  switch(lenlen)
  {
  case 1:
    len = uchar(buf[1]);
    break;
  case 2:
    len = uchar(buf[1]) << 8 | uchar(buf[2]);
    break;
  case 3:
    len = uchar(buf[1]) << 16 | uchar(buf[2]) << 8 | uchar(buf[3]);
    break;
  case 4:
    len = uchar(buf[1]) << 24 | uchar(buf[2]) << 16 |
          uchar(buf[3]) << 8 | uchar(buf[4]);
    break;
  default:
    DBUG_ASSERT(lenlen >= 1 && lenlen <= 4);
    break;
  }
  return len;
}

/**
   Uncompress the content in 'src' with length of 'len' to 'dst'.

   Note: 1) Then the caller should guarantee the length of 'dst' (which
      can be got by statement_get_uncompress_len) is enough to hold
      the content uncompressed.
         2) The 'newlen' should stored the length of 'dst', and it will
      be set as the size of uncompressed content after return.

   return zero if successful, others otherwise.
*/
int binlog_buf_uncompress(const char *src, char *dst, uint32 len,
                          uint32 *newlen)
{
  if((src[0] & 0x80) == 0)
  {
    return 1;
  }

  uint32 lenlen= src[0] & 0x07;
  uLongf buflen= *newlen;

  uint32 alg = (src[0] & 0x70) >> 4;
  switch(alg)
  {
  case 0:
    // zlib
    if(uncompress((Bytef *)dst, &buflen,
      (const Bytef*)src + 1 + lenlen, len - 1 - lenlen) != Z_OK)
    {
      return 1;
    }
    break;
  default:
    //TODO
    //bad algorithm
    return 1;
  }

  DBUG_ASSERT(*newlen == (uint32)buflen);
  *newlen = (uint32)buflen;
  return 0;
}

#ifndef MYSQL_CLIENT

/**
  Append a version of the 'str' string suitable for use in a query to
  the 'to' string.  To generate a correct escaping, the character set
  information in 'csinfo' is used.
*/

int append_query_string(CHARSET_INFO *csinfo, String *to,
                        const char *str, size_t len, bool no_backslash)
{
  char *beg, *ptr;
  uint32 const orig_len= to->length();
  if (to->reserve(orig_len + len * 2 + 4))
    return 1;

  beg= (char*) to->ptr() + to->length();
  ptr= beg;
  if (csinfo->escape_with_backslash_is_dangerous)
    ptr= str_to_hex(ptr, str, len);
  else
  {
    *ptr++= '\'';
    if (!no_backslash)
    {
      ptr+= escape_string_for_mysql(csinfo, ptr, 0, str, len);
    }
    else
    {
      const char *frm_str= str;

      for (; frm_str < (str + len); frm_str++)
      {
        /* Using '' way to represent "'" */
        if (*frm_str == '\'')
          *ptr++= *frm_str;

        *ptr++= *frm_str;
      }
    }

    *ptr++= '\'';
  }
  to->length((uint32)(orig_len + ptr - beg));
  return 0;
}
#endif


/**
  Prints a "session_var=value" string. Used by mysqlbinlog to print some SET
  commands just before it prints a query.
*/

#ifdef MYSQL_CLIENT

static bool print_set_option(IO_CACHE* file, uint32 bits_changed,
                             uint32 option, uint32 flags, const char* name,
                             bool* need_comma)
{
  if (bits_changed & option)
  {
    if (*need_comma)
      if (my_b_write(file, (uchar*)", ", 2))
        goto err;
    if (my_b_printf(file, "%s=%d", name, MY_TEST(flags & option)))
      goto err;
    *need_comma= 1;
  }
  return 0;
err:
  return 1;
}
#endif

/**************************************************************************
	Log_event methods (= the parent class of all events)
**************************************************************************/

/**
  @return
  returns the human readable name of the event's type
*/

const char* Log_event::get_type_str(Log_event_type type)
{
  switch(type) {
  case START_EVENT_V3:  return "Start_v3";
  case STOP_EVENT:   return "Stop";
  case QUERY_EVENT:  return "Query";
  case ROTATE_EVENT: return "Rotate";
  case INTVAR_EVENT: return "Intvar";
  case LOAD_EVENT:   return "Load";
  case NEW_LOAD_EVENT:   return "New_load";
  case SLAVE_EVENT:  return "Slave";
  case CREATE_FILE_EVENT: return "Create_file";
  case APPEND_BLOCK_EVENT: return "Append_block";
  case DELETE_FILE_EVENT: return "Delete_file";
  case EXEC_LOAD_EVENT: return "Exec_load";
  case RAND_EVENT: return "RAND";
  case XID_EVENT: return "Xid";
  case USER_VAR_EVENT: return "User var";
  case FORMAT_DESCRIPTION_EVENT: return "Format_desc";
  case TABLE_MAP_EVENT: return "Table_map";
  case PRE_GA_WRITE_ROWS_EVENT: return "Write_rows_event_old";
  case PRE_GA_UPDATE_ROWS_EVENT: return "Update_rows_event_old";
  case PRE_GA_DELETE_ROWS_EVENT: return "Delete_rows_event_old";
  case WRITE_ROWS_EVENT_V1: return "Write_rows_v1";
  case UPDATE_ROWS_EVENT_V1: return "Update_rows_v1";
  case DELETE_ROWS_EVENT_V1: return "Delete_rows_v1";
  case WRITE_ROWS_EVENT: return "Write_rows";
  case UPDATE_ROWS_EVENT: return "Update_rows";
  case DELETE_ROWS_EVENT: return "Delete_rows";
  case BEGIN_LOAD_QUERY_EVENT: return "Begin_load_query";
  case EXECUTE_LOAD_QUERY_EVENT: return "Execute_load_query";
  case INCIDENT_EVENT: return "Incident";
  case ANNOTATE_ROWS_EVENT: return "Annotate_rows";
  case BINLOG_CHECKPOINT_EVENT: return "Binlog_checkpoint";
  case GTID_EVENT: return "Gtid";
  case GTID_LIST_EVENT: return "Gtid_list";
  case START_ENCRYPTION_EVENT: return "Start_encryption";

  /* The following is only for mysqlbinlog */
  case IGNORABLE_LOG_EVENT: return "Ignorable log event";
  case ROWS_QUERY_LOG_EVENT: return "MySQL Rows_query";
  case GTID_LOG_EVENT: return "MySQL Gtid";
  case ANONYMOUS_GTID_LOG_EVENT: return "MySQL Anonymous_Gtid";
  case PREVIOUS_GTIDS_LOG_EVENT: return "MySQL Previous_gtids";
  case HEARTBEAT_LOG_EVENT: return "Heartbeat";
  case TRANSACTION_CONTEXT_EVENT: return "Transaction_context";
  case VIEW_CHANGE_EVENT: return "View_change";
  case XA_PREPARE_LOG_EVENT: return "XA_prepare";
  case QUERY_COMPRESSED_EVENT: return "Query_compressed";
  case WRITE_ROWS_COMPRESSED_EVENT: return "Write_rows_compressed";
  case UPDATE_ROWS_COMPRESSED_EVENT: return "Update_rows_compressed";
  case DELETE_ROWS_COMPRESSED_EVENT: return "Delete_rows_compressed";
  case WRITE_ROWS_COMPRESSED_EVENT_V1: return "Write_rows_compressed_v1";
  case UPDATE_ROWS_COMPRESSED_EVENT_V1: return "Update_rows_compressed_v1";
  case DELETE_ROWS_COMPRESSED_EVENT_V1: return "Delete_rows_compressed_v1";

  default: return "Unknown";				/* impossible */
  }
}

const char* Log_event::get_type_str()
{
  return get_type_str(get_type_code());
}


/*
  Log_event::Log_event()
*/

#ifndef MYSQL_CLIENT
Log_event::Log_event(THD* thd_arg, uint16 flags_arg, bool using_trans)
  :log_pos(0), temp_buf(0), exec_time(0), thd(thd_arg),
   checksum_alg(BINLOG_CHECKSUM_ALG_UNDEF)
{
  server_id=	thd->variables.server_id;
  when=         thd->start_time;
  when_sec_part=thd->start_time_sec_part;

  if (using_trans)
    cache_type= Log_event::EVENT_TRANSACTIONAL_CACHE;
  else
    cache_type= Log_event::EVENT_STMT_CACHE;
  flags= flags_arg |
    (thd->variables.option_bits & OPTION_SKIP_REPLICATION ?
     LOG_EVENT_SKIP_REPLICATION_F : 0);
}

/**
  This minimal constructor is for when you are not even sure that there
  is a valid THD. For example in the server when we are shutting down or
  flushing logs after receiving a SIGHUP (then we must write a Rotate to
  the binlog but we have no THD, so we need this minimal constructor).
*/

Log_event::Log_event()
  :temp_buf(0), exec_time(0), flags(0), cache_type(EVENT_INVALID_CACHE),
   thd(0), checksum_alg(BINLOG_CHECKSUM_ALG_UNDEF)
{
  server_id=	global_system_variables.server_id;
  /*
    We can't call my_time() here as this would cause a call before
    my_init() is called
  */
  when=         0;
  when_sec_part=0;
  log_pos=	0;
}
#endif /* !MYSQL_CLIENT */


/*
  Log_event::Log_event()
*/

Log_event::Log_event(const char* buf,
                     const Format_description_log_event* description_event)
  :temp_buf(0), exec_time(0), cache_type(Log_event::EVENT_INVALID_CACHE),
    checksum_alg(BINLOG_CHECKSUM_ALG_UNDEF)
{
#ifndef MYSQL_CLIENT
  thd = 0;
#endif
  when = uint4korr(buf);
  when_sec_part= ~0UL;
  server_id = uint4korr(buf + SERVER_ID_OFFSET);
  data_written= uint4korr(buf + EVENT_LEN_OFFSET);
  if (description_event->binlog_version==1)
  {
    log_pos= 0;
    flags= 0;
    return;
  }
  /* 4.0 or newer */
  log_pos= uint4korr(buf + LOG_POS_OFFSET);
  /*
    If the log is 4.0 (so here it can only be a 4.0 relay log read by
    the SQL thread or a 4.0 master binlog read by the I/O thread),
    log_pos is the beginning of the event: we transform it into the end
    of the event, which is more useful.
    But how do you know that the log is 4.0: you know it if
    description_event is version 3 *and* you are not reading a
    Format_desc (remember that mysqlbinlog starts by assuming that 5.0
    logs are in 4.0 format, until it finds a Format_desc).
  */
  if (description_event->binlog_version==3 &&
      (uchar)buf[EVENT_TYPE_OFFSET]<FORMAT_DESCRIPTION_EVENT && log_pos)
  {
      /*
        If log_pos=0, don't change it. log_pos==0 is a marker to mean
        "don't change rli->group_master_log_pos" (see
        inc_group_relay_log_pos()). As it is unreal log_pos, adding the
        event len's is nonsense. For example, a fake Rotate event should
        not have its log_pos (which is 0) changed or it will modify
        Exec_master_log_pos in SHOW SLAVE STATUS, displaying a nonsense
        value of (a non-zero offset which does not exist in the master's
        binlog, so which will cause problems if the user uses this value
        in CHANGE MASTER).
      */
    log_pos+= data_written; /* purecov: inspected */
  }
  DBUG_PRINT("info", ("log_pos: %llu", log_pos));

  flags= uint2korr(buf + FLAGS_OFFSET);
  if (((uchar)buf[EVENT_TYPE_OFFSET] == FORMAT_DESCRIPTION_EVENT) ||
      ((uchar)buf[EVENT_TYPE_OFFSET] == ROTATE_EVENT))
  {
    /*
      These events always have a header which stops here (i.e. their
      header is FROZEN).
    */
    /*
      Initialization to zero of all other Log_event members as they're
      not specified. Currently there are no such members; in the future
      there will be an event UID (but Format_description and Rotate
      don't need this UID, as they are not propagated through
      --log-slave-updates (remember the UID is used to not play a query
      twice when you have two masters which are slaves of a 3rd master).
      Then we are done.
    */
    return;
  }
  /* otherwise, go on with reading the header from buf (nothing now) */
}

#ifndef MYSQL_CLIENT
#ifdef HAVE_REPLICATION

int Log_event::do_update_pos(rpl_group_info *rgi)
{
  Relay_log_info *rli= rgi->rli;
  DBUG_ENTER("Log_event::do_update_pos");

  DBUG_ASSERT(!rli->belongs_to_client());
  /*
    rli is null when (as far as I (Guilhem) know) the caller is
    Load_log_event::do_apply_event *and* that one is called from
    Execute_load_log_event::do_apply_event.  In this case, we don't
    do anything here ; Execute_load_log_event::do_apply_event will
    call Log_event::do_apply_event again later with the proper rli.
    Strictly speaking, if we were sure that rli is null only in the
    case discussed above, 'if (rli)' is useless here.  But as we are
    not 100% sure, keep it for now.

    Matz: I don't think we will need this check with this refactoring.
  */
  if (rli)
  {
    /*
      In parallel execution, delay position update for the events that are
      not part of event groups (format description, rotate, and such) until
      the actual event execution reaches that point.
    */
    if (!rgi->is_parallel_exec || is_group_event(get_type_code()))
      rli->stmt_done(log_pos, thd, rgi);
  }
  DBUG_RETURN(0);                                  // Cannot fail currently
}


Log_event::enum_skip_reason
Log_event::do_shall_skip(rpl_group_info *rgi)
{
  Relay_log_info *rli= rgi->rli;
  DBUG_PRINT("info", ("ev->server_id: %lu, ::server_id: %lu,"
                      " rli->replicate_same_server_id: %d,"
                      " rli->slave_skip_counter: %llu",
                      (ulong) server_id,
                      (ulong) global_system_variables.server_id,
                      rli->replicate_same_server_id,
                      rli->slave_skip_counter));
  if ((server_id == global_system_variables.server_id &&
       !rli->replicate_same_server_id) ||
      (rli->slave_skip_counter == 1 && rli->is_in_group()) ||
      (flags & LOG_EVENT_SKIP_REPLICATION_F &&
       opt_replicate_events_marked_for_skip != RPL_SKIP_REPLICATE))
    return EVENT_SKIP_IGNORE;
  if (rli->slave_skip_counter > 0)
    return EVENT_SKIP_COUNT;
  return EVENT_SKIP_NOT;
}


/*
  Log_event::pack_info()
*/

void Log_event::pack_info(Protocol *protocol)
{
  protocol->store("", &my_charset_bin);
}


/**
  Only called by SHOW BINLOG EVENTS
*/
int Log_event::net_send(Protocol *protocol, const char* log_name, my_off_t pos)
{
  const char *p= strrchr(log_name, FN_LIBCHAR);
  const char *event_type;
  if (p)
    log_name = p + 1;

  protocol->prepare_for_resend();
  protocol->store(log_name, &my_charset_bin);
  protocol->store((ulonglong) pos);
  event_type = get_type_str();
  protocol->store(event_type, strlen(event_type), &my_charset_bin);
  protocol->store((uint32) server_id);
  protocol->store((ulonglong) log_pos);
  pack_info(protocol);
  return protocol->write();
}
#endif /* HAVE_REPLICATION */


/**
  init_show_field_list() prepares the column names and types for the
  output of SHOW BINLOG EVENTS; it is used only by SHOW BINLOG
  EVENTS.
*/

void Log_event::init_show_field_list(THD *thd, List<Item>* field_list)
{
  MEM_ROOT *mem_root= thd->mem_root;
  field_list->push_back(new (mem_root)
                        Item_empty_string(thd, "Log_name", 20),
                        mem_root);
  field_list->push_back(new (mem_root)
                        Item_return_int(thd, "Pos",
                                        MY_INT64_NUM_DECIMAL_DIGITS,
                                        MYSQL_TYPE_LONGLONG),
                        mem_root);
  field_list->push_back(new (mem_root)
                        Item_empty_string(thd, "Event_type", 20),
                        mem_root);
  field_list->push_back(new (mem_root)
                        Item_return_int(thd, "Server_id", 10,
                                        MYSQL_TYPE_LONG),
                        mem_root);
  field_list->push_back(new (mem_root)
                        Item_return_int(thd, "End_log_pos",
                                        MY_INT64_NUM_DECIMAL_DIGITS,
                                        MYSQL_TYPE_LONGLONG),
                        mem_root);
  field_list->push_back(new (mem_root) Item_empty_string(thd, "Info", 20),
                        mem_root);
}

/**
   A decider of whether to trigger checksum computation or not.
   To be invoked in Log_event::write() stack.
   The decision is positive 

    S,M) if it's been marked for checksumming with @c checksum_alg
    
    M) otherwise, if @@global.binlog_checksum is not NONE and the event is 
       directly written to the binlog file.
       The to-be-cached event decides at @c write_cache() time.

   Otherwise the decision is negative.

   @note   A side effect of the method is altering Log_event::checksum_alg
           it the latter was undefined at calling.

   @return true (positive) or false (negative)
*/
my_bool Log_event::need_checksum()
{
  DBUG_ENTER("Log_event::need_checksum");
  my_bool ret;
  /* 
     few callers of Log_event::write 
     (incl FD::write, FD constructing code on the slave side, Rotate relay log
     and Stop event) 
     provides their checksum alg preference through Log_event::checksum_alg.
  */
  if (checksum_alg != BINLOG_CHECKSUM_ALG_UNDEF)
    ret= checksum_alg != BINLOG_CHECKSUM_ALG_OFF;
  else
  {
    ret= binlog_checksum_options && cache_type == Log_event::EVENT_NO_CACHE;
    checksum_alg= ret ? (enum_binlog_checksum_alg)binlog_checksum_options
                      : BINLOG_CHECKSUM_ALG_OFF;
  }
  /*
    FD calls the methods before data_written has been calculated.
    The following invariant claims if the current is not the first
    call (and therefore data_written is not zero) then `ret' must be
    TRUE. It may not be null because FD is always checksummed.
  */
  
  DBUG_ASSERT(get_type_code() != FORMAT_DESCRIPTION_EVENT || ret ||
              data_written == 0);

  DBUG_ASSERT(!ret || 
              ((checksum_alg == binlog_checksum_options ||
               /* 
                  Stop event closes the relay-log and its checksum alg
                  preference is set by the caller can be different
                  from the server's binlog_checksum_options.
               */
               get_type_code() == STOP_EVENT ||
               /* 
                  Rotate:s can be checksummed regardless of the server's
                  binlog_checksum_options. That applies to both
                  the local RL's Rotate and the master's Rotate
                  which IO thread instantiates via queue_binlog_ver_3_event.
               */
               get_type_code() == ROTATE_EVENT ||
               get_type_code() == START_ENCRYPTION_EVENT ||
               /* FD is always checksummed */
               get_type_code() == FORMAT_DESCRIPTION_EVENT) && 
               checksum_alg != BINLOG_CHECKSUM_ALG_OFF));

  DBUG_ASSERT(checksum_alg != BINLOG_CHECKSUM_ALG_UNDEF);

  DBUG_ASSERT(((get_type_code() != ROTATE_EVENT &&
                get_type_code() != STOP_EVENT) ||
               get_type_code() != FORMAT_DESCRIPTION_EVENT) ||
              cache_type == Log_event::EVENT_NO_CACHE);

  DBUG_RETURN(ret);
}

int Log_event_writer::write_internal(const uchar *pos, size_t len)
{
  if (my_b_safe_write(file, pos, len))
    return 1;
  bytes_written+= len;
  return 0;
}

/*
  as soon as encryption produces the first output block, write event_len
  where it should be in a valid event header
*/
int Log_event_writer::maybe_write_event_len(uchar *pos, size_t len)
{
  if (len && event_len)
  {
    DBUG_ASSERT(len >= EVENT_LEN_OFFSET);
    if (write_internal(pos + EVENT_LEN_OFFSET - 4, 4))
      return 1;
    int4store(pos + EVENT_LEN_OFFSET - 4, event_len);
    event_len= 0;
  }
  return 0;
}

int Log_event_writer::encrypt_and_write(const uchar *pos, size_t len)
{
  uchar *dst= 0;
  size_t dstsize= 0;

  if (ctx)
  {
    dstsize= encryption_encrypted_length((uint)len, ENCRYPTION_KEY_SYSTEM_DATA,
                                         crypto->key_version);
    if (!(dst= (uchar*)my_safe_alloca(dstsize)))
      return 1;

    uint dstlen;
    if (encryption_ctx_update(ctx, pos, (uint)len, dst, &dstlen))
      goto err;
    if (maybe_write_event_len(dst, dstlen))
      return 1;
    pos= dst;
    len= dstlen;
  }
  if (write_internal(pos, len))
    goto err;

  my_safe_afree(dst, dstsize);
  return 0;
err:
  my_safe_afree(dst, dstsize);
  return 1;
}

int Log_event_writer::write_header(uchar *pos, size_t len)
{
  DBUG_ENTER("Log_event_writer::write_header");
  /*
    recording checksum of FD event computed with dropped
    possibly active LOG_EVENT_BINLOG_IN_USE_F flag.
    Similar step at verication: the active flag is dropped before
    checksum computing.
  */
  if (checksum_len)
  {
    uchar save=pos[FLAGS_OFFSET];
    pos[FLAGS_OFFSET]&= ~LOG_EVENT_BINLOG_IN_USE_F;
    crc= my_checksum(0, pos, len);
    pos[FLAGS_OFFSET]= save;
  }

  if (ctx)
  {
    uchar iv[BINLOG_IV_LENGTH];
    crypto->set_iv(iv, (uint32)my_b_safe_tell(file));
    if (encryption_ctx_init(ctx, crypto->key, crypto->key_length,
           iv, sizeof(iv), ENCRYPTION_FLAG_ENCRYPT | ENCRYPTION_FLAG_NOPAD,
           ENCRYPTION_KEY_SYSTEM_DATA, crypto->key_version))
      DBUG_RETURN(1);

    DBUG_ASSERT(len >= LOG_EVENT_HEADER_LEN);
    event_len= uint4korr(pos + EVENT_LEN_OFFSET);
    DBUG_ASSERT(event_len >= len);
    memcpy(pos + EVENT_LEN_OFFSET, pos, 4);
    pos+= 4;
    len-= 4;
  }
  DBUG_RETURN(encrypt_and_write(pos, len));
}

int Log_event_writer::write_data(const uchar *pos, size_t len)
{
  DBUG_ENTER("Log_event_writer::write_data");
  if (checksum_len)
    crc= my_checksum(crc, pos, len);

  DBUG_RETURN(encrypt_and_write(pos, len));
}

int Log_event_writer::write_footer()
{
  DBUG_ENTER("Log_event_writer::write_footer");
  if (checksum_len)
  {
    uchar checksum_buf[BINLOG_CHECKSUM_LEN];
    int4store(checksum_buf, crc);
    if (encrypt_and_write(checksum_buf, BINLOG_CHECKSUM_LEN))
      DBUG_RETURN(ER_ERROR_ON_WRITE);
  }
  if (ctx)
  {
    uint dstlen;
    uchar dst[MY_AES_BLOCK_SIZE*2];
    if (encryption_ctx_finish(ctx, dst, &dstlen))
      DBUG_RETURN(1);
    if (maybe_write_event_len(dst, dstlen) || write_internal(dst, dstlen))
      DBUG_RETURN(ER_ERROR_ON_WRITE);
  }
  DBUG_RETURN(0);
}

/*
  Log_event::write_header()
*/

bool Log_event::write_header(size_t event_data_length)
{
  uchar header[LOG_EVENT_HEADER_LEN];
  ulong now;
  DBUG_ENTER("Log_event::write_header");
  DBUG_PRINT("enter", ("filepos: %lld  length: %zu type: %d",
                       (longlong) writer->pos(), event_data_length,
                       (int) get_type_code()));

  writer->checksum_len= need_checksum() ? BINLOG_CHECKSUM_LEN : 0;

  /* Store number of bytes that will be written by this event */
  data_written= event_data_length + sizeof(header) + writer->checksum_len;

  /*
    log_pos != 0 if this is relay-log event. In this case we should not
    change the position
  */

  if (is_artificial_event())
  {
    /*
      Artificial events are automatically generated and do not exist
      in master's binary log, so log_pos should be set to 0.
    */
    log_pos= 0;
  }
  else  if (!log_pos)
  {
    /*
      Calculate the position of where the next event will start
      (end of this event, that is).
    */

    log_pos= writer->pos() + data_written;
    
    DBUG_EXECUTE_IF("dbug_master_binlog_over_2GB", log_pos += (1ULL <<31););
  }

  now= get_time();                               // Query start time

  /*
    Header will be of size LOG_EVENT_HEADER_LEN for all events, except for
    FORMAT_DESCRIPTION_EVENT and ROTATE_EVENT, where it will be
    LOG_EVENT_MINIMAL_HEADER_LEN (remember these 2 have a frozen header,
    because we read them before knowing the format).
  */

  int4store(header, now);              // timestamp
  header[EVENT_TYPE_OFFSET]= get_type_code();
  int4store(header+ SERVER_ID_OFFSET, server_id);
  int4store(header+ EVENT_LEN_OFFSET, data_written);
  int4store(header+ LOG_POS_OFFSET, log_pos);
  int2store(header + FLAGS_OFFSET, flags);

  bool ret= writer->write_header(header, sizeof(header));
  DBUG_RETURN(ret);
}

#endif /* !MYSQL_CLIENT */

/**
  This needn't be format-tolerant, because we only parse the first
  LOG_EVENT_MINIMAL_HEADER_LEN bytes (just need the event's length).
*/

int Log_event::read_log_event(IO_CACHE* file, String* packet,
                              const Format_description_log_event *fdle,
                              enum enum_binlog_checksum_alg checksum_alg_arg)
{
  ulong data_len;
  char buf[LOG_EVENT_MINIMAL_HEADER_LEN];
  uchar ev_offset= packet->length();
#if !defined(MYSQL_CLIENT)
  THD *thd=current_thd;
  ulong max_allowed_packet= thd ? thd->slave_thread ? slave_max_allowed_packet
                                                    : thd->variables.max_allowed_packet
                                : ~(uint)0;
#endif
  DBUG_ENTER("Log_event::read_log_event(IO_CACHE*,String*...)");

  if (my_b_read(file, (uchar*) buf, sizeof(buf)))
  {
    /*
      If the read hits eof, we must report it as eof so the caller
      will know it can go into cond_wait to be woken up on the next
      update to the log.
    */
    DBUG_PRINT("error",("file->error: %d", file->error));
    DBUG_RETURN(file->error == 0 ? LOG_READ_EOF :
                file->error > 0 ? LOG_READ_TRUNC : LOG_READ_IO);
  }
  data_len= uint4korr(buf + EVENT_LEN_OFFSET);

  /* Append the log event header to packet */
  if (packet->append(buf, sizeof(buf)))
    DBUG_RETURN(LOG_READ_MEM);

  if (data_len < LOG_EVENT_MINIMAL_HEADER_LEN)
    DBUG_RETURN(LOG_READ_BOGUS);

  if (data_len > MY_MAX(max_allowed_packet,
                        opt_binlog_rows_event_max_size + MAX_LOG_EVENT_HEADER))
    DBUG_RETURN(LOG_READ_TOO_LARGE);

  if (likely(data_len > LOG_EVENT_MINIMAL_HEADER_LEN))
  {
    /* Append rest of event, read directly from file into packet */
    if (packet->append(file, data_len - LOG_EVENT_MINIMAL_HEADER_LEN))
    {
      /*
        Fatal error occurred when appending rest of the event
        to packet, possible failures:
	1. EOF occurred when reading from file, it's really an error
           as there's supposed to be more bytes available.
           file->error will have been set to number of bytes left to read
        2. Read was interrupted, file->error would normally be set to -1
        3. Failed to allocate memory for packet, my_errno
           will be ENOMEM(file->error should be 0, but since the
           memory allocation occurs before the call to read it might
           be uninitialized)
      */
      DBUG_RETURN(my_errno == ENOMEM ? LOG_READ_MEM :
                  (file->error >= 0 ? LOG_READ_TRUNC: LOG_READ_IO));
    }
  }

  if (fdle->crypto_data.scheme)
  {
    uchar iv[BINLOG_IV_LENGTH];
    fdle->crypto_data.set_iv(iv, (uint32) (my_b_tell(file) - data_len));

    char *newpkt= (char*)my_malloc(data_len + ev_offset + 1, MYF(MY_WME));
    if (!newpkt)
      DBUG_RETURN(LOG_READ_MEM);
    memcpy(newpkt, packet->ptr(), ev_offset);

    uint dstlen;
    uchar *src= (uchar*)packet->ptr() + ev_offset;
    uchar *dst= (uchar*)newpkt + ev_offset;
    memcpy(src + EVENT_LEN_OFFSET, src, 4);
    if (encryption_crypt(src + 4, data_len - 4, dst + 4, &dstlen,
            fdle->crypto_data.key, fdle->crypto_data.key_length, iv,
            sizeof(iv), ENCRYPTION_FLAG_DECRYPT | ENCRYPTION_FLAG_NOPAD,
            ENCRYPTION_KEY_SYSTEM_DATA, fdle->crypto_data.key_version))
    {
      my_free(newpkt);
      DBUG_RETURN(LOG_READ_DECRYPT);
    }
    DBUG_ASSERT(dstlen == data_len - 4);
    memcpy(dst, dst + EVENT_LEN_OFFSET, 4);
    int4store(dst + EVENT_LEN_OFFSET, data_len);
    packet->reset(newpkt, data_len + ev_offset, data_len + ev_offset + 1,
                  &my_charset_bin);
  }

  /*
    CRC verification of the Dump thread
  */
  if (data_len > LOG_EVENT_MINIMAL_HEADER_LEN)
  {
    /* Corrupt the event for Dump thread*/
    DBUG_EXECUTE_IF("corrupt_read_log_event2",
      uchar *debug_event_buf_c = (uchar*) packet->ptr() + ev_offset;
      if (debug_event_buf_c[EVENT_TYPE_OFFSET] != FORMAT_DESCRIPTION_EVENT)
      {
        int debug_cor_pos = rand() % (data_len - BINLOG_CHECKSUM_LEN);
        debug_event_buf_c[debug_cor_pos] =~ debug_event_buf_c[debug_cor_pos];
        DBUG_PRINT("info", ("Corrupt the event at Log_event::read_log_event: byte on position %d", debug_cor_pos));
        DBUG_SET("-d,corrupt_read_log_event2");
      }
    );
    if (event_checksum_test((uchar*) packet->ptr() + ev_offset,
                             data_len, checksum_alg_arg))
      DBUG_RETURN(LOG_READ_CHECKSUM_FAILURE);
  }
  DBUG_RETURN(0);
}

Log_event* Log_event::read_log_event(IO_CACHE* file,
                                     const Format_description_log_event *fdle,
                                     my_bool crc_check)
{
  DBUG_ENTER("Log_event::read_log_event(IO_CACHE*,Format_description_log_event*...)");
  DBUG_ASSERT(fdle != 0);
  String event;
  const char *error= 0;
  Log_event *res= 0;

  switch (read_log_event(file, &event, fdle, BINLOG_CHECKSUM_ALG_OFF))
  {
    case 0:
      break;
    case LOG_READ_EOF: // no error here; we are at the file's end
      goto err;
    case LOG_READ_BOGUS:
      error= "Event invalid";
      goto err;
    case LOG_READ_IO:
      error= "read error";
      goto err;
    case LOG_READ_MEM:
      error= "Out of memory";
      goto err;
    case LOG_READ_TRUNC:
      error= "Event truncated";
      goto err;
    case LOG_READ_TOO_LARGE:
      error= "Event too big";
      goto err;
    case LOG_READ_DECRYPT:
      error= "Event decryption failure";
      goto err;
    case LOG_READ_CHECKSUM_FAILURE:
    default:
      DBUG_ASSERT(0);
      error= "internal error";
      goto err;
  }

  if ((res= read_log_event(event.ptr(), event.length(),
                           &error, fdle, crc_check)))
    res->register_temp_buf(event.release(), true);

err:
  if (unlikely(error))
  {
    DBUG_ASSERT(!res);
#ifdef MYSQL_CLIENT
    if (force_opt)
      DBUG_RETURN(new Unknown_log_event());
#endif
    if (event.length() >= OLD_HEADER_LEN)
      sql_print_error("Error in Log_event::read_log_event(): '%s',"
                      " data_len: %lu, event_type: %u", error,
                      (ulong) uint4korr(&event[EVENT_LEN_OFFSET]),
                      (uint) (uchar)event[EVENT_TYPE_OFFSET]);
    else
      sql_print_error("Error in Log_event::read_log_event(): '%s'", error);
    /*
      The SQL slave thread will check if file->error<0 to know
      if there was an I/O error. Even if there is no "low-level" I/O errors
      with 'file', any of the high-level above errors is worrying
      enough to stop the SQL thread now ; as we are skipping the current event,
      going on with reading and successfully executing other events can
      only corrupt the slave's databases. So stop.
    */
    file->error= -1;
  }
  DBUG_RETURN(res);
}


/**
  Binlog format tolerance is in (buf, event_len, fdle)
  constructors.
*/

Log_event* Log_event::read_log_event(const char* buf, uint event_len,
				     const char **error,
                                     const Format_description_log_event *fdle,
                                     my_bool crc_check)
{
  Log_event* ev;
  enum enum_binlog_checksum_alg alg;
  DBUG_ENTER("Log_event::read_log_event(char*,...)");
  DBUG_ASSERT(fdle != 0);
  DBUG_PRINT("info", ("binlog_version: %d", fdle->binlog_version));
  DBUG_DUMP_EVENT_BUF(buf, event_len);

  /*
    Check the integrity; This is needed because handle_slave_io() doesn't
    check if packet is of proper length.
 */
  if (event_len < EVENT_LEN_OFFSET)
  {
    *error="Sanity check failed";		// Needed to free buffer
    DBUG_RETURN(NULL); // general sanity check - will fail on a partial read
  }

  uint event_type= (uchar)buf[EVENT_TYPE_OFFSET];
  // all following START events in the current file are without checksum
  if (event_type == START_EVENT_V3)
    (const_cast< Format_description_log_event *>(fdle))->checksum_alg= BINLOG_CHECKSUM_ALG_OFF;
  /*
    CRC verification by SQL and Show-Binlog-Events master side.
    The caller has to provide @fdle->checksum_alg to
    be the last seen FD's (A) descriptor.
    If event is FD the descriptor is in it.
    Notice, FD of the binlog can be only in one instance and therefore
    Show-Binlog-Events executing master side thread needs just to know
    the only FD's (A) value -  whereas RL can contain more.
    In the RL case, the alg is kept in FD_e (@fdle) which is reset
    to the newer read-out event after its execution with possibly new alg descriptor.
    Therefore in a typical sequence of RL:
    {FD_s^0, FD_m, E_m^1} E_m^1 
    will be verified with (A) of FD_m.

    See legends definition on MYSQL_BIN_LOG::relay_log_checksum_alg docs
    lines (log.h).

    Notice, a pre-checksum FD version forces alg := BINLOG_CHECKSUM_ALG_UNDEF.
  */
  alg= (event_type != FORMAT_DESCRIPTION_EVENT) ?
    fdle->checksum_alg : get_checksum_alg(buf, event_len);
  // Emulate the corruption during reading an event
  DBUG_EXECUTE_IF("corrupt_read_log_event_char",
    if (event_type != FORMAT_DESCRIPTION_EVENT)
    {
      char *debug_event_buf_c = (char *)buf;
      int debug_cor_pos = rand() % (event_len - BINLOG_CHECKSUM_LEN);
      debug_event_buf_c[debug_cor_pos] =~ debug_event_buf_c[debug_cor_pos];
      DBUG_PRINT("info", ("Corrupt the event at Log_event::read_log_event(char*,...): byte on position %d", debug_cor_pos));
      DBUG_SET("-d,corrupt_read_log_event_char");
    }
  );                                                 
  if (crc_check &&
      event_checksum_test((uchar *) buf, event_len, alg))
  {
#ifdef MYSQL_CLIENT
    *error= "Event crc check failed! Most likely there is event corruption.";
    if (force_opt)
    {
      ev= new Unknown_log_event(buf, fdle);
      DBUG_RETURN(ev);
    }
    else
      DBUG_RETURN(NULL);
#else
    *error= ER(ER_BINLOG_READ_EVENT_CHECKSUM_FAILURE);
    sql_print_error("%s", *error);
    DBUG_RETURN(NULL);
#endif
  }

  if (event_type > fdle->number_of_event_types &&
      event_type != FORMAT_DESCRIPTION_EVENT)
  {
    /*
      It is unsafe to use the fdle if its post_header_len
      array does not include the event type.
    */
    DBUG_PRINT("error", ("event type %d found, but the current "
                         "Format_description_log_event supports only %d event "
                         "types", event_type,
                         fdle->number_of_event_types));
    ev= NULL;
  }
  else
  {
    /*
      In some previuos versions (see comment in
      Format_description_log_event::Format_description_log_event(char*,...)),
      event types were assigned different id numbers than in the
      present version. In order to replicate from such versions to the
      present version, we must map those event type id's to our event
      type id's.  The mapping is done with the event_type_permutation
      array, which was set up when the Format_description_log_event
      was read.
    */
    if (fdle->event_type_permutation)
    {
      int new_event_type= fdle->event_type_permutation[event_type];
      DBUG_PRINT("info", ("converting event type %d to %d (%s)",
                   event_type, new_event_type,
                   get_type_str((Log_event_type)new_event_type)));
      event_type= new_event_type;
    }

    if (alg != BINLOG_CHECKSUM_ALG_UNDEF &&
        (event_type == FORMAT_DESCRIPTION_EVENT ||
         alg != BINLOG_CHECKSUM_ALG_OFF))
      event_len= event_len - BINLOG_CHECKSUM_LEN;

    switch(event_type) {
    case QUERY_EVENT:
      ev  = new Query_log_event(buf, event_len, fdle, QUERY_EVENT);
      break;
    case QUERY_COMPRESSED_EVENT:
      ev = new Query_compressed_log_event(buf, event_len, fdle,
                                          QUERY_COMPRESSED_EVENT);
      break;
    case LOAD_EVENT:
      ev = new Load_log_event(buf, event_len, fdle);
      break;
    case NEW_LOAD_EVENT:
      ev = new Load_log_event(buf, event_len, fdle);
      break;
    case ROTATE_EVENT:
      ev = new Rotate_log_event(buf, event_len, fdle);
      break;
    case BINLOG_CHECKPOINT_EVENT:
      ev = new Binlog_checkpoint_log_event(buf, event_len, fdle);
      break;
    case GTID_EVENT:
      ev = new Gtid_log_event(buf, event_len, fdle);
      break;
    case GTID_LIST_EVENT:
      ev = new Gtid_list_log_event(buf, event_len, fdle);
      break;
    case CREATE_FILE_EVENT:
      ev = new Create_file_log_event(buf, event_len, fdle);
      break;
    case APPEND_BLOCK_EVENT:
      ev = new Append_block_log_event(buf, event_len, fdle);
      break;
    case DELETE_FILE_EVENT:
      ev = new Delete_file_log_event(buf, event_len, fdle);
      break;
    case EXEC_LOAD_EVENT:
      ev = new Execute_load_log_event(buf, event_len, fdle);
      break;
    case START_EVENT_V3: /* this is sent only by MySQL <=4.x */
      ev = new Start_log_event_v3(buf, event_len, fdle);
      break;
    case STOP_EVENT:
      ev = new Stop_log_event(buf, fdle);
      break;
    case INTVAR_EVENT:
      ev = new Intvar_log_event(buf, fdle);
      break;
    case XID_EVENT:
      ev = new Xid_log_event(buf, fdle);
      break;
    case RAND_EVENT:
      ev = new Rand_log_event(buf, fdle);
      break;
    case USER_VAR_EVENT:
      ev = new User_var_log_event(buf, event_len, fdle);
      break;
    case FORMAT_DESCRIPTION_EVENT:
      ev = new Format_description_log_event(buf, event_len, fdle);
      break;
#if defined(HAVE_REPLICATION) 
    case PRE_GA_WRITE_ROWS_EVENT:
      ev = new Write_rows_log_event_old(buf, event_len, fdle);
      break;
    case PRE_GA_UPDATE_ROWS_EVENT:
      ev = new Update_rows_log_event_old(buf, event_len, fdle);
      break;
    case PRE_GA_DELETE_ROWS_EVENT:
      ev = new Delete_rows_log_event_old(buf, event_len, fdle);
      break;
    case WRITE_ROWS_EVENT_V1:
    case WRITE_ROWS_EVENT:
      ev = new Write_rows_log_event(buf, event_len, fdle);
      break;
    case UPDATE_ROWS_EVENT_V1:
    case UPDATE_ROWS_EVENT:
      ev = new Update_rows_log_event(buf, event_len, fdle);
      break;
    case DELETE_ROWS_EVENT_V1:
    case DELETE_ROWS_EVENT:
      ev = new Delete_rows_log_event(buf, event_len, fdle);
      break;

    case WRITE_ROWS_COMPRESSED_EVENT:
    case WRITE_ROWS_COMPRESSED_EVENT_V1:
      ev = new Write_rows_compressed_log_event(buf, event_len, fdle);
      break;
    case UPDATE_ROWS_COMPRESSED_EVENT:
    case UPDATE_ROWS_COMPRESSED_EVENT_V1:
      ev = new Update_rows_compressed_log_event(buf, event_len, fdle);
      break;
    case DELETE_ROWS_COMPRESSED_EVENT:
    case DELETE_ROWS_COMPRESSED_EVENT_V1:
      ev = new Delete_rows_compressed_log_event(buf, event_len, fdle);
      break;

      /* MySQL GTID events are ignored */
    case GTID_LOG_EVENT:
    case ANONYMOUS_GTID_LOG_EVENT:
    case PREVIOUS_GTIDS_LOG_EVENT:
    case TRANSACTION_CONTEXT_EVENT:
    case VIEW_CHANGE_EVENT:
    case XA_PREPARE_LOG_EVENT:
      ev= new Ignorable_log_event(buf, fdle,
                                  get_type_str((Log_event_type) event_type));
      break;

    case TABLE_MAP_EVENT:
      ev = new Table_map_log_event(buf, event_len, fdle);
      break;
#endif
    case BEGIN_LOAD_QUERY_EVENT:
      ev = new Begin_load_query_log_event(buf, event_len, fdle);
      break;
    case EXECUTE_LOAD_QUERY_EVENT:
      ev= new Execute_load_query_log_event(buf, event_len, fdle);
      break;
    case INCIDENT_EVENT:
      ev = new Incident_log_event(buf, event_len, fdle);
      break;
    case ANNOTATE_ROWS_EVENT:
      ev = new Annotate_rows_log_event(buf, event_len, fdle);
      break;
    case START_ENCRYPTION_EVENT:
      ev = new Start_encryption_log_event(buf, event_len, fdle);
      break;
    default:
      /*
        Create an object of Ignorable_log_event for unrecognized sub-class.
        So that SLAVE SQL THREAD will only update the position and continue.
      */
      if (uint2korr(buf + FLAGS_OFFSET) & LOG_EVENT_IGNORABLE_F)
      {
        ev= new Ignorable_log_event(buf, fdle,
                                    get_type_str((Log_event_type) event_type));
      }
      else
      {
        DBUG_PRINT("error",("Unknown event code: %d",
                            (uchar) buf[EVENT_TYPE_OFFSET]));
        ev= NULL;
        break;
      }
    }
  }

  if (ev)
  {
    ev->checksum_alg= alg;
#ifdef MYSQL_CLIENT
    if (ev->checksum_alg != BINLOG_CHECKSUM_ALG_OFF &&
        ev->checksum_alg != BINLOG_CHECKSUM_ALG_UNDEF)
      ev->crc= uint4korr(buf + (event_len));
#endif
  }

  DBUG_PRINT("read_event", ("%s(type_code: %u; event_len: %u)",
                            ev ? ev->get_type_str() : "<unknown>",
                            (uchar)buf[EVENT_TYPE_OFFSET],
                            event_len));
  /*
    is_valid() are small event-specific sanity tests which are
    important; for example there are some my_malloc() in constructors
    (e.g. Query_log_event::Query_log_event(char*...)); when these
    my_malloc() fail we can't return an error out of the constructor
    (because constructor is "void") ; so instead we leave the pointer we
    wanted to allocate (e.g. 'query') to 0 and we test it in is_valid().
    Same for Format_description_log_event, member 'post_header_len'.

    SLAVE_EVENT is never used, so it should not be read ever.
  */
  if (!ev || !ev->is_valid() || (event_type == SLAVE_EVENT))
  {
    DBUG_PRINT("error",("Found invalid event in binary log"));

    delete ev;
#ifdef MYSQL_CLIENT
    if (!force_opt) /* then mysqlbinlog dies */
    {
      *error= "Found invalid event in binary log";
      DBUG_RETURN(0);
    }
    ev= new Unknown_log_event(buf, fdle);
#else
    *error= "Found invalid event in binary log";
    DBUG_RETURN(0);
#endif
  }
  DBUG_RETURN(ev);  
}

#ifdef MYSQL_CLIENT

static bool hexdump_minimal_header_to_io_cache(IO_CACHE *file,
                                               my_off_t offset,
                                               uchar *ptr)
{
  DBUG_ASSERT(LOG_EVENT_MINIMAL_HEADER_LEN == 19);

  /*
    Pretty-print the first LOG_EVENT_MINIMAL_HEADER_LEN (19) bytes of the
    common header, which contains the basic information about the log event.
    Every event will have at least this much header, but events could contain
    more headers (which must be printed by other methods, if desired).
  */
  char emit_buf[120];               // Enough for storing one line
  size_t emit_buf_written;

  if (my_b_printf(file,
                  "#           "
                  "|Timestamp   "
                  "|Type "
                  "|Master ID   "
                  "|Size        "
                  "|Master Pos  "
                  "|Flags\n"))
    goto err;
  emit_buf_written=
    my_snprintf(emit_buf, sizeof(emit_buf),
                "# %8llx  "                         /* Position */
                "|%02x %02x %02x %02x "             /* Timestamp */
                "|%02x   "                          /* Type */
                "|%02x %02x %02x %02x "             /* Master ID */
                "|%02x %02x %02x %02x "             /* Size */
                "|%02x %02x %02x %02x "             /* Master Pos */
                "|%02x %02x\n",                     /* Flags */
                (ulonglong) offset,                 /* Position */
                ptr[0], ptr[1], ptr[2], ptr[3],     /* Timestamp */
                ptr[4],                             /* Type */
                ptr[5], ptr[6], ptr[7], ptr[8],     /* Master ID */
                ptr[9], ptr[10], ptr[11], ptr[12],  /* Size */
                ptr[13], ptr[14], ptr[15], ptr[16], /* Master Pos */
                ptr[17], ptr[18]);                  /* Flags */

  DBUG_ASSERT(static_cast<size_t>(emit_buf_written) < sizeof(emit_buf));
  if (my_b_write(file, reinterpret_cast<uchar*>(emit_buf), emit_buf_written) ||
      my_b_write(file, (uchar*)"#\n", 2))
    goto err;

  return 0;
err:
  return 1;
}


/*
  The number of bytes to print per line. Should be an even number,
  and "hexdump -C" uses 16, so we'll duplicate that here.
*/
#define HEXDUMP_BYTES_PER_LINE 16

static void format_hex_line(char *emit_buff)
{
  memset(emit_buff + 1, ' ',
         1 + 8 + 2 + (HEXDUMP_BYTES_PER_LINE * 3 + 1) + 2 +
         HEXDUMP_BYTES_PER_LINE);
  emit_buff[0]= '#';
  emit_buff[2 + 8 + 2 + (HEXDUMP_BYTES_PER_LINE * 3 + 1) + 1]= '|';
  emit_buff[2 + 8 + 2 + (HEXDUMP_BYTES_PER_LINE * 3 + 1) + 2 +
    HEXDUMP_BYTES_PER_LINE]= '|';
  emit_buff[2 + 8 + 2 + (HEXDUMP_BYTES_PER_LINE * 3 + 1) + 2 +
    HEXDUMP_BYTES_PER_LINE + 1]= '\n';
  emit_buff[2 + 8 + 2 + (HEXDUMP_BYTES_PER_LINE * 3 + 1) + 2 +
    HEXDUMP_BYTES_PER_LINE + 2]= '\0';
}

static bool hexdump_data_to_io_cache(IO_CACHE *file,
                                     my_off_t offset,
                                     uchar *ptr,
                                     my_off_t size)
{
  /*
    2 = '# '
    8 = address
    2 = '  '
    (HEXDUMP_BYTES_PER_LINE * 3 + 1) = Each byte prints as two hex digits,
       plus a space
    2 = ' |'
    HEXDUMP_BYTES_PER_LINE = text representation
    2 = '|\n'
    1 = '\0'
  */
  char emit_buffer[2 + 8 + 2 + (HEXDUMP_BYTES_PER_LINE * 3 + 1) + 2 +
    HEXDUMP_BYTES_PER_LINE + 2 + 1 ];
  char *h,*c;
  my_off_t i;

  if (size == 0)
    return 0;                                   // ok, nothing to do

  format_hex_line(emit_buffer);
  /*
    Print the rest of the event (without common header)
  */
  my_off_t starting_offset = offset;
  for (i= 0,
       c= emit_buffer + 2 + 8 + 2 + (HEXDUMP_BYTES_PER_LINE * 3 + 1) + 2,
       h= emit_buffer + 2 + 8 + 2;
       i < size;
       i++, ptr++)
  {
    my_snprintf(h, 4, "%02x ", *ptr);
    h+= 3;

    *c++= my_isprint(&my_charset_bin, *ptr) ? *ptr : '.';

    /* Print in groups of HEXDUMP_BYTES_PER_LINE characters. */
    if ((i % HEXDUMP_BYTES_PER_LINE) == (HEXDUMP_BYTES_PER_LINE - 1))
    {
      /* remove \0 left after printing hex byte representation */
      *h= ' ';
      /* prepare space to print address */
      memset(emit_buffer + 2, ' ', 8);
      /* print address */
      size_t const emit_buf_written= my_snprintf(emit_buffer + 2, 9, "%8llx",
                                                 (ulonglong) starting_offset);
      /* remove \0 left after printing address */
      emit_buffer[2 + emit_buf_written]= ' ';
      if (my_b_write(file, reinterpret_cast<uchar*>(emit_buffer),
                     sizeof(emit_buffer) - 1))
        goto err;
      c= emit_buffer + 2 + 8 + 2 + (HEXDUMP_BYTES_PER_LINE * 3 + 1) + 2;
      h= emit_buffer + 2 + 8 + 2;
      format_hex_line(emit_buffer);
      starting_offset+= HEXDUMP_BYTES_PER_LINE;
    }
    else if ((i % (HEXDUMP_BYTES_PER_LINE / 2))
             == ((HEXDUMP_BYTES_PER_LINE / 2) - 1))
    {
      /*
        In the middle of the group of HEXDUMP_BYTES_PER_LINE, emit an extra
        space in the hex string, to make two groups.
      */
      *h++= ' ';
    }

  }

  /*
    There is still data left in our buffer, which means that the previous
    line was not perfectly HEXDUMP_BYTES_PER_LINE characters, so write an
    incomplete line, with spaces to pad out to the same length as a full
    line would be, to make things more readable.
  */
  if (h != emit_buffer + 2 + 8 + 2)
  {
    *h= ' ';
    *c++= '|'; *c++= '\n';
    memset(emit_buffer + 2, ' ', 8);
    size_t const emit_buf_written= my_snprintf(emit_buffer + 2, 9, "%8llx",
                                               (ulonglong) starting_offset);
    emit_buffer[2 + emit_buf_written]= ' ';
    /* pad unprinted area */
    memset(h, ' ',
           (HEXDUMP_BYTES_PER_LINE * 3 + 1) - (h - (emit_buffer + 2 + 8 + 2)));
    if (my_b_write(file, reinterpret_cast<uchar*>(emit_buffer),
                   c - emit_buffer))
      goto err;
  }
  if (my_b_write(file, (uchar*)"#\n", 2))
    goto err;

  return 0;
err:
  return 1;
}

/*
  Log_event::print_header()
*/

bool Log_event::print_header(IO_CACHE* file,
                             PRINT_EVENT_INFO* print_event_info,
                             bool is_more __attribute__((unused)))
{
  char llbuff[22];
  my_off_t hexdump_from= print_event_info->hexdump_from;
  DBUG_ENTER("Log_event::print_header");

  if (my_b_write_byte(file, '#') ||
      print_timestamp(file) ||
      my_b_printf(file, " server id %lu  end_log_pos %s ", (ulong) server_id,
                  llstr(log_pos,llbuff)))
    goto err;

  /* print the checksum */

  if (checksum_alg != BINLOG_CHECKSUM_ALG_OFF &&
      checksum_alg != BINLOG_CHECKSUM_ALG_UNDEF)
  {
    char checksum_buf[BINLOG_CHECKSUM_LEN * 2 + 4]; // to fit to "%p "
    size_t const bytes_written=
      my_snprintf(checksum_buf, sizeof(checksum_buf), "0x%08x ", crc);
    if (my_b_printf(file, "%s ", get_type(&binlog_checksum_typelib,
                                          checksum_alg)) ||
        my_b_printf(file, checksum_buf, bytes_written))
      goto err;
  }

  /* mysqlbinlog --hexdump */
  if (print_event_info->hexdump_from)
  {
    my_b_write_byte(file, '\n');
    uchar *ptr= (uchar*)temp_buf;
    my_off_t size= uint4korr(ptr + EVENT_LEN_OFFSET);
    my_off_t hdr_len= get_header_len(print_event_info->common_header_len);

    size-= hdr_len;

    if (my_b_printf(file, "# Position\n"))
      goto err;

    /* Write the header, nicely formatted by field. */
    if (hexdump_minimal_header_to_io_cache(file, hexdump_from, ptr))
      goto err;

    ptr+= hdr_len;
    hexdump_from+= hdr_len;

    /* Print the rest of the data, mimicking "hexdump -C" output. */
    if (hexdump_data_to_io_cache(file, hexdump_from, ptr, size))
      goto err;

    /*
      Prefix the next line so that the output from print_helper()
      will appear as a comment.
    */
    if (my_b_write(file, (uchar*)"# Event: ", 9))
      goto err;
  }

  DBUG_RETURN(0);

err:
  DBUG_RETURN(1);
}


/**
  Prints a quoted string to io cache.
  Control characters are displayed as hex sequence, e.g. \x00
  Single-quote and backslash characters are escaped with a \

  @param[in] file              IO cache
  @param[in] prt               Pointer to string
  @param[in] length            String length
*/

static void
my_b_write_quoted(IO_CACHE *file, const uchar *ptr, uint length)
{
  const uchar *s;
  my_b_write_byte(file, '\'');
  for (s= ptr; length > 0 ; s++, length--)
  {
    if (*s > 0x1F)
      my_b_write_byte(file, *s);
    else if (*s == '\'')
      my_b_write(file, (uchar*)"\\'", 2);
    else if (*s == '\\')
      my_b_write(file, (uchar*)"\\\\", 2);
    else
    {
      uchar hex[10];
      size_t len= my_snprintf((char*) hex, sizeof(hex), "%s%02x", "\\x", *s);
      my_b_write(file, hex, len);
    }
  }
  my_b_write_byte(file, '\'');
}


/**
  Prints a bit string to io cache in format  b'1010'.
  
  @param[in] file              IO cache
  @param[in] ptr               Pointer to string
  @param[in] nbits             Number of bits
*/
static void
my_b_write_bit(IO_CACHE *file, const uchar *ptr, uint nbits)
{
  uint bitnum, nbits8= ((nbits + 7) / 8) * 8, skip_bits= nbits8 - nbits;
  my_b_write(file, (uchar*)"b'", 2);
  for (bitnum= skip_bits ; bitnum < nbits8; bitnum++)
  {
    int is_set= (ptr[(bitnum) / 8] >> (7 - bitnum % 8))  & 0x01;
    my_b_write_byte(file, (is_set ? '1' : '0'));
  }
  my_b_write_byte(file, '\'');
}


/**
  Prints a packed string to io cache.
  The string consists of length packed to 1 or 2 bytes,
  followed by string data itself.
  
  @param[in] file              IO cache
  @param[in] ptr               Pointer to string
  @param[in] length            String size
  
  @retval   - number of bytes scanned.
*/
static size_t
my_b_write_quoted_with_length(IO_CACHE *file, const uchar *ptr, uint length)
{
  if (length < 256)
  {
    length= *ptr;
    my_b_write_quoted(file, ptr + 1, length);
    return length + 1;
  }
  else
  {
    length= uint2korr(ptr);
    my_b_write_quoted(file, ptr + 2, length);
    return length + 2;
  }
}


/**
  Prints a 32-bit number in both signed and unsigned representation
  
  @param[in] file              IO cache
  @param[in] sl                Signed number
  @param[in] ul                Unsigned number
*/
static bool
my_b_write_sint32_and_uint32(IO_CACHE *file, int32 si, uint32 ui)
{
  bool res= my_b_printf(file, "%d", si);
  if (si < 0)
    if (my_b_printf(file, " (%u)", ui))
      res= 1;
  return res;
}


/**
  Print a packed value of the given SQL type into IO cache
  
  @param[in] file              IO cache
  @param[in] ptr               Pointer to string
  @param[in] type              Column type
  @param[in] meta              Column meta information
  @param[out] typestr          SQL type string buffer (for verbose output)
  @param[out] typestr_length   Size of typestr
  
  @retval   - number of bytes scanned from ptr.
              Except in case of NULL, in which case we return 1 to indicate ok
*/

static size_t
log_event_print_value(IO_CACHE *file, PRINT_EVENT_INFO *print_event_info,
                      const uchar *ptr, uint type, uint meta,
                      char *typestr, size_t typestr_length)
{
  uint32 length= 0;

  if (type == MYSQL_TYPE_STRING)
  {
    if (meta >= 256)
    {
      uint byte0= meta >> 8;
      uint byte1= meta & 0xFF;
      
      if ((byte0 & 0x30) != 0x30)
      {
        /* a long CHAR() field: see #37426 */
        length= byte1 | (((byte0 & 0x30) ^ 0x30) << 4);
        type= byte0 | 0x30;
      }
      else
        length = meta & 0xFF;
    }
    else
      length= meta;
  }

  switch (type) {
  case MYSQL_TYPE_LONG:
    {
      strmake(typestr, "INT", typestr_length);
      if (!ptr)
        goto return_null;

      int32 si= sint4korr(ptr);
      uint32 ui= uint4korr(ptr);
      my_b_write_sint32_and_uint32(file, si, ui);
      return 4;
    }

  case MYSQL_TYPE_TINY:
    {
      strmake(typestr, "TINYINT", typestr_length);
      if (!ptr)
        goto return_null;

      my_b_write_sint32_and_uint32(file, (int) (signed char) *ptr,
                                  (uint) (unsigned char) *ptr);
      return 1;
    }

  case MYSQL_TYPE_SHORT:
    {
      strmake(typestr, "SHORTINT", typestr_length);
      if (!ptr)
        goto return_null;

      int32 si= (int32) sint2korr(ptr);
      uint32 ui= (uint32) uint2korr(ptr);
      my_b_write_sint32_and_uint32(file, si, ui);
      return 2;
    }
  
  case MYSQL_TYPE_INT24:
    {
      strmake(typestr, "MEDIUMINT", typestr_length);
      if (!ptr)
        goto return_null;

      int32 si= sint3korr(ptr);
      uint32 ui= uint3korr(ptr);
      my_b_write_sint32_and_uint32(file, si, ui);
      return 3;
    }

  case MYSQL_TYPE_LONGLONG:
    {
      strmake(typestr, "LONGINT", typestr_length);
      if (!ptr)
        goto return_null;

      char tmp[64];
      size_t length;
      longlong si= sint8korr(ptr);
      length= (longlong10_to_str(si, tmp, -10) - tmp);
      my_b_write(file, (uchar*)tmp, length);
      if (si < 0)
      {
        ulonglong ui= uint8korr(ptr);
        longlong10_to_str((longlong) ui, tmp, 10);
        my_b_printf(file, " (%s)", tmp);        
      }
      return 8;
    }

  case MYSQL_TYPE_NEWDECIMAL:
    {
      uint precision= meta >> 8;
      uint decimals= meta & 0xFF;
      my_snprintf(typestr, typestr_length, "DECIMAL(%d,%d)",
                  precision, decimals);
      if (!ptr)
        goto return_null;

      uint bin_size= my_decimal_get_binary_size(precision, decimals);
      my_decimal dec((const uchar *) ptr, precision, decimals);
      int length= DECIMAL_MAX_STR_LENGTH;
      char buff[DECIMAL_MAX_STR_LENGTH + 1];
      decimal2string(&dec, buff, &length, 0, 0, 0);
      my_b_write(file, (uchar*)buff, length);
      return bin_size;
    }

  case MYSQL_TYPE_FLOAT:
    {
      strmake(typestr, "FLOAT", typestr_length);
      if (!ptr)
        goto return_null;

      float fl;
      float4get(fl, ptr);
      char tmp[320];
      sprintf(tmp, "%-20g", (double) fl);
      my_b_printf(file, "%s", tmp); /* my_snprintf doesn't support %-20g */
      return 4;
    }

  case MYSQL_TYPE_DOUBLE:
    {
      double dbl;
      strmake(typestr, "DOUBLE", typestr_length);
      if (!ptr)
        goto return_null;

      float8get(dbl, ptr);
      char tmp[320];
      sprintf(tmp, "%-.20g", dbl); /* strmake doesn't support %-20g */
      my_b_printf(file, tmp, "%s");
      return 8;
    }
  
  case MYSQL_TYPE_BIT:
    {
      /* Meta-data: bit_len, bytes_in_rec, 2 bytes */
      uint nbits= ((meta >> 8) * 8) + (meta & 0xFF);
      my_snprintf(typestr, typestr_length, "BIT(%d)", nbits);
      if (!ptr)
        goto return_null;

      length= (nbits + 7) / 8;
      my_b_write_bit(file, ptr, nbits);
      return length;
    }

  case MYSQL_TYPE_TIMESTAMP:
    {
      strmake(typestr, "TIMESTAMP", typestr_length);
      if (!ptr)
        goto return_null;

      uint32 i32= uint4korr(ptr);
      my_b_printf(file, "%d", i32);
      return 4;
    }

  case MYSQL_TYPE_TIMESTAMP2:
    {
      my_snprintf(typestr, typestr_length, "TIMESTAMP(%d)", meta);
      if (!ptr)
        goto return_null;

      char buf[MAX_DATE_STRING_REP_LENGTH];
      struct timeval tm;
      my_timestamp_from_binary(&tm, ptr, meta);
      int buflen= my_timeval_to_str(&tm, buf, meta);
      my_b_write(file, (uchar*)buf, buflen);
      return my_timestamp_binary_length(meta);
    }

  case MYSQL_TYPE_DATETIME:
    {
      strmake(typestr, "DATETIME", typestr_length);
      if (!ptr)
        goto return_null;

      ulong d, t;
      uint64 i64= uint8korr(ptr); /* YYYYMMDDhhmmss */
      d= (ulong) (i64 / 1000000);
      t= (ulong) (i64 % 1000000);

      my_b_printf(file, "'%04d-%02d-%02d %02d:%02d:%02d'",
                  (int) (d / 10000), (int) (d % 10000) / 100, (int) (d % 100),
                  (int) (t / 10000), (int) (t % 10000) / 100, (int) t % 100);
      return 8;
    }

  case MYSQL_TYPE_DATETIME2:
    {
      my_snprintf(typestr, typestr_length, "DATETIME(%d)", meta);
      if (!ptr)
        goto return_null;

      char buf[MAX_DATE_STRING_REP_LENGTH];
      MYSQL_TIME ltime;
      longlong packed= my_datetime_packed_from_binary(ptr, meta);
      TIME_from_longlong_datetime_packed(&ltime, packed);
      int buflen= my_datetime_to_str(&ltime, buf, meta);
      my_b_write_quoted(file, (uchar *) buf, buflen);
      return my_datetime_binary_length(meta);
    }

  case MYSQL_TYPE_TIME:
    {
      strmake(typestr, "TIME",  typestr_length);
      if (!ptr)
        goto return_null;

      int32 tmp= sint3korr(ptr);
      int32 i32= tmp >= 0 ? tmp : - tmp;
      const char *sign= tmp < 0 ? "-" : "";
      my_b_printf(file, "'%s%02d:%02d:%02d'",
                  sign, i32 / 10000, (i32 % 10000) / 100, i32 % 100, i32);
      return 3;
    }

  case MYSQL_TYPE_TIME2:
    {
      my_snprintf(typestr, typestr_length, "TIME(%d)", meta);
      if (!ptr)
        goto return_null;

      char buf[MAX_DATE_STRING_REP_LENGTH];
      MYSQL_TIME ltime;
      longlong packed= my_time_packed_from_binary(ptr, meta);
      TIME_from_longlong_time_packed(&ltime, packed);
      int buflen= my_time_to_str(&ltime, buf, meta);
      my_b_write_quoted(file, (uchar *) buf, buflen);
      return my_time_binary_length(meta);
    }

  case MYSQL_TYPE_NEWDATE:
    {
      strmake(typestr, "DATE", typestr_length);
      if (!ptr)
        goto return_null;

      uint32 tmp= uint3korr(ptr);
      int part;
      char buf[11];
      char *pos= &buf[10];  // start from '\0' to the beginning

      /* Copied from field.cc */
      *pos--=0;					// End NULL
      part=(int) (tmp & 31);
      *pos--= (char) ('0'+part%10);
      *pos--= (char) ('0'+part/10);
      *pos--= ':';
      part=(int) (tmp >> 5 & 15);
      *pos--= (char) ('0'+part%10);
      *pos--= (char) ('0'+part/10);
      *pos--= ':';
      part=(int) (tmp >> 9);
      *pos--= (char) ('0'+part%10); part/=10;
      *pos--= (char) ('0'+part%10); part/=10;
      *pos--= (char) ('0'+part%10); part/=10;
      *pos=   (char) ('0'+part);
      my_b_printf(file , "'%s'", buf);
      return 3;
    }
    
  case MYSQL_TYPE_DATE:
    {
      strmake(typestr, "DATE", typestr_length);
      if (!ptr)
        goto return_null;

      uint i32= uint3korr(ptr);
      my_b_printf(file , "'%04d:%02d:%02d'",
                  (int)(i32 / (16L * 32L)), (int)(i32 / 32L % 16L),
                  (int)(i32 % 32L));
      return 3;
    }
  
  case MYSQL_TYPE_YEAR:
    {
      strmake(typestr, "YEAR", typestr_length);
      if (!ptr)
        goto return_null;

      uint32 i32= *ptr;
      my_b_printf(file, "%04d", i32+ 1900);
      return 1;
    }
  
  case MYSQL_TYPE_ENUM:
    switch (meta & 0xFF) {
    case 1:
      strmake(typestr, "ENUM(1 byte)", typestr_length);
      if (!ptr)
        goto return_null;

      my_b_printf(file, "%d", (int) *ptr);
      return 1;
    case 2:
      {
        strmake(typestr, "ENUM(2 bytes)", typestr_length);
        if (!ptr)
          goto return_null;

        int32 i32= uint2korr(ptr);
        my_b_printf(file, "%d", i32);
        return 2;
      }
    default:
      my_b_printf(file, "!! Unknown ENUM packlen=%d", meta & 0xFF); 
      return 0;
    }
    break;
    
  case MYSQL_TYPE_SET:
    my_snprintf(typestr, typestr_length, "SET(%d bytes)", meta & 0xFF);
      if (!ptr)
        goto return_null;

    my_b_write_bit(file, ptr , (meta & 0xFF) * 8);
    return meta & 0xFF;
  
  case MYSQL_TYPE_BLOB:
    switch (meta) {
    case 1:
      strmake(typestr, "TINYBLOB/TINYTEXT", typestr_length);
      if (!ptr)
        goto return_null;

      length= *ptr;
      my_b_write_quoted(file, ptr + 1, length);
      return length + 1;
    case 2:
      strmake(typestr, "BLOB/TEXT", typestr_length);
      if (!ptr)
        goto return_null;

      length= uint2korr(ptr);
      my_b_write_quoted(file, ptr + 2, length);
      return length + 2;
    case 3:
      strmake(typestr, "MEDIUMBLOB/MEDIUMTEXT", typestr_length);
      if (!ptr)
        goto return_null;

      length= uint3korr(ptr);
      my_b_write_quoted(file, ptr + 3, length);
      return length + 3;
    case 4:
      strmake(typestr, "LONGBLOB/LONGTEXT", typestr_length);
      if (!ptr)
        goto return_null;

      length= uint4korr(ptr);
      my_b_write_quoted(file, ptr + 4, length);
      return length + 4;
    default:
      my_b_printf(file, "!! Unknown BLOB packlen=%d", length);
      return 0;
    }

  case MYSQL_TYPE_VARCHAR:
  case MYSQL_TYPE_VAR_STRING:
    length= meta;
    my_snprintf(typestr, typestr_length, "VARSTRING(%d)", length);
    if (!ptr)
      goto return_null;

    return my_b_write_quoted_with_length(file, ptr, length);

  case MYSQL_TYPE_STRING:
    my_snprintf(typestr, typestr_length, "STRING(%d)", length);
    if (!ptr)
      goto return_null;

    return my_b_write_quoted_with_length(file, ptr, length);

  case MYSQL_TYPE_DECIMAL:
    print_event_info->flush_for_error();
    fprintf(stderr, "\nError: Found Old DECIMAL (mysql-4.1 or earlier). "
            "Not enough metadata to display the value.\n");
    break;
  default:
    print_event_info->flush_for_error();
    fprintf(stderr,
            "\nError: Don't know how to handle column type: %d meta: %d (%04x)\n",
            type, meta, meta);
    break;
  }
  *typestr= 0;
  return 0;

return_null:
  return my_b_write(file, (uchar*) "NULL", 4) ? 0 : 1;
}


/**
  Print a packed row into IO cache
  
  @param[in] file              IO cache
  @param[in] td                Table definition
  @param[in] print_event_into  Print parameters
  @param[in] cols_bitmap       Column bitmaps.
  @param[in] value             Pointer to packed row
  @param[in] prefix            Row's SQL clause ("SET", "WHERE", etc)
  
  @retval   0 error
            # number of bytes scanned.
*/


size_t
Rows_log_event::print_verbose_one_row(IO_CACHE *file, table_def *td,
                                      PRINT_EVENT_INFO *print_event_info,
                                      MY_BITMAP *cols_bitmap,
                                      const uchar *value, const uchar *prefix,
                                      const my_bool no_fill_output)
{
  const uchar *value0= value;
  const uchar *null_bits= value;
  uint null_bit_index= 0;
  char typestr[64]= "";

#ifdef WHEN_FLASHBACK_REVIEW_READY
  /* Storing the review SQL */
  IO_CACHE *review_sql= &print_event_info->review_sql_cache;
  LEX_STRING review_str;
#endif

  /*
    Skip metadata bytes which gives the information about nullabity of master
    columns. Master writes one bit for each affected column.
   */

  value+= (bitmap_bits_set(cols_bitmap) + 7) / 8;

  if (!no_fill_output)
    if (my_b_printf(file, "%s", prefix))
      goto err;

  for (uint i= 0; i < (uint)td->size(); i ++)
  {
    size_t size;
    int is_null= (null_bits[null_bit_index / 8] 
                  >> (null_bit_index % 8))  & 0x01;

    if (bitmap_is_set(cols_bitmap, i) == 0)
      continue;

    if (!no_fill_output)
      if (my_b_printf(file, "###   @%d=", static_cast<int>(i + 1)))
        goto err;

    if (!is_null)
    {
      size_t fsize= td->calc_field_size((uint)i, (uchar*) value);
      if (value + fsize > m_rows_end)
      {
        if (!no_fill_output)
          if (my_b_printf(file, "***Corrupted replication event was detected."
                          " Not printing the value***\n"))
            goto err;
        value+= fsize;
        return 0;
      }
    }

    if (!no_fill_output)
    {
      size= log_event_print_value(file, print_event_info, is_null? NULL: value,
                                  td->type(i), td->field_metadata(i),
                                  typestr, sizeof(typestr));
#ifdef WHEN_FLASHBACK_REVIEW_READY
      if (need_flashback_review)
      {
        String tmp_str, hex_str;
        IO_CACHE tmp_cache;

        // Using a tmp IO_CACHE to get the value output
        open_cached_file(&tmp_cache, NULL, NULL, 0, MYF(MY_WME | MY_NABP));
        size= log_event_print_value(&tmp_cache, print_event_info,
                                    is_null ? NULL: value,
                                    td->type(i), td->field_metadata(i),
                                    typestr, sizeof(typestr));
        error= copy_event_cache_to_string_and_reinit(&tmp_cache, &review_str);
        close_cached_file(&tmp_cache);
        if (unlikely(error))
          return 0;

        switch (td->type(i)) // Converting a string to HEX format
        {
          case MYSQL_TYPE_VARCHAR:
          case MYSQL_TYPE_VAR_STRING:
          case MYSQL_TYPE_STRING:
          case MYSQL_TYPE_BLOB:
            // Avoid write_pos changed to a new area
            // tmp_str.free();
            tmp_str.append(review_str.str + 1, review_str.length - 2); // Removing quotation marks
            if (hex_str.alloc(tmp_str.length()*2+1)) // If out of memory
            {
              fprintf(stderr, "\nError: Out of memory. "
                      "Could not print correct binlog event.\n");
              exit(1);
            }
            octet2hex((char*) hex_str.ptr(), tmp_str.ptr(), tmp_str.length());
            if (my_b_printf(review_sql, ", UNHEX('%s')", hex_str.ptr()))
              goto err;
            break;
          default:
            tmp_str.free();
            if (tmp_str.append(review_str.str, review_str.length) ||
                my_b_printf(review_sql, ", %s", tmp_str.ptr()))
              goto err;
            break;
        }
        my_free(revieww_str.str);
      }
#endif
    }
    else
    {
      IO_CACHE tmp_cache;
      open_cached_file(&tmp_cache, NULL, NULL, 0, MYF(MY_WME | MY_NABP));
      size= log_event_print_value(&tmp_cache, print_event_info,
                                  is_null ? NULL: value,
                                  td->type(i), td->field_metadata(i),
                                  typestr, sizeof(typestr));
      close_cached_file(&tmp_cache);
    }

    if (!size)
      goto err;

    if (!is_null)
      value+= size;

    if (print_event_info->verbose > 1 && !no_fill_output)
    {
      if (my_b_write(file, (uchar*)" /* ", 4) ||
          my_b_printf(file, "%s ", typestr) ||
          my_b_printf(file, "meta=%d nullable=%d is_null=%d ",
                      td->field_metadata(i),
                      td->maybe_null(i), is_null) ||
          my_b_write(file, (uchar*)"*/", 2))
        goto err;
    }

    if (!no_fill_output)
      if (my_b_write_byte(file, '\n'))
        goto err;

    null_bit_index++;
  }
  return value - value0;

err:
  return 0;
}


/**
  Exchange the SET part and WHERE part for the Update events.
  Revert the operations order for the Write and Delete events.
  And then revert the events order from the last one to the first one.

  @param[in] print_event_info   PRINT_EVENT_INFO
  @param[in] rows_buff          Packed event buff
*/

void Rows_log_event::change_to_flashback_event(PRINT_EVENT_INFO *print_event_info,
                                               uchar *rows_buff, Log_event_type ev_type)
{
  Table_map_log_event *map;
  table_def *td;
  DYNAMIC_ARRAY rows_arr;
  uchar *swap_buff1, *swap_buff2;
  uchar *rows_pos= rows_buff + m_rows_before_size;

  if (!(map= print_event_info->m_table_map.get_table(m_table_id)) ||
      !(td= map->create_table_def()))
    return;

  /* If the write rows event contained no values for the AI */
  if (((get_general_type_code() == WRITE_ROWS_EVENT) && (m_rows_buf==m_rows_end)))
    goto end;

  (void) my_init_dynamic_array(&rows_arr, sizeof(LEX_STRING), 8, 8, MYF(0));

  for (uchar *value= m_rows_buf; value < m_rows_end; )
  {
    uchar *start_pos= value;
    size_t length1= 0;
    if (!(length1= print_verbose_one_row(NULL, td, print_event_info,
                                         &m_cols, value,
                                         (const uchar*) "", TRUE)))
    {
      fprintf(stderr, "\nError row length: %zu\n", length1);
      exit(1);
    }
    value+= length1;

    swap_buff1= (uchar *) my_malloc(length1, MYF(0));
    if (!swap_buff1)
    {
      fprintf(stderr, "\nError: Out of memory. "
              "Could not exchange to flashback event.\n");
      exit(1);
    }
    memcpy(swap_buff1, start_pos, length1);

    // For Update_event, we have the second part
    size_t length2= 0;
    if (ev_type == UPDATE_ROWS_EVENT ||
        ev_type == UPDATE_ROWS_EVENT_V1)
    {
      if (!(length2= print_verbose_one_row(NULL, td, print_event_info,
                                           &m_cols, value,
                                           (const uchar*) "", TRUE)))
      {
        fprintf(stderr, "\nError row length: %zu\n", length2);
        exit(1);
      }
      value+= length2;

      swap_buff2= (uchar *) my_malloc(length2, MYF(0));
      if (!swap_buff2)
      {
        fprintf(stderr, "\nError: Out of memory. "
                "Could not exchange to flashback event.\n");
        exit(1);
      }
      memcpy(swap_buff2, start_pos + length1, length2); // WHERE part
    }

    if (ev_type == UPDATE_ROWS_EVENT ||
        ev_type == UPDATE_ROWS_EVENT_V1)
    {
      /* Swap SET and WHERE part */
      memcpy(start_pos, swap_buff2, length2);
      memcpy(start_pos + length2, swap_buff1, length1);
    }

    /* Free tmp buffers */
    my_free(swap_buff1);
    if (ev_type == UPDATE_ROWS_EVENT ||
        ev_type == UPDATE_ROWS_EVENT_V1)
      my_free(swap_buff2);

    /* Copying one row into a buff, and pushing into the array */
    LEX_STRING one_row;

    one_row.length= length1 + length2;
    one_row.str=    (char *) my_malloc(one_row.length, MYF(0));
    memcpy(one_row.str, start_pos, one_row.length);
    if (one_row.str == NULL || push_dynamic(&rows_arr, (uchar *) &one_row))
    {
      fprintf(stderr, "\nError: Out of memory. "
              "Could not push flashback event into array.\n");
      exit(1);
    }
  }

  /* Copying rows from the end to the begining into event */
  for (uint i= rows_arr.elements; i > 0; --i)
  {
    LEX_STRING *one_row= dynamic_element(&rows_arr, i - 1, LEX_STRING*);

    memcpy(rows_pos, (uchar *)one_row->str, one_row->length);
    rows_pos+= one_row->length;
    my_free(one_row->str);
  }
  delete_dynamic(&rows_arr);

end:
  delete td;
}

/**
  Calc length of a packed value of the given SQL type

  @param[in] ptr               Pointer to string
  @param[in] type              Column type
  @param[in] meta              Column meta information

  @retval   - number of bytes scanned from ptr.
              Except in case of NULL, in which case we return 1 to indicate ok
*/

static size_t calc_field_event_length(const uchar *ptr, uint type, uint meta)
{
  uint32 length= 0;

  if (type == MYSQL_TYPE_STRING)
  {
    if (meta >= 256)
    {
      uint byte0= meta >> 8;
      uint byte1= meta & 0xFF;

      if ((byte0 & 0x30) != 0x30)
      {
        /* a long CHAR() field: see #37426 */
        length= byte1 | (((byte0 & 0x30) ^ 0x30) << 4);
        type= byte0 | 0x30;
      }
      else
        length = meta & 0xFF;
    }
    else
      length= meta;
  }

  switch (type) {
  case MYSQL_TYPE_LONG:
  case MYSQL_TYPE_TIMESTAMP:
    return 4;
  case MYSQL_TYPE_TINY:
  case MYSQL_TYPE_YEAR:
    return 1;
  case MYSQL_TYPE_SHORT:
    return 2;
  case MYSQL_TYPE_INT24:
  case MYSQL_TYPE_TIME:
  case MYSQL_TYPE_NEWDATE:
  case MYSQL_TYPE_DATE:
      return 3;
  case MYSQL_TYPE_LONGLONG:
  case MYSQL_TYPE_DATETIME:
    return 8;
  case MYSQL_TYPE_NEWDECIMAL:
  {
    uint precision= meta >> 8;
    uint decimals= meta & 0xFF;
    uint bin_size= my_decimal_get_binary_size(precision, decimals);
    return bin_size;
  }
  case MYSQL_TYPE_FLOAT:
    return 4;
  case MYSQL_TYPE_DOUBLE:
    return 8;
  case MYSQL_TYPE_BIT:
  {
    /* Meta-data: bit_len, bytes_in_rec, 2 bytes */
    uint nbits= ((meta >> 8) * 8) + (meta & 0xFF);
    length= (nbits + 7) / 8;
    return length;
  }
  case MYSQL_TYPE_TIMESTAMP2:
    return my_timestamp_binary_length(meta);
  case MYSQL_TYPE_DATETIME2:
    return my_datetime_binary_length(meta);
  case MYSQL_TYPE_TIME2:
    return my_time_binary_length(meta);
  case MYSQL_TYPE_ENUM:
    switch (meta & 0xFF) {
    case 1:
    case 2:
      return (meta & 0xFF);
    default:
      /* Unknown ENUM packlen=%d", meta & 0xFF */
      return 0;
    }
    break;
  case MYSQL_TYPE_SET:
    return meta & 0xFF;
  case MYSQL_TYPE_BLOB:
    return (meta <= 4 ? meta : 0);
  case MYSQL_TYPE_VARCHAR:
  case MYSQL_TYPE_VAR_STRING:
    length= meta;
    /* fall through */
  case MYSQL_TYPE_STRING:
    if (length < 256)
      return (uint) *ptr + 1;
    return uint2korr(ptr) + 2;
  case MYSQL_TYPE_DECIMAL:
    break;
  default:
    break;
  }
  return 0;
}


size_t
Rows_log_event::calc_row_event_length(table_def *td,
                                      PRINT_EVENT_INFO *print_event_info,
                                      MY_BITMAP *cols_bitmap,
                                      const uchar *value)
{
  const uchar *value0= value;
  const uchar *null_bits= value;
  uint null_bit_index= 0;

  /*
    Skip metadata bytes which gives the information about nullabity of master
    columns. Master writes one bit for each affected column.
   */

  value+= (bitmap_bits_set(cols_bitmap) + 7) / 8;

  for (uint i= 0; i < (uint)td->size(); i ++)
  {
    int is_null;
    is_null= (null_bits[null_bit_index / 8] >> (null_bit_index % 8)) & 0x01;

    if (bitmap_is_set(cols_bitmap, i) == 0)
      continue;

    if (!is_null)
    {
      size_t size;
      size_t fsize= td->calc_field_size((uint)i, (uchar*) value);
      if (value + fsize > m_rows_end)
      {
        /* Corrupted replication event was detected, skipping entry */
        return 0;
      }
      if (!(size= calc_field_event_length(value, td->type(i),
                                          td->field_metadata(i))))
        return 0;
      value+= size;
    }
    null_bit_index++;
  }
  return value - value0;
}


/**
   Calculate how many rows there are in the event

  @param[in] file              IO cache
  @param[in] print_event_into  Print parameters
*/

void Rows_log_event::count_row_events(PRINT_EVENT_INFO *print_event_info)
{
  Table_map_log_event *map;
  table_def *td;
  uint row_events;
  Log_event_type general_type_code= get_general_type_code();

  switch (general_type_code) {
  case WRITE_ROWS_EVENT:
  case DELETE_ROWS_EVENT:
    row_events= 1;
    break;
  case UPDATE_ROWS_EVENT:
    row_events= 2;
    break;
  default:
    DBUG_ASSERT(0); /* Not possible */
    return;
  }

  if (!(map= print_event_info->m_table_map.get_table(m_table_id)) ||
      !(td= map->create_table_def()))
  {
    /* Row event for unknown table */
    return;
  }

  for (const uchar *value= m_rows_buf; value < m_rows_end; )
  {
    size_t length;
    print_event_info->row_events++;

    /* Print the first image */
    if (!(length= calc_row_event_length(td, print_event_info,
                                        &m_cols, value)))
      break;
    value+= length;
    DBUG_ASSERT(value <= m_rows_end);

    /* Print the second image (for UPDATE only) */
    if (row_events == 2)
    {
      if (!(length= calc_row_event_length(td, print_event_info,
                                          &m_cols_ai, value)))
        break;
      value+= length;
      DBUG_ASSERT(value <= m_rows_end);
    }
  }
  delete td;
}


/**
  Print a row event into IO cache in human readable form (in SQL format)

  @param[in] file              IO cache
  @param[in] print_event_into  Print parameters
*/

bool Rows_log_event::print_verbose(IO_CACHE *file,
                                   PRINT_EVENT_INFO *print_event_info)
{
  Table_map_log_event *map;
  table_def *td= 0;
  const char *sql_command, *sql_clause1, *sql_clause2;
  const char *sql_command_short __attribute__((unused));
  Log_event_type general_type_code= get_general_type_code();
#ifdef WHEN_FLASHBACK_REVIEW_READY
  IO_CACHE *review_sql= &print_event_info->review_sql_cache;
#endif

  if (m_extra_row_data)
  {
    uint8 extra_data_len= m_extra_row_data[EXTRA_ROW_INFO_LEN_OFFSET];
    uint8 extra_payload_len= extra_data_len - EXTRA_ROW_INFO_HDR_BYTES;
    assert(extra_data_len >= EXTRA_ROW_INFO_HDR_BYTES);

    if (my_b_printf(file, "### Extra row data format: %u, len: %u :",
                    m_extra_row_data[EXTRA_ROW_INFO_FORMAT_OFFSET],
                    extra_payload_len))
      goto err;
    if (extra_payload_len)
    {
      /*
         Buffer for hex view of string, including '0x' prefix,
         2 hex chars / byte and trailing 0
      */
      const int buff_len= 2 + (256 * 2) + 1;
      char buff[buff_len];
      str_to_hex(buff, (const char*) &m_extra_row_data[EXTRA_ROW_INFO_HDR_BYTES],
                 extra_payload_len);
      if (my_b_printf(file, "%s", buff))
        goto err;
    }
    if (my_b_printf(file, "\n"))
      goto err;
  }

  switch (general_type_code) {
  case WRITE_ROWS_EVENT:
    sql_command= "INSERT INTO";
    sql_clause1= "### SET\n";
    sql_clause2= NULL;
    sql_command_short= "I";
    break;
  case DELETE_ROWS_EVENT:
    sql_command= "DELETE FROM";
    sql_clause1= "### WHERE\n";
    sql_clause2= NULL;
    sql_command_short= "D";
    break;
  case UPDATE_ROWS_EVENT:
    sql_command= "UPDATE";
    sql_clause1= "### WHERE\n";
    sql_clause2= "### SET\n";
    sql_command_short= "U";
    break;
  default:
    sql_command= sql_clause1= sql_clause2= NULL;
    sql_command_short= "";
    DBUG_ASSERT(0); /* Not possible */
  }

  if (!(map= print_event_info->m_table_map.get_table(m_table_id)) ||
      !(td= map->create_table_def()))
  {
    return (my_b_printf(file, "### Row event for unknown table #%lu",
                        (ulong) m_table_id));
  }

  /* If the write rows event contained no values for the AI */
  if (((general_type_code == WRITE_ROWS_EVENT) && (m_rows_buf==m_rows_end)))
  {
    if (my_b_printf(file, "### INSERT INTO %`s.%`s VALUES ()\n",
                    map->get_db_name(), map->get_table_name()))
      goto err;
    goto end;
  }

  for (const uchar *value= m_rows_buf; value < m_rows_end; )
  {
    size_t length;
    print_event_info->row_events++;

    if (my_b_printf(file, "### %s %`s.%`s\n",
                    sql_command,
                    map->get_db_name(), map->get_table_name()))
      goto err;
#ifdef WHEN_FLASHBACK_REVIEW_READY
    if (need_flashback_review)
      if (my_b_printf(review_sql, "\nINSERT INTO `%s`.`%s` VALUES ('%s'",
                      map->get_review_dbname(), map->get_review_tablename(),
                      sql_command_short))
        goto err;
#endif

    /* Print the first image */
    if (!(length= print_verbose_one_row(file, td, print_event_info,
                                  &m_cols, value,
                                  (const uchar*) sql_clause1)))
      goto err;
    value+= length;

    /* Print the second image (for UPDATE only) */
    if (sql_clause2)
    {
      if (!(length= print_verbose_one_row(file, td, print_event_info,
                                      &m_cols_ai, value,
                                      (const uchar*) sql_clause2)))
        goto err;
      value+= length;
    }
#ifdef WHEN_FLASHBACK_REVIEW_READY
    else
    {
      if (need_flashback_review)
        for (size_t i= 0; i < td->size(); i ++)
          if (my_b_printf(review_sql, ", NULL"))
            goto err;
    }

    if (need_flashback_review)
      if (my_b_printf(review_sql, ")%s\n", print_event_info->delimiter))
        goto err;
#endif
  }

end:
  delete td;
  return 0;
err:
  delete td;
  return 1;
}

void free_table_map_log_event(Table_map_log_event *event)
{
  delete event;
}

/**
  Encode the event, optionally per 'do_print_encoded' arg store the
  result into the argument cache; optionally per event_info's
  'verbose' print into the cache a verbose representation of the event.
  Note, no extra wrapping is done to the being io-cached data, like
  to producing a BINLOG query. It's left for a routine that extracts from
  the cache.

  @param file               pointer to IO_CACHE
  @param print_event_info   pointer to print_event_info specializing
                            what out of and how to print the event
  @param do_print_encoded   whether to store base64-encoded event
                            into @file.
*/
bool Log_event::print_base64(IO_CACHE* file,
                             PRINT_EVENT_INFO* print_event_info,
                             bool do_print_encoded)
{
  uchar *ptr= (uchar *)temp_buf;
  uint32 size= uint4korr(ptr + EVENT_LEN_OFFSET);
  DBUG_ENTER("Log_event::print_base64");

  if (is_flashback)
  {
    uint tmp_size= size;
    Rows_log_event *ev= NULL;
    Log_event_type ev_type = (enum Log_event_type) ptr[EVENT_TYPE_OFFSET];
    if (checksum_alg != BINLOG_CHECKSUM_ALG_UNDEF &&
        checksum_alg != BINLOG_CHECKSUM_ALG_OFF)
      tmp_size-= BINLOG_CHECKSUM_LEN; // checksum is displayed through the header
    switch (ev_type) {
      case WRITE_ROWS_EVENT:
        ptr[EVENT_TYPE_OFFSET]= DELETE_ROWS_EVENT;
        ev= new Delete_rows_log_event((const char*) ptr, tmp_size,
                                       glob_description_event);
        ev->change_to_flashback_event(print_event_info, ptr, ev_type);
        break;
      case WRITE_ROWS_EVENT_V1:
        ptr[EVENT_TYPE_OFFSET]= DELETE_ROWS_EVENT_V1;
        ev= new Delete_rows_log_event((const char*) ptr, tmp_size,
                                       glob_description_event);
        ev->change_to_flashback_event(print_event_info, ptr, ev_type);
        break;
      case DELETE_ROWS_EVENT:
        ptr[EVENT_TYPE_OFFSET]= WRITE_ROWS_EVENT;
        ev= new Write_rows_log_event((const char*) ptr, tmp_size,
                                       glob_description_event);
        ev->change_to_flashback_event(print_event_info, ptr, ev_type);
        break;
      case DELETE_ROWS_EVENT_V1:
        ptr[EVENT_TYPE_OFFSET]= WRITE_ROWS_EVENT_V1;
        ev= new Write_rows_log_event((const char*) ptr, tmp_size,
                                       glob_description_event);
        ev->change_to_flashback_event(print_event_info, ptr, ev_type);
        break;
      case UPDATE_ROWS_EVENT:
      case UPDATE_ROWS_EVENT_V1:
        ev= new Update_rows_log_event((const char*) ptr, tmp_size,
                                       glob_description_event);
        ev->change_to_flashback_event(print_event_info, ptr, ev_type);
        break;
      default:
        break;
    }
    delete ev;
  }

  if (do_print_encoded)
  {
    size_t const tmp_str_sz= my_base64_needed_encoded_length((int) size);
    char *tmp_str;
    if (!(tmp_str= (char *) my_malloc(tmp_str_sz, MYF(MY_WME))))
      goto err;

    if (my_base64_encode(ptr, (size_t) size, tmp_str))
    {
      DBUG_ASSERT(0);
    }

    my_b_printf(file, "%s\n", tmp_str);
    my_free(tmp_str);
  }

#ifdef WHEN_FLASHBACK_REVIEW_READY
  if (print_event_info->verbose || print_event_info->print_row_count ||
      need_flashback_review)
#else
  // Flashback need the table_map to parse the event
  if (print_event_info->verbose || print_event_info->print_row_count ||
      is_flashback)
#endif
  {
    Rows_log_event *ev= NULL;
    Log_event_type et= (Log_event_type) ptr[EVENT_TYPE_OFFSET];

    if (checksum_alg != BINLOG_CHECKSUM_ALG_UNDEF &&
        checksum_alg != BINLOG_CHECKSUM_ALG_OFF)
      size-= BINLOG_CHECKSUM_LEN; // checksum is displayed through the header

    switch (et)
    {
    case TABLE_MAP_EVENT:
    {
      Table_map_log_event *map; 
      map= new Table_map_log_event((const char*) ptr, size, 
                                   glob_description_event);
#ifdef WHEN_FLASHBACK_REVIEW_READY
      if (need_flashback_review)
      {
        map->set_review_dbname(m_review_dbname.ptr());
        map->set_review_tablename(m_review_tablename.ptr());
      }
#endif
      print_event_info->m_table_map.set_table(map->get_table_id(), map);
      break;
    }
    case WRITE_ROWS_EVENT:
    case WRITE_ROWS_EVENT_V1:
    {
      ev= new Write_rows_log_event((const char*) ptr, size,
                                   glob_description_event);
      break;
    }
    case DELETE_ROWS_EVENT:
    case DELETE_ROWS_EVENT_V1:
    {
      ev= new Delete_rows_log_event((const char*) ptr, size,
                                    glob_description_event);
      break;
    }
    case UPDATE_ROWS_EVENT:
    case UPDATE_ROWS_EVENT_V1:
    {
      ev= new Update_rows_log_event((const char*) ptr, size,
                                    glob_description_event);
      break;
    }
    case WRITE_ROWS_COMPRESSED_EVENT:
    case WRITE_ROWS_COMPRESSED_EVENT_V1:
    {
      ev= new Write_rows_compressed_log_event((const char*) ptr, size,
                                              glob_description_event);
      break;
    }
    case UPDATE_ROWS_COMPRESSED_EVENT:
    case UPDATE_ROWS_COMPRESSED_EVENT_V1:
    {
      ev= new Update_rows_compressed_log_event((const char*) ptr, size,
                                               glob_description_event);
      break;
      }
    case DELETE_ROWS_COMPRESSED_EVENT:
    case DELETE_ROWS_COMPRESSED_EVENT_V1:
    {
      ev= new Delete_rows_compressed_log_event((const char*) ptr, size,
                                               glob_description_event);
      break;
    }
    default:
      break;
    }

    if (ev)
    {
      bool error= 0;

#ifdef WHEN_FLASHBACK_REVIEW_READY
      ev->need_flashback_review= need_flashback_review;
      if (print_event_info->verbose)
      {
        if (ev->print_verbose(file, print_event_info))
          goto err;
      }
      else
      {
        IO_CACHE tmp_cache;

        if (open_cached_file(&tmp_cache, NULL, NULL, 0,
                              MYF(MY_WME | MY_NABP)))
        {
          delete ev;
          goto err;
        }

        error= ev->print_verbose(&tmp_cache, print_event_info);
        close_cached_file(&tmp_cache);
        if (unlikely(error))
        {
          delete ev;
          goto err;
        }
      }
#else
      if (print_event_info->verbose)
      {
        /*
          Verbose event printout can't start before encoded data
          got enquoted. This is done at this point though multi-row
          statement remain vulnerable.
          TODO: fix MDEV-10362 to remove this workaround.
        */
        if (print_event_info->base64_output_mode !=
            BASE64_OUTPUT_DECODE_ROWS)
          my_b_printf(file, "'%s\n", print_event_info->delimiter);
        error= ev->print_verbose(file, print_event_info);
      }
      else
      {
        ev->count_row_events(print_event_info);
      }
#endif
      delete ev;
      if (unlikely(error))
        goto err;
    }
  }
  DBUG_RETURN(0);

err:
  DBUG_RETURN(1);
}


/*
  Log_event::print_timestamp()
*/

bool Log_event::print_timestamp(IO_CACHE* file, time_t* ts)
{
  struct tm *res;
  time_t my_when= when;
  DBUG_ENTER("Log_event::print_timestamp");
  if (!ts)
    ts = &my_when;
  res=localtime(ts);

  DBUG_RETURN(my_b_printf(file,"%02d%02d%02d %2d:%02d:%02d",
                          res->tm_year % 100,
                          res->tm_mon+1,
                          res->tm_mday,
                          res->tm_hour,
                          res->tm_min,
                          res->tm_sec));
}

#endif /* MYSQL_CLIENT */


#if !defined(MYSQL_CLIENT) && defined(HAVE_REPLICATION)
inline Log_event::enum_skip_reason
Log_event::continue_group(rpl_group_info *rgi)
{
  if (rgi->rli->slave_skip_counter == 1)
    return Log_event::EVENT_SKIP_IGNORE;
  return Log_event::do_shall_skip(rgi);
}
#endif

/**************************************************************************
	Query_log_event methods
**************************************************************************/

#if defined(HAVE_REPLICATION) && !defined(MYSQL_CLIENT)

/**
  This (which is used only for SHOW BINLOG EVENTS) could be updated to
  print SET @@session_var=. But this is not urgent, as SHOW BINLOG EVENTS is
  only an information, it does not produce suitable queries to replay (for
  example it does not print LOAD DATA INFILE).
  @todo
    show the catalog ??
*/

void Query_log_event::pack_info(Protocol *protocol)
{
  // TODO: show the catalog ??
  char buf_mem[1024];
  String buf(buf_mem, sizeof(buf_mem), system_charset_info);
  buf.real_alloc(9 + db_len + q_len);
  if (!(flags & LOG_EVENT_SUPPRESS_USE_F)
      && db && db_len)
  {
    buf.append(STRING_WITH_LEN("use "));
    append_identifier(protocol->thd, &buf, db, db_len);
    buf.append(STRING_WITH_LEN("; "));
  }
  if (query && q_len)
    buf.append(query, q_len);
  protocol->store(&buf);
}
#endif

#ifndef MYSQL_CLIENT

/**
  Utility function for the next method (Query_log_event::write()) .
*/
static void store_str_with_code_and_len(uchar **dst, const char *src,
                                        uint len, uint code)
{
  /*
    only 1 byte to store the length of catalog, so it should not
    surpass 255
  */
  DBUG_ASSERT(len <= 255);
  DBUG_ASSERT(src);
  *((*dst)++)= (uchar) code;
  *((*dst)++)= (uchar) len;
  bmove(*dst, src, len);
  (*dst)+= len;
}


/**
  Query_log_event::write().

  @note
    In this event we have to modify the header to have the correct
    EVENT_LEN_OFFSET as we don't yet know how many status variables we
    will print!
*/

bool Query_log_event::write()
{
  uchar buf[QUERY_HEADER_LEN + MAX_SIZE_LOG_EVENT_STATUS];
  uchar *start, *start_of_status;
  ulong event_length;

  if (!query)
    return 1;                                   // Something wrong with event

  /*
    We want to store the thread id:
    (- as an information for the user when he reads the binlog)
    - if the query uses temporary table: for the slave SQL thread to know to
    which master connection the temp table belongs.
    Now imagine we (write()) are called by the slave SQL thread (we are
    logging a query executed by this thread; the slave runs with
    --log-slave-updates). Then this query will be logged with
    thread_id=the_thread_id_of_the_SQL_thread. Imagine that 2 temp tables of
    the same name were created simultaneously on the master (in the master
    binlog you have
    CREATE TEMPORARY TABLE t; (thread 1)
    CREATE TEMPORARY TABLE t; (thread 2)
    ...)
    then in the slave's binlog there will be
    CREATE TEMPORARY TABLE t; (thread_id_of_the_slave_SQL_thread)
    CREATE TEMPORARY TABLE t; (thread_id_of_the_slave_SQL_thread)
    which is bad (same thread id!).

    To avoid this, we log the thread's thread id EXCEPT for the SQL
    slave thread for which we log the original (master's) thread id.
    Now this moves the bug: what happens if the thread id on the
    master was 10 and when the slave replicates the query, a
    connection number 10 is opened by a normal client on the slave,
    and updates a temp table of the same name? We get a problem
    again. To avoid this, in the handling of temp tables (sql_base.cc)
    we use thread_id AND server_id.  TODO when this is merged into
    4.1: in 4.1, slave_proxy_id has been renamed to pseudo_thread_id
    and is a session variable: that's to make mysqlbinlog work with
    temp tables. We probably need to introduce

    SET PSEUDO_SERVER_ID
    for mysqlbinlog in 4.1. mysqlbinlog would print:
    SET PSEUDO_SERVER_ID=
    SET PSEUDO_THREAD_ID=
    for each query using temp tables.
  */
  int4store(buf + Q_THREAD_ID_OFFSET, slave_proxy_id);
  int4store(buf + Q_EXEC_TIME_OFFSET, exec_time);
  buf[Q_DB_LEN_OFFSET] = (char) db_len;
  int2store(buf + Q_ERR_CODE_OFFSET, error_code);

  /*
    You MUST always write status vars in increasing order of code. This
    guarantees that a slightly older slave will be able to parse those he
    knows.
  */
  start_of_status= start= buf+QUERY_HEADER_LEN;
  if (flags2_inited)
  {
    *start++= Q_FLAGS2_CODE;
    int4store(start, flags2);
    start+= 4;
  }
  if (sql_mode_inited)
  {
    *start++= Q_SQL_MODE_CODE;
    int8store(start, (ulonglong)sql_mode);
    start+= 8;
  }
  if (catalog_len) // i.e. this var is inited (false for 4.0 events)
  {
    store_str_with_code_and_len(&start,
                                catalog, catalog_len, Q_CATALOG_NZ_CODE);
    /*
      In 5.0.x where x<4 masters we used to store the end zero here. This was
      a waste of one byte so we don't do it in x>=4 masters. We change code to
      Q_CATALOG_NZ_CODE, because re-using the old code would make x<4 slaves
      of this x>=4 master segfault (expecting a zero when there is
      none). Remaining compatibility problems are: the older slave will not
      find the catalog; but it is will not crash, and it's not an issue
      that it does not find the catalog as catalogs were not used in these
      older MySQL versions (we store it in binlog and read it from relay log
      but do nothing useful with it). What is an issue is that the older slave
      will stop processing the Q_* blocks (and jumps to the db/query) as soon
      as it sees unknown Q_CATALOG_NZ_CODE; so it will not be able to read
      Q_AUTO_INCREMENT*, Q_CHARSET and so replication will fail silently in
      various ways. Documented that you should not mix alpha/beta versions if
      they are not exactly the same version, with example of 5.0.3->5.0.2 and
      5.0.4->5.0.3. If replication is from older to new, the new will
      recognize Q_CATALOG_CODE and have no problem.
    */
  }
  if (auto_increment_increment != 1 || auto_increment_offset != 1)
  {
    *start++= Q_AUTO_INCREMENT;
    int2store(start, auto_increment_increment);
    int2store(start+2, auto_increment_offset);
    start+= 4;
  }
  if (charset_inited)
  {
    *start++= Q_CHARSET_CODE;
    memcpy(start, charset, 6);
    start+= 6;
  }
  if (time_zone_len)
  {
    /* In the TZ sys table, column Name is of length 64 so this should be ok */
    DBUG_ASSERT(time_zone_len <= MAX_TIME_ZONE_NAME_LENGTH);
    store_str_with_code_and_len(&start,
                                time_zone_str, time_zone_len, Q_TIME_ZONE_CODE);
  }
  if (lc_time_names_number)
  {
    DBUG_ASSERT(lc_time_names_number <= 0xFFFF);
    *start++= Q_LC_TIME_NAMES_CODE;
    int2store(start, lc_time_names_number);
    start+= 2;
  }
  if (charset_database_number)
  {
    DBUG_ASSERT(charset_database_number <= 0xFFFF);
    *start++= Q_CHARSET_DATABASE_CODE;
    int2store(start, charset_database_number);
    start+= 2;
  }
  if (table_map_for_update)
  {
    *start++= Q_TABLE_MAP_FOR_UPDATE_CODE;
    int8store(start, table_map_for_update);
    start+= 8;
  }
  if (master_data_written != 0)
  {
    /*
      Q_MASTER_DATA_WRITTEN_CODE only exists in relay logs where the master
      has binlog_version<4 and the slave has binlog_version=4. See comment
      for master_data_written in log_event.h for details.
    */
    *start++= Q_MASTER_DATA_WRITTEN_CODE;
    int4store(start, master_data_written);
    start+= 4;
  }

  if (thd && thd->need_binlog_invoker())
  {
    LEX_CSTRING user;
    LEX_CSTRING host;
    memset(&user, 0, sizeof(user));
    memset(&host, 0, sizeof(host));

    if (thd->slave_thread && thd->has_invoker())
    {
      /* user will be null, if master is older than this patch */
      user= thd->get_invoker_user();
      host= thd->get_invoker_host();
    }
    else
    {
      Security_context *ctx= thd->security_ctx;

      if (thd->need_binlog_invoker() == THD::INVOKER_USER)
      {
        user.str= ctx->priv_user;
        host.str= ctx->priv_host;
        host.length= strlen(host.str);
      }
      else
      {
        user.str= ctx->priv_role;
        host= empty_clex_str;
      }
      user.length= strlen(user.str);
    }

    if (user.length > 0)
    {
      *start++= Q_INVOKER;

      /*
        Store user length and user. The max length of use is 16, so 1 byte is
        enough to store the user's length.
       */
      *start++= (uchar)user.length;
      memcpy(start, user.str, user.length);
      start+= user.length;

      /*
        Store host length and host. The max length of host is 60, so 1 byte is
        enough to store the host's length.
       */
      *start++= (uchar)host.length;
      memcpy(start, host.str, host.length);
      start+= host.length;
    }
  }

  if (thd && thd->query_start_sec_part_used)
  {
    *start++= Q_HRNOW;
    get_time();
    int3store(start, when_sec_part);
    start+= 3;
  }
  /*
    NOTE: When adding new status vars, please don't forget to update
    the MAX_SIZE_LOG_EVENT_STATUS in log_event.h and update the function
    code_name() in this file.
   
    Here there could be code like
    if (command-line-option-which-says-"log_this_variable" && inited)
    {
    *start++= Q_THIS_VARIABLE_CODE;
    int4store(start, this_variable);
    start+= 4;
    }
  */
  
  /* Store length of status variables */
  status_vars_len= (uint) (start-start_of_status);
  DBUG_ASSERT(status_vars_len <= MAX_SIZE_LOG_EVENT_STATUS);
  int2store(buf + Q_STATUS_VARS_LEN_OFFSET, status_vars_len);

  /*
    Calculate length of whole event
    The "1" below is the \0 in the db's length
  */
  event_length= (uint) (start-buf) + get_post_header_size_for_derived() + db_len + 1 + q_len;

  return write_header(event_length) ||
         write_data(buf, QUERY_HEADER_LEN) ||
         write_post_header_for_derived() ||
         write_data(start_of_status, (uint) (start-start_of_status)) ||
         write_data(safe_str(db), db_len + 1) ||
         write_data(query, q_len) ||
         write_footer();
}

bool Query_compressed_log_event::write()
{
  const char *query_tmp = query;
  uint32 q_len_tmp = q_len;
  uint32 alloc_size;
  bool ret = true;
  q_len = alloc_size = binlog_get_compress_len(q_len);
  query = (char *)my_safe_alloca(alloc_size);
  if(query && !binlog_buf_compress(query_tmp, (char *)query, q_len_tmp, &q_len))
  {
    ret = Query_log_event::write();
  }
  my_safe_afree((void *)query, alloc_size);
  query = query_tmp;
  q_len = q_len_tmp;
  return ret;
}

/**
  The simplest constructor that could possibly work.  This is used for
  creating static objects that have a special meaning and are invisible
  to the log.  
*/
Query_log_event::Query_log_event()
  :Log_event(), data_buf(0)
{
  memset(&user, 0, sizeof(user));
  memset(&host, 0, sizeof(host));
}


/*
  SYNOPSIS
    Query_log_event::Query_log_event()
      thd_arg           - thread handle
      query_arg         - array of char representing the query
      query_length      - size of the  `query_arg' array
      using_trans       - there is a modified transactional table
      direct            - Don't cache statement
      suppress_use      - suppress the generation of 'USE' statements
      errcode           - the error code of the query
      
  DESCRIPTION
  Creates an event for binlogging
  The value for `errcode' should be supplied by caller.
*/
Query_log_event::Query_log_event(THD* thd_arg, const char* query_arg, size_t query_length, bool using_trans,
				 bool direct, bool suppress_use, int errcode)

  :Log_event(thd_arg,
             (thd_arg->thread_specific_used ? LOG_EVENT_THREAD_SPECIFIC_F :
              0) |
             (suppress_use ? LOG_EVENT_SUPPRESS_USE_F : 0),
	     using_trans),
   data_buf(0), query(query_arg), catalog(thd_arg->catalog),
   db(thd_arg->db.str), q_len((uint32) query_length),
   thread_id(thd_arg->thread_id),
   /* save the original thread id; we already know the server id */
   slave_proxy_id((ulong)thd_arg->variables.pseudo_thread_id),
   flags2_inited(1), sql_mode_inited(1), charset_inited(1),
   sql_mode(thd_arg->variables.sql_mode),
   auto_increment_increment(thd_arg->variables.auto_increment_increment),
   auto_increment_offset(thd_arg->variables.auto_increment_offset),
   lc_time_names_number(thd_arg->variables.lc_time_names->number),
   charset_database_number(0),
   table_map_for_update((ulonglong)thd_arg->table_map_for_update),
   master_data_written(0)
{
  time_t end_time;

#ifdef WITH_WSREP
  /*
    If Query_log_event will contain non trans keyword (not BEGIN, COMMIT,
    SAVEPOINT or ROLLBACK) we disable PA for this transaction.
   */
  if (WSREP_ON && !is_trans_keyword())
    thd->wsrep_PA_safe= false;
#endif /* WITH_WSREP */

  memset(&user, 0, sizeof(user));
  memset(&host, 0, sizeof(host));

  error_code= errcode;

  end_time= my_time(0);
  exec_time = (ulong) (end_time  - thd_arg->start_time);
  /**
    @todo this means that if we have no catalog, then it is replicated
    as an existing catalog of length zero. is that safe? /sven
  */
  catalog_len = (catalog) ? (uint32) strlen(catalog) : 0;
  /* status_vars_len is set just before writing the event */
  db_len = (db) ? (uint32) strlen(db) : 0;
  if (thd_arg->variables.collation_database != thd_arg->db_charset)
    charset_database_number= thd_arg->variables.collation_database->number;
  
  /*
    We only replicate over the bits of flags2 that we need: the rest
    are masked out by "& OPTIONS_WRITTEN_TO_BINLOG".

    We also force AUTOCOMMIT=1.  Rationale (cf. BUG#29288): After
    fixing BUG#26395, we always write BEGIN and COMMIT around all
    transactions (even single statements in autocommit mode).  This is
    so that replication from non-transactional to transactional table
    and error recovery from XA to non-XA table should work as
    expected.  The BEGIN/COMMIT are added in log.cc. However, there is
    one exception: MyISAM bypasses log.cc and writes directly to the
    binlog.  So if autocommit is off, master has MyISAM, and slave has
    a transactional engine, then the slave will just see one long
    never-ending transaction.  The only way to bypass explicit
    BEGIN/COMMIT in the binlog is by using a non-transactional table.
    So setting AUTOCOMMIT=1 will make this work as expected.

    Note: explicitly replicate AUTOCOMMIT=1 from master. We do not
    assume AUTOCOMMIT=1 on slave; the slave still reads the state of
    the autocommit flag as written by the master to the binlog. This
    behavior may change after WL#4162 has been implemented.
  */
  flags2= (uint32) (thd_arg->variables.option_bits &
                    (OPTIONS_WRITTEN_TO_BIN_LOG & ~OPTION_NOT_AUTOCOMMIT));
  DBUG_ASSERT(thd_arg->variables.character_set_client->number < 256*256);
  DBUG_ASSERT(thd_arg->variables.collation_connection->number < 256*256);
  DBUG_ASSERT(thd_arg->variables.collation_server->number < 256*256);
  DBUG_ASSERT(thd_arg->variables.character_set_client->mbminlen == 1);
  int2store(charset, thd_arg->variables.character_set_client->number);
  int2store(charset+2, thd_arg->variables.collation_connection->number);
  int2store(charset+4, thd_arg->variables.collation_server->number);
  if (thd_arg->time_zone_used)
  {
    /*
      Note that our event becomes dependent on the Time_zone object
      representing the time zone. Fortunately such objects are never deleted
      or changed during mysqld's lifetime.
    */
    time_zone_len= thd_arg->variables.time_zone->get_name()->length();
    time_zone_str= thd_arg->variables.time_zone->get_name()->ptr();
  }
  else
    time_zone_len= 0;

  LEX *lex= thd->lex;
  /*
    Defines that the statement will be written directly to the binary log
    without being wrapped by a BEGIN...COMMIT. Otherwise, the statement
    will be written to either the trx-cache or stmt-cache.

    Note that a cache will not be used if the parameter direct is TRUE.
  */
  bool use_cache= FALSE;
  /*
    TRUE defines that the trx-cache must be used and by consequence the
    use_cache is TRUE.

    Note that a cache will not be used if the parameter direct is TRUE.
  */
  bool trx_cache= FALSE;
  cache_type= Log_event::EVENT_INVALID_CACHE;

  switch (lex->sql_command)
  {
    case SQLCOM_DROP_TABLE:
    case SQLCOM_DROP_SEQUENCE:
      use_cache= (lex->tmp_table() && thd->in_multi_stmt_transaction_mode());
    break;

    case SQLCOM_CREATE_TABLE:
    case SQLCOM_CREATE_SEQUENCE:
      /*
        If we are using CREATE ... SELECT or if we are a slave
        executing BEGIN...COMMIT (generated by CREATE...SELECT) we
        have to use the transactional cache to ensure we don't
        calculate any checksum for the CREATE part.
      */
      trx_cache= (lex->first_select_lex()->item_list.elements &&
                  thd->is_current_stmt_binlog_format_row()) ||
                  (thd->variables.option_bits & OPTION_GTID_BEGIN);
      use_cache= (lex->tmp_table() &&
                  thd->in_multi_stmt_transaction_mode()) || trx_cache;
      break;
    case SQLCOM_SET_OPTION:
      if (lex->autocommit)
        use_cache= trx_cache= FALSE;
      else
        use_cache= TRUE;
      break;
    case SQLCOM_RELEASE_SAVEPOINT:
    case SQLCOM_ROLLBACK_TO_SAVEPOINT:
    case SQLCOM_SAVEPOINT:
      use_cache= trx_cache= TRUE;
      break;
    default:
      use_cache= sqlcom_can_generate_row_events(thd);
      break;
  }

  if (!use_cache || direct)
  {
    cache_type= Log_event::EVENT_NO_CACHE;
  }
  else if (using_trans || trx_cache || stmt_has_updated_trans_table(thd) ||
           thd->lex->is_mixed_stmt_unsafe(thd->in_multi_stmt_transaction_mode(),
                                          thd->variables.binlog_direct_non_trans_update,
                                          trans_has_updated_trans_table(thd),
                                          thd->tx_isolation))
    cache_type= Log_event::EVENT_TRANSACTIONAL_CACHE;
  else
    cache_type= Log_event::EVENT_STMT_CACHE;
  DBUG_ASSERT(cache_type != Log_event::EVENT_INVALID_CACHE);
  DBUG_PRINT("info",("Query_log_event has flags2: %lu  sql_mode: %llu  cache_tye: %d",
                     (ulong) flags2, sql_mode, cache_type));
}

Query_compressed_log_event::Query_compressed_log_event(THD* thd_arg, const char* query_arg,
    ulong query_length, bool using_trans,
    bool direct, bool suppress_use, int errcode)
    :Query_log_event(thd_arg, query_arg, query_length, using_trans, direct,
                     suppress_use, errcode),
     query_buf(0)
{

}
#endif /* MYSQL_CLIENT */


/* 2 utility functions for the next method */

/**
   Read a string with length from memory.

   This function reads the string-with-length stored at
   <code>src</code> and extract the length into <code>*len</code> and
   a pointer to the start of the string into <code>*dst</code>. The
   string can then be copied using <code>memcpy()</code> with the
   number of bytes given in <code>*len</code>.

   @param src Pointer to variable holding a pointer to the memory to
              read the string from.
   @param dst Pointer to variable holding a pointer where the actual
              string starts. Starting from this position, the string
              can be copied using @c memcpy().
   @param len Pointer to variable where the length will be stored.
   @param end One-past-the-end of the memory where the string is
              stored.

   @return    Zero if the entire string can be copied successfully,
              @c UINT_MAX if the length could not be read from memory
              (that is, if <code>*src >= end</code>), otherwise the
              number of bytes that are missing to read the full
              string, which happends <code>*dst + *len >= end</code>.
*/
static int
get_str_len_and_pointer(const Log_event::Byte **src,
                        const char **dst,
                        uint *len,
                        const Log_event::Byte *end)
{
  if (*src >= end)
    return -1;       // Will be UINT_MAX in two-complement arithmetics
  uint length= **src;
  if (length > 0)
  {
    if (*src + length >= end)
      return (int)(*src + length - end + 1);   // Number of bytes missing
    *dst= (char *)*src + 1;                    // Will be copied later
  }
  *len= length;
  *src+= length + 1;
  return 0;
}

static void copy_str_and_move(const char **src, 
                              Log_event::Byte **dst, 
                              size_t len)
{
  memcpy(*dst, *src, len);
  *src= (const char *)*dst;
  (*dst)+= len;
  *(*dst)++= 0;
}


#ifndef DBUG_OFF
static char const *
code_name(int code)
{
  static char buf[255];
  switch (code) {
  case Q_FLAGS2_CODE: return "Q_FLAGS2_CODE";
  case Q_SQL_MODE_CODE: return "Q_SQL_MODE_CODE";
  case Q_CATALOG_CODE: return "Q_CATALOG_CODE";
  case Q_AUTO_INCREMENT: return "Q_AUTO_INCREMENT";
  case Q_CHARSET_CODE: return "Q_CHARSET_CODE";
  case Q_TIME_ZONE_CODE: return "Q_TIME_ZONE_CODE";
  case Q_CATALOG_NZ_CODE: return "Q_CATALOG_NZ_CODE";
  case Q_LC_TIME_NAMES_CODE: return "Q_LC_TIME_NAMES_CODE";
  case Q_CHARSET_DATABASE_CODE: return "Q_CHARSET_DATABASE_CODE";
  case Q_TABLE_MAP_FOR_UPDATE_CODE: return "Q_TABLE_MAP_FOR_UPDATE_CODE";
  case Q_MASTER_DATA_WRITTEN_CODE: return "Q_MASTER_DATA_WRITTEN_CODE";
  case Q_HRNOW: return "Q_HRNOW";
  }
  sprintf(buf, "CODE#%d", code);
  return buf;
}
#endif


/**
   Macro to check that there is enough space to read from memory.

   @param PTR Pointer to memory
   @param END End of memory
   @param CNT Number of bytes that should be read.
 */
#define CHECK_SPACE(PTR,END,CNT)                      \
  do {                                                \
    DBUG_PRINT("info", ("Read %s", code_name(pos[-1]))); \
    DBUG_ASSERT((PTR) + (CNT) <= (END));              \
    if ((PTR) + (CNT) > (END)) {                      \
      DBUG_PRINT("info", ("query= 0"));               \
      query= 0;                                       \
      DBUG_VOID_RETURN;                               \
    }                                                 \
  } while (0)


/**
  This is used by the SQL slave thread to prepare the event before execution.
*/
Query_log_event::Query_log_event(const char* buf, uint event_len,
                                 const Format_description_log_event
                                 *description_event,
                                 Log_event_type event_type)
  :Log_event(buf, description_event), data_buf(0), query(NullS),
   db(NullS), catalog_len(0), status_vars_len(0),
   flags2_inited(0), sql_mode_inited(0), charset_inited(0),
   auto_increment_increment(1), auto_increment_offset(1),
   time_zone_len(0), lc_time_names_number(0), charset_database_number(0),
   table_map_for_update(0), master_data_written(0)
{
  ulong data_len;
  uint32 tmp;
  uint8 common_header_len, post_header_len;
  Log_event::Byte *start;
  const Log_event::Byte *end;
  bool catalog_nz= 1;
  DBUG_ENTER("Query_log_event::Query_log_event(char*,...)");

  memset(&user, 0, sizeof(user));
  memset(&host, 0, sizeof(host));
  common_header_len= description_event->common_header_len;
  post_header_len= description_event->post_header_len[event_type-1];
  DBUG_PRINT("info",("event_len: %u  common_header_len: %d  post_header_len: %d",
                     event_len, common_header_len, post_header_len));
  
  /*
    We test if the event's length is sensible, and if so we compute data_len.
    We cannot rely on QUERY_HEADER_LEN here as it would not be format-tolerant.
    We use QUERY_HEADER_MINIMAL_LEN which is the same for 3.23, 4.0 & 5.0.
  */
  if (event_len < (uint)(common_header_len + post_header_len))
    DBUG_VOID_RETURN;				
  data_len = event_len - (common_header_len + post_header_len);
  buf+= common_header_len;
  
  thread_id = slave_proxy_id = uint4korr(buf + Q_THREAD_ID_OFFSET);
  exec_time = uint4korr(buf + Q_EXEC_TIME_OFFSET);
  db_len = (uchar)buf[Q_DB_LEN_OFFSET]; // TODO: add a check of all *_len vars
  error_code = uint2korr(buf + Q_ERR_CODE_OFFSET);

  /*
    5.0 format starts here.
    Depending on the format, we may or not have affected/warnings etc
    The remnent post-header to be parsed has length:
  */
  tmp= post_header_len - QUERY_HEADER_MINIMAL_LEN; 
  if (tmp)
  {
    status_vars_len= uint2korr(buf + Q_STATUS_VARS_LEN_OFFSET);
    /*
      Check if status variable length is corrupt and will lead to very
      wrong data. We could be even more strict and require data_len to
      be even bigger, but this will suffice to catch most corruption
      errors that can lead to a crash.
    */
    if (status_vars_len > MY_MIN(data_len, MAX_SIZE_LOG_EVENT_STATUS))
    {
      DBUG_PRINT("info", ("status_vars_len (%u) > data_len (%lu); query= 0",
                          status_vars_len, data_len));
      query= 0;
      DBUG_VOID_RETURN;
    }
    data_len-= status_vars_len;
    DBUG_PRINT("info", ("Query_log_event has status_vars_len: %u",
                        (uint) status_vars_len));
    tmp-= 2;
  } 
  else
  {
    /*
      server version < 5.0 / binlog_version < 4 master's event is 
      relay-logged with storing the original size of the event in
      Q_MASTER_DATA_WRITTEN_CODE status variable.
      The size is to be restored at reading Q_MASTER_DATA_WRITTEN_CODE-marked
      event from the relay log.
    */
    DBUG_ASSERT(description_event->binlog_version < 4);
    master_data_written= (uint32)data_written;
  }
  /*
    We have parsed everything we know in the post header for QUERY_EVENT,
    the rest of post header is either comes from older version MySQL or
    dedicated to derived events (e.g. Execute_load_query...)
  */

  /* variable-part: the status vars; only in MySQL 5.0  */
  
  start= (Log_event::Byte*) (buf+post_header_len);
  end= (const Log_event::Byte*) (start+status_vars_len);
  for (const Log_event::Byte* pos= start; pos < end;)
  {
    switch (*pos++) {
    case Q_FLAGS2_CODE:
      CHECK_SPACE(pos, end, 4);
      flags2_inited= 1;
      flags2= uint4korr(pos);
      DBUG_PRINT("info",("In Query_log_event, read flags2: %lu", (ulong) flags2));
      pos+= 4;
      break;
    case Q_SQL_MODE_CODE:
    {
      CHECK_SPACE(pos, end, 8);
      sql_mode_inited= 1;
      sql_mode= (sql_mode_t) uint8korr(pos);
      DBUG_PRINT("info",("In Query_log_event, read sql_mode: %llu", sql_mode));
      pos+= 8;
      break;
    }
    case Q_CATALOG_NZ_CODE:
      DBUG_PRINT("info", ("case Q_CATALOG_NZ_CODE; pos:%p; end:%p",
                          pos, end));
      if (get_str_len_and_pointer(&pos, &catalog, &catalog_len, end))
      {
        DBUG_PRINT("info", ("query= 0"));
        query= 0;
        DBUG_VOID_RETURN;
      }
      break;
    case Q_AUTO_INCREMENT:
      CHECK_SPACE(pos, end, 4);
      auto_increment_increment= uint2korr(pos);
      auto_increment_offset=    uint2korr(pos+2);
      pos+= 4;
      break;
    case Q_CHARSET_CODE:
    {
      CHECK_SPACE(pos, end, 6);
      charset_inited= 1;
      memcpy(charset, pos, 6);
      pos+= 6;
      break;
    }
    case Q_TIME_ZONE_CODE:
    {
      if (get_str_len_and_pointer(&pos, &time_zone_str, &time_zone_len, end))
      {
        DBUG_PRINT("info", ("Q_TIME_ZONE_CODE: query= 0"));
        query= 0;
        DBUG_VOID_RETURN;
      }
      break;
    }
    case Q_CATALOG_CODE: /* for 5.0.x where 0<=x<=3 masters */
      CHECK_SPACE(pos, end, 1);
      if ((catalog_len= *pos))
        catalog= (char*) pos+1;                           // Will be copied later
      CHECK_SPACE(pos, end, catalog_len + 2);
      pos+= catalog_len+2; // leap over end 0
      catalog_nz= 0; // catalog has end 0 in event
      break;
    case Q_LC_TIME_NAMES_CODE:
      CHECK_SPACE(pos, end, 2);
      lc_time_names_number= uint2korr(pos);
      pos+= 2;
      break;
    case Q_CHARSET_DATABASE_CODE:
      CHECK_SPACE(pos, end, 2);
      charset_database_number= uint2korr(pos);
      pos+= 2;
      break;
    case Q_TABLE_MAP_FOR_UPDATE_CODE:
      CHECK_SPACE(pos, end, 8);
      table_map_for_update= uint8korr(pos);
      pos+= 8;
      break;
    case Q_MASTER_DATA_WRITTEN_CODE:
      CHECK_SPACE(pos, end, 4);
      data_written= master_data_written= uint4korr(pos);
      pos+= 4;
      break;
    case Q_INVOKER:
    {
      CHECK_SPACE(pos, end, 1);
      user.length= *pos++;
      CHECK_SPACE(pos, end, user.length);
      user.str= (char *)pos;
      pos+= user.length;

      CHECK_SPACE(pos, end, 1);
      host.length= *pos++;
      CHECK_SPACE(pos, end, host.length);
      host.str= (char *)pos;
      pos+= host.length;
      break;
    }
    case Q_HRNOW:
    {
      CHECK_SPACE(pos, end, 3);
      when_sec_part= uint3korr(pos);
      pos+= 3;
      break;
    }
    default:
      /* That's why you must write status vars in growing order of code */
      DBUG_PRINT("info",("Query_log_event has unknown status vars (first has\
 code: %u), skipping the rest of them", (uint) *(pos-1)));
      pos= (const uchar*) end;                         // Break loop
    }
  }

#if !defined(MYSQL_CLIENT)
  if (description_event->server_version_split.kind ==
      Format_description_log_event::master_version_split::KIND_MYSQL)
  {
    // Handle MariaDB/MySQL incompatible sql_mode bits
    sql_mode_t mysql_sql_mode= sql_mode;
    sql_mode&= MODE_MASK_MYSQL_COMPATIBLE; // Unset MySQL specific bits

    /*
      sql_mode flags related to fraction second rounding/truncation
      have opposite meaning in MySQL vs MariaDB.
      MySQL:
       - rounds fractional seconds by default
       - truncates if TIME_TRUNCATE_FRACTIONAL is set
      MariaDB:
       - truncates fractional seconds by default
       - rounds if TIME_ROUND_FRACTIONAL is set
    */
    if (description_event->server_version_split >= fsp_version_split_mysql &&
       !(mysql_sql_mode & MODE_MYSQL80_TIME_TRUNCATE_FRACTIONAL))
      sql_mode|= MODE_TIME_ROUND_FRACTIONAL;
  }
#endif

  /**
    Layout for the data buffer is as follows
    +--------+-----------+------+------+---------+----+-------+
    | catlog | time_zone | user | host | db name | \0 | Query |
    +--------+-----------+------+------+---------+----+-------+

    To support the query cache we append the following buffer to the above
    +-------+----------------------------------------+-------+
    |db len | uninitiatlized space of size of db len | FLAGS |
    +-------+----------------------------------------+-------+

    The area of buffer starting from Query field all the way to the end belongs
    to the Query buffer and its structure is described in alloc_query() in
    sql_parse.cc
    */

#if !defined(MYSQL_CLIENT) && defined(HAVE_QUERY_CACHE)
  if (!(start= data_buf = (Log_event::Byte*) my_malloc(catalog_len + 1
                                                    +  time_zone_len + 1
                                                    +  user.length + 1
                                                    +  host.length + 1
                                                    +  data_len + 1
                                                    +  sizeof(size_t)//for db_len
                                                    +  db_len + 1
                                                    +  QUERY_CACHE_DB_LENGTH_SIZE
                                                    +  QUERY_CACHE_FLAGS_SIZE,
                                                       MYF(MY_WME))))
#else
  if (!(start= data_buf = (Log_event::Byte*) my_malloc(catalog_len + 1
                                                    +  time_zone_len + 1
                                                    +  user.length + 1
                                                    +  host.length + 1
                                                    +  data_len + 1,
                                                       MYF(MY_WME))))
#endif
      DBUG_VOID_RETURN;
  if (catalog_len)                                  // If catalog is given
  {
    /**
      @todo we should clean up and do only copy_str_and_move; it
      works for both cases.  Then we can remove the catalog_nz
      flag. /sven
    */
    if (likely(catalog_nz)) // true except if event comes from 5.0.0|1|2|3.
      copy_str_and_move(&catalog, &start, catalog_len);
    else
    {
      memcpy(start, catalog, catalog_len+1); // copy end 0
      catalog= (const char *)start;
      start+= catalog_len+1;
    }
  }
  if (time_zone_len)
    copy_str_and_move(&time_zone_str, &start, time_zone_len);

  if (user.length)
  {
    copy_str_and_move(&user.str, &start, user.length);
  }
  else
  {
    user.str= (char*) start;
    *(start++)= 0;
  }

  if (host.length)
    copy_str_and_move(&host.str, &start, host.length);
  else
  {
    host.str= (char*) start;
    *(start++)= 0;
  }

  /**
    if time_zone_len or catalog_len are 0, then time_zone and catalog
    are uninitialized at this point.  shouldn't they point to the
    zero-length null-terminated strings we allocated space for in the
    my_alloc call above? /sven
  */

  /* A 2nd variable part; this is common to all versions */ 
  memcpy((char*) start, end, data_len);          // Copy db and query
  start[data_len]= '\0';              // End query with \0 (For safetly)
  db= (char *)start;
  query= (char *)(start + db_len + 1);
  q_len= data_len - db_len -1;

  if (data_len && (data_len < db_len ||
                   data_len < q_len ||
                   data_len != (db_len + q_len + 1)))
  {
    q_len= 0;
    query= NULL;
    DBUG_VOID_RETURN;
  }

  uint32 max_length= uint32(event_len - ((const char*)(end + db_len + 1) -
                                         (buf - common_header_len)));
  if (q_len != max_length)
  {
    q_len= 0;
    query= NULL;
    DBUG_VOID_RETURN;
  }
  /**
    Append the db length at the end of the buffer. This will be used by
    Query_cache::send_result_to_client() in case the query cache is On.
   */
#if !defined(MYSQL_CLIENT) && defined(HAVE_QUERY_CACHE)
  size_t db_length= (size_t)db_len;
  memcpy(start + data_len + 1, &db_length, sizeof(size_t));
#endif
  DBUG_VOID_RETURN;
}

Query_compressed_log_event::Query_compressed_log_event(const char *buf,
      uint event_len,
      const Format_description_log_event
      *description_event,
      Log_event_type event_type)
      :Query_log_event(buf, event_len, description_event, event_type),
       query_buf(NULL)
{
  if(query)
  {
    uint32 un_len=binlog_get_uncompress_len(query);
    if (!un_len)
    {
      query = 0;
      return;
    }

    /* Reserve one byte for '\0' */
    query_buf = (Log_event::Byte*)my_malloc(ALIGN_SIZE(un_len + 1),
                                            MYF(MY_WME));
    if(query_buf &&
       !binlog_buf_uncompress(query, (char *)query_buf, q_len, &un_len))
    {
      query_buf[un_len] = 0;
      query = (const char *)query_buf;
      q_len = un_len;
    }
    else
    {
      query= 0;
    }
  }
}

/*
  Replace a binlog event read into a packet with a dummy event. Either a
  Query_log_event that has just a comment, or if that will not fit in the
  space used for the event to be replaced, then a NULL user_var event.

  This is used when sending binlog data to a slave which does not understand
  this particular event and which is too old to support informational events
  or holes in the event stream.

  This allows to write such events into the binlog on the master and still be
  able to replicate against old slaves without them breaking.

  Clears the flag LOG_EVENT_THREAD_SPECIFIC_F and set LOG_EVENT_SUPPRESS_USE_F.
  Overwrites the type with QUERY_EVENT (or USER_VAR_EVENT), and replaces the
  body with a minimal query / NULL user var.

  Returns zero on success, -1 if error due to too little space in original
  event. A minimum of 25 bytes (19 bytes fixed header + 6 bytes in the body)
  is needed in any event to be replaced with a dummy event.
*/
int
Query_log_event::dummy_event(String *packet, ulong ev_offset,
                             enum enum_binlog_checksum_alg checksum_alg)
{
  uchar *p= (uchar *)packet->ptr() + ev_offset;
  size_t data_len= packet->length() - ev_offset;
  uint16 flags;
  static const size_t min_user_var_event_len=
    LOG_EVENT_HEADER_LEN + UV_NAME_LEN_SIZE + 1 + UV_VAL_IS_NULL; // 25
  static const size_t min_query_event_len=
    LOG_EVENT_HEADER_LEN + QUERY_HEADER_LEN + 1 + 1; // 34

  if (checksum_alg == BINLOG_CHECKSUM_ALG_CRC32)
    data_len-= BINLOG_CHECKSUM_LEN;
  else
    DBUG_ASSERT(checksum_alg == BINLOG_CHECKSUM_ALG_UNDEF ||
                checksum_alg == BINLOG_CHECKSUM_ALG_OFF);

  if (data_len < min_user_var_event_len)
    /* Cannot replace with dummy, event too short. */
    return -1;

  flags= uint2korr(p + FLAGS_OFFSET);
  flags&= ~LOG_EVENT_THREAD_SPECIFIC_F;
  flags|= LOG_EVENT_SUPPRESS_USE_F;
  int2store(p + FLAGS_OFFSET, flags);

  if (data_len < min_query_event_len)
  {
    /*
      Have to use dummy user_var event for such a short packet.

      This works, but the event will be considered part of an event group with
      the following event. So for example @@global.sql_slave_skip_counter=1
      will skip not only the dummy event, but also the immediately following
      event.

      We write a NULL user var with the name @`!dummyvar` (or as much
      as that as will fit within the size of the original event - so
      possibly just @`!`).
    */
    static const char var_name[]= "!dummyvar";
    size_t name_len= data_len - (min_user_var_event_len - 1);

    p[EVENT_TYPE_OFFSET]= USER_VAR_EVENT;
    int4store(p + LOG_EVENT_HEADER_LEN, name_len);
    memcpy(p + LOG_EVENT_HEADER_LEN + UV_NAME_LEN_SIZE, var_name, name_len);
    p[LOG_EVENT_HEADER_LEN + UV_NAME_LEN_SIZE + name_len]= 1; // indicates NULL
  }
  else
  {
    /*
      Use a dummy query event, just a comment.
    */
    static const char message[]=
      "# Dummy event replacing event type %u that slave cannot handle.";
    char buf[sizeof(message)+1];  /* +1, as %u can expand to 3 digits. */
    uchar old_type= p[EVENT_TYPE_OFFSET];
    uchar *q= p + LOG_EVENT_HEADER_LEN;
    size_t comment_len, len;

    p[EVENT_TYPE_OFFSET]= QUERY_EVENT;
    int4store(q + Q_THREAD_ID_OFFSET, 0);
    int4store(q + Q_EXEC_TIME_OFFSET, 0);
    q[Q_DB_LEN_OFFSET]= 0;
    int2store(q + Q_ERR_CODE_OFFSET, 0);
    int2store(q + Q_STATUS_VARS_LEN_OFFSET, 0);
    q[Q_DATA_OFFSET]= 0;                    /* Zero terminator for empty db */
    q+= Q_DATA_OFFSET + 1;
    len= my_snprintf(buf, sizeof(buf), message, old_type);
    comment_len= data_len - (min_query_event_len - 1);
    if (comment_len <= len)
      memcpy(q, buf, comment_len);
    else
    {
      memcpy(q, buf, len);
      memset(q+len, ' ', comment_len - len);
    }
  }

  if (checksum_alg == BINLOG_CHECKSUM_ALG_CRC32)
  {
    ha_checksum crc= my_checksum(0, p, data_len);
    int4store(p + data_len, crc);
  }
  return 0;
}

/*
  Replace an event (GTID event) with a BEGIN query event, to be compatible
  with an old slave.
*/
int
Query_log_event::begin_event(String *packet, ulong ev_offset,
                             enum enum_binlog_checksum_alg checksum_alg)
{
  uchar *p= (uchar *)packet->ptr() + ev_offset;
  uchar *q= p + LOG_EVENT_HEADER_LEN;
  size_t data_len= packet->length() - ev_offset;
  uint16 flags;

  if (checksum_alg == BINLOG_CHECKSUM_ALG_CRC32)
    data_len-= BINLOG_CHECKSUM_LEN;
  else
    DBUG_ASSERT(checksum_alg == BINLOG_CHECKSUM_ALG_UNDEF ||
                checksum_alg == BINLOG_CHECKSUM_ALG_OFF);

  /*
    Currently we only need to replace GTID event.
    The length of GTID differs depending on whether it contains commit id.
  */
  DBUG_ASSERT(data_len == LOG_EVENT_HEADER_LEN + GTID_HEADER_LEN ||
              data_len == LOG_EVENT_HEADER_LEN + GTID_HEADER_LEN + 2);
  if (data_len != LOG_EVENT_HEADER_LEN + GTID_HEADER_LEN &&
      data_len != LOG_EVENT_HEADER_LEN + GTID_HEADER_LEN + 2)
    return 1;

  flags= uint2korr(p + FLAGS_OFFSET);
  flags&= ~LOG_EVENT_THREAD_SPECIFIC_F;
  flags|= LOG_EVENT_SUPPRESS_USE_F;
  int2store(p + FLAGS_OFFSET, flags);

  p[EVENT_TYPE_OFFSET]= QUERY_EVENT;
  int4store(q + Q_THREAD_ID_OFFSET, 0);
  int4store(q + Q_EXEC_TIME_OFFSET, 0);
  q[Q_DB_LEN_OFFSET]= 0;
  int2store(q + Q_ERR_CODE_OFFSET, 0);
  if (data_len == LOG_EVENT_HEADER_LEN + GTID_HEADER_LEN)
  {
    int2store(q + Q_STATUS_VARS_LEN_OFFSET, 0);
    q[Q_DATA_OFFSET]= 0;                    /* Zero terminator for empty db */
    q+= Q_DATA_OFFSET + 1;
  }
  else
  {
    DBUG_ASSERT(data_len == LOG_EVENT_HEADER_LEN + GTID_HEADER_LEN + 2);
    /* Put in an empty time_zone_str to take up the extra 2 bytes. */
    int2store(q + Q_STATUS_VARS_LEN_OFFSET, 2);
    q[Q_DATA_OFFSET]= Q_TIME_ZONE_CODE;
    q[Q_DATA_OFFSET+1]= 0;           /* Zero length for empty time_zone_str */
    q[Q_DATA_OFFSET+2]= 0;                  /* Zero terminator for empty db */
    q+= Q_DATA_OFFSET + 3;
  }
  memcpy(q, "BEGIN", 5);

  if (checksum_alg == BINLOG_CHECKSUM_ALG_CRC32)
  {
    ha_checksum crc= my_checksum(0, p, data_len);
    int4store(p + data_len, crc);
  }
  return 0;
}


#ifdef MYSQL_CLIENT
/**
  Query_log_event::print().

  @todo
    print the catalog ??
*/
bool Query_log_event::print_query_header(IO_CACHE* file,
					 PRINT_EVENT_INFO* print_event_info)
{
  // TODO: print the catalog ??
  char buff[64], *end;				// Enough for SET TIMESTAMP
  bool different_db= 1;
  uint32 tmp;

  if (!print_event_info->short_form)
  {
    if (print_header(file, print_event_info, FALSE) ||
        my_b_printf(file,
                    "\t%s\tthread_id=%lu\texec_time=%lu\terror_code=%d\n",
                    get_type_str(), (ulong) thread_id, (ulong) exec_time,
                    error_code))
      goto err;
  }

  if ((flags & LOG_EVENT_SUPPRESS_USE_F))
  {
    if (!is_trans_keyword())
      print_event_info->db[0]= '\0';
  }
  else if (db)
  {
    different_db= memcmp(print_event_info->db, db, db_len + 1);
    if (different_db)
      memcpy(print_event_info->db, db, db_len + 1);
    if (db[0] && different_db) 
      if (my_b_printf(file, "use %`s%s\n", db, print_event_info->delimiter))
        goto err;
  }

  end=int10_to_str((long) when, strmov(buff,"SET TIMESTAMP="),10);
  if (when_sec_part && when_sec_part <= TIME_MAX_SECOND_PART)
  {
    *end++= '.';
    end=int10_to_str(when_sec_part, end, 10);
  }
  end= strmov(end, print_event_info->delimiter);
  *end++='\n';
  if (my_b_write(file, (uchar*) buff, (uint) (end-buff)))
    goto err;
  if ((!print_event_info->thread_id_printed ||
       ((flags & LOG_EVENT_THREAD_SPECIFIC_F) &&
        thread_id != print_event_info->thread_id)))
  {
    // If --short-form, print deterministic value instead of pseudo_thread_id.
    if (my_b_printf(file,"SET @@session.pseudo_thread_id=%lu%s\n",
                    short_form ? 999999999 : (ulong)thread_id,
                    print_event_info->delimiter))
      goto err;
    print_event_info->thread_id= thread_id;
    print_event_info->thread_id_printed= 1;
  }

  /*
    If flags2_inited==0, this is an event from 3.23 or 4.0; nothing to
    print (remember we don't produce mixed relay logs so there cannot be
    5.0 events before that one so there is nothing to reset).
  */
  if (likely(flags2_inited)) /* likely as this will mainly read 5.0 logs */
  {
    /* tmp is a bitmask of bits which have changed. */
    if (likely(print_event_info->flags2_inited)) 
      /* All bits which have changed */
      tmp= (print_event_info->flags2) ^ flags2;
    else /* that's the first Query event we read */
    {
      print_event_info->flags2_inited= 1;
      tmp= ~((uint32)0); /* all bits have changed */
    }

    if (unlikely(tmp)) /* some bits have changed */
    {
      bool need_comma= 0;
      if (my_b_write_string(file, "SET ") ||
          print_set_option(file, tmp, OPTION_NO_FOREIGN_KEY_CHECKS, ~flags2,
                           "@@session.foreign_key_checks", &need_comma)||
          print_set_option(file, tmp, OPTION_AUTO_IS_NULL, flags2,
                           "@@session.sql_auto_is_null", &need_comma) ||
          print_set_option(file, tmp, OPTION_RELAXED_UNIQUE_CHECKS, ~flags2,
                           "@@session.unique_checks", &need_comma) ||
          print_set_option(file, tmp, OPTION_NOT_AUTOCOMMIT, ~flags2,
                           "@@session.autocommit", &need_comma) ||
          print_set_option(file, tmp, OPTION_NO_CHECK_CONSTRAINT_CHECKS,
                           ~flags2,
                           "@@session.check_constraint_checks", &need_comma) ||
          my_b_printf(file,"%s\n", print_event_info->delimiter))
        goto err;
      print_event_info->flags2= flags2;
    }
  }

  /*
    Now the session variables;
    it's more efficient to pass SQL_MODE as a number instead of a
    comma-separated list.
    FOREIGN_KEY_CHECKS, SQL_AUTO_IS_NULL, UNIQUE_CHECKS are session-only
    variables (they have no global version; they're not listed in
    sql_class.h), The tests below work for pure binlogs or pure relay
    logs. Won't work for mixed relay logs but we don't create mixed
    relay logs (that is, there is no relay log with a format change
    except within the 3 first events, which mysqlbinlog handles
    gracefully). So this code should always be good.
  */

  if (likely(sql_mode_inited) &&
      (unlikely(print_event_info->sql_mode != sql_mode ||
                !print_event_info->sql_mode_inited)))
  {
    char llbuff[22];
    if (my_b_printf(file,"SET @@session.sql_mode=%s%s\n",
                    ullstr(sql_mode, llbuff), print_event_info->delimiter))
      goto err;
    print_event_info->sql_mode= sql_mode;
    print_event_info->sql_mode_inited= 1;
  }
  if (print_event_info->auto_increment_increment != auto_increment_increment ||
      print_event_info->auto_increment_offset != auto_increment_offset)
  {
    if (my_b_printf(file,"SET @@session.auto_increment_increment=%lu, @@session.auto_increment_offset=%lu%s\n",
                    auto_increment_increment,auto_increment_offset,
                    print_event_info->delimiter))
      goto err;
    print_event_info->auto_increment_increment= auto_increment_increment;
    print_event_info->auto_increment_offset=    auto_increment_offset;
  }

  /* TODO: print the catalog when we feature SET CATALOG */

  if (likely(charset_inited) &&
      (unlikely(!print_event_info->charset_inited ||
                memcmp(print_event_info->charset, charset, 6))))
  {
    CHARSET_INFO *cs_info= get_charset(uint2korr(charset), MYF(MY_WME));
    if (cs_info)
    {
      /* for mysql client */
      if (my_b_printf(file, "/*!\\C %s */%s\n",
                      cs_info->csname, print_event_info->delimiter))
        goto err;
    }
    if (my_b_printf(file,"SET "
                    "@@session.character_set_client=%d,"
                    "@@session.collation_connection=%d,"
                    "@@session.collation_server=%d"
                    "%s\n",
                    uint2korr(charset),
                    uint2korr(charset+2),
                    uint2korr(charset+4),
                    print_event_info->delimiter))
      goto err;
    memcpy(print_event_info->charset, charset, 6);
    print_event_info->charset_inited= 1;
  }
  if (time_zone_len)
  {
    if (memcmp(print_event_info->time_zone_str,
               time_zone_str, time_zone_len+1))
    {
      if (my_b_printf(file,"SET @@session.time_zone='%s'%s\n",
                      time_zone_str, print_event_info->delimiter))
        goto err;
      memcpy(print_event_info->time_zone_str, time_zone_str, time_zone_len+1);
    }
  }
  if (lc_time_names_number != print_event_info->lc_time_names_number)
  {
    if (my_b_printf(file, "SET @@session.lc_time_names=%d%s\n",
                    lc_time_names_number, print_event_info->delimiter))
      goto err;
    print_event_info->lc_time_names_number= lc_time_names_number;
  }
  if (charset_database_number != print_event_info->charset_database_number)
  {
    if (charset_database_number)
    {
      if (my_b_printf(file, "SET @@session.collation_database=%d%s\n",
                      charset_database_number, print_event_info->delimiter))
        goto err;
    }
    else if (my_b_printf(file, "SET @@session.collation_database=DEFAULT%s\n",
                         print_event_info->delimiter))
      goto err;
    print_event_info->charset_database_number= charset_database_number;
  }
  return 0;

err:
  return 1;
}


bool Query_log_event::print(FILE* file, PRINT_EVENT_INFO* print_event_info)
{
  Write_on_release_cache cache(&print_event_info->head_cache, file, 0, this);

  /**
    reduce the size of io cache so that the write function is called
    for every call to my_b_write().
   */
  DBUG_EXECUTE_IF ("simulate_file_write_error",
                   {(&cache)->write_pos= (&cache)->write_end- 500;});
  if (print_query_header(&cache, print_event_info))
    goto err;
  if (!is_flashback)
  {
    if (my_b_write(&cache, (uchar*) query, q_len) ||
        my_b_printf(&cache, "\n%s\n", print_event_info->delimiter))
      goto err;
  }
  else // is_flashback == 1
  {
    if (strcmp("BEGIN", query) == 0)
    {
      if (my_b_write(&cache, (uchar*) "COMMIT", 6) ||
          my_b_printf(&cache, "\n%s\n", print_event_info->delimiter))
        goto err;
    }
    else if (strcmp("COMMIT", query) == 0)
    {
      if (my_b_write(&cache, (uchar*) "BEGIN", 5) ||
          my_b_printf(&cache, "\n%s\n", print_event_info->delimiter))
        goto err;
    }
  }
  return cache.flush_data();
err:
  return 1;
}
#endif /* MYSQL_CLIENT */


/*
  Query_log_event::do_apply_event()
*/

#if defined(HAVE_REPLICATION) && !defined(MYSQL_CLIENT)

int Query_log_event::do_apply_event(rpl_group_info *rgi)
{
  return do_apply_event(rgi, query, q_len);
}

/**
   Compare if two errors should be regarded as equal.
   This is to handle the case when you can get slightly different errors
   on master and slave for the same thing.
   @param
   expected_error	Error we got on master
   actual_error		Error we got on slave

   @return
   1 Errors are equal
   0 Errors are different
*/

bool test_if_equal_repl_errors(int expected_error, int actual_error)
{
  if (expected_error == actual_error)
    return 1;
  switch (expected_error) {
  case ER_DUP_ENTRY:
  case ER_DUP_ENTRY_WITH_KEY_NAME:
  case ER_DUP_KEY:
  case ER_AUTOINC_READ_FAILED:
    return (actual_error == ER_DUP_ENTRY ||
            actual_error == ER_DUP_ENTRY_WITH_KEY_NAME ||
            actual_error == ER_DUP_KEY ||
            actual_error == ER_AUTOINC_READ_FAILED ||
            actual_error == HA_ERR_AUTOINC_ERANGE);
  case ER_UNKNOWN_TABLE:
    return actual_error == ER_IT_IS_A_VIEW;
  default:
    break;
  }
  return 0;
}


/**
  @todo
  Compare the values of "affected rows" around here. Something
  like:
  @code
     if ((uint32) affected_in_event != (uint32) affected_on_slave)
     {
     sql_print_error("Slave: did not get the expected number of affected \
     rows running query from master - expected %d, got %d (this numbers \
     should have matched modulo 4294967296).", 0, ...);
     thd->query_error = 1;
     }
  @endcode
  We may also want an option to tell the slave to ignore "affected"
  mismatch. This mismatch could be implemented with a new ER_ code, and
  to ignore it you would use --slave-skip-errors...
*/
int Query_log_event::do_apply_event(rpl_group_info *rgi,
                                    const char *query_arg, uint32 q_len_arg)
{
  int expected_error,actual_error= 0;
  Schema_specification_st db_options;
  uint64 sub_id= 0;
  void *hton= NULL;
  rpl_gtid gtid;
  Relay_log_info const *rli= rgi->rli;
  Rpl_filter *rpl_filter= rli->mi->rpl_filter;
  bool current_stmt_is_commit;
  DBUG_ENTER("Query_log_event::do_apply_event");

  /*
    Colleagues: please never free(thd->catalog) in MySQL. This would
    lead to bugs as here thd->catalog is a part of an alloced block,
    not an entire alloced block (see
    Query_log_event::do_apply_event()). Same for thd->db.  Thank
    you.
  */
  thd->catalog= catalog_len ? (char *) catalog : (char *)"";

  size_t valid_len= Well_formed_prefix(system_charset_info,
                                       db, db_len, NAME_LEN).length();

  if (valid_len != db_len)
  {
    rli->report(ERROR_LEVEL, ER_SLAVE_FATAL_ERROR,
                ER_THD(thd, ER_SLAVE_FATAL_ERROR),
                "Invalid database name in Query event.");
    thd->is_slave_error= true;
    goto end;
  }

  set_thd_db(thd, rpl_filter, db, db_len);

  /*
    Setting the character set and collation of the current database thd->db.
   */
  load_db_opt_by_name(thd, thd->db.str, &db_options);
  if (db_options.default_table_charset)
    thd->db_charset= db_options.default_table_charset;
  thd->variables.auto_increment_increment= auto_increment_increment;
  thd->variables.auto_increment_offset=    auto_increment_offset;

  DBUG_PRINT("info", ("log_pos: %lu", (ulong) log_pos));

  thd->clear_error(1);
  current_stmt_is_commit= is_commit();

  DBUG_ASSERT(!current_stmt_is_commit || !rgi->tables_to_lock);
  rgi->slave_close_thread_tables(thd);

  /*
    Note:   We do not need to execute reset_one_shot_variables() if this
            db_ok() test fails.
    Reason: The db stored in binlog events is the same for SET and for
            its companion query.  If the SET is ignored because of
            db_ok(), the companion query will also be ignored, and if
            the companion query is ignored in the db_ok() test of
            ::do_apply_event(), then the companion SET also have so
            we don't need to reset_one_shot_variables().
  */
  if (is_trans_keyword() || rpl_filter->db_ok(thd->db.str))
  {
    thd->set_time(when, when_sec_part);
    thd->set_query_and_id((char*)query_arg, q_len_arg,
                          thd->charset(), next_query_id());
    thd->variables.pseudo_thread_id= thread_id;		// for temp tables
    DBUG_PRINT("query",("%s", thd->query()));

    if (unlikely(!(expected_error= error_code)) ||
        ignored_error_code(expected_error) ||
        !unexpected_error_code(expected_error))
    {
      thd->slave_expected_error= expected_error;
      if (flags2_inited)
        /*
          all bits of thd->variables.option_bits which are 1 in OPTIONS_WRITTEN_TO_BIN_LOG
          must take their value from flags2.
        */
        thd->variables.option_bits= flags2|(thd->variables.option_bits & ~OPTIONS_WRITTEN_TO_BIN_LOG);
      /*
        else, we are in a 3.23/4.0 binlog; we previously received a
        Rotate_log_event which reset thd->variables.option_bits and sql_mode etc, so
        nothing to do.
      */
      /*
        We do not replicate MODE_NO_DIR_IN_CREATE. That is, if the master is a
        slave which runs with SQL_MODE=MODE_NO_DIR_IN_CREATE, this should not
        force us to ignore the dir too. Imagine you are a ring of machines, and
        one has a disk problem so that you temporarily need
        MODE_NO_DIR_IN_CREATE on this machine; you don't want it to propagate
        elsewhere (you don't want all slaves to start ignoring the dirs).
      */
      if (sql_mode_inited)
        thd->variables.sql_mode=
          (sql_mode_t) ((thd->variables.sql_mode & MODE_NO_DIR_IN_CREATE) |
                        (sql_mode & ~(sql_mode_t) MODE_NO_DIR_IN_CREATE));
      if (charset_inited)
      {
        rpl_sql_thread_info *sql_info= thd->system_thread_info.rpl_sql_info;
        if (sql_info->cached_charset_compare(charset))
        {
          /* Verify that we support the charsets found in the event. */
          if (!(thd->variables.character_set_client=
                get_charset(uint2korr(charset), MYF(MY_WME))) ||
              !(thd->variables.collation_connection=
                get_charset(uint2korr(charset+2), MYF(MY_WME))) ||
              !(thd->variables.collation_server=
                get_charset(uint2korr(charset+4), MYF(MY_WME))))
          {
            /*
              We updated the thd->variables with nonsensical values (0). Let's
              set them to something safe (i.e. which avoids crash), and we'll
              stop with EE_UNKNOWN_CHARSET in compare_errors (unless set to
              ignore this error).
            */
            set_slave_thread_default_charset(thd, rgi);
            goto compare_errors;
          }
          thd->update_charset(); // for the charset change to take effect
          /*
            Reset thd->query_string.cs to the newly set value.
            Note, there is a small flaw here. For a very short time frame
            if the new charset is different from the old charset and
            if another thread executes "SHOW PROCESSLIST" after
            the above thd->set_query_and_id() and before this thd->set_query(),
            and if the current query has some non-ASCII characters,
            the another thread may see some '?' marks in the PROCESSLIST
            result. This should be acceptable now. This is a reminder
            to fix this if any refactoring happens here sometime.
          */
          thd->set_query((char*) query_arg, q_len_arg, thd->charset());
        }
      }
      if (time_zone_len)
      {
        String tmp(time_zone_str, time_zone_len, &my_charset_bin);
        if (!(thd->variables.time_zone= my_tz_find(thd, &tmp)))
        {
          my_error(ER_UNKNOWN_TIME_ZONE, MYF(0), tmp.c_ptr());
          thd->variables.time_zone= global_system_variables.time_zone;
          goto compare_errors;
        }
      }
      if (lc_time_names_number)
      {
        if (!(thd->variables.lc_time_names=
              my_locale_by_number(lc_time_names_number)))
        {
          my_printf_error(ER_UNKNOWN_ERROR,
                      "Unknown locale: '%d'", MYF(0), lc_time_names_number);
          thd->variables.lc_time_names= &my_locale_en_US;
          goto compare_errors;
        }
      }
      else
        thd->variables.lc_time_names= &my_locale_en_US;
      if (charset_database_number)
      {
        CHARSET_INFO *cs;
        if (!(cs= get_charset(charset_database_number, MYF(0))))
        {
          char buf[20];
          int10_to_str((int) charset_database_number, buf, -10);
          my_error(ER_UNKNOWN_COLLATION, MYF(0), buf);
          goto compare_errors;
        }
        thd->variables.collation_database= cs;
      }
      else
        thd->variables.collation_database= thd->db_charset;

      {
        const CHARSET_INFO *cs= thd->charset();
        /*
          We cannot ask for parsing a statement using a character set
          without state_maps (parser internal data).
        */
        if (!cs->state_map)
        {
          rli->report(ERROR_LEVEL, ER_SLAVE_FATAL_ERROR,
                      ER_THD(thd, ER_SLAVE_FATAL_ERROR),
                      "character_set cannot be parsed");
          thd->is_slave_error= true;
          goto end;
        }
      }

      /*
        Record any GTID in the same transaction, so slave state is
        transactionally consistent.
      */
      if (current_stmt_is_commit)
      {
        thd->variables.option_bits&= ~OPTION_GTID_BEGIN;
        if (rgi->gtid_pending)
        {
          sub_id= rgi->gtid_sub_id;
          rgi->gtid_pending= false;

          gtid= rgi->current_gtid;
          if (unlikely(rpl_global_gtid_slave_state->record_gtid(thd, &gtid,
                                                                sub_id,
                                                                true, false,
                                                                &hton)))
          {
            int errcode= thd->get_stmt_da()->sql_errno();
            if (!is_parallel_retry_error(rgi, errcode))
              rli->report(ERROR_LEVEL, ER_CANNOT_UPDATE_GTID_STATE,
                          rgi->gtid_info(),
                          "Error during COMMIT: failed to update GTID state in "
                        "%s.%s: %d: %s",
                          "mysql", rpl_gtid_slave_state_table_name.str,
                          errcode,
                          thd->get_stmt_da()->message());
            sub_id= 0;
            thd->is_slave_error= 1;
            goto end;
          }
        }
      }

      thd->table_map_for_update= (table_map)table_map_for_update;
      thd->set_invoker(&user, &host);
      /*
        Flag if we need to rollback the statement transaction on
        slave if it by chance succeeds.
        If we expected a non-zero error code and get nothing and,
        it is a concurrency issue or ignorable issue, effects
        of the statement should be rolled back.
      */
      if (unlikely(expected_error) &&
          (ignored_error_code(expected_error) ||
           concurrency_error_code(expected_error)))
      {
        thd->variables.option_bits|= OPTION_MASTER_SQL_ERROR;
        thd->variables.option_bits&= ~OPTION_GTID_BEGIN;
      }
      /* Execute the query (note that we bypass dispatch_command()) */
      Parser_state parser_state;
      if (!parser_state.init(thd, thd->query(), thd->query_length()))
      {
        DBUG_ASSERT(thd->m_digest == NULL);
        thd->m_digest= & thd->m_digest_state;
        DBUG_ASSERT(thd->m_statement_psi == NULL);
        thd->m_statement_psi= MYSQL_START_STATEMENT(&thd->m_statement_state,
                                                    stmt_info_rpl.m_key,
                                                    thd->db.str, thd->db.length,
                                                    thd->charset());
        THD_STAGE_INFO(thd, stage_init);
        MYSQL_SET_STATEMENT_TEXT(thd->m_statement_psi, thd->query(), thd->query_length());
        if (thd->m_digest != NULL)
          thd->m_digest->reset(thd->m_token_array, max_digest_length);

         if (thd->slave_thread)
         {
           /*
             To be compatible with previous releases, the slave thread uses the global
             log_slow_disabled_statements value, wich can be changed dynamically, so we
             have to set the sql_log_slow respectively.
           */
           thd->variables.sql_log_slow= !MY_TEST(global_system_variables.log_slow_disabled_statements & LOG_SLOW_DISABLE_SLAVE);
         }

        mysql_parse(thd, thd->query(), thd->query_length(), &parser_state,
                    FALSE, FALSE);
        /* Finalize server status flags after executing a statement. */
        thd->update_server_status();
        log_slow_statement(thd);
        thd->lex->restore_set_statement_var();
      }

      thd->variables.option_bits&= ~OPTION_MASTER_SQL_ERROR;
    }
    else
    {
      /*
        The query got a really bad error on the master (thread killed etc),
        which could be inconsistent. Parse it to test the table names: if the
        replicate-*-do|ignore-table rules say "this query must be ignored" then
        we exit gracefully; otherwise we warn about the bad error and tell DBA
        to check/fix it.
      */
      if (mysql_test_parse_for_slave(thd, thd->query(), thd->query_length()))
        thd->clear_error(1);
      else
      {
        rli->report(ERROR_LEVEL, expected_error, rgi->gtid_info(),
                          "\
Query partially completed on the master (error on master: %d) \
and was aborted. There is a chance that your master is inconsistent at this \
point. If you are sure that your master is ok, run this query manually on the \
slave and then restart the slave with SET GLOBAL SQL_SLAVE_SKIP_COUNTER=1; \
START SLAVE; . Query: '%s'", expected_error, thd->query());
        thd->is_slave_error= 1;
      }
      goto end;
    }

    /* If the query was not ignored, it is printed to the general log */
    if (likely(!thd->is_error()) ||
        thd->get_stmt_da()->sql_errno() != ER_SLAVE_IGNORED_TABLE)
      general_log_write(thd, COM_QUERY, thd->query(), thd->query_length());
    else
    {
      /*
        Bug#54201: If we skip an INSERT query that uses auto_increment, then we
        should reset any @@INSERT_ID set by an Intvar_log_event associated with
        the query; otherwise the @@INSERT_ID will linger until the next INSERT
        that uses auto_increment and may affect extra triggers on the slave etc.

        We reset INSERT_ID unconditionally; it is probably cheaper than
        checking if it is necessary.
      */
      thd->auto_inc_intervals_forced.empty();
    }

compare_errors:
    /*
      In the slave thread, we may sometimes execute some DROP / * 40005
      TEMPORARY * / TABLE that come from parts of binlogs (likely if we
      use RESET SLAVE or CHANGE MASTER TO), while the temporary table
      has already been dropped. To ignore such irrelevant "table does
      not exist errors", we silently clear the error if TEMPORARY was used.
    */
    if ((thd->lex->sql_command == SQLCOM_DROP_TABLE ||
         thd->lex->sql_command == SQLCOM_DROP_SEQUENCE) &&
        thd->lex->tmp_table() &&
        thd->is_error() && thd->get_stmt_da()->sql_errno() == ER_BAD_TABLE_ERROR &&
        !expected_error)
      thd->get_stmt_da()->reset_diagnostics_area();
    /*
      If we expected a non-zero error code, and we don't get the same error
      code, and it should be ignored or is related to a concurrency issue.
    */
    actual_error= thd->is_error() ? thd->get_stmt_da()->sql_errno() : 0;
    DBUG_PRINT("info",("expected_error: %d  sql_errno: %d",
                       expected_error, actual_error));

    if ((unlikely(expected_error) &&
         !test_if_equal_repl_errors(expected_error, actual_error) &&
         !concurrency_error_code(expected_error)) &&
        !ignored_error_code(actual_error) &&
        !ignored_error_code(expected_error))
    {
      rli->report(ERROR_LEVEL, 0, rgi->gtid_info(),
                  "Query caused different errors on master and slave.     "
                  "Error on master: message (format)='%s' error code=%d ; "
                  "Error on slave: actual message='%s', error code=%d. "
                  "Default database: '%s'. Query: '%s'",
                  ER_THD(thd, expected_error),
                  expected_error,
                  actual_error ? thd->get_stmt_da()->message() : "no error",
                  actual_error,
                  print_slave_db_safe(db), query_arg);
      thd->is_slave_error= 1;
    }
    /*
      If we get the same error code as expected and it is not a concurrency
      issue, or should be ignored.
    */
    else if ((test_if_equal_repl_errors(expected_error, actual_error) &&
              !concurrency_error_code(expected_error)) ||
             ignored_error_code(actual_error))
    {
      DBUG_PRINT("info",("error ignored"));
      thd->clear_error(1);
      if (actual_error == ER_QUERY_INTERRUPTED ||
          actual_error == ER_CONNECTION_KILLED)
        thd->reset_killed();
    }
    /*
      Other cases: mostly we expected no error and get one.
    */
    else if (unlikely(thd->is_slave_error || thd->is_fatal_error))
    {
      if (!is_parallel_retry_error(rgi, actual_error))
        rli->report(ERROR_LEVEL, actual_error, rgi->gtid_info(),
                    "Error '%s' on query. Default database: '%s'. Query: '%s'",
                    (actual_error ? thd->get_stmt_da()->message() :
                     "unexpected success or fatal error"),
                    thd->get_db(), query_arg);
      thd->is_slave_error= 1;
#ifdef WITH_WSREP
      if (thd->wsrep_apply_toi && wsrep_must_ignore_error(thd))
      {
        thd->clear_error(1);
        thd->killed= NOT_KILLED;
        thd->wsrep_has_ignored_error= true;
      }
#endif /* WITH_WSREP */
    }

    /*
      TODO: compare the values of "affected rows" around here. Something
      like:
      if ((uint32) affected_in_event != (uint32) affected_on_slave)
      {
      sql_print_error("Slave: did not get the expected number of affected \
      rows running query from master - expected %d, got %d (this numbers \
      should have matched modulo 4294967296).", 0, ...);
      thd->is_slave_error = 1;
      }
      We may also want an option to tell the slave to ignore "affected"
      mismatch. This mismatch could be implemented with a new ER_ code, and
      to ignore it you would use --slave-skip-errors...

      To do the comparison we need to know the value of "affected" which the
      above mysql_parse() computed. And we need to know the value of
      "affected" in the master's binlog. Both will be implemented later. The
      important thing is that we now have the format ready to log the values
      of "affected" in the binlog. So we can release 5.0.0 before effectively
      logging "affected" and effectively comparing it.
    */
  } /* End of if (db_ok(... */

  {
    /**
      The following failure injecion works in cooperation with tests
      setting @@global.debug= 'd,stop_slave_middle_group'.
      The sql thread receives the killed status and will proceed
      to shutdown trying to finish incomplete events group.
    */
    DBUG_EXECUTE_IF("stop_slave_middle_group",
                    if (!current_stmt_is_commit && is_begin() == 0)
                    {
                      if (thd->transaction.all.modified_non_trans_table)
                        const_cast<Relay_log_info*>(rli)->abort_slave= 1;
                    };);
  }

end:
  if (unlikely(sub_id && !thd->is_slave_error))
    rpl_global_gtid_slave_state->update_state_hash(sub_id, &gtid, hton, rgi);

  /*
    Probably we have set thd->query, thd->db, thd->catalog to point to places
    in the data_buf of this event. Now the event is going to be deleted
    probably, so data_buf will be freed, so the thd->... listed above will be
    pointers to freed memory.
    So we must set them to 0, so that those bad pointers values are not later
    used. Note that "cleanup" queries like automatic DROP TEMPORARY TABLE
    don't suffer from these assignments to 0 as DROP TEMPORARY
    TABLE uses the db.table syntax.
  */
  thd->catalog= 0;
  thd->set_db(&null_clex_str);    /* will free the current database */
  thd->reset_query();
  DBUG_PRINT("info", ("end: query= 0"));

  /* Mark the statement completed. */
  MYSQL_END_STATEMENT(thd->m_statement_psi, thd->get_stmt_da());
  thd->m_statement_psi= NULL;
  thd->m_digest= NULL;

  /*
    As a disk space optimization, future masters will not log an event for
    LAST_INSERT_ID() if that function returned 0 (and thus they will be able
    to replace the THD::stmt_depends_on_first_successful_insert_id_in_prev_stmt
    variable by (THD->first_successful_insert_id_in_prev_stmt > 0) ; with the
    resetting below we are ready to support that.
  */
  thd->first_successful_insert_id_in_prev_stmt_for_binlog= 0;
  thd->first_successful_insert_id_in_prev_stmt= 0;
  thd->stmt_depends_on_first_successful_insert_id_in_prev_stmt= 0;
  free_root(thd->mem_root,MYF(MY_KEEP_PREALLOC));
  DBUG_RETURN(thd->is_slave_error);
}

Log_event::enum_skip_reason
Query_log_event::do_shall_skip(rpl_group_info *rgi)
{
  Relay_log_info *rli= rgi->rli;
  DBUG_ENTER("Query_log_event::do_shall_skip");
  DBUG_PRINT("debug", ("query: '%s'  q_len: %d", query, q_len));
  DBUG_ASSERT(query && q_len > 0);
  DBUG_ASSERT(thd == rgi->thd);

  /*
    An event skipped due to @@skip_replication must not be counted towards the
    number of events to be skipped due to @@sql_slave_skip_counter.
  */
  if (flags & LOG_EVENT_SKIP_REPLICATION_F &&
      opt_replicate_events_marked_for_skip != RPL_SKIP_REPLICATE)
    DBUG_RETURN(Log_event::EVENT_SKIP_IGNORE);

  if (rli->slave_skip_counter > 0)
  {
    if (is_begin())
    {
      thd->variables.option_bits|= OPTION_BEGIN | OPTION_GTID_BEGIN;
      DBUG_RETURN(Log_event::continue_group(rgi));
    }

    if (is_commit() || is_rollback())
    {
      thd->variables.option_bits&= ~(OPTION_BEGIN | OPTION_GTID_BEGIN);
      DBUG_RETURN(Log_event::EVENT_SKIP_COUNT);
    }
  }
#ifdef WITH_WSREP
  else if (WSREP_ON && wsrep_mysql_replication_bundle && opt_slave_domain_parallel_threads == 0 &&
           thd->wsrep_mysql_replicated > 0 &&
           (is_begin() || is_commit()))
  {
    if (++thd->wsrep_mysql_replicated < (int)wsrep_mysql_replication_bundle)
    {
      WSREP_DEBUG("skipping wsrep commit %d", thd->wsrep_mysql_replicated);
      DBUG_RETURN(Log_event::EVENT_SKIP_IGNORE);
    }
    else
    {
      thd->wsrep_mysql_replicated = 0;
    }
  }
#endif
  DBUG_RETURN(Log_event::do_shall_skip(rgi));
}


bool
Query_log_event::peek_is_commit_rollback(const char *event_start,
                                         size_t event_len,
                                         enum enum_binlog_checksum_alg checksum_alg)
{
  if (checksum_alg == BINLOG_CHECKSUM_ALG_CRC32)
  {
    if (event_len > BINLOG_CHECKSUM_LEN)
      event_len-= BINLOG_CHECKSUM_LEN;
    else
      event_len= 0;
  }
  else
    DBUG_ASSERT(checksum_alg == BINLOG_CHECKSUM_ALG_UNDEF ||
                checksum_alg == BINLOG_CHECKSUM_ALG_OFF);

  if (event_len < LOG_EVENT_HEADER_LEN + QUERY_HEADER_LEN || event_len < 9)
    return false;
  return !memcmp(event_start + (event_len-7), "\0COMMIT", 7) ||
         !memcmp(event_start + (event_len-9), "\0ROLLBACK", 9);
}

#endif


/**************************************************************************
	Start_log_event_v3 methods
**************************************************************************/

#ifndef MYSQL_CLIENT
Start_log_event_v3::Start_log_event_v3()
  :Log_event(), created(0), binlog_version(BINLOG_VERSION),
   dont_set_created(0)
{
  memcpy(server_version, ::server_version, ST_SERVER_VER_LEN);
}
#endif

/*
  Start_log_event_v3::pack_info()
*/

#if defined(HAVE_REPLICATION) && !defined(MYSQL_CLIENT)
void Start_log_event_v3::pack_info(Protocol *protocol)
{
  char buf[12 + ST_SERVER_VER_LEN + 14 + 22], *pos;
  pos= strmov(buf, "Server ver: ");
  pos= strmov(pos, server_version);
  pos= strmov(pos, ", Binlog ver: ");
  pos= int10_to_str(binlog_version, pos, 10);
  protocol->store(buf, (uint) (pos-buf), &my_charset_bin);
}
#endif


/*
  Start_log_event_v3::print()
*/

#ifdef MYSQL_CLIENT
bool Start_log_event_v3::print(FILE* file, PRINT_EVENT_INFO* print_event_info)
{
  DBUG_ENTER("Start_log_event_v3::print");

  Write_on_release_cache cache(&print_event_info->head_cache, file,
                               Write_on_release_cache::FLUSH_F);

  if (!print_event_info->short_form)
  {
    if (print_header(&cache, print_event_info, FALSE) ||
        my_b_printf(&cache, "\tStart: binlog v %d, server v %s created ",
                    binlog_version, server_version) ||
        print_timestamp(&cache))
      goto err;
    if (created)
      if (my_b_printf(&cache," at startup"))
        goto err;
    if (my_b_printf(&cache, "\n"))
      goto err;
    if (flags & LOG_EVENT_BINLOG_IN_USE_F)
      if (my_b_printf(&cache,
                      "# Warning: this binlog is either in use or was not "
                      "closed properly.\n"))
        goto err;
  }
  if (!is_artificial_event() && created)
  {
#ifdef WHEN_WE_HAVE_THE_RESET_CONNECTION_SQL_COMMAND
    /*
      This is for mysqlbinlog: like in replication, we want to delete the stale
      tmp files left by an unclean shutdown of mysqld (temporary tables)
      and rollback unfinished transaction.
      Probably this can be done with RESET CONNECTION (syntax to be defined).
    */
    if (my_b_printf(&cache,"RESET CONNECTION%s\n",
                    print_event_info->delimiter))
      goto err;
#else
    if (my_b_printf(&cache,"ROLLBACK%s\n", print_event_info->delimiter))
      goto err;
#endif
  }
  if (temp_buf &&
      print_event_info->base64_output_mode != BASE64_OUTPUT_NEVER &&
      !print_event_info->short_form)
  {
    /* BINLOG is matched with the delimiter below on the same level */
    bool do_print_encoded=
      print_event_info->base64_output_mode != BASE64_OUTPUT_DECODE_ROWS;
    if (do_print_encoded)
      my_b_printf(&cache, "BINLOG '\n");

    if (print_base64(&cache, print_event_info, do_print_encoded))
      goto err;

    if (do_print_encoded)
      my_b_printf(&cache, "'%s\n", print_event_info->delimiter);

    print_event_info->printed_fd_event= TRUE;
  }
  DBUG_RETURN(cache.flush_data());
err:
  DBUG_RETURN(1);
}
#endif /* MYSQL_CLIENT */

/*
  Start_log_event_v3::Start_log_event_v3()
*/

Start_log_event_v3::Start_log_event_v3(const char* buf, uint event_len,
                                       const Format_description_log_event
                                       *description_event)
  :Log_event(buf, description_event), binlog_version(BINLOG_VERSION)
{
  if (event_len < LOG_EVENT_MINIMAL_HEADER_LEN + ST_COMMON_HEADER_LEN_OFFSET)
  {
    server_version[0]= 0;
    return;
  }
  buf+= LOG_EVENT_MINIMAL_HEADER_LEN;
  binlog_version= uint2korr(buf+ST_BINLOG_VER_OFFSET);
  memcpy(server_version, buf+ST_SERVER_VER_OFFSET,
	 ST_SERVER_VER_LEN);
  // prevent overrun if log is corrupted on disk
  server_version[ST_SERVER_VER_LEN-1]= 0;
  created= uint4korr(buf+ST_CREATED_OFFSET);
  dont_set_created= 1;
}


/*
  Start_log_event_v3::write()
*/

#ifndef MYSQL_CLIENT
bool Start_log_event_v3::write()
{
  char buff[START_V3_HEADER_LEN];
  int2store(buff + ST_BINLOG_VER_OFFSET,binlog_version);
  memcpy(buff + ST_SERVER_VER_OFFSET,server_version,ST_SERVER_VER_LEN);
  if (!dont_set_created)
    created= get_time(); // this sets when and when_sec_part as a side effect
  int4store(buff + ST_CREATED_OFFSET,created);
  return write_header(sizeof(buff)) ||
         write_data(buff, sizeof(buff)) ||
         write_footer();
}
#endif


#if defined(HAVE_REPLICATION) && !defined(MYSQL_CLIENT)

/**
  Start_log_event_v3::do_apply_event() .
  The master started

    IMPLEMENTATION
    - To handle the case where the master died without having time to write
    DROP TEMPORARY TABLE, DO RELEASE_LOCK (prepared statements' deletion is
    TODO), we clean up all temporary tables that we got, if we are sure we
    can (see below).

  @todo
    - Remove all active user locks.
    Guilhem 2003-06: this is true but not urgent: the worst it can cause is
    the use of a bit of memory for a user lock which will not be used
    anymore. If the user lock is later used, the old one will be released. In
    other words, no deadlock problem.
*/

int Start_log_event_v3::do_apply_event(rpl_group_info *rgi)
{
  DBUG_ENTER("Start_log_event_v3::do_apply_event");
  int error= 0;
  Relay_log_info *rli= rgi->rli;

  switch (binlog_version)
  {
  case 3:
  case 4:
    /*
      This can either be 4.x (then a Start_log_event_v3 is only at master
      startup so we are sure the master has restarted and cleared his temp
      tables; the event always has 'created'>0) or 5.0 (then we have to test
      'created').
    */
    if (created)
    {
      rli->close_temporary_tables();
      
      /*
        The following is only false if we get here with a BINLOG statement
      */
      if (rli->mi)
        cleanup_load_tmpdir(&rli->mi->cmp_connection_name);
    }
    break;

    /*
       Now the older formats; in that case load_tmpdir is cleaned up by the I/O
       thread.
    */
  case 1:
    if (strncmp(rli->relay_log.description_event_for_exec->server_version,
                "3.23.57",7) >= 0 && created)
    {
      /*
        Can distinguish, based on the value of 'created': this event was
        generated at master startup.
      */
      rli->close_temporary_tables();
    }
    /*
      Otherwise, can't distinguish a Start_log_event generated at
      master startup and one generated by master FLUSH LOGS, so cannot
      be sure temp tables have to be dropped. So do nothing.
    */
    break;
  default:
    /*
      This case is not expected. It can be either an event corruption or an
      unsupported binary log version.
    */
    rli->report(ERROR_LEVEL, ER_SLAVE_FATAL_ERROR,
                ER_THD(thd, ER_SLAVE_FATAL_ERROR),
                "Binlog version not supported");
    DBUG_RETURN(1);
  }
  DBUG_RETURN(error);
}
#endif /* defined(HAVE_REPLICATION) && !defined(MYSQL_CLIENT) */

/***************************************************************************
       Format_description_log_event methods
****************************************************************************/

/**
  Format_description_log_event 1st ctor.

    Ctor. Can be used to create the event to write to the binary log (when the
    server starts or when FLUSH LOGS), or to create artificial events to parse
    binlogs from MySQL 3.23 or 4.x.
    When in a client, only the 2nd use is possible.

  @param binlog_version         the binlog version for which we want to build
                                an event. Can be 1 (=MySQL 3.23), 3 (=4.0.x
                                x>=2 and 4.1) or 4 (MySQL 5.0). Note that the
                                old 4.0 (binlog version 2) is not supported;
                                it should not be used for replication with
                                5.0.
  @param server_ver             a string containing the server version.
*/

Format_description_log_event::
Format_description_log_event(uint8 binlog_ver, const char* server_ver)
  :Start_log_event_v3(), event_type_permutation(0)
{
  binlog_version= binlog_ver;
  switch (binlog_ver) {
  case 4: /* MySQL 5.0 */
    memcpy(server_version, ::server_version, ST_SERVER_VER_LEN);
    DBUG_EXECUTE_IF("pretend_version_50034_in_binlog",
                    strmov(server_version, "5.0.34"););
    common_header_len= LOG_EVENT_HEADER_LEN;
    number_of_event_types= LOG_EVENT_TYPES;
    /* we'll catch my_malloc() error in is_valid() */
    post_header_len=(uint8*) my_malloc(number_of_event_types*sizeof(uint8)
                                       + BINLOG_CHECKSUM_ALG_DESC_LEN,
                                       MYF(0));
    /*
      This long list of assignments is not beautiful, but I see no way to
      make it nicer, as the right members are #defines, not array members, so
      it's impossible to write a loop.
    */
    if (post_header_len)
    {
#ifndef DBUG_OFF
      // Allows us to sanity-check that all events initialized their
      // events (see the end of this 'if' block).
      memset(post_header_len, 255, number_of_event_types*sizeof(uint8));
#endif

      /* Note: all event types must explicitly fill in their lengths here. */
      post_header_len[START_EVENT_V3-1]= START_V3_HEADER_LEN;
      post_header_len[QUERY_EVENT-1]= QUERY_HEADER_LEN;
      post_header_len[STOP_EVENT-1]= STOP_HEADER_LEN;
      post_header_len[ROTATE_EVENT-1]= ROTATE_HEADER_LEN;
      post_header_len[INTVAR_EVENT-1]= INTVAR_HEADER_LEN;
      post_header_len[LOAD_EVENT-1]= LOAD_HEADER_LEN;
      post_header_len[SLAVE_EVENT-1]= SLAVE_HEADER_LEN;
      post_header_len[CREATE_FILE_EVENT-1]= CREATE_FILE_HEADER_LEN;
      post_header_len[APPEND_BLOCK_EVENT-1]= APPEND_BLOCK_HEADER_LEN;
      post_header_len[EXEC_LOAD_EVENT-1]= EXEC_LOAD_HEADER_LEN;
      post_header_len[DELETE_FILE_EVENT-1]= DELETE_FILE_HEADER_LEN;
      post_header_len[NEW_LOAD_EVENT-1]= NEW_LOAD_HEADER_LEN;
      post_header_len[RAND_EVENT-1]= RAND_HEADER_LEN;
      post_header_len[USER_VAR_EVENT-1]= USER_VAR_HEADER_LEN;
      post_header_len[FORMAT_DESCRIPTION_EVENT-1]= FORMAT_DESCRIPTION_HEADER_LEN;
      post_header_len[XID_EVENT-1]= XID_HEADER_LEN;
      post_header_len[BEGIN_LOAD_QUERY_EVENT-1]= BEGIN_LOAD_QUERY_HEADER_LEN;
      post_header_len[EXECUTE_LOAD_QUERY_EVENT-1]= EXECUTE_LOAD_QUERY_HEADER_LEN;
      /*
        The PRE_GA events are never be written to any binlog, but
        their lengths are included in Format_description_log_event.
        Hence, we need to be assign some value here, to avoid reading
        uninitialized memory when the array is written to disk.
      */
      post_header_len[PRE_GA_WRITE_ROWS_EVENT-1] = 0;
      post_header_len[PRE_GA_UPDATE_ROWS_EVENT-1] = 0;
      post_header_len[PRE_GA_DELETE_ROWS_EVENT-1] = 0;

      post_header_len[TABLE_MAP_EVENT-1]=       TABLE_MAP_HEADER_LEN;
      post_header_len[WRITE_ROWS_EVENT_V1-1]=   ROWS_HEADER_LEN_V1;
      post_header_len[UPDATE_ROWS_EVENT_V1-1]=  ROWS_HEADER_LEN_V1;
      post_header_len[DELETE_ROWS_EVENT_V1-1]=  ROWS_HEADER_LEN_V1;
      /*
        We here have the possibility to simulate a master of before we changed
        the table map id to be stored in 6 bytes: when it was stored in 4
        bytes (=> post_header_len was 6). This is used to test backward
        compatibility.
        This code can be removed after a few months (today is Dec 21st 2005),
        when we know that the 4-byte masters are not deployed anymore (check
        with Tomas Ulin first!), and the accompanying test (rpl_row_4_bytes)
        too.
      */
      DBUG_EXECUTE_IF("old_row_based_repl_4_byte_map_id_master",
                      post_header_len[TABLE_MAP_EVENT-1]=
                      post_header_len[WRITE_ROWS_EVENT_V1-1]=
                      post_header_len[UPDATE_ROWS_EVENT_V1-1]=
                      post_header_len[DELETE_ROWS_EVENT_V1-1]= 6;);
      post_header_len[INCIDENT_EVENT-1]= INCIDENT_HEADER_LEN;
      post_header_len[HEARTBEAT_LOG_EVENT-1]= 0;
      post_header_len[IGNORABLE_LOG_EVENT-1]= 0;
      post_header_len[ROWS_QUERY_LOG_EVENT-1]= 0;
      post_header_len[GTID_LOG_EVENT-1]= 0;
      post_header_len[ANONYMOUS_GTID_LOG_EVENT-1]= 0;
      post_header_len[PREVIOUS_GTIDS_LOG_EVENT-1]= 0;
      post_header_len[TRANSACTION_CONTEXT_EVENT-1]= 0;
      post_header_len[VIEW_CHANGE_EVENT-1]= 0;
      post_header_len[XA_PREPARE_LOG_EVENT-1]= 0;
      post_header_len[WRITE_ROWS_EVENT-1]=  ROWS_HEADER_LEN_V2;
      post_header_len[UPDATE_ROWS_EVENT-1]= ROWS_HEADER_LEN_V2;
      post_header_len[DELETE_ROWS_EVENT-1]= ROWS_HEADER_LEN_V2;

      // Set header length of the reserved events to 0
      memset(post_header_len + MYSQL_EVENTS_END - 1, 0,
             (MARIA_EVENTS_BEGIN - MYSQL_EVENTS_END)*sizeof(uint8));

      // Set header lengths of Maria events
      post_header_len[ANNOTATE_ROWS_EVENT-1]= ANNOTATE_ROWS_HEADER_LEN;
      post_header_len[BINLOG_CHECKPOINT_EVENT-1]=
        BINLOG_CHECKPOINT_HEADER_LEN;
      post_header_len[GTID_EVENT-1]= GTID_HEADER_LEN;
      post_header_len[GTID_LIST_EVENT-1]= GTID_LIST_HEADER_LEN;
      post_header_len[START_ENCRYPTION_EVENT-1]= START_ENCRYPTION_HEADER_LEN;

      //compressed event
      post_header_len[QUERY_COMPRESSED_EVENT-1]= QUERY_HEADER_LEN;
      post_header_len[WRITE_ROWS_COMPRESSED_EVENT-1]=   ROWS_HEADER_LEN_V2;
      post_header_len[UPDATE_ROWS_COMPRESSED_EVENT-1]=  ROWS_HEADER_LEN_V2;
      post_header_len[DELETE_ROWS_COMPRESSED_EVENT-1]=  ROWS_HEADER_LEN_V2;
      post_header_len[WRITE_ROWS_COMPRESSED_EVENT_V1-1]=   ROWS_HEADER_LEN_V1;
      post_header_len[UPDATE_ROWS_COMPRESSED_EVENT_V1-1]=  ROWS_HEADER_LEN_V1;
      post_header_len[DELETE_ROWS_COMPRESSED_EVENT_V1-1]=  ROWS_HEADER_LEN_V1;

      // Sanity-check that all post header lengths are initialized.
      int i;
      for (i=0; i<number_of_event_types; i++)
        DBUG_ASSERT(post_header_len[i] != 255);
    }
    break;

  case 1: /* 3.23 */
  case 3: /* 4.0.x x>=2 */
    /*
      We build an artificial (i.e. not sent by the master) event, which
      describes what those old master versions send.
    */
    if (binlog_ver==1)
      strmov(server_version, server_ver ? server_ver : "3.23");
    else
      strmov(server_version, server_ver ? server_ver : "4.0");
    common_header_len= binlog_ver==1 ? OLD_HEADER_LEN :
      LOG_EVENT_MINIMAL_HEADER_LEN;
    /*
      The first new event in binlog version 4 is Format_desc. So any event type
      after that does not exist in older versions. We use the events known by
      version 3, even if version 1 had only a subset of them (this is not a
      problem: it uses a few bytes for nothing but unifies code; it does not
      make the slave detect less corruptions).
    */
    number_of_event_types= FORMAT_DESCRIPTION_EVENT - 1;
    post_header_len=(uint8*) my_malloc(number_of_event_types*sizeof(uint8),
                                       MYF(0));
    if (post_header_len)
    {
      post_header_len[START_EVENT_V3-1]= START_V3_HEADER_LEN;
      post_header_len[QUERY_EVENT-1]= QUERY_HEADER_MINIMAL_LEN;
      post_header_len[STOP_EVENT-1]= 0;
      post_header_len[ROTATE_EVENT-1]= (binlog_ver==1) ? 0 : ROTATE_HEADER_LEN;
      post_header_len[INTVAR_EVENT-1]= 0;
      post_header_len[LOAD_EVENT-1]= LOAD_HEADER_LEN;
      post_header_len[SLAVE_EVENT-1]= 0;
      post_header_len[CREATE_FILE_EVENT-1]= CREATE_FILE_HEADER_LEN;
      post_header_len[APPEND_BLOCK_EVENT-1]= APPEND_BLOCK_HEADER_LEN;
      post_header_len[EXEC_LOAD_EVENT-1]= EXEC_LOAD_HEADER_LEN;
      post_header_len[DELETE_FILE_EVENT-1]= DELETE_FILE_HEADER_LEN;
      post_header_len[NEW_LOAD_EVENT-1]= post_header_len[LOAD_EVENT-1];
      post_header_len[RAND_EVENT-1]= 0;
      post_header_len[USER_VAR_EVENT-1]= 0;
    }
    break;
  default: /* Includes binlog version 2 i.e. 4.0.x x<=1 */
    post_header_len= 0; /* will make is_valid() fail */
    break;
  }
  calc_server_version_split();
  checksum_alg= BINLOG_CHECKSUM_ALG_UNDEF;
  reset_crypto();
}


/**
  The problem with this constructor is that the fixed header may have a
  length different from this version, but we don't know this length as we
  have not read the Format_description_log_event which says it, yet. This
  length is in the post-header of the event, but we don't know where the
  post-header starts.

  So this type of event HAS to:
  - either have the header's length at the beginning (in the header, at a
  fixed position which will never be changed), not in the post-header. That
  would make the header be "shifted" compared to other events.
  - or have a header of size LOG_EVENT_MINIMAL_HEADER_LEN (19), in all future
  versions, so that we know for sure.

  I (Guilhem) chose the 2nd solution. Rotate has the same constraint (because
  it is sent before Format_description_log_event).
*/

Format_description_log_event::
Format_description_log_event(const char* buf,
                             uint event_len,
                             const
                             Format_description_log_event*
                             description_event)
  :Start_log_event_v3(buf, event_len, description_event),
   common_header_len(0), post_header_len(NULL), event_type_permutation(0)
{
  DBUG_ENTER("Format_description_log_event::Format_description_log_event(char*,...)");
  if (!Start_log_event_v3::is_valid())
    DBUG_VOID_RETURN; /* sanity check */
  buf+= LOG_EVENT_MINIMAL_HEADER_LEN;
  if ((common_header_len=buf[ST_COMMON_HEADER_LEN_OFFSET]) < OLD_HEADER_LEN)
    DBUG_VOID_RETURN; /* sanity check */
  number_of_event_types=
    event_len - (LOG_EVENT_MINIMAL_HEADER_LEN + ST_COMMON_HEADER_LEN_OFFSET + 1);
  DBUG_PRINT("info", ("common_header_len=%d number_of_event_types=%d",
                      common_header_len, number_of_event_types));
  /* If alloc fails, we'll detect it in is_valid() */

  post_header_len= (uint8*) my_memdup((uchar*)buf+ST_COMMON_HEADER_LEN_OFFSET+1,
                                      number_of_event_types*
                                      sizeof(*post_header_len),
                                      MYF(0));
  calc_server_version_split();
  if (!is_version_before_checksum(&server_version_split))
  {
    /* the last bytes are the checksum alg desc and value (or value's room) */
    number_of_event_types -= BINLOG_CHECKSUM_ALG_DESC_LEN;
    checksum_alg= (enum_binlog_checksum_alg)post_header_len[number_of_event_types];
  }
  else
  {
    checksum_alg= BINLOG_CHECKSUM_ALG_UNDEF;
  }
  reset_crypto();

  DBUG_VOID_RETURN;
}

#ifndef MYSQL_CLIENT
bool Format_description_log_event::write()
{
  bool ret;
  bool no_checksum;
  /*
    We don't call Start_log_event_v3::write() because this would make 2
    my_b_safe_write().
  */
  uchar buff[START_V3_HEADER_LEN+1];
  size_t rec_size= sizeof(buff) + BINLOG_CHECKSUM_ALG_DESC_LEN +
                   number_of_event_types;
  int2store(buff + ST_BINLOG_VER_OFFSET,binlog_version);
  memcpy((char*) buff + ST_SERVER_VER_OFFSET,server_version,ST_SERVER_VER_LEN);
  if (!dont_set_created)
    created= get_time();
  int4store(buff + ST_CREATED_OFFSET,created);
  buff[ST_COMMON_HEADER_LEN_OFFSET]= common_header_len;
  /*
    if checksum is requested
    record the checksum-algorithm descriptor next to
    post_header_len vector which will be followed by the checksum value.
    Master is supposed to trigger checksum computing by binlog_checksum_options,
    slave does it via marking the event according to
    FD_queue checksum_alg value.
  */
  compile_time_assert(BINLOG_CHECKSUM_ALG_DESC_LEN == 1);
#ifdef DBUG_ASSERT_EXISTS
  data_written= 0; // to prepare for need_checksum assert
#endif
  uint8 checksum_byte= (uint8)
    (need_checksum() ? checksum_alg : BINLOG_CHECKSUM_ALG_OFF);
  /* 
     FD of checksum-aware server is always checksum-equipped, (V) is in,
     regardless of @@global.binlog_checksum policy.
     Thereby a combination of (A) == 0, (V) != 0 means
     it's the checksum-aware server's FD event that heads checksum-free binlog
     file. 
     Here 0 stands for checksumming OFF to evaluate (V) as 0 is that case.
     A combination of (A) != 0, (V) != 0 denotes FD of the checksum-aware server
     heading the checksummed binlog.
     (A), (V) presence in FD of the checksum-aware server makes the event
     1 + 4 bytes bigger comparing to the former FD.
  */

  if ((no_checksum= (checksum_alg == BINLOG_CHECKSUM_ALG_OFF)))
  {
    checksum_alg= BINLOG_CHECKSUM_ALG_CRC32;  // Forcing (V) room to fill anyway
  }
  ret= write_header(rec_size) ||
       write_data(buff, sizeof(buff)) ||
       write_data(post_header_len, number_of_event_types) ||
       write_data(&checksum_byte, sizeof(checksum_byte)) ||
       write_footer();
  if (no_checksum)
    checksum_alg= BINLOG_CHECKSUM_ALG_OFF;
  return ret;
}
#endif

#if defined(HAVE_REPLICATION) && !defined(MYSQL_CLIENT)
int Format_description_log_event::do_apply_event(rpl_group_info *rgi)
{
  int ret= 0;
  Relay_log_info *rli= rgi->rli;
  DBUG_ENTER("Format_description_log_event::do_apply_event");

  /*
    As a transaction NEVER spans on 2 or more binlogs:
    if we have an active transaction at this point, the master died
    while writing the transaction to the binary log, i.e. while
    flushing the binlog cache to the binlog. XA guarantees that master has
    rolled back. So we roll back.
    Note: this event could be sent by the master to inform us of the
    format of its binlog; in other words maybe it is not at its
    original place when it comes to us; we'll know this by checking
    log_pos ("artificial" events have log_pos == 0).
  */
  if (!is_artificial_event() && created && thd->transaction.all.ha_list)
  {
    /* This is not an error (XA is safe), just an information */
    rli->report(INFORMATION_LEVEL, 0, NULL,
                "Rolling back unfinished transaction (no COMMIT "
                "or ROLLBACK in relay log). A probable cause is that "
                "the master died while writing the transaction to "
                "its binary log, thus rolled back too."); 
    rgi->cleanup_context(thd, 1);
  }

  /*
    If this event comes from ourselves, there is no cleaning task to
    perform, we don't call Start_log_event_v3::do_apply_event()
    (this was just to update the log's description event).
  */
  if (server_id != (uint32) global_system_variables.server_id)
  {
    /*
      If the event was not requested by the slave i.e. the master sent
      it while the slave asked for a position >4, the event will make
      rli->group_master_log_pos advance. Say that the slave asked for
      position 1000, and the Format_desc event's end is 96. Then in
      the beginning of replication rli->group_master_log_pos will be
      0, then 96, then jump to first really asked event (which is
      >96). So this is ok.
    */
    ret= Start_log_event_v3::do_apply_event(rgi);
  }

  if (!ret)
  {
    /* Save the information describing this binlog */
    copy_crypto_data(rli->relay_log.description_event_for_exec);
    delete rli->relay_log.description_event_for_exec;
    rli->relay_log.description_event_for_exec= this;
  }

  DBUG_RETURN(ret);
}

int Format_description_log_event::do_update_pos(rpl_group_info *rgi)
{
  if (server_id == (uint32) global_system_variables.server_id)
  {
    /*
      We only increase the relay log position if we are skipping
      events and do not touch any group_* variables, nor flush the
      relay log info.  If there is a crash, we will have to re-skip
      the events again, but that is a minor issue.

      If we do not skip stepping the group log position (and the
      server id was changed when restarting the server), it might well
      be that we start executing at a position that is invalid, e.g.,
      at a Rows_log_event or a Query_log_event preceeded by a
      Intvar_log_event instead of starting at a Table_map_log_event or
      the Intvar_log_event respectively.
     */
    rgi->inc_event_relay_log_pos();
    return 0;
  }
  else
  {
    return Log_event::do_update_pos(rgi);
  }
}

Log_event::enum_skip_reason
Format_description_log_event::do_shall_skip(rpl_group_info *rgi)
{
  return Log_event::EVENT_SKIP_NOT;
}

#endif

bool Format_description_log_event::start_decryption(Start_encryption_log_event* sele)
{
  DBUG_ASSERT(crypto_data.scheme == 0);

  if (!sele->is_valid())
    return 1;

  memcpy(crypto_data.nonce, sele->nonce, BINLOG_NONCE_LENGTH);
  return crypto_data.init(sele->crypto_scheme, sele->key_version);
}


Version::Version(const char *version, const char **endptr)
{
  const char *p= version;
  ulong number;
  for (uint i= 0; i<=2; i++)
  {
    char *r;
    number= strtoul(p, &r, 10);
    /*
      It is an invalid version if any version number greater than 255 or
      first number is not followed by '.'.
    */
    if (number < 256 && (*r == '.' || i != 0))
      m_ver[i]= (uchar) number;
    else
    {
      *this= Version();
      break;
    }

    p= r;
    if (*r == '.')
      p++; // skip the dot
  }
  endptr[0]= p;
}


Format_description_log_event::
  master_version_split::master_version_split(const char *version)
{
  const char *p;
  static_cast<Version*>(this)[0]= Version(version, &p);
  if (strstr(p, "MariaDB") != 0 || strstr(p, "-maria-") != 0)
    kind= KIND_MARIADB;
  else
    kind= KIND_MYSQL;
}


/**
   Splits the event's 'server_version' string into three numeric pieces stored
   into 'server_version_split':
   X.Y.Zabc (X,Y,Z numbers, a not a digit) -> {X,Y,Z}
   X.Yabc -> {X,Y,0}
   'server_version_split' is then used for lookups to find if the server which
   created this event has some known bug.
*/
void Format_description_log_event::calc_server_version_split()
{
  server_version_split= master_version_split(server_version);

  DBUG_PRINT("info",("Format_description_log_event::server_version_split:"
                     " '%s' %d %d %d", server_version,
                     server_version_split[0],
                     server_version_split[1], server_version_split[2]));
}


/**
   @return TRUE is the event's version is earlier than one that introduced
   the replication event checksum. FALSE otherwise.
*/
bool
Format_description_log_event::is_version_before_checksum(const master_version_split
                                                         *version_split)
{
  return *version_split <
    (version_split->kind == master_version_split::KIND_MARIADB ?
     checksum_version_split_mariadb : checksum_version_split_mysql);
}

/**
   @param buf buffer holding serialized FD event
   @param len netto (possible checksum is stripped off) length of the event buf
   
   @return  the version-safe checksum alg descriptor where zero
            designates no checksum, 255 - the orginator is
            checksum-unaware (effectively no checksum) and the actuall
            [1-254] range alg descriptor.
*/
enum enum_binlog_checksum_alg get_checksum_alg(const char* buf, ulong len)
{
  enum enum_binlog_checksum_alg ret;
  char version[ST_SERVER_VER_LEN];

  DBUG_ENTER("get_checksum_alg");
  DBUG_ASSERT(buf[EVENT_TYPE_OFFSET] == FORMAT_DESCRIPTION_EVENT);

  memcpy(version,
         buf + LOG_EVENT_MINIMAL_HEADER_LEN + ST_SERVER_VER_OFFSET,
         ST_SERVER_VER_LEN);
  version[ST_SERVER_VER_LEN - 1]= 0;
  
  Format_description_log_event::master_version_split version_split(version);
  ret= Format_description_log_event::is_version_before_checksum(&version_split)
    ? BINLOG_CHECKSUM_ALG_UNDEF
    : (enum_binlog_checksum_alg)buf[len - BINLOG_CHECKSUM_LEN - BINLOG_CHECKSUM_ALG_DESC_LEN];
  DBUG_ASSERT(ret == BINLOG_CHECKSUM_ALG_OFF ||
              ret == BINLOG_CHECKSUM_ALG_UNDEF ||
              ret == BINLOG_CHECKSUM_ALG_CRC32);
  DBUG_RETURN(ret);
}

Start_encryption_log_event::Start_encryption_log_event(
    const char* buf, uint event_len,
    const Format_description_log_event* description_event)
  :Log_event(buf, description_event)
{
  if ((int)event_len ==
      LOG_EVENT_MINIMAL_HEADER_LEN + Start_encryption_log_event::get_data_size())
  {
    buf += LOG_EVENT_MINIMAL_HEADER_LEN;
    crypto_scheme = *(uchar*)buf;
    key_version = uint4korr(buf + BINLOG_CRYPTO_SCHEME_LENGTH);
    memcpy(nonce,
           buf + BINLOG_CRYPTO_SCHEME_LENGTH + BINLOG_KEY_VERSION_LENGTH,
           BINLOG_NONCE_LENGTH);
  }
  else
    crypto_scheme= ~0; // invalid
}

#if defined(HAVE_REPLICATION) && !defined(MYSQL_CLIENT)
int Start_encryption_log_event::do_apply_event(rpl_group_info* rgi)
{
  return rgi->rli->relay_log.description_event_for_exec->start_decryption(this);
}

int Start_encryption_log_event::do_update_pos(rpl_group_info *rgi)
{
  /*
    master never sends Start_encryption_log_event, any SELE that a slave
    might see was created locally in MYSQL_BIN_LOG::open() on the slave
  */
  rgi->inc_event_relay_log_pos();
  return 0;
}

#endif

#ifndef MYSQL_SERVER
bool Start_encryption_log_event::print(FILE* file,
                                       PRINT_EVENT_INFO* print_event_info)
{
    Write_on_release_cache cache(&print_event_info->head_cache, file);
    StringBuffer<1024> buf;
    buf.append(STRING_WITH_LEN("# Encryption scheme: "));
    buf.append_ulonglong(crypto_scheme);
    buf.append(STRING_WITH_LEN(", key_version: "));
    buf.append_ulonglong(key_version);
    buf.append(STRING_WITH_LEN(", nonce: "));
    buf.append_hex(nonce, BINLOG_NONCE_LENGTH);
    buf.append(STRING_WITH_LEN("\n# The rest of the binlog is encrypted!\n"));
    if (my_b_write(&cache, (uchar*)buf.ptr(), buf.length()))
      return 1;
    return (cache.flush_data());
}
#endif
  /**************************************************************************
        Load_log_event methods
   General note about Load_log_event: the binlogging of LOAD DATA INFILE is
   going to be changed in 5.0 (or maybe in 5.1; not decided yet).
   However, the 5.0 slave could still have to read such events (from a 4.x
   master), convert them (which just means maybe expand the header, when 5.0
   servers have a UID in events) (remember that whatever is after the header
   will be like in 4.x, as this event's format is not modified in 5.0 as we
   will use new types of events to log the new LOAD DATA INFILE features).
   To be able to read/convert, we just need to not assume that the common
   header is of length LOG_EVENT_HEADER_LEN (we must use the description
   event).
   Note that I (Guilhem) manually tested replication of a big LOAD DATA INFILE
   between 3.23 and 5.0, and between 4.0 and 5.0, and it works fine (and the
   positions displayed in SHOW SLAVE STATUS then are fine too).
  **************************************************************************/

/*
  Load_log_event::print_query()
*/

#if defined(HAVE_REPLICATION) && !defined(MYSQL_CLIENT)
bool Load_log_event::print_query(THD *thd, bool need_db, const char *cs,
                                 String *buf, my_off_t *fn_start,
                                 my_off_t *fn_end, const char *qualify_db)
{
  if (need_db && db && db_len)
  {
    buf->append(STRING_WITH_LEN("use "));
    append_identifier(thd, buf, db, db_len);
    buf->append(STRING_WITH_LEN("; "));
  }

  buf->append(STRING_WITH_LEN("LOAD DATA "));

  if (is_concurrent)
    buf->append(STRING_WITH_LEN("CONCURRENT "));

  if (fn_start)
    *fn_start= buf->length();

  if (check_fname_outside_temp_buf())
    buf->append(STRING_WITH_LEN("LOCAL "));
  buf->append(STRING_WITH_LEN("INFILE '"));
  buf->append_for_single_quote(fname, fname_len);
  buf->append(STRING_WITH_LEN("' "));

  if (sql_ex.opt_flags & REPLACE_FLAG)
    buf->append(STRING_WITH_LEN("REPLACE "));
  else if (sql_ex.opt_flags & IGNORE_FLAG)
    buf->append(STRING_WITH_LEN("IGNORE "));

  buf->append(STRING_WITH_LEN("INTO"));

  if (fn_end)
    *fn_end= buf->length();

  buf->append(STRING_WITH_LEN(" TABLE "));
  if (qualify_db)
  {
    append_identifier(thd, buf, qualify_db, strlen(qualify_db));
    buf->append(STRING_WITH_LEN("."));
  }
  append_identifier(thd, buf, table_name, table_name_len);

  if (cs != NULL)
  {
    buf->append(STRING_WITH_LEN(" CHARACTER SET "));
    buf->append(cs, strlen(cs));
  }

  /* We have to create all optional fields as the default is not empty */
  buf->append(STRING_WITH_LEN(" FIELDS TERMINATED BY "));
  pretty_print_str(buf, sql_ex.field_term, sql_ex.field_term_len);
  if (sql_ex.opt_flags & OPT_ENCLOSED_FLAG)
    buf->append(STRING_WITH_LEN(" OPTIONALLY "));
  buf->append(STRING_WITH_LEN(" ENCLOSED BY "));
  pretty_print_str(buf, sql_ex.enclosed, sql_ex.enclosed_len);

  buf->append(STRING_WITH_LEN(" ESCAPED BY "));
  pretty_print_str(buf, sql_ex.escaped, sql_ex.escaped_len);

  buf->append(STRING_WITH_LEN(" LINES TERMINATED BY "));
  pretty_print_str(buf, sql_ex.line_term, sql_ex.line_term_len);
  if (sql_ex.line_start_len)
  {
    buf->append(STRING_WITH_LEN(" STARTING BY "));
    pretty_print_str(buf, sql_ex.line_start, sql_ex.line_start_len);
  }

  if ((long) skip_lines > 0)
  {
    buf->append(STRING_WITH_LEN(" IGNORE "));
    buf->append_ulonglong(skip_lines);
    buf->append(STRING_WITH_LEN(" LINES "));
  }

  if (num_fields)
  {
    uint i;
    const char *field= fields;
    buf->append(STRING_WITH_LEN(" ("));
    for (i = 0; i < num_fields; i++)
    {
      if (i)
      {
        /*
          Yes, the space and comma is reversed here. But this is mostly dead
          code, at most used when reading really old binlogs from old servers,
          so better just leave it as is...
        */
        buf->append(STRING_WITH_LEN(" ,"));
      }
      append_identifier(thd, buf, field, field_lens[i]);
      field+= field_lens[i]  + 1;
    }
    buf->append(STRING_WITH_LEN(")"));
  }
  return 0;
}


void Load_log_event::pack_info(Protocol *protocol)
{
  char query_buffer[1024];
  String query_str(query_buffer, sizeof(query_buffer), system_charset_info);

  query_str.length(0);
  print_query(protocol->thd, TRUE, NULL, &query_str, 0, 0, NULL);
  protocol->store(query_str.ptr(), query_str.length(), &my_charset_bin);
}
#endif /* defined(HAVE_REPLICATION) && !defined(MYSQL_CLIENT) */


#ifndef MYSQL_CLIENT

/*
  Load_log_event::write_data_header()
*/

bool Load_log_event::write_data_header()
{
  char buf[LOAD_HEADER_LEN];
  int4store(buf + L_THREAD_ID_OFFSET, slave_proxy_id);
  int4store(buf + L_EXEC_TIME_OFFSET, exec_time);
  int4store(buf + L_SKIP_LINES_OFFSET, skip_lines);
  buf[L_TBL_LEN_OFFSET] = (char)table_name_len;
  buf[L_DB_LEN_OFFSET] = (char)db_len;
  int4store(buf + L_NUM_FIELDS_OFFSET, num_fields);
  return write_data(buf, LOAD_HEADER_LEN) != 0;
}


/*
  Load_log_event::write_data_body()
*/

bool Load_log_event::write_data_body()
{
  if (sql_ex.write_data(writer))
    return 1;
  if (num_fields && fields && field_lens)
  {
    if (write_data(field_lens, num_fields) ||
	write_data(fields, field_block_len))
      return 1;
  }
  return (write_data(table_name, table_name_len + 1) ||
	  write_data(db, db_len + 1) ||
	  write_data(fname, fname_len));
}


/*
  Load_log_event::Load_log_event()
*/

Load_log_event::Load_log_event(THD *thd_arg, const sql_exchange *ex,
			       const char *db_arg, const char *table_name_arg,
			       List<Item> &fields_arg,
                               bool is_concurrent_arg,
			       enum enum_duplicates handle_dup,
			       bool ignore, bool using_trans)
  :Log_event(thd_arg,
             thd_arg->thread_specific_used ? LOG_EVENT_THREAD_SPECIFIC_F : 0,
             using_trans),
   thread_id(thd_arg->thread_id),
   slave_proxy_id((ulong)thd_arg->variables.pseudo_thread_id),
   num_fields(0),fields(0),
   field_lens(0),field_block_len(0),
   table_name(table_name_arg ? table_name_arg : ""),
   db(db_arg), fname(ex->file_name), local_fname(FALSE),
   is_concurrent(is_concurrent_arg)
{
  time_t end_time;
  time(&end_time);
  exec_time = (ulong) (end_time  - thd_arg->start_time);
  /* db can never be a zero pointer in 4.0 */
  db_len = (uint32) strlen(db);
  table_name_len = (uint32) strlen(table_name);
  fname_len = (fname) ? (uint) strlen(fname) : 0;
  sql_ex.field_term = ex->field_term->ptr();
  sql_ex.field_term_len = (uint8) ex->field_term->length();
  sql_ex.enclosed = ex->enclosed->ptr();
  sql_ex.enclosed_len = (uint8) ex->enclosed->length();
  sql_ex.line_term = ex->line_term->ptr();
  sql_ex.line_term_len = (uint8) ex->line_term->length();
  sql_ex.line_start = ex->line_start->ptr();
  sql_ex.line_start_len = (uint8) ex->line_start->length();
  sql_ex.escaped = ex->escaped->ptr();
  sql_ex.escaped_len = (uint8) ex->escaped->length();
  sql_ex.opt_flags = 0;
  sql_ex.cached_new_format = -1;
    
  if (ex->dumpfile)
    sql_ex.opt_flags|= DUMPFILE_FLAG;
  if (ex->opt_enclosed)
    sql_ex.opt_flags|= OPT_ENCLOSED_FLAG;

  sql_ex.empty_flags= 0;

  switch (handle_dup) {
  case DUP_REPLACE:
    sql_ex.opt_flags|= REPLACE_FLAG;
    break;
  case DUP_UPDATE:				// Impossible here
  case DUP_ERROR:
    break;	
  }
  if (ignore)
    sql_ex.opt_flags|= IGNORE_FLAG;

  if (!ex->field_term->length())
    sql_ex.empty_flags |= FIELD_TERM_EMPTY;
  if (!ex->enclosed->length())
    sql_ex.empty_flags |= ENCLOSED_EMPTY;
  if (!ex->line_term->length())
    sql_ex.empty_flags |= LINE_TERM_EMPTY;
  if (!ex->line_start->length())
    sql_ex.empty_flags |= LINE_START_EMPTY;
  if (!ex->escaped->length())
    sql_ex.empty_flags |= ESCAPED_EMPTY;
    
  skip_lines = ex->skip_lines;

  List_iterator<Item> li(fields_arg);
  field_lens_buf.length(0);
  fields_buf.length(0);
  Item* item;
  while ((item = li++))
  {
    num_fields++;
    uchar len= (uchar) item->name.length;
    field_block_len += len + 1;
    fields_buf.append(item->name.str, len + 1);
    field_lens_buf.append((char*)&len, 1);
  }

  field_lens = (const uchar*)field_lens_buf.ptr();
  fields = fields_buf.ptr();
}
#endif /* !MYSQL_CLIENT */


/**
  @note
    The caller must do buf[event_len] = 0 before he starts using the
    constructed event.
*/
Load_log_event::Load_log_event(const char *buf, uint event_len,
                               const Format_description_log_event *description_event)
  :Log_event(buf, description_event), num_fields(0), fields(0),
   field_lens(0),field_block_len(0),
   table_name(0), db(0), fname(0), local_fname(FALSE),
   /*
     Load_log_event which comes from the binary log does not contain
     information about the type of insert which was used on the master.
     Assume that it was an ordinary, non-concurrent LOAD DATA.
    */
   is_concurrent(FALSE)
{
  DBUG_ENTER("Load_log_event");
  /*
    I (Guilhem) manually tested replication of LOAD DATA INFILE for 3.23->5.0,
    4.0->5.0 and 5.0->5.0 and it works.
  */
  if (event_len)
    copy_log_event(buf, event_len,
                   (((uchar)buf[EVENT_TYPE_OFFSET] == LOAD_EVENT) ?
                   LOAD_HEADER_LEN + 
                    description_event->common_header_len :
                    LOAD_HEADER_LEN + LOG_EVENT_HEADER_LEN),
                   description_event);
  /* otherwise it's a derived class, will call copy_log_event() itself */
  DBUG_VOID_RETURN;
}


/*
  Load_log_event::copy_log_event()
*/

int Load_log_event::copy_log_event(const char *buf, ulong event_len,
                                   int body_offset,
                                   const Format_description_log_event *description_event)
{
  DBUG_ENTER("Load_log_event::copy_log_event");
  uint data_len;
  char* buf_end = (char*)buf + event_len;
  /* this is the beginning of the post-header */
  const char* data_head = buf + description_event->common_header_len;
  thread_id= slave_proxy_id= uint4korr(data_head + L_THREAD_ID_OFFSET);
  exec_time = uint4korr(data_head + L_EXEC_TIME_OFFSET);
  skip_lines = uint4korr(data_head + L_SKIP_LINES_OFFSET);
  table_name_len = (uint)data_head[L_TBL_LEN_OFFSET];
  db_len = (uint)data_head[L_DB_LEN_OFFSET];
  num_fields = uint4korr(data_head + L_NUM_FIELDS_OFFSET);
	  
  if ((int) event_len < body_offset)
    DBUG_RETURN(1);
  /*
    Sql_ex.init() on success returns the pointer to the first byte after
    the sql_ex structure, which is the start of field lengths array.
  */
  if (!(field_lens= (uchar*)sql_ex.init((char*)buf + body_offset,
                                        buf_end,
                                        (uchar)buf[EVENT_TYPE_OFFSET] != LOAD_EVENT)))
    DBUG_RETURN(1);
  
  data_len = event_len - body_offset;
  if (num_fields > data_len) // simple sanity check against corruption
    DBUG_RETURN(1);
  for (uint i = 0; i < num_fields; i++)
    field_block_len += (uint)field_lens[i] + 1;

  fields = (char*)field_lens + num_fields;
  table_name  = fields + field_block_len;
  if (strlen(table_name) > NAME_LEN)
    goto err;

  db = table_name + table_name_len + 1;
  DBUG_EXECUTE_IF ("simulate_invalid_address",
                   db_len = data_len;);
  fname = db + db_len + 1;
  if ((db_len > data_len) || (fname > buf_end))
    goto err;
  fname_len = (uint) strlen(fname);
  if ((fname_len > data_len) || (fname + fname_len > buf_end))
    goto err;
  // null termination is accomplished by the caller doing buf[event_len]=0

  DBUG_RETURN(0);

err:
  // Invalid event.
  table_name = 0;
  DBUG_RETURN(1);
}


/*
  Load_log_event::print()
*/

#ifdef MYSQL_CLIENT
bool Load_log_event::print(FILE* file, PRINT_EVENT_INFO* print_event_info)
{
  return print(file, print_event_info, 0);
}


bool Load_log_event::print(FILE* file_arg, PRINT_EVENT_INFO* print_event_info,
			   bool commented)
{
  Write_on_release_cache cache(&print_event_info->head_cache, file_arg);
  bool different_db= 1;
  DBUG_ENTER("Load_log_event::print");

  if (!print_event_info->short_form)
  {
    if (print_header(&cache, print_event_info, FALSE) ||
        my_b_printf(&cache, "\tQuery\tthread_id=%ld\texec_time=%ld\n",
                    thread_id, exec_time))
      goto err;
  }

  if (db)
  {
    /*
      If the database is different from the one of the previous statement, we
      need to print the "use" command, and we update the last_db.
      But if commented, the "use" is going to be commented so we should not
      update the last_db.
    */
    if ((different_db= memcmp(print_event_info->db, db, db_len + 1)) &&
        !commented)
      memcpy(print_event_info->db, db, db_len + 1);
  }

  if (db && db[0] && different_db)
    if (my_b_printf(&cache, "%suse %`s%s\n",
                    commented ? "# " : "",
                    db, print_event_info->delimiter))
      goto err;

  if (flags & LOG_EVENT_THREAD_SPECIFIC_F)
    if (my_b_printf(&cache,"%sSET @@session.pseudo_thread_id=%lu%s\n",
                    commented ? "# " : "", (ulong)thread_id,
                    print_event_info->delimiter))
      goto err;
  if (my_b_printf(&cache, "%sLOAD DATA ",
                  commented ? "# " : ""))
    goto err;
  if (check_fname_outside_temp_buf())
    if (my_b_write_string(&cache, "LOCAL "))
      goto err;
  if (my_b_printf(&cache, "INFILE '%-*s' ", fname_len, fname))
    goto err;

  if (sql_ex.opt_flags & REPLACE_FLAG)
  {
    if (my_b_write_string(&cache, "REPLACE "))
      goto err;
  }
  else if (sql_ex.opt_flags & IGNORE_FLAG)
    if (my_b_write_string(&cache, "IGNORE "))
      goto err;

  if (my_b_printf(&cache, "INTO TABLE `%s`", table_name) ||
      my_b_write_string(&cache, " FIELDS TERMINATED BY ") ||
      pretty_print_str(&cache, sql_ex.field_term, sql_ex.field_term_len))
    goto err;

  if (sql_ex.opt_flags & OPT_ENCLOSED_FLAG)
    if (my_b_write_string(&cache, " OPTIONALLY "))
      goto err;
  if (my_b_write_string(&cache, " ENCLOSED BY ") ||
      pretty_print_str(&cache, sql_ex.enclosed, sql_ex.enclosed_len) ||
      my_b_write_string(&cache, " ESCAPED BY ") ||
      pretty_print_str(&cache, sql_ex.escaped, sql_ex.escaped_len) ||
      my_b_write_string(&cache, " LINES TERMINATED BY ") ||
      pretty_print_str(&cache, sql_ex.line_term, sql_ex.line_term_len))
    goto err;

  if (sql_ex.line_start)
  {
    if (my_b_write_string(&cache," STARTING BY ") ||
        pretty_print_str(&cache, sql_ex.line_start, sql_ex.line_start_len))
      goto err;
  }
  if ((long) skip_lines > 0)
    if (my_b_printf(&cache, " IGNORE %ld LINES", (long) skip_lines))
      goto err;

  if (num_fields)
  {
    uint i;
    const char* field = fields;
    if (my_b_write_string(&cache, " ("))
      goto err;
    for (i = 0; i < num_fields; i++)
    {
      if (i)
        if (my_b_write_byte(&cache, ','))
          goto err;
      if (my_b_printf(&cache, "%`s", field))
        goto err;
      field += field_lens[i]  + 1;
    }
    if (my_b_write_byte(&cache, ')'))
      goto err;
  }

  if (my_b_printf(&cache, "%s\n", print_event_info->delimiter))
    goto err;
  DBUG_RETURN(cache.flush_data());
err:
  DBUG_RETURN(1);
}
#endif /* MYSQL_CLIENT */

#ifndef MYSQL_CLIENT

/**
  Load_log_event::set_fields()

  @note
    This function can not use the member variable 
    for the database, since LOAD DATA INFILE on the slave
    can be for a different database than the current one.
    This is the reason for the affected_db argument to this method.
*/

void Load_log_event::set_fields(const char* affected_db, 
				List<Item> &field_list,
                                Name_resolution_context *context)
{
  uint i;
  const char* field = fields;
  for (i= 0; i < num_fields; i++)
  {
    LEX_CSTRING field_name= {field, field_lens[i] };
    field_list.push_back(new (thd->mem_root)
                         Item_field(thd, context, affected_db, table_name,
                                    &field_name),
                         thd->mem_root);
    field+= field_lens[i]  + 1;
  }
}
#endif /* !MYSQL_CLIENT */


#if defined(HAVE_REPLICATION) && !defined(MYSQL_CLIENT)
/**
  Does the data loading job when executing a LOAD DATA on the slave.

  @param net
  @param rli
  @param use_rli_only_for_errors     If set to 1, rli is provided to
                                     Load_log_event::exec_event only for this
                                     function to have RPL_LOG_NAME and
                                     rli->last_slave_error, both being used by
                                     error reports. rli's position advancing
                                     is skipped (done by the caller which is
                                     Execute_load_log_event::exec_event).
                                     If set to 0, rli is provided for full use,
                                     i.e. for error reports and position
                                     advancing.

  @todo
    fix this; this can be done by testing rules in
    Create_file_log_event::exec_event() and then discarding Append_block and
    al.
  @todo
    this is a bug - this needs to be moved to the I/O thread

  @retval
    0           Success
  @retval
    1           Failure
*/

int Load_log_event::do_apply_event(NET* net, rpl_group_info *rgi,
                                   bool use_rli_only_for_errors)
{
  Relay_log_info const *rli= rgi->rli;
  Rpl_filter *rpl_filter= rli->mi->rpl_filter;
  DBUG_ENTER("Load_log_event::do_apply_event");

  DBUG_ASSERT(thd->query() == 0);
  set_thd_db(thd, rpl_filter, db, db_len);
  thd->clear_error(1);

  /* see Query_log_event::do_apply_event() and BUG#13360 */
  DBUG_ASSERT(!rgi->m_table_map.count());
  /*
    Usually lex_start() is called by mysql_parse(), but we need it here
    as the present method does not call mysql_parse().
  */
  lex_start(thd);
  thd->lex->local_file= local_fname;
  thd->reset_for_next_command(0);               // Errors are cleared above

   /*
    We test replicate_*_db rules. Note that we have already prepared
    the file to load, even if we are going to ignore and delete it
    now. So it is possible that we did a lot of disk writes for
    nothing. In other words, a big LOAD DATA INFILE on the master will
    still consume a lot of space on the slave (space in the relay log
    + space of temp files: twice the space of the file to load...)
    even if it will finally be ignored.  TODO: fix this; this can be
    done by testing rules in Create_file_log_event::do_apply_event()
    and then discarding Append_block and al. Another way is do the
    filtering in the I/O thread (more efficient: no disk writes at
    all).


    Note:   We do not need to execute reset_one_shot_variables() if this
            db_ok() test fails.
    Reason: The db stored in binlog events is the same for SET and for
            its companion query.  If the SET is ignored because of
            db_ok(), the companion query will also be ignored, and if
            the companion query is ignored in the db_ok() test of
            ::do_apply_event(), then the companion SET also have so
            we don't need to reset_one_shot_variables().
  */
  if (rpl_filter->db_ok(thd->db.str))
  {
    thd->set_time(when, when_sec_part);
    thd->set_query_id(next_query_id());
    thd->get_stmt_da()->opt_clear_warning_info(thd->query_id);

    TABLE_LIST tables;
    LEX_CSTRING db_name= { thd->strmake(thd->db.str, thd->db.length), thd->db.length };
    if (lower_case_table_names)
      my_casedn_str(system_charset_info, (char *)table_name);
    LEX_CSTRING tbl_name=   { table_name, strlen(table_name) };
    tables.init_one_table(&db_name, &tbl_name, 0, TL_WRITE);
    tables.updating= 1;

    // the table will be opened in mysql_load    
    if (rpl_filter->is_on() && !rpl_filter->tables_ok(thd->db.str, &tables))
    {
      // TODO: this is a bug - this needs to be moved to the I/O thread
      if (net)
        skip_load_data_infile(net);
    }
    else
    {
      enum enum_duplicates handle_dup;
      bool ignore= 0;
      char query_buffer[1024];
      String query_str(query_buffer, sizeof(query_buffer), system_charset_info);
      char *load_data_query;

      query_str.length(0);
      /*
        Forge LOAD DATA INFILE query which will be used in SHOW PROCESS LIST
        and written to slave's binlog if binlogging is on.
      */
      print_query(thd, FALSE, NULL, &query_str, NULL, NULL, NULL);
      if (!(load_data_query= (char *)thd->strmake(query_str.ptr(),
                                                  query_str.length())))
      {
        /*
          This will set thd->fatal_error in case of OOM. So we surely will notice
          that something is wrong.
        */
        goto error;
      }

      thd->set_query(load_data_query, (uint) (query_str.length()));

      if (sql_ex.opt_flags & REPLACE_FLAG)
        handle_dup= DUP_REPLACE;
      else if (sql_ex.opt_flags & IGNORE_FLAG)
      {
        ignore= 1;
        handle_dup= DUP_ERROR;
      }
      else
      {
        /*
          When replication is running fine, if it was DUP_ERROR on the
          master then we could choose IGNORE here, because if DUP_ERROR
          suceeded on master, and data is identical on the master and slave,
          then there should be no uniqueness errors on slave, so IGNORE is
          the same as DUP_ERROR. But in the unlikely case of uniqueness errors
          (because the data on the master and slave happen to be different
          (user error or bug), we want LOAD DATA to print an error message on
          the slave to discover the problem.

          If reading from net (a 3.23 master), mysql_load() will change this
          to IGNORE.
        */
        handle_dup= DUP_ERROR;
      }
      /*
        We need to set thd->lex->sql_command and thd->lex->duplicates
        since InnoDB tests these variables to decide if this is a LOAD
        DATA ... REPLACE INTO ... statement even though mysql_parse()
        is not called.  This is not needed in 5.0 since there the LOAD
        DATA ... statement is replicated using mysql_parse(), which
        sets the thd->lex fields correctly.
      */
      thd->lex->sql_command= SQLCOM_LOAD;
      thd->lex->duplicates= handle_dup;

      sql_exchange ex((char*)fname, sql_ex.opt_flags & DUMPFILE_FLAG);
      String field_term(sql_ex.field_term,sql_ex.field_term_len,log_cs);
      String enclosed(sql_ex.enclosed,sql_ex.enclosed_len,log_cs);
      String line_term(sql_ex.line_term,sql_ex.line_term_len,log_cs);
      String line_start(sql_ex.line_start,sql_ex.line_start_len,log_cs);
      String escaped(sql_ex.escaped,sql_ex.escaped_len, log_cs);
      ex.field_term= &field_term;
      ex.enclosed= &enclosed;
      ex.line_term= &line_term;
      ex.line_start= &line_start;
      ex.escaped= &escaped;

      ex.opt_enclosed = (sql_ex.opt_flags & OPT_ENCLOSED_FLAG);
      if (sql_ex.empty_flags & FIELD_TERM_EMPTY)
        ex.field_term->length(0);

      ex.skip_lines = skip_lines;
      List<Item> field_list;
      thd->lex->first_select_lex()->context.resolve_in_table_list_only(&tables);
      set_fields(tables.db.str,
                 field_list, &thd->lex->first_select_lex()->context);
      thd->variables.pseudo_thread_id= thread_id;
      if (net)
      {
        // mysql_load will use thd->net to read the file
        thd->net.vio = net->vio;
        // Make sure the client does not get confused about the packet sequence
        thd->net.pkt_nr = net->pkt_nr;
      }
      /*
        It is safe to use tmp_list twice because we are not going to
        update it inside mysql_load().
      */
      List<Item> tmp_list;
      if (thd->open_temporary_tables(&tables) ||
          mysql_load(thd, &ex, &tables, field_list, tmp_list, tmp_list,
                     handle_dup, ignore, net != 0))
        thd->is_slave_error= 1;
      if (thd->cuted_fields)
      {
        /* log_pos is the position of the LOAD event in the master log */
        sql_print_warning("Slave: load data infile on table '%s' at "
                          "log position %llu in log '%s' produced %ld "
                          "warning(s). Default database: '%s'",
                          (char*) table_name, log_pos, RPL_LOG_NAME,
                          (ulong) thd->cuted_fields,
                          thd->get_db());
      }
      if (net)
        net->pkt_nr= thd->net.pkt_nr;
    }
  }
  else
  {
    /*
      We will just ask the master to send us /dev/null if we do not
      want to load the data.
      TODO: this a bug - needs to be done in I/O thread
    */
    if (net)
      skip_load_data_infile(net);
  }

error:
  thd->net.vio = 0; 
  const char *remember_db= thd->get_db();
  thd->catalog= 0;
  thd->set_db(&null_clex_str);     /* will free the current database */
  thd->reset_query();
  thd->get_stmt_da()->set_overwrite_status(true);
  thd->is_error() ? trans_rollback_stmt(thd) : trans_commit_stmt(thd);
  thd->variables.option_bits&= ~(OPTION_BEGIN | OPTION_GTID_BEGIN);
  thd->get_stmt_da()->set_overwrite_status(false);
  close_thread_tables(thd);
  /*
    - If transaction rollback was requested due to deadlock
      perform it and release metadata locks.
    - If inside a multi-statement transaction,
    defer the release of metadata locks until the current
    transaction is either committed or rolled back. This prevents
    other statements from modifying the table for the entire
    duration of this transaction.  This provides commit ordering
    and guarantees serializability across multiple transactions.
    - If in autocommit mode, or outside a transactional context,
    automatically release metadata locks of the current statement.
  */
  if (thd->transaction_rollback_request)
  {
    trans_rollback_implicit(thd);
    thd->mdl_context.release_transactional_locks();
  }
  else if (! thd->in_multi_stmt_transaction_mode())
    thd->mdl_context.release_transactional_locks();
  else
    thd->mdl_context.release_statement_locks();

  DBUG_EXECUTE_IF("LOAD_DATA_INFILE_has_fatal_error",
                  thd->is_slave_error= 0; thd->is_fatal_error= 1;);

  if (unlikely(thd->is_slave_error))
  {
    /* this err/sql_errno code is copy-paste from net_send_error() */
    const char *err;
    int sql_errno;
    if (thd->is_error())
    {
      err= thd->get_stmt_da()->message();
      sql_errno= thd->get_stmt_da()->sql_errno();
    }
    else
    {
      sql_errno=ER_UNKNOWN_ERROR;
      err= ER_THD(thd, sql_errno);
    }
    rli->report(ERROR_LEVEL, sql_errno, rgi->gtid_info(), "\
Error '%s' running LOAD DATA INFILE on table '%s'. Default database: '%s'",
                    err, (char*)table_name, remember_db);
    free_root(thd->mem_root,MYF(MY_KEEP_PREALLOC));
    DBUG_RETURN(1);
  }
  free_root(thd->mem_root,MYF(MY_KEEP_PREALLOC));

  if (unlikely(thd->is_fatal_error))
  {
    char buf[256];
    my_snprintf(buf, sizeof(buf),
                "Running LOAD DATA INFILE on table '%-.64s'."
                " Default database: '%-.64s'",
                (char*)table_name,
                remember_db);

    rli->report(ERROR_LEVEL, ER_SLAVE_FATAL_ERROR, rgi->gtid_info(),
                ER_THD(thd, ER_SLAVE_FATAL_ERROR), buf);
    DBUG_RETURN(1);
  }

  DBUG_RETURN( use_rli_only_for_errors ? 0 : Log_event::do_apply_event(rgi) );
}
#endif


/**************************************************************************
  Rotate_log_event methods
**************************************************************************/

/*
  Rotate_log_event::pack_info()
*/

#if defined(HAVE_REPLICATION) && !defined(MYSQL_CLIENT)
void Rotate_log_event::pack_info(Protocol *protocol)
{
  StringBuffer<256> tmp(log_cs);
  tmp.length(0);
  tmp.append(new_log_ident, ident_len);
  tmp.append(STRING_WITH_LEN(";pos="));
  tmp.append_ulonglong(pos);
  protocol->store(tmp.ptr(), tmp.length(), &my_charset_bin);
}
#endif


/*
  Rotate_log_event::print()
*/

#ifdef MYSQL_CLIENT
bool Rotate_log_event::print(FILE* file, PRINT_EVENT_INFO* print_event_info)
{
  if (print_event_info->short_form)
    return 0;

  char buf[22];
  Write_on_release_cache cache(&print_event_info->head_cache, file,
                               Write_on_release_cache::FLUSH_F);
  if (print_header(&cache, print_event_info, FALSE) ||
      my_b_write_string(&cache, "\tRotate to "))
    goto err;
  if (new_log_ident)
    if (my_b_write(&cache, (uchar*) new_log_ident, (uint)ident_len))
      goto err;
  if (my_b_printf(&cache, "  pos: %s\n", llstr(pos, buf)))
    goto err;
  return cache.flush_data();
err:
  return 1;
}
#endif /* MYSQL_CLIENT */



/*
  Rotate_log_event::Rotate_log_event() (2 constructors)
*/


#ifndef MYSQL_CLIENT
Rotate_log_event::Rotate_log_event(const char* new_log_ident_arg,
                                   uint ident_len_arg, ulonglong pos_arg,
                                   uint flags_arg)
  :Log_event(), new_log_ident(new_log_ident_arg),
   pos(pos_arg),ident_len(ident_len_arg ? ident_len_arg :
                          (uint) strlen(new_log_ident_arg)), flags(flags_arg)
{
  DBUG_ENTER("Rotate_log_event::Rotate_log_event(...,flags)");
  DBUG_PRINT("enter",("new_log_ident: %s  pos: %llu  flags: %lu", new_log_ident_arg,
                      pos_arg, (ulong) flags));
  cache_type= EVENT_NO_CACHE;
  if (flags & DUP_NAME)
    new_log_ident= my_strndup(new_log_ident_arg, ident_len, MYF(MY_WME));
  if (flags & RELAY_LOG)
    set_relay_log_event();
  DBUG_VOID_RETURN;
}
#endif


Rotate_log_event::Rotate_log_event(const char* buf, uint event_len,
                                   const Format_description_log_event* description_event)
  :Log_event(buf, description_event) ,new_log_ident(0), flags(DUP_NAME)
{
  DBUG_ENTER("Rotate_log_event::Rotate_log_event(char*,...)");
  // The caller will ensure that event_len is what we have at EVENT_LEN_OFFSET
  uint8 post_header_len= description_event->post_header_len[ROTATE_EVENT-1];
  uint ident_offset;
  if (event_len < LOG_EVENT_MINIMAL_HEADER_LEN)
    DBUG_VOID_RETURN;
  buf+= LOG_EVENT_MINIMAL_HEADER_LEN;
  pos= post_header_len ? uint8korr(buf + R_POS_OFFSET) : 4;
  ident_len= (uint)(event_len - (LOG_EVENT_MINIMAL_HEADER_LEN + post_header_len));
  ident_offset= post_header_len;
  set_if_smaller(ident_len,FN_REFLEN-1);
  new_log_ident= my_strndup(buf + ident_offset, (uint) ident_len, MYF(MY_WME));
  DBUG_PRINT("debug", ("new_log_ident: '%s'", new_log_ident));
  DBUG_VOID_RETURN;
}


/*
  Rotate_log_event::write()
*/

#ifndef MYSQL_CLIENT
bool Rotate_log_event::write()
{
  char buf[ROTATE_HEADER_LEN];
  int8store(buf + R_POS_OFFSET, pos);
  return (write_header(ROTATE_HEADER_LEN + ident_len) ||
          write_data(buf, ROTATE_HEADER_LEN) ||
          write_data(new_log_ident, (uint) ident_len) ||
          write_footer());
}
#endif


#if defined(HAVE_REPLICATION) && !defined(MYSQL_CLIENT)

/*
  Got a rotate log event from the master.

  This is mainly used so that we can later figure out the logname and
  position for the master.

  We can't rotate the slave's BINlog as this will cause infinitive rotations
  in a A -> B -> A setup.
  The NOTES below is a wrong comment which will disappear when 4.1 is merged.

  This must only be called from the Slave SQL thread, since it calls
  Relay_log_info::flush().

  @retval
    0	ok
    1   error
*/
int Rotate_log_event::do_update_pos(rpl_group_info *rgi)
{
  int error= 0;
  Relay_log_info *rli= rgi->rli;
  DBUG_ENTER("Rotate_log_event::do_update_pos");

  DBUG_PRINT("info", ("server_id=%lu; ::server_id=%lu",
                      (ulong) this->server_id, (ulong) global_system_variables.server_id));
  DBUG_PRINT("info", ("new_log_ident: %s", this->new_log_ident));
  DBUG_PRINT("info", ("pos: %llu", this->pos));

  /*
    If we are in a transaction or in a group: the only normal case is
    when the I/O thread was copying a big transaction, then it was
    stopped and restarted: we have this in the relay log:

    BEGIN
    ...
    ROTATE (a fake one)
    ...
    COMMIT or ROLLBACK

    In that case, we don't want to touch the coordinates which
    correspond to the beginning of the transaction.  Starting from
    5.0.0, there also are some rotates from the slave itself, in the
    relay log, which shall not change the group positions.

    In parallel replication, rotate event is executed out-of-band with normal
    events, so we cannot update group_master_log_name or _pos here, it will
    be updated with the next normal event instead.
  */
  if ((server_id != global_system_variables.server_id ||
       rli->replicate_same_server_id) &&
      !is_relay_log_event() &&
      !rli->is_in_group() &&
      !rgi->is_parallel_exec)
  {
    mysql_mutex_lock(&rli->data_lock);
    DBUG_PRINT("info", ("old group_master_log_name: '%s'  "
                        "old group_master_log_pos: %lu",
                        rli->group_master_log_name,
                        (ulong) rli->group_master_log_pos));
    memcpy(rli->group_master_log_name, new_log_ident, ident_len+1);
    rli->notify_group_master_log_name_update();
    rli->inc_group_relay_log_pos(pos, rgi, TRUE /* skip_lock */);
    DBUG_PRINT("info", ("new group_master_log_name: '%s'  "
                        "new group_master_log_pos: %lu",
                        rli->group_master_log_name,
                        (ulong) rli->group_master_log_pos));
    mysql_mutex_unlock(&rli->data_lock);
    rpl_global_gtid_slave_state->record_and_update_gtid(thd, rgi);
    error= rli->flush();
    
    /*
      Reset thd->variables.option_bits and sql_mode etc, because this could
      be the signal of a master's downgrade from 5.0 to 4.0.
      However, no need to reset description_event_for_exec: indeed, if the next
      master is 5.0 (even 5.0.1) we will soon get a Format_desc; if the next
      master is 4.0 then the events are in the slave's format (conversion).
    */
    set_slave_thread_options(thd);
    set_slave_thread_default_charset(thd, rgi);
    thd->variables.sql_mode= global_system_variables.sql_mode;
    thd->variables.auto_increment_increment=
      thd->variables.auto_increment_offset= 1;
  }
  else
    rgi->inc_event_relay_log_pos();

  DBUG_RETURN(error);
}


Log_event::enum_skip_reason
Rotate_log_event::do_shall_skip(rpl_group_info *rgi)
{
  enum_skip_reason reason= Log_event::do_shall_skip(rgi);

  switch (reason) {
  case Log_event::EVENT_SKIP_NOT:
  case Log_event::EVENT_SKIP_COUNT:
    return Log_event::EVENT_SKIP_NOT;

  case Log_event::EVENT_SKIP_IGNORE:
    return Log_event::EVENT_SKIP_IGNORE;
  }
  DBUG_ASSERT(0);
  return Log_event::EVENT_SKIP_NOT;             // To keep compiler happy
}

#endif


/**************************************************************************
  Binlog_checkpoint_log_event methods
**************************************************************************/

#if defined(HAVE_REPLICATION) && !defined(MYSQL_CLIENT)
void Binlog_checkpoint_log_event::pack_info(Protocol *protocol)
{
  protocol->store(binlog_file_name, binlog_file_len, &my_charset_bin);
}


Log_event::enum_skip_reason
Binlog_checkpoint_log_event::do_shall_skip(rpl_group_info *rgi)
{
  enum_skip_reason reason= Log_event::do_shall_skip(rgi);
  if (reason == EVENT_SKIP_COUNT)
    reason= EVENT_SKIP_NOT;
  return reason;
}
#endif


#ifdef MYSQL_CLIENT
bool Binlog_checkpoint_log_event::print(FILE *file,
                                        PRINT_EVENT_INFO *print_event_info)
{
  if (print_event_info->short_form)
    return 0;

  Write_on_release_cache cache(&print_event_info->head_cache, file,
                               Write_on_release_cache::FLUSH_F);

  if (print_header(&cache, print_event_info, FALSE) ||
      my_b_write_string(&cache, "\tBinlog checkpoint ") ||
      my_b_write(&cache, (uchar*)binlog_file_name, binlog_file_len) ||
      my_b_write_byte(&cache, '\n'))
    return 1;
  return cache.flush_data();
}
#endif  /* MYSQL_CLIENT */


#ifdef MYSQL_SERVER
Binlog_checkpoint_log_event::Binlog_checkpoint_log_event(
        const char *binlog_file_name_arg,
        uint binlog_file_len_arg)
  :Log_event(),
   binlog_file_name(my_strndup(binlog_file_name_arg, binlog_file_len_arg,
                               MYF(MY_WME))),
   binlog_file_len(binlog_file_len_arg)
{
  cache_type= EVENT_NO_CACHE;
}
#endif  /* MYSQL_SERVER */


Binlog_checkpoint_log_event::Binlog_checkpoint_log_event(
       const char *buf, uint event_len,
       const Format_description_log_event *description_event)
  :Log_event(buf, description_event), binlog_file_name(0)
{
  uint8 header_size= description_event->common_header_len;
  uint8 post_header_len=
    description_event->post_header_len[BINLOG_CHECKPOINT_EVENT-1];
  if (event_len < (uint) header_size + (uint) post_header_len ||
      post_header_len < BINLOG_CHECKPOINT_HEADER_LEN)
    return;
  buf+= header_size;
  /* See uint4korr and int4store below */
  compile_time_assert(BINLOG_CHECKPOINT_HEADER_LEN == 4);
  binlog_file_len= uint4korr(buf);
  if (event_len - (header_size + post_header_len) < binlog_file_len)
    return;
  binlog_file_name= my_strndup(buf + post_header_len, binlog_file_len,
                               MYF(MY_WME));
  return;
}


#ifndef MYSQL_CLIENT
bool Binlog_checkpoint_log_event::write()
{
  uchar buf[BINLOG_CHECKPOINT_HEADER_LEN];
  int4store(buf, binlog_file_len);
  return write_header(BINLOG_CHECKPOINT_HEADER_LEN + binlog_file_len) ||
         write_data(buf, BINLOG_CHECKPOINT_HEADER_LEN) ||
         write_data(binlog_file_name, binlog_file_len) ||
         write_footer();
}
#endif  /* MYSQL_CLIENT */


/**************************************************************************
        Global transaction ID stuff
**************************************************************************/

Gtid_log_event::Gtid_log_event(const char *buf, uint event_len,
               const Format_description_log_event *description_event)
  : Log_event(buf, description_event), seq_no(0), commit_id(0)
{
  uint8 header_size= description_event->common_header_len;
  uint8 post_header_len= description_event->post_header_len[GTID_EVENT-1];
  if (event_len < (uint) header_size + (uint) post_header_len ||
      post_header_len < GTID_HEADER_LEN)
    return;

  buf+= header_size;
  seq_no= uint8korr(buf);
  buf+= 8;
  domain_id= uint4korr(buf);
  buf+= 4;
  flags2= *buf;
  if (flags2 & FL_GROUP_COMMIT_ID)
  {
    if (event_len < (uint)header_size + GTID_HEADER_LEN + 2)
    {
      seq_no= 0;                                // So is_valid() returns false
      return;
    }
    ++buf;
    commit_id= uint8korr(buf);
  }
}


#ifdef MYSQL_SERVER

Gtid_log_event::Gtid_log_event(THD *thd_arg, uint64 seq_no_arg,
                               uint32 domain_id_arg, bool standalone,
                               uint16 flags_arg, bool is_transactional,
                               uint64 commit_id_arg)
  : Log_event(thd_arg, flags_arg, is_transactional),
    seq_no(seq_no_arg), commit_id(commit_id_arg), domain_id(domain_id_arg),
    flags2((standalone ? FL_STANDALONE : 0) | (commit_id_arg ? FL_GROUP_COMMIT_ID : 0))
{
  cache_type= Log_event::EVENT_NO_CACHE;
  if (thd_arg->transaction.stmt.trans_did_wait() ||
      thd_arg->transaction.all.trans_did_wait())
    flags2|= FL_WAITED;
  if (thd_arg->transaction.stmt.trans_did_ddl() ||
      thd_arg->transaction.stmt.has_created_dropped_temp_table() ||
      thd_arg->transaction.all.trans_did_ddl() ||
      thd_arg->transaction.all.has_created_dropped_temp_table())
    flags2|= FL_DDL;
  else if (is_transactional)
    flags2|= FL_TRANSACTIONAL;
  if (!(thd_arg->variables.option_bits & OPTION_RPL_SKIP_PARALLEL))
    flags2|= FL_ALLOW_PARALLEL;
  /* Preserve any DDL or WAITED flag in the slave's binlog. */
  if (thd_arg->rgi_slave)
    flags2|= (thd_arg->rgi_slave->gtid_ev_flags2 & (FL_DDL|FL_WAITED));
}


/*
  Used to record GTID while sending binlog to slave, without having to
  fully contruct every Gtid_log_event() needlessly.
*/
bool
Gtid_log_event::peek(const char *event_start, size_t event_len,
                     enum enum_binlog_checksum_alg checksum_alg,
                     uint32 *domain_id, uint32 *server_id, uint64 *seq_no,
                     uchar *flags2, const Format_description_log_event *fdev)
{
  const char *p;

  if (checksum_alg == BINLOG_CHECKSUM_ALG_CRC32)
  {
    if (event_len > BINLOG_CHECKSUM_LEN)
      event_len-= BINLOG_CHECKSUM_LEN;
    else
      event_len= 0;
  }
  else
    DBUG_ASSERT(checksum_alg == BINLOG_CHECKSUM_ALG_UNDEF ||
                checksum_alg == BINLOG_CHECKSUM_ALG_OFF);

  if (event_len < (uint32)fdev->common_header_len + GTID_HEADER_LEN)
    return true;
  *server_id= uint4korr(event_start + SERVER_ID_OFFSET);
  p= event_start + fdev->common_header_len;
  *seq_no= uint8korr(p);
  p+= 8;
  *domain_id= uint4korr(p);
  p+= 4;
  *flags2= (uchar)*p;
  return false;
}


bool
Gtid_log_event::write()
{
  uchar buf[GTID_HEADER_LEN+2];
  size_t write_len;

  int8store(buf, seq_no);
  int4store(buf+8, domain_id);
  buf[12]= flags2;
  if (flags2 & FL_GROUP_COMMIT_ID)
  {
    int8store(buf+13, commit_id);
    write_len= GTID_HEADER_LEN + 2;
  }
  else
  {
    bzero(buf+13, GTID_HEADER_LEN-13);
    write_len= GTID_HEADER_LEN;
  }
  return write_header(write_len) ||
         write_data(buf, write_len) ||
         write_footer();
}


/*
  Replace a GTID event with either a BEGIN event, dummy event, or nothing, as
  appropriate to work with old slave that does not know global transaction id.

  The need_dummy_event argument is an IN/OUT argument. It is passed as TRUE
  if slave has capability lower than MARIA_SLAVE_CAPABILITY_TOLERATE_HOLES.
  It is returned TRUE if we return a BEGIN (or dummy) event to be sent to the
  slave, FALSE if event should be skipped completely.
*/
int
Gtid_log_event::make_compatible_event(String *packet, bool *need_dummy_event,
                                      ulong ev_offset,
                                      enum enum_binlog_checksum_alg checksum_alg)
{
  uchar flags2;
  if (packet->length() - ev_offset < LOG_EVENT_HEADER_LEN + GTID_HEADER_LEN)
    return 1;
  flags2= (*packet)[ev_offset + LOG_EVENT_HEADER_LEN + 12];
  if (flags2 & FL_STANDALONE)
  {
    if (*need_dummy_event)
      return Query_log_event::dummy_event(packet, ev_offset, checksum_alg);
    return 0;
  }

  *need_dummy_event= true;
  return Query_log_event::begin_event(packet, ev_offset, checksum_alg);
}


#ifdef HAVE_REPLICATION
void
Gtid_log_event::pack_info(Protocol *protocol)
{
  char buf[6+5+10+1+10+1+20+1+4+20+1];
  char *p;
  p = strmov(buf, (flags2 & FL_STANDALONE ? "GTID " : "BEGIN GTID "));
  p= longlong10_to_str(domain_id, p, 10);
  *p++= '-';
  p= longlong10_to_str(server_id, p, 10);
  *p++= '-';
  p= longlong10_to_str(seq_no, p, 10);
  if (flags2 & FL_GROUP_COMMIT_ID)
  {
    p= strmov(p, " cid=");
    p= longlong10_to_str(commit_id, p, 10);
  }

  protocol->store(buf, p-buf, &my_charset_bin);
}

static char gtid_begin_string[] = "BEGIN";

int
Gtid_log_event::do_apply_event(rpl_group_info *rgi)
{
  ulonglong bits= thd->variables.option_bits;
  thd->variables.server_id= this->server_id;
  thd->variables.gtid_domain_id= this->domain_id;
  thd->variables.gtid_seq_no= this->seq_no;
  rgi->gtid_ev_flags2= flags2;
  thd->reset_for_next_command();

  if (opt_gtid_strict_mode && opt_bin_log && opt_log_slave_updates)
  {
    if (mysql_bin_log.check_strict_gtid_sequence(this->domain_id,
                                                 this->server_id, this->seq_no))
      return 1;
  }

  DBUG_ASSERT((bits & OPTION_GTID_BEGIN) == 0);

  Master_info *mi=rgi->rli->mi;
  switch (flags2 & (FL_DDL | FL_TRANSACTIONAL))
  {
    case FL_TRANSACTIONAL:
      mi->total_trans_groups++;
      break;
    case FL_DDL:
      mi->total_ddl_groups++;
    break;
    default:
      mi->total_non_trans_groups++;
  }

  if (flags2 & FL_STANDALONE)
    return 0;

  /* Execute this like a BEGIN query event. */
  bits|= OPTION_GTID_BEGIN;
  if (flags2 & FL_ALLOW_PARALLEL)
    bits&= ~(ulonglong)OPTION_RPL_SKIP_PARALLEL;
  else
    bits|= (ulonglong)OPTION_RPL_SKIP_PARALLEL;
  thd->variables.option_bits= bits;
  DBUG_PRINT("info", ("Set OPTION_GTID_BEGIN"));
  thd->set_query_and_id(gtid_begin_string, sizeof(gtid_begin_string)-1,
                        &my_charset_bin, next_query_id());
  thd->lex->sql_command= SQLCOM_BEGIN;
  thd->is_slave_error= 0;
  status_var_increment(thd->status_var.com_stat[thd->lex->sql_command]);
  if (trans_begin(thd, 0))
  {
    DBUG_PRINT("error", ("trans_begin() failed"));
    thd->is_slave_error= 1;
  }
  thd->update_stats();

  if (likely(!thd->is_slave_error))
    general_log_write(thd, COM_QUERY, thd->query(), thd->query_length());

  thd->reset_query();
  free_root(thd->mem_root,MYF(MY_KEEP_PREALLOC));
  return thd->is_slave_error;
}


int
Gtid_log_event::do_update_pos(rpl_group_info *rgi)
{
  rgi->inc_event_relay_log_pos();
  return 0;
}


Log_event::enum_skip_reason
Gtid_log_event::do_shall_skip(rpl_group_info *rgi)
{
  Relay_log_info *rli= rgi->rli;
  /*
    An event skipped due to @@skip_replication must not be counted towards the
    number of events to be skipped due to @@sql_slave_skip_counter.
  */
  if (flags & LOG_EVENT_SKIP_REPLICATION_F &&
      opt_replicate_events_marked_for_skip != RPL_SKIP_REPLICATE)
    return Log_event::EVENT_SKIP_IGNORE;

  if (rli->slave_skip_counter > 0)
  {
    if (!(flags2 & FL_STANDALONE))
    {
      thd->variables.option_bits|= OPTION_BEGIN;
      DBUG_ASSERT(rgi->rli->get_flag(Relay_log_info::IN_TRANSACTION));
    }
    return Log_event::continue_group(rgi);
  }
  return Log_event::do_shall_skip(rgi);
}


#endif  /* HAVE_REPLICATION */

#else  /* !MYSQL_SERVER */

bool
Gtid_log_event::print(FILE *file, PRINT_EVENT_INFO *print_event_info)
{
  Write_on_release_cache cache(&print_event_info->head_cache, file,
                               Write_on_release_cache::FLUSH_F, this);
  char buf[21];
  char buf2[21];

  if (!print_event_info->short_form && !is_flashback)
  {
    print_header(&cache, print_event_info, FALSE);
    longlong10_to_str(seq_no, buf, 10);
    if (my_b_printf(&cache, "\tGTID %u-%u-%s", domain_id, server_id, buf))
      goto err;
    if (flags2 & FL_GROUP_COMMIT_ID)
    {
      longlong10_to_str(commit_id, buf2, 10);
      if (my_b_printf(&cache, " cid=%s", buf2))
        goto err;
    }
    if (flags2 & FL_DDL)
      if (my_b_write_string(&cache, " ddl"))
        goto err;
    if (flags2 & FL_TRANSACTIONAL)
      if (my_b_write_string(&cache, " trans"))
        goto err;
    if (flags2 & FL_WAITED)
      if (my_b_write_string(&cache, " waited"))
        goto err;
    if (my_b_printf(&cache, "\n"))
      goto err;

    if (!print_event_info->allow_parallel_printed ||
        print_event_info->allow_parallel != !!(flags2 & FL_ALLOW_PARALLEL))
    {
      if (my_b_printf(&cache,
                  "/*!100101 SET @@session.skip_parallel_replication=%u*/%s\n",
                      !(flags2 & FL_ALLOW_PARALLEL),
                      print_event_info->delimiter))
        goto err;
      print_event_info->allow_parallel= !!(flags2 & FL_ALLOW_PARALLEL);
      print_event_info->allow_parallel_printed= true;
    }

    if (!print_event_info->domain_id_printed ||
        print_event_info->domain_id != domain_id)
    {
      if (my_b_printf(&cache,
                      "/*!100001 SET @@session.gtid_domain_id=%u*/%s\n",
                      domain_id, print_event_info->delimiter))
        goto err;
      print_event_info->domain_id= domain_id;
      print_event_info->domain_id_printed= true;
    }

    if (!print_event_info->server_id_printed ||
        print_event_info->server_id != server_id)
    {
      if (my_b_printf(&cache, "/*!100001 SET @@session.server_id=%u*/%s\n",
                      server_id, print_event_info->delimiter))
        goto err;
      print_event_info->server_id= server_id;
      print_event_info->server_id_printed= true;
    }

    if (!is_flashback)
      if (my_b_printf(&cache, "/*!100001 SET @@session.gtid_seq_no=%s*/%s\n",
                      buf, print_event_info->delimiter))
        goto err;
  }
  if (!(flags2 & FL_STANDALONE))
    if (my_b_printf(&cache, is_flashback ? "COMMIT\n%s\n" : "BEGIN\n%s\n", print_event_info->delimiter))
      goto err;

  return cache.flush_data();
err:
  return 1;
}

#endif  /* MYSQL_SERVER */


/* GTID list. */

Gtid_list_log_event::Gtid_list_log_event(const char *buf, uint event_len,
               const Format_description_log_event *description_event)
  : Log_event(buf, description_event), count(0), list(0), sub_id_list(0)
{
  uint32 i;
  uint32 val;
  uint8 header_size= description_event->common_header_len;
  uint8 post_header_len= description_event->post_header_len[GTID_LIST_EVENT-1];
  if (event_len < (uint) header_size + (uint) post_header_len ||
      post_header_len < GTID_LIST_HEADER_LEN)
    return;

  buf+= header_size;
  val= uint4korr(buf);
  count= val & ((1<<28)-1);
  gl_flags= val & ((uint32)0xf << 28);
  buf+= 4;
  if (event_len - (header_size + post_header_len) < count*element_size ||
      (!(list= (rpl_gtid *)my_malloc(count*sizeof(*list) + (count == 0),
                                     MYF(MY_WME)))))
    return;

  for (i= 0; i < count; ++i)
  {
    list[i].domain_id= uint4korr(buf);
    buf+= 4;
    list[i].server_id= uint4korr(buf);
    buf+= 4;
    list[i].seq_no= uint8korr(buf);
    buf+= 8;
  }

#if defined(HAVE_REPLICATION) && !defined(MYSQL_CLIENT)
  if ((gl_flags & FLAG_IGN_GTIDS))
  {
    uint32 i;
    if (!(sub_id_list= (uint64 *)my_malloc(count*sizeof(uint64), MYF(MY_WME))))
    {
      my_free(list);
      list= NULL;
      return;
    }
    for (i= 0; i < count; ++i)
    {
      if (!(sub_id_list[i]=
            rpl_global_gtid_slave_state->next_sub_id(list[i].domain_id)))
      {
        my_free(list);
        my_free(sub_id_list);
        list= NULL;
        sub_id_list= NULL;
        return;
      }
    }
  }
#endif
}


#ifdef MYSQL_SERVER

Gtid_list_log_event::Gtid_list_log_event(rpl_binlog_state *gtid_set,
                                         uint32 gl_flags_)
  : count(gtid_set->count()), gl_flags(gl_flags_), list(0), sub_id_list(0)
{
  cache_type= EVENT_NO_CACHE;
  /* Failure to allocate memory will be caught by is_valid() returning false. */
  if (count < (1<<28) &&
      (list = (rpl_gtid *)my_malloc(count * sizeof(*list) + (count == 0),
                                    MYF(MY_WME))))
    gtid_set->get_gtid_list(list, count);
}


Gtid_list_log_event::Gtid_list_log_event(slave_connection_state *gtid_set,
                                         uint32 gl_flags_)
  : count(gtid_set->count()), gl_flags(gl_flags_), list(0), sub_id_list(0)
{
  cache_type= EVENT_NO_CACHE;
  /* Failure to allocate memory will be caught by is_valid() returning false. */
  if (count < (1<<28) &&
      (list = (rpl_gtid *)my_malloc(count * sizeof(*list) + (count == 0),
                                    MYF(MY_WME))))
  {
    gtid_set->get_gtid_list(list, count);
#if defined(HAVE_REPLICATION) && !defined(MYSQL_CLIENT)
    if (gl_flags & FLAG_IGN_GTIDS)
    {
      uint32 i;

      if (!(sub_id_list= (uint64 *)my_malloc(count * sizeof(uint64),
                                             MYF(MY_WME))))
      {
        my_free(list);
        list= NULL;
        return;
      }
      for (i= 0; i < count; ++i)
      {
        if (!(sub_id_list[i]=
              rpl_global_gtid_slave_state->next_sub_id(list[i].domain_id)))
        {
          my_free(list);
          my_free(sub_id_list);
          list= NULL;
          sub_id_list= NULL;
          return;
        }
      }
    }
#endif
  }
}


#if defined(HAVE_REPLICATION) && !defined(MYSQL_CLIENT)
bool
Gtid_list_log_event::to_packet(String *packet)
{
  uint32 i;
  uchar *p;
  uint32 needed_length;

  DBUG_ASSERT(count < 1<<28);

  needed_length= packet->length() + get_data_size();
  if (packet->reserve(needed_length))
    return true;
  p= (uchar *)packet->ptr() + packet->length();;
  packet->length(needed_length);
  int4store(p, (count & ((1<<28)-1)) | gl_flags);
  p += 4;
  /* Initialise the padding for empty Gtid_list. */
  if (count == 0)
    int2store(p, 0);
  for (i= 0; i < count; ++i)
  {
    int4store(p, list[i].domain_id);
    int4store(p+4, list[i].server_id);
    int8store(p+8, list[i].seq_no);
    p += 16;
  }

  return false;
}


bool
Gtid_list_log_event::write()
{
  char buf[128];
  String packet(buf, sizeof(buf), system_charset_info);

  packet.length(0);
  if (to_packet(&packet))
    return true;
  return write_header(get_data_size()) ||
         write_data(packet.ptr(), packet.length()) ||
         write_footer();
}


int
Gtid_list_log_event::do_apply_event(rpl_group_info *rgi)
{
  Relay_log_info *rli= const_cast<Relay_log_info*>(rgi->rli);
  int ret;
  if (gl_flags & FLAG_IGN_GTIDS)
  {
    void *hton= NULL;
    uint32 i;

    for (i= 0; i < count; ++i)
    {
      if ((ret= rpl_global_gtid_slave_state->record_gtid(thd, &list[i],
                                                         sub_id_list[i],
                                                         false, false, &hton)))
        return ret;
      rpl_global_gtid_slave_state->update_state_hash(sub_id_list[i], &list[i],
                                                     hton, NULL);
    }
  }
  ret= Log_event::do_apply_event(rgi);
  if (rli->until_condition == Relay_log_info::UNTIL_GTID &&
      (gl_flags & FLAG_UNTIL_REACHED))
  {
    char str_buf[128];
    String str(str_buf, sizeof(str_buf), system_charset_info);
    rli->until_gtid_pos.to_string(&str);
    sql_print_information("Slave SQL thread stops because it reached its"
                          " UNTIL master_gtid_pos %s", str.c_ptr_safe());
    rli->abort_slave= true;
    rli->stop_for_until= true;
  }
  free_root(thd->mem_root, MYF(MY_KEEP_PREALLOC));
  return ret;
}


Log_event::enum_skip_reason
Gtid_list_log_event::do_shall_skip(rpl_group_info *rgi)
{
  enum_skip_reason reason= Log_event::do_shall_skip(rgi);
  if (reason == EVENT_SKIP_COUNT)
    reason= EVENT_SKIP_NOT;
  return reason;
}


void
Gtid_list_log_event::pack_info(Protocol *protocol)
{
  char buf_mem[1024];
  String buf(buf_mem, sizeof(buf_mem), system_charset_info);
  uint32 i;
  bool first;

  buf.length(0);
  buf.append(STRING_WITH_LEN("["));
  first= true;
  for (i= 0; i < count; ++i)
    rpl_slave_state_tostring_helper(&buf, &list[i], &first);
  buf.append(STRING_WITH_LEN("]"));

  protocol->store(&buf);
}
#endif  /* HAVE_REPLICATION */

#else  /* !MYSQL_SERVER */

bool
Gtid_list_log_event::print(FILE *file, PRINT_EVENT_INFO *print_event_info)
{
  if (print_event_info->short_form)
    return 0;

  Write_on_release_cache cache(&print_event_info->head_cache, file,
                               Write_on_release_cache::FLUSH_F);
  char buf[21];
  uint32 i;

  if (print_header(&cache, print_event_info, FALSE) ||
      my_b_printf(&cache, "\tGtid list ["))
    goto err;

  for (i= 0; i < count; ++i)
  {
    longlong10_to_str(list[i].seq_no, buf, 10);
    if (my_b_printf(&cache, "%u-%u-%s", list[i].domain_id,
                    list[i].server_id, buf))
      goto err;
    if (i < count-1)
      if (my_b_printf(&cache, ",\n# "))
        goto err;
  }
  if (my_b_printf(&cache, "]\n"))
    goto err;

  return cache.flush_data();
err:
  return 1;
}

#endif  /* MYSQL_SERVER */


/*
  Used to record gtid_list event while sending binlog to slave, without having to
  fully contruct the event object.
*/
bool
Gtid_list_log_event::peek(const char *event_start, size_t event_len,
                          enum enum_binlog_checksum_alg checksum_alg,
                          rpl_gtid **out_gtid_list, uint32 *out_list_len,
                          const Format_description_log_event *fdev)
{
  const char *p;
  uint32 count_field, count;
  rpl_gtid *gtid_list;

  if (checksum_alg == BINLOG_CHECKSUM_ALG_CRC32)
  {
    if (event_len > BINLOG_CHECKSUM_LEN)
      event_len-= BINLOG_CHECKSUM_LEN;
    else
      event_len= 0;
  }
  else
    DBUG_ASSERT(checksum_alg == BINLOG_CHECKSUM_ALG_UNDEF ||
                checksum_alg == BINLOG_CHECKSUM_ALG_OFF);

  if (event_len < (uint32)fdev->common_header_len + GTID_LIST_HEADER_LEN)
    return true;
  p= event_start + fdev->common_header_len;
  count_field= uint4korr(p);
  p+= 4;
  count= count_field & ((1<<28)-1);
  if (event_len < (uint32)fdev->common_header_len + GTID_LIST_HEADER_LEN +
      16 * count)
    return true;
  if (!(gtid_list= (rpl_gtid *)my_malloc(sizeof(rpl_gtid)*count + (count == 0),
                                         MYF(MY_WME))))
    return true;
  *out_gtid_list= gtid_list;
  *out_list_len= count;
  while (count--)
  {
    gtid_list->domain_id= uint4korr(p);
    p+= 4;
    gtid_list->server_id= uint4korr(p);
    p+= 4;
    gtid_list->seq_no= uint8korr(p);
    p+= 8;
    ++gtid_list;
  }

  return false;
}


/**************************************************************************
	Intvar_log_event methods
**************************************************************************/

/*
  Intvar_log_event::pack_info()
*/

#if defined(HAVE_REPLICATION) && !defined(MYSQL_CLIENT)
void Intvar_log_event::pack_info(Protocol *protocol)
{
  char buf[256], *pos;
  pos= strmake(buf, get_var_type_name(), sizeof(buf)-23);
  *pos++= '=';
  pos= longlong10_to_str(val, pos, -10);
  protocol->store(buf, (uint) (pos-buf), &my_charset_bin);
}
#endif


/*
  Intvar_log_event::Intvar_log_event()
*/

Intvar_log_event::Intvar_log_event(const char* buf,
                                   const Format_description_log_event* description_event)
  :Log_event(buf, description_event)
{
  /* The Post-Header is empty. The Varible Data part begins immediately. */
  buf+= description_event->common_header_len +
    description_event->post_header_len[INTVAR_EVENT-1];
  type= buf[I_TYPE_OFFSET];
  val= uint8korr(buf+I_VAL_OFFSET);
}


/*
  Intvar_log_event::get_var_type_name()
*/

const char* Intvar_log_event::get_var_type_name()
{
  switch(type) {
  case LAST_INSERT_ID_EVENT: return "LAST_INSERT_ID";
  case INSERT_ID_EVENT: return "INSERT_ID";
  default: /* impossible */ return "UNKNOWN";
  }
}


/*
  Intvar_log_event::write()
*/

#ifndef MYSQL_CLIENT
bool Intvar_log_event::write()
{
  uchar buf[9];
  buf[I_TYPE_OFFSET]= (uchar) type;
  int8store(buf + I_VAL_OFFSET, val);
  return write_header(sizeof(buf)) ||
         write_data(buf, sizeof(buf)) ||
         write_footer();
}
#endif


/*
  Intvar_log_event::print()
*/

#ifdef MYSQL_CLIENT
bool Intvar_log_event::print(FILE* file, PRINT_EVENT_INFO* print_event_info)
{
  char llbuff[22];
  const char *UNINIT_VAR(msg);
  Write_on_release_cache cache(&print_event_info->head_cache, file,
                               Write_on_release_cache::FLUSH_F);

  if (!print_event_info->short_form)
  {
    if (print_header(&cache, print_event_info, FALSE) ||
        my_b_write_string(&cache, "\tIntvar\n"))
      goto err;
  }

  if (my_b_printf(&cache, "SET "))
    goto err;
  switch (type) {
  case LAST_INSERT_ID_EVENT:
    msg="LAST_INSERT_ID";
    break;
  case INSERT_ID_EVENT:
    msg="INSERT_ID";
    break;
  case INVALID_INT_EVENT:
  default: // cannot happen
    msg="INVALID_INT";
    break;
  }
  if (my_b_printf(&cache, "%s=%s%s\n",
                  msg, llstr(val,llbuff), print_event_info->delimiter))
    goto err;

  return cache.flush_data();
err:
  return 1;
}
#endif


#if defined(HAVE_REPLICATION)&& !defined(MYSQL_CLIENT)

/*
  Intvar_log_event::do_apply_event()
*/

int Intvar_log_event::do_apply_event(rpl_group_info *rgi)
{
  DBUG_ENTER("Intvar_log_event::do_apply_event");
  if (rgi->deferred_events_collecting)
  {
    DBUG_PRINT("info",("deferring event"));
    DBUG_RETURN(rgi->deferred_events->add(this));
  }

  switch (type) {
  case LAST_INSERT_ID_EVENT:
    thd->first_successful_insert_id_in_prev_stmt= val;
    DBUG_PRINT("info",("last_insert_id_event: %ld", (long) val));
    break;
  case INSERT_ID_EVENT:
    thd->force_one_auto_inc_interval(val);
    break;
  }
  DBUG_RETURN(0);
}

int Intvar_log_event::do_update_pos(rpl_group_info *rgi)
{
  rgi->inc_event_relay_log_pos();
  return 0;
}


Log_event::enum_skip_reason
Intvar_log_event::do_shall_skip(rpl_group_info *rgi)
{
  /*
    It is a common error to set the slave skip counter to 1 instead of
    2 when recovering from an insert which used a auto increment,
    rand, or user var.  Therefore, if the slave skip counter is 1, we
    just say that this event should be skipped by ignoring it, meaning
    that we do not change the value of the slave skip counter since it
    will be decreased by the following insert event.
  */
  return continue_group(rgi);
}

#endif


/**************************************************************************
  Rand_log_event methods
**************************************************************************/

#if defined(HAVE_REPLICATION) && !defined(MYSQL_CLIENT)
void Rand_log_event::pack_info(Protocol *protocol)
{
  char buf1[256], *pos;
  pos= strmov(buf1,"rand_seed1=");
  pos= int10_to_str((long) seed1, pos, 10);
  pos= strmov(pos, ",rand_seed2=");
  pos= int10_to_str((long) seed2, pos, 10);
  protocol->store(buf1, (uint) (pos-buf1), &my_charset_bin);
}
#endif


Rand_log_event::Rand_log_event(const char* buf,
                               const Format_description_log_event* description_event)
  :Log_event(buf, description_event)
{
  /* The Post-Header is empty. The Variable Data part begins immediately. */
  buf+= description_event->common_header_len +
    description_event->post_header_len[RAND_EVENT-1];
  seed1= uint8korr(buf+RAND_SEED1_OFFSET);
  seed2= uint8korr(buf+RAND_SEED2_OFFSET);
}


#ifndef MYSQL_CLIENT
bool Rand_log_event::write()
{
  uchar buf[16];
  int8store(buf + RAND_SEED1_OFFSET, seed1);
  int8store(buf + RAND_SEED2_OFFSET, seed2);
  return write_header(sizeof(buf)) ||
         write_data(buf, sizeof(buf)) ||
         write_footer();
}
#endif


#ifdef MYSQL_CLIENT
bool Rand_log_event::print(FILE* file, PRINT_EVENT_INFO* print_event_info)
{
  Write_on_release_cache cache(&print_event_info->head_cache, file,
                               Write_on_release_cache::FLUSH_F);

  char llbuff[22],llbuff2[22];
  if (!print_event_info->short_form)
  {
    if (print_header(&cache, print_event_info, FALSE) ||
        my_b_write_string(&cache, "\tRand\n"))
      goto err;
  }
  if (my_b_printf(&cache, "SET @@RAND_SEED1=%s, @@RAND_SEED2=%s%s\n",
                  llstr(seed1, llbuff),llstr(seed2, llbuff2),
                  print_event_info->delimiter))
    goto err;

  return cache.flush_data();
err:
  return 1;
}
#endif /* MYSQL_CLIENT */


#if defined(HAVE_REPLICATION) && !defined(MYSQL_CLIENT)
int Rand_log_event::do_apply_event(rpl_group_info *rgi)
{
  if (rgi->deferred_events_collecting)
    return rgi->deferred_events->add(this);

  thd->rand.seed1= (ulong) seed1;
  thd->rand.seed2= (ulong) seed2;
  return 0;
}

int Rand_log_event::do_update_pos(rpl_group_info *rgi)
{
  rgi->inc_event_relay_log_pos();
  return 0;
}


Log_event::enum_skip_reason
Rand_log_event::do_shall_skip(rpl_group_info *rgi)
{
  /*
    It is a common error to set the slave skip counter to 1 instead of
    2 when recovering from an insert which used a auto increment,
    rand, or user var.  Therefore, if the slave skip counter is 1, we
    just say that this event should be skipped by ignoring it, meaning
    that we do not change the value of the slave skip counter since it
    will be decreased by the following insert event.
  */
  return continue_group(rgi);
}

/**
   Exec deferred Int-, Rand- and User- var events prefixing
   a Query-log-event event.

   @param thd THD handle

   @return false on success, true if a failure in an event applying occurred.
*/
bool slave_execute_deferred_events(THD *thd)
{
  bool res= false;
  rpl_group_info *rgi= thd->rgi_slave;

  DBUG_ASSERT(rgi && (!rgi->deferred_events_collecting || rgi->deferred_events));

  if (!rgi->deferred_events_collecting || rgi->deferred_events->is_empty())
    return res;

  res= rgi->deferred_events->execute(rgi);
  rgi->deferred_events->rewind();

  return res;
}

#endif /* !MYSQL_CLIENT */


/**************************************************************************
  Xid_log_event methods
**************************************************************************/

#if defined(HAVE_REPLICATION) && !defined(MYSQL_CLIENT)
void Xid_log_event::pack_info(Protocol *protocol)
{
  char buf[128], *pos;
  pos= strmov(buf, "COMMIT /* xid=");
  pos= longlong10_to_str(xid, pos, 10);
  pos= strmov(pos, " */");
  protocol->store(buf, (uint) (pos-buf), &my_charset_bin);
}
#endif

/**
  @note
  It's ok not to use int8store here,
  as long as xid_t::set(ulonglong) and
  xid_t::get_my_xid doesn't do it either.
  We don't care about actual values of xids as long as
  identical numbers compare identically
*/

Xid_log_event::
Xid_log_event(const char* buf,
              const Format_description_log_event *description_event)
  :Log_event(buf, description_event)
{
  /* The Post-Header is empty. The Variable Data part begins immediately. */
  buf+= description_event->common_header_len +
    description_event->post_header_len[XID_EVENT-1];
  memcpy((char*) &xid, buf, sizeof(xid));
}


#ifndef MYSQL_CLIENT
bool Xid_log_event::write()
{
  DBUG_EXECUTE_IF("do_not_write_xid", return 0;);
  return write_header(sizeof(xid)) ||
         write_data((uchar*)&xid, sizeof(xid)) ||
         write_footer();
}
#endif


#ifdef MYSQL_CLIENT
bool Xid_log_event::print(FILE* file, PRINT_EVENT_INFO* print_event_info)
{
  Write_on_release_cache cache(&print_event_info->head_cache, file,
                               Write_on_release_cache::FLUSH_F, this);

  if (!print_event_info->short_form)
  {
    char buf[64];
    longlong10_to_str(xid, buf, 10);

    if (print_header(&cache, print_event_info, FALSE) ||
        my_b_printf(&cache, "\tXid = %s\n", buf))
      goto err;
  }
  if (my_b_printf(&cache, is_flashback ? "BEGIN%s\n" : "COMMIT%s\n",
                  print_event_info->delimiter))
    goto err;

  return cache.flush_data();
err:
  return 1;
}
#endif /* MYSQL_CLIENT */


#if defined(HAVE_REPLICATION) && !defined(MYSQL_CLIENT)
int Xid_log_event::do_apply_event(rpl_group_info *rgi)
{
  bool res;
  int err;
  rpl_gtid gtid;
  uint64 sub_id= 0;
  Relay_log_info const *rli= rgi->rli;
  void *hton= NULL;

  /*
    XID_EVENT works like a COMMIT statement. And it also updates the
    mysql.gtid_slave_pos table with the GTID of the current transaction.

    Therefore, it acts much like a normal SQL statement, so we need to do
    THD::reset_for_next_command() as if starting a new statement.
  */
  thd->reset_for_next_command();
  /*
    Record any GTID in the same transaction, so slave state is transactionally
    consistent.
  */
#ifdef WITH_WSREP
  thd->wsrep_affected_rows= 0;
#endif

  if (rgi->gtid_pending)
  {
    sub_id= rgi->gtid_sub_id;
    rgi->gtid_pending= false;

    gtid= rgi->current_gtid;
    err= rpl_global_gtid_slave_state->record_gtid(thd, &gtid, sub_id, true,
                                                  false, &hton);
    if (unlikely(err))
    {
      int ec= thd->get_stmt_da()->sql_errno();
      /*
        Do not report an error if this is really a kill due to a deadlock.
        In this case, the transaction will be re-tried instead.
      */
      if (!is_parallel_retry_error(rgi, ec))
        rli->report(ERROR_LEVEL, ER_CANNOT_UPDATE_GTID_STATE, rgi->gtid_info(),
                    "Error during XID COMMIT: failed to update GTID state in "
                    "%s.%s: %d: %s",
                    "mysql", rpl_gtid_slave_state_table_name.str, ec,
                    thd->get_stmt_da()->message());
      thd->is_slave_error= 1;
      return err;
    }

    DBUG_EXECUTE_IF("gtid_fail_after_record_gtid",
        { my_error(ER_ERROR_DURING_COMMIT, MYF(0), HA_ERR_WRONG_COMMAND);
          thd->is_slave_error= 1;
          return 1;
        });
  }

  /* For a slave Xid_log_event is COMMIT */
  general_log_print(thd, COM_QUERY,
                    "COMMIT /* implicit, from Xid_log_event */");
  thd->variables.option_bits&= ~OPTION_GTID_BEGIN;
  res= trans_commit(thd); /* Automatically rolls back on error. */
  thd->mdl_context.release_transactional_locks();

  if (likely(!res) && sub_id)
    rpl_global_gtid_slave_state->update_state_hash(sub_id, &gtid, hton, rgi);

  /*
    Increment the global status commit count variable
  */
  status_var_increment(thd->status_var.com_stat[SQLCOM_COMMIT]);

  return res;
}

Log_event::enum_skip_reason
Xid_log_event::do_shall_skip(rpl_group_info *rgi)
{
  DBUG_ENTER("Xid_log_event::do_shall_skip");
  if (rgi->rli->slave_skip_counter > 0)
  {
    DBUG_ASSERT(!rgi->rli->get_flag(Relay_log_info::IN_TRANSACTION));
    thd->variables.option_bits&= ~(OPTION_BEGIN | OPTION_GTID_BEGIN);
    DBUG_RETURN(Log_event::EVENT_SKIP_COUNT);
  }
#ifdef WITH_WSREP
  else if (wsrep_mysql_replication_bundle && WSREP_ON &&
           opt_slave_domain_parallel_threads == 0)
  {
    if (++thd->wsrep_mysql_replicated < (int)wsrep_mysql_replication_bundle)
    {
      WSREP_DEBUG("skipping wsrep commit %d", thd->wsrep_mysql_replicated);
      DBUG_RETURN(Log_event::EVENT_SKIP_IGNORE);
    }
    else
    {
      thd->wsrep_mysql_replicated = 0;
    }
  }
#endif
  DBUG_RETURN(Log_event::do_shall_skip(rgi));
}
#endif /* !MYSQL_CLIENT */


/**************************************************************************
  User_var_log_event methods
**************************************************************************/

#if defined(HAVE_REPLICATION) && !defined(MYSQL_CLIENT)
static bool
user_var_append_name_part(THD *thd, String *buf,
                          const char *name, size_t name_len)
{
  return buf->append("@") ||
    append_identifier(thd, buf, name, name_len) ||
    buf->append("=");
}

void User_var_log_event::pack_info(Protocol* protocol)
{
  if (is_null)
  {
    char buf_mem[FN_REFLEN+7];
    String buf(buf_mem, sizeof(buf_mem), system_charset_info);
    buf.length(0);
    if (user_var_append_name_part(protocol->thd, &buf, name, name_len) ||
        buf.append("NULL"))
      return;
    protocol->store(buf.ptr(), buf.length(), &my_charset_bin);
  }
  else
  {
    switch (type) {
    case REAL_RESULT:
    {
      double real_val;
      char buf2[MY_GCVT_MAX_FIELD_WIDTH+1];
      char buf_mem[FN_REFLEN + MY_GCVT_MAX_FIELD_WIDTH + 1];
      String buf(buf_mem, sizeof(buf_mem), system_charset_info);
      float8get(real_val, val);
      buf.length(0);
      if (user_var_append_name_part(protocol->thd, &buf, name, name_len) ||
          buf.append(buf2, my_gcvt(real_val, MY_GCVT_ARG_DOUBLE,
                                   MY_GCVT_MAX_FIELD_WIDTH, buf2, NULL)))
        return;
      protocol->store(buf.ptr(), buf.length(), &my_charset_bin);
      break;
    }
    case INT_RESULT:
    {
      char buf2[22];
      char buf_mem[FN_REFLEN + 22];
      String buf(buf_mem, sizeof(buf_mem), system_charset_info);
      buf.length(0);
      if (user_var_append_name_part(protocol->thd, &buf, name, name_len) ||
          buf.append(buf2,
                 longlong10_to_str(uint8korr(val), buf2,
                   ((flags & User_var_log_event::UNSIGNED_F) ? 10 : -10))-buf2))
        return;
      protocol->store(buf.ptr(), buf.length(), &my_charset_bin);
      break;
    }
    case DECIMAL_RESULT:
    {
      char buf_mem[FN_REFLEN + DECIMAL_MAX_STR_LENGTH];
      String buf(buf_mem, sizeof(buf_mem), system_charset_info);
      char buf2[DECIMAL_MAX_STR_LENGTH+1];
      String str(buf2, sizeof(buf2), &my_charset_bin);
      buf.length(0);
      my_decimal((const uchar *) (val + 2), val[0], val[1]).to_string(&str);
      if (user_var_append_name_part(protocol->thd, &buf, name, name_len) ||
          buf.append(buf2))
        return;
      protocol->store(buf.ptr(), buf.length(), &my_charset_bin);
      break;
    }
    case STRING_RESULT:
    {
      /* 15 is for 'COLLATE' and other chars */
      char buf_mem[FN_REFLEN + 512 + 1 + 2*MY_CS_NAME_SIZE+15];
      String buf(buf_mem, sizeof(buf_mem), system_charset_info);
      CHARSET_INFO *cs;
      buf.length(0);
      if (!(cs= get_charset(charset_number, MYF(0))))
      {
        if (buf.append("???"))
          return;
      }
      else
      {
        size_t old_len;
        char *beg, *end;
        if (user_var_append_name_part(protocol->thd, &buf, name, name_len) ||
            buf.append("_") ||
            buf.append(cs->csname) ||
            buf.append(" "))
          return;
        old_len= buf.length();
        if (buf.reserve(old_len + val_len * 2 + 3 + sizeof(" COLLATE ") +
                        MY_CS_NAME_SIZE))
          return;
        beg= const_cast<char *>(buf.ptr()) + old_len;
        end= str_to_hex(beg, val, val_len);
        buf.length(old_len + (end - beg));
        if (buf.append(" COLLATE ") ||
            buf.append(cs->name))
          return;
      }
      protocol->store(buf.ptr(), buf.length(), &my_charset_bin);
      break;
    }
    case ROW_RESULT:
    default:
      DBUG_ASSERT(0);
      return;
    }
  }
}
#endif /* !MYSQL_CLIENT */


User_var_log_event::
User_var_log_event(const char* buf, uint event_len,
                   const Format_description_log_event* description_event)
  :Log_event(buf, description_event)
#ifndef MYSQL_CLIENT
  , deferred(false), query_id(0)
#endif
{
  bool error= false;
  const char* buf_start= buf, *buf_end= buf + event_len;

  /* The Post-Header is empty. The Variable Data part begins immediately. */
  buf+= description_event->common_header_len +
    description_event->post_header_len[USER_VAR_EVENT-1];
  name_len= uint4korr(buf);
  /* Avoid reading out of buffer */
  if ((buf - buf_start) + UV_NAME_LEN_SIZE + name_len > event_len)
  {
    error= true;
    goto err;
  }

  name= (char *) buf + UV_NAME_LEN_SIZE;

  /*
    We don't know yet is_null value, so we must assume that name_len
    may have the bigger value possible, is_null= True and there is no
    payload for val, or even that name_len is 0.
  */
  if (name + name_len + UV_VAL_IS_NULL > buf_end)
  {
    error= true;
    goto err;
  }

  buf+= UV_NAME_LEN_SIZE + name_len;
  is_null= (bool) *buf;
  flags= User_var_log_event::UNDEF_F;    // defaults to UNDEF_F
  if (is_null)
  {
    type= STRING_RESULT;
    charset_number= my_charset_bin.number;
    val_len= 0;
    val= 0;  
  }
  else
  {
    val= (char *) (buf + UV_VAL_IS_NULL + UV_VAL_TYPE_SIZE +
                   UV_CHARSET_NUMBER_SIZE + UV_VAL_LEN_SIZE);

    if (val > buf_end)
    {
      error= true;
      goto err;
    }

    type= (Item_result) buf[UV_VAL_IS_NULL];
    charset_number= uint4korr(buf + UV_VAL_IS_NULL + UV_VAL_TYPE_SIZE);
    val_len= uint4korr(buf + UV_VAL_IS_NULL + UV_VAL_TYPE_SIZE +
                       UV_CHARSET_NUMBER_SIZE);

    /**
      We need to check if this is from an old server
      that did not pack information for flags.
      We do this by checking if there are extra bytes
      after the packed value. If there are we take the
      extra byte and it's value is assumed to contain
      the flags value.

      Old events will not have this extra byte, thence,
      we keep the flags set to UNDEF_F.
    */
    size_t bytes_read= (val + val_len) - buf_start;
    if ((data_written - bytes_read) > 0)
    {
      flags= (uint) *(buf + UV_VAL_IS_NULL + UV_VAL_TYPE_SIZE +
                    UV_CHARSET_NUMBER_SIZE + UV_VAL_LEN_SIZE +
                    val_len);
    }
  }

err:
  if (unlikely(error))
    name= 0;
}


#ifndef MYSQL_CLIENT
bool User_var_log_event::write()
{
  char buf[UV_NAME_LEN_SIZE];
  char buf1[UV_VAL_IS_NULL + UV_VAL_TYPE_SIZE + 
	    UV_CHARSET_NUMBER_SIZE + UV_VAL_LEN_SIZE];
  uchar buf2[MY_MAX(8, DECIMAL_MAX_FIELD_SIZE + 2)], *pos= buf2;
  uint unsigned_len= 0;
  uint buf1_length;
  size_t event_length;

  int4store(buf, name_len);
  
  if ((buf1[0]= is_null))
  {
    buf1_length= 1;
    val_len= 0;                                 // Length of 'pos'
  }    
  else
  {
    buf1[1]= type;
    int4store(buf1 + 2, charset_number);

    switch (type) {
    case REAL_RESULT:
      float8store(buf2, *(double*) val);
      break;
    case INT_RESULT:
      int8store(buf2, *(longlong*) val);
      unsigned_len= 1;
      break;
    case DECIMAL_RESULT:
    {
      my_decimal *dec= (my_decimal *)val;
      dec->fix_buffer_pointer();
      buf2[0]= (char)(dec->intg + dec->frac);
      buf2[1]= (char)dec->frac;
      decimal2bin((decimal_t*)val, buf2+2, buf2[0], buf2[1]);
      val_len= decimal_bin_size(buf2[0], buf2[1]) + 2;
      break;
    }
    case STRING_RESULT:
      pos= (uchar*) val;
      break;
    case ROW_RESULT:
    default:
      DBUG_ASSERT(0);
      return 0;
    }
    int4store(buf1 + 2 + UV_CHARSET_NUMBER_SIZE, val_len);
    buf1_length= 10;
  }

  /* Length of the whole event */
  event_length= sizeof(buf)+ name_len + buf1_length + val_len + unsigned_len;

  return write_header(event_length) ||
         write_data(buf, sizeof(buf))   ||
         write_data(name, name_len)     ||
         write_data(buf1, buf1_length) ||
         write_data(pos, val_len) ||
         write_data(&flags, unsigned_len) ||
         write_footer();
}
#endif


/*
  User_var_log_event::print()
*/

#ifdef MYSQL_CLIENT
bool User_var_log_event::print(FILE* file, PRINT_EVENT_INFO* print_event_info)
{
  Write_on_release_cache cache(&print_event_info->head_cache, file,
                               Write_on_release_cache::FLUSH_F);

  if (!print_event_info->short_form)
  {
    if (print_header(&cache, print_event_info, FALSE) ||
        my_b_write_string(&cache, "\tUser_var\n"))
      goto err;
  }

  if (my_b_write_string(&cache, "SET @") ||
      my_b_write_backtick_quote(&cache, name, name_len))
    goto err;

  if (is_null)
  {
    if (my_b_printf(&cache, ":=NULL%s\n", print_event_info->delimiter))
      goto err;
  }
  else
  {
    switch (type) {
    case REAL_RESULT:
      double real_val;
      char real_buf[FMT_G_BUFSIZE(14)];
      float8get(real_val, val);
      sprintf(real_buf, "%.14g", real_val);
      if (my_b_printf(&cache, ":=%s%s\n", real_buf,
                      print_event_info->delimiter))
        goto err;
      break;
    case INT_RESULT:
      char int_buf[22];
      longlong10_to_str(uint8korr(val), int_buf, 
                        ((flags & User_var_log_event::UNSIGNED_F) ? 10 : -10));
      if (my_b_printf(&cache, ":=%s%s\n", int_buf,
                      print_event_info->delimiter))
        goto err;
      break;
    case DECIMAL_RESULT:
    {
      char str_buf[200];
      int str_len= sizeof(str_buf) - 1;
      int precision= (int)val[0];
      int scale= (int)val[1];
      decimal_digit_t dec_buf[10];
      decimal_t dec;
      dec.len= 10;
      dec.buf= dec_buf;

      bin2decimal((uchar*) val+2, &dec, precision, scale);
      decimal2string(&dec, str_buf, &str_len, 0, 0, 0);
      str_buf[str_len]= 0;
      if (my_b_printf(&cache, ":=%s%s\n", str_buf,
                      print_event_info->delimiter))
        goto err;
      break;
    }
    case STRING_RESULT:
    {
      /*
        Let's express the string in hex. That's the most robust way. If we
        print it in character form instead, we need to escape it with
        character_set_client which we don't know (we will know it in 5.0, but
        in 4.1 we don't know it easily when we are printing
        User_var_log_event). Explanation why we would need to bother with
        character_set_client (quoting Bar):
        > Note, the parser doesn't switch to another unescaping mode after
        > it has met a character set introducer.
        > For example, if an SJIS client says something like:
        > SET @a= _ucs2 \0a\0b'
        > the string constant is still unescaped according to SJIS, not
        > according to UCS2.
      */
      char *hex_str;
      CHARSET_INFO *cs;
      bool error;

      // 2 hex digits / byte
      hex_str= (char *) my_malloc(2 * val_len + 1 + 3, MYF(MY_WME));
      if (!hex_str)
        goto err;
      str_to_hex(hex_str, val, val_len);
      /*
        For proper behaviour when mysqlbinlog|mysql, we need to explicitly
        specify the variable's collation. It will however cause problems when
        people want to mysqlbinlog|mysql into another server not supporting the
        character set. But there's not much to do about this and it's unlikely.
      */
      if (!(cs= get_charset(charset_number, MYF(0))))
      {        /*
          Generate an unusable command (=> syntax error) is probably the best
          thing we can do here.
        */
        error= my_b_printf(&cache, ":=???%s\n", print_event_info->delimiter);
      }
      else
        error= my_b_printf(&cache, ":=_%s %s COLLATE `%s`%s\n",
                           cs->csname, hex_str, cs->name,
                           print_event_info->delimiter);
      my_free(hex_str);
      if (unlikely(error))
        goto err;
      break;
    }
    case ROW_RESULT:
    default:
      DBUG_ASSERT(0);
      break;
    }
  }

  return cache.flush_data();
err:
  return 1;
}
#endif


/*
  User_var_log_event::do_apply_event()
*/

#if defined(HAVE_REPLICATION) && !defined(MYSQL_CLIENT)
int User_var_log_event::do_apply_event(rpl_group_info *rgi)
{
  Item *it= 0;
  CHARSET_INFO *charset;
  DBUG_ENTER("User_var_log_event::do_apply_event");
  query_id_t sav_query_id= 0; /* memorize orig id when deferred applying */

  if (rgi->deferred_events_collecting)
  {
    set_deferred(current_thd->query_id);
    DBUG_RETURN(rgi->deferred_events->add(this));
  }
  else if (is_deferred())
  {
    sav_query_id= current_thd->query_id;
    current_thd->query_id= query_id; /* recreating original time context */
  }

  if (!(charset= get_charset(charset_number, MYF(MY_WME))))
  {
    rgi->rli->report(ERROR_LEVEL, ER_SLAVE_FATAL_ERROR,
                ER_THD(thd, ER_SLAVE_FATAL_ERROR),
                "Invalid character set for User var event");
    DBUG_RETURN(1);
  }
  LEX_CSTRING user_var_name;
  user_var_name.str= name;
  user_var_name.length= name_len;
  double real_val;
  longlong int_val;

  if (is_null)
  {
    it= new (thd->mem_root) Item_null(thd);
  }
  else
  {
    switch (type) {
    case REAL_RESULT:
      if (val_len != 8)
      {
        rgi->rli->report(ERROR_LEVEL, ER_SLAVE_FATAL_ERROR,
                    ER_THD(thd, ER_SLAVE_FATAL_ERROR),
                    "Invalid variable length at User var event");
        return 1;
      }
      float8get(real_val, val);
      it= new (thd->mem_root) Item_float(thd, real_val, 0);
      val= (char*) &real_val;		// Pointer to value in native format
      val_len= 8;
      break;
    case INT_RESULT:
      if (val_len != 8)
      {
        rgi->rli->report(ERROR_LEVEL, ER_SLAVE_FATAL_ERROR,
                    ER_THD(thd, ER_SLAVE_FATAL_ERROR),
                    "Invalid variable length at User var event");
        return 1;
      }
      int_val= (longlong) uint8korr(val);
      it= new (thd->mem_root) Item_int(thd, int_val);
      val= (char*) &int_val;		// Pointer to value in native format
      val_len= 8;
      break;
    case DECIMAL_RESULT:
    {
      if (val_len < 3)
      {
        rgi->rli->report(ERROR_LEVEL, ER_SLAVE_FATAL_ERROR,
                    ER_THD(thd, ER_SLAVE_FATAL_ERROR),
                    "Invalid variable length at User var event");
        return 1;
      }
      Item_decimal *dec= new (thd->mem_root) Item_decimal(thd, (uchar*) val+2, val[0], val[1]);
      it= dec;
      val= (char *)dec->val_decimal(NULL);
      val_len= sizeof(my_decimal);
      break;
    }
    case STRING_RESULT:
      it= new (thd->mem_root) Item_string(thd, val, (uint)val_len, charset);
      break;
    case ROW_RESULT:
    default:
      DBUG_ASSERT(0);
      DBUG_RETURN(0);
    }
  }

  Item_func_set_user_var *e= new (thd->mem_root) Item_func_set_user_var(thd, &user_var_name, it);
  /*
    Item_func_set_user_var can't substitute something else on its place =>
    0 can be passed as last argument (reference on item)

    Fix_fields() can fail, in which case a call of update_hash() might
    crash the server, so if fix fields fails, we just return with an
    error.
  */
  if (e->fix_fields(thd, 0))
    DBUG_RETURN(1);

  /*
    A variable can just be considered as a table with
    a single record and with a single column. Thus, like
    a column value, it could always have IMPLICIT derivation.
   */
  e->update_hash((void*) val, val_len, type, charset,
                 (flags & User_var_log_event::UNSIGNED_F));
  if (!is_deferred())
    free_root(thd->mem_root, 0);
  else
    current_thd->query_id= sav_query_id; /* restore current query's context */

  DBUG_RETURN(0);
}

int User_var_log_event::do_update_pos(rpl_group_info *rgi)
{
  rgi->inc_event_relay_log_pos();
  return 0;
}

Log_event::enum_skip_reason
User_var_log_event::do_shall_skip(rpl_group_info *rgi)
{
  /*
    It is a common error to set the slave skip counter to 1 instead
    of 2 when recovering from an insert which used a auto increment,
    rand, or user var.  Therefore, if the slave skip counter is 1, we
    just say that this event should be skipped by ignoring it, meaning
    that we do not change the value of the slave skip counter since it
    will be decreased by the following insert event.
  */
  return continue_group(rgi);
}
#endif /* !MYSQL_CLIENT */

#ifdef HAVE_REPLICATION
#ifdef MYSQL_CLIENT
bool Unknown_log_event::print(FILE* file_arg, PRINT_EVENT_INFO* print_event_info)
{
  if (print_event_info->short_form)
    return 0;

  Write_on_release_cache cache(&print_event_info->head_cache, file_arg);

  if (what != ENCRYPTED)
  {
    if (print_header(&cache, print_event_info, FALSE) ||
        my_b_printf(&cache, "\n# Unknown event\n"))
      goto err;
  }
  else if (my_b_printf(&cache, "# Encrypted event\n"))
    goto err;

  return cache.flush_data();
err:
  return 1;
}
#endif  

/**************************************************************************
	Stop_log_event methods
**************************************************************************/

/*
  Stop_log_event::print()
*/

#ifdef MYSQL_CLIENT
bool Stop_log_event::print(FILE* file, PRINT_EVENT_INFO* print_event_info)
{
  if (print_event_info->short_form)
    return 0;

  Write_on_release_cache cache(&print_event_info->head_cache, file,
                               Write_on_release_cache::FLUSH_F, this);

  if (print_header(&cache, print_event_info, FALSE) ||
      my_b_write_string(&cache, "\tStop\n"))
    return 1;
  return cache.flush_data();
}
#endif /* MYSQL_CLIENT */


#ifndef MYSQL_CLIENT
/*
  The master stopped.  We used to clean up all temporary tables but
  this is useless as, as the master has shut down properly, it has
  written all DROP TEMPORARY TABLE (prepared statements' deletion is
  TODO only when we binlog prep stmts).  We used to clean up
  slave_load_tmpdir, but this is useless as it has been cleared at the
  end of LOAD DATA INFILE.  So we have nothing to do here.  The place
  were we must do this cleaning is in
  Start_log_event_v3::do_apply_event(), not here. Because if we come
  here, the master was sane.

  This must only be called from the Slave SQL thread, since it calls
  Relay_log_info::flush().
*/

int Stop_log_event::do_update_pos(rpl_group_info *rgi)
{
  int error= 0;
  Relay_log_info *rli= rgi->rli;
  DBUG_ENTER("Stop_log_event::do_update_pos");
  /*
    We do not want to update master_log pos because we get a rotate event
    before stop, so by now group_master_log_name is set to the next log.
    If we updated it, we will have incorrect master coordinates and this
    could give false triggers in MASTER_POS_WAIT() that we have reached
    the target position when in fact we have not.
  */
  if (rli->get_flag(Relay_log_info::IN_TRANSACTION))
    rgi->inc_event_relay_log_pos();
  else if (!rgi->is_parallel_exec)
  {
    rpl_global_gtid_slave_state->record_and_update_gtid(thd, rgi);
    rli->inc_group_relay_log_pos(0, rgi);
    if (rli->flush())
      error= 1;
  }
  DBUG_RETURN(error);
}

#endif /* !MYSQL_CLIENT */
#endif /* HAVE_REPLICATION */


/**************************************************************************
	Create_file_log_event methods
**************************************************************************/

/*
  Create_file_log_event ctor
*/

#ifndef MYSQL_CLIENT
Create_file_log_event::
Create_file_log_event(THD* thd_arg, sql_exchange* ex,
		      const char* db_arg, const char* table_name_arg,
                      List<Item>& fields_arg,
                      bool is_concurrent_arg,
                      enum enum_duplicates handle_dup,
                      bool ignore,
		      uchar* block_arg, uint block_len_arg, bool using_trans)
  :Load_log_event(thd_arg, ex, db_arg, table_name_arg, fields_arg,
                  is_concurrent_arg,
                  handle_dup, ignore, using_trans),
   fake_base(0), block(block_arg), event_buf(0), block_len(block_len_arg),
   file_id(thd_arg->file_id = mysql_bin_log.next_file_id())
{
  DBUG_ENTER("Create_file_log_event");
  sql_ex.force_new_format();
  DBUG_VOID_RETURN;
}


/*
  Create_file_log_event::write_data_body()
*/

bool Create_file_log_event::write_data_body()
{
  bool res;
  if ((res= Load_log_event::write_data_body()) || fake_base)
    return res;
  return write_data("", 1) ||
         write_data(block, block_len);
}


/*
  Create_file_log_event::write_data_header()
*/

bool Create_file_log_event::write_data_header()
{
  bool res;
  uchar buf[CREATE_FILE_HEADER_LEN];
  if ((res= Load_log_event::write_data_header()) || fake_base)
    return res;
  int4store(buf + CF_FILE_ID_OFFSET, file_id);
  return write_data(buf, CREATE_FILE_HEADER_LEN) != 0;
}


/*
  Create_file_log_event::write_base()
*/

bool Create_file_log_event::write_base()
{
  bool res;
  fake_base= 1;                                 // pretend we are Load event
  res= write();
  fake_base= 0;
  return res;
}

#endif /* !MYSQL_CLIENT */

/*
  Create_file_log_event ctor
*/

Create_file_log_event::Create_file_log_event(const char* buf, uint len,
                                             const Format_description_log_event* description_event)
  :Load_log_event(buf,0,description_event),fake_base(0),block(0),inited_from_old(0)
{
  DBUG_ENTER("Create_file_log_event::Create_file_log_event(char*,...)");
  uint block_offset;
  uint header_len= description_event->common_header_len;
  uint8 load_header_len= description_event->post_header_len[LOAD_EVENT-1];
  uint8 create_file_header_len= description_event->post_header_len[CREATE_FILE_EVENT-1];
  if (!(event_buf= (char*) my_memdup(buf, len, MYF(MY_WME))) ||
      copy_log_event(event_buf,len,
                     (((uchar)buf[EVENT_TYPE_OFFSET] == LOAD_EVENT) ?
                      load_header_len + header_len :
                      (fake_base ? (header_len+load_header_len) :
                       (header_len+load_header_len) +
                       create_file_header_len)),
                     description_event))
    DBUG_VOID_RETURN;
  if (description_event->binlog_version!=1)
  {
    file_id= uint4korr(buf + 
                       header_len +
		       load_header_len + CF_FILE_ID_OFFSET);
    /*
      Note that it's ok to use get_data_size() below, because it is computed
      with values we have already read from this event (because we called
      copy_log_event()); we are not using slave's format info to decode
      master's format, we are really using master's format info.
      Anyway, both formats should be identical (except the common_header_len)
      as these Load events are not changed between 4.0 and 5.0 (as logging of
      LOAD DATA INFILE does not use Load_log_event in 5.0).

      The + 1 is for \0 terminating fname  
    */
    block_offset= (description_event->common_header_len +
                   Load_log_event::get_data_size() +
                   create_file_header_len + 1);
    if (len < block_offset)
      DBUG_VOID_RETURN;
    block = (uchar*)buf + block_offset;
    block_len = len - block_offset;
  }
  else
  {
    sql_ex.force_new_format();
    inited_from_old = 1;
  }
  DBUG_VOID_RETURN;
}


/*
  Create_file_log_event::print()
*/

#ifdef MYSQL_CLIENT
bool Create_file_log_event::print(FILE* file,
                                  PRINT_EVENT_INFO* print_event_info,
				  bool enable_local)
{
  if (print_event_info->short_form)
  {
    if (enable_local && check_fname_outside_temp_buf())
      return Load_log_event::print(file, print_event_info);
    return 0;
  }

  Write_on_release_cache cache(&print_event_info->head_cache, file);

  if (enable_local)
  {
    if (Load_log_event::print(file, print_event_info,
                              !check_fname_outside_temp_buf()))
      goto err;

    /**
      reduce the size of io cache so that the write function is called
      for every call to my_b_printf().
     */
    DBUG_EXECUTE_IF ("simulate_create_event_write_error",
                     {(&cache)->write_pos= (&cache)->write_end;
                     DBUG_SET("+d,simulate_file_write_error");});
    /*
      That one is for "file_id: etc" below: in mysqlbinlog we want the #, in
      SHOW BINLOG EVENTS we don't.
     */
    if (my_b_write_byte(&cache, '#'))
      goto err;
  }

  if (my_b_printf(&cache, " file_id: %d  block_len: %d\n", file_id, block_len))
    goto err;

  return cache.flush_data();
err:
  return 1;

}


bool Create_file_log_event::print(FILE* file,
                                  PRINT_EVENT_INFO* print_event_info)
{
  return print(file, print_event_info, 0);
}
#endif /* MYSQL_CLIENT */


/*
  Create_file_log_event::pack_info()
*/

#if defined(HAVE_REPLICATION) && !defined(MYSQL_CLIENT)
void Create_file_log_event::pack_info(Protocol *protocol)
{
  char buf[SAFE_NAME_LEN*2 + 30 + 21*2], *pos;
  pos= strmov(buf, "db=");
  memcpy(pos, db, db_len);
  pos= strmov(pos + db_len, ";table=");
  memcpy(pos, table_name, table_name_len);
  pos= strmov(pos + table_name_len, ";file_id=");
  pos= int10_to_str((long) file_id, pos, 10);
  pos= strmov(pos, ";block_len=");
  pos= int10_to_str((long) block_len, pos, 10);
  protocol->store(buf, (uint) (pos-buf), &my_charset_bin);
}
#endif /* defined(HAVE_REPLICATION) && !defined(MYSQL_CLIENT) */


/**
  Create_file_log_event::do_apply_event()
  Constructor for Create_file_log_event to intantiate an event
  from the relay log on the slave.

  @retval
    0           Success
  @retval
    1           Failure
*/

#if defined(HAVE_REPLICATION) && !defined(MYSQL_CLIENT)
int Create_file_log_event::do_apply_event(rpl_group_info *rgi)
{
  char fname_buf[FN_REFLEN];
  char *ext;
  int fd = -1;
  IO_CACHE file;
  Log_event_writer lew(&file, 0);
  int error = 1;
  Relay_log_info const *rli= rgi->rli;

  THD_STAGE_INFO(thd, stage_making_temp_file_create_before_load_data);
  bzero((char*)&file, sizeof(file));
  ext= slave_load_file_stem(fname_buf, file_id, server_id, ".info",
                            &rli->mi->connection_name);
  /* old copy may exist already */
  mysql_file_delete(key_file_log_event_info, fname_buf, MYF(0));
  if ((fd= mysql_file_create(key_file_log_event_info,
                             fname_buf, CREATE_MODE,
                             O_WRONLY | O_BINARY | O_EXCL | O_NOFOLLOW,
                             MYF(MY_WME))) < 0 ||
      init_io_cache(&file, fd, IO_SIZE, WRITE_CACHE, (my_off_t)0, 0,
		    MYF(MY_WME|MY_NABP)))
  {
    rli->report(ERROR_LEVEL, my_errno, rgi->gtid_info(),
                "Error in Create_file event: could not open file '%s'",
                fname_buf);
    goto err;
  }

  // a trick to avoid allocating another buffer
  fname= fname_buf;
  fname_len= (uint) (strmov(ext, ".data") - fname);
  writer= &lew;
  if (write_base())
  {
    strmov(ext, ".info"); // to have it right in the error message
    rli->report(ERROR_LEVEL, my_errno, rgi->gtid_info(),
                "Error in Create_file event: could not write to file '%s'",
                fname_buf);
    goto err;
  }
  end_io_cache(&file);
  mysql_file_close(fd, MYF(0));

  // fname_buf now already has .data, not .info, because we did our trick
  /* old copy may exist already */
  mysql_file_delete(key_file_log_event_data, fname_buf, MYF(0));
  if ((fd= mysql_file_create(key_file_log_event_data,
                             fname_buf, CREATE_MODE,
                             O_WRONLY | O_BINARY | O_EXCL | O_NOFOLLOW,
                             MYF(MY_WME))) < 0)
  {
    rli->report(ERROR_LEVEL, my_errno, rgi->gtid_info(),
                "Error in Create_file event: could not open file '%s'",
                fname_buf);
    goto err;
  }
  if (mysql_file_write(fd, (uchar*) block, block_len, MYF(MY_WME+MY_NABP)))
  {
    rli->report(ERROR_LEVEL, my_errno, rgi->gtid_info(),
                "Error in Create_file event: write to '%s' failed",
                fname_buf);
    goto err;
  }
  error=0;					// Everything is ok

err:
  if (unlikely(error))
    end_io_cache(&file);
  if (likely(fd >= 0))
    mysql_file_close(fd, MYF(0));
  return error != 0;
}
#endif /* defined(HAVE_REPLICATION) && !defined(MYSQL_CLIENT) */


/**************************************************************************
	Append_block_log_event methods
**************************************************************************/

/*
  Append_block_log_event ctor
*/

#ifndef MYSQL_CLIENT  
Append_block_log_event::Append_block_log_event(THD *thd_arg,
                                               const char *db_arg,
					       uchar *block_arg,
					       uint block_len_arg,
					       bool using_trans)
  :Log_event(thd_arg,0, using_trans), block(block_arg),
   block_len(block_len_arg), file_id(thd_arg->file_id), db(db_arg)
{
}
#endif


/*
  Append_block_log_event ctor
*/

Append_block_log_event::Append_block_log_event(const char* buf, uint len,
                                               const Format_description_log_event* description_event)
  :Log_event(buf, description_event),block(0)
{
  DBUG_ENTER("Append_block_log_event::Append_block_log_event(char*,...)");
  uint8 common_header_len= description_event->common_header_len; 
  uint8 append_block_header_len=
    description_event->post_header_len[APPEND_BLOCK_EVENT-1];
  uint total_header_len= common_header_len+append_block_header_len;
  if (len < total_header_len)
    DBUG_VOID_RETURN;
  file_id= uint4korr(buf + common_header_len + AB_FILE_ID_OFFSET);
  block= (uchar*)buf + total_header_len;
  block_len= len - total_header_len;
  DBUG_VOID_RETURN;
}


/*
  Append_block_log_event::write()
*/

#ifndef MYSQL_CLIENT
bool Append_block_log_event::write()
{
  uchar buf[APPEND_BLOCK_HEADER_LEN];
  int4store(buf + AB_FILE_ID_OFFSET, file_id);
  return write_header(APPEND_BLOCK_HEADER_LEN + block_len) ||
         write_data(buf, APPEND_BLOCK_HEADER_LEN) ||
         write_data(block, block_len) ||
         write_footer();
}
#endif


/*
  Append_block_log_event::print()
*/

#ifdef MYSQL_CLIENT  
bool Append_block_log_event::print(FILE* file,
				   PRINT_EVENT_INFO* print_event_info)
{
  if (print_event_info->short_form)
    return 0;

  Write_on_release_cache cache(&print_event_info->head_cache, file);

  if (print_header(&cache, print_event_info, FALSE) ||
      my_b_printf(&cache, "\n#%s: file_id: %d  block_len: %d\n",
                  get_type_str(), file_id, block_len))
    goto err;

  return cache.flush_data();
err:
  return 1;
}
#endif /* MYSQL_CLIENT */


/*
  Append_block_log_event::pack_info()
*/

#if defined(HAVE_REPLICATION) && !defined(MYSQL_CLIENT)
void Append_block_log_event::pack_info(Protocol *protocol)
{
  char buf[256];
  uint length;
  length= (uint) sprintf(buf, ";file_id=%u;block_len=%u", file_id, block_len);
  protocol->store(buf, length, &my_charset_bin);
}


/*
  Append_block_log_event::get_create_or_append()
*/

int Append_block_log_event::get_create_or_append() const
{
  return 0; /* append to the file, fail if not exists */
}

/*
  Append_block_log_event::do_apply_event()
*/

int Append_block_log_event::do_apply_event(rpl_group_info *rgi)
{
  char fname[FN_REFLEN];
  int fd;
  int error = 1;
  Relay_log_info const *rli= rgi->rli;
  DBUG_ENTER("Append_block_log_event::do_apply_event");

  THD_STAGE_INFO(thd, stage_making_temp_file_append_before_load_data);
  slave_load_file_stem(fname, file_id, server_id, ".data",
                       &rli->mi->cmp_connection_name);
  if (get_create_or_append())
  {
    /*
      Usually lex_start() is called by mysql_parse(), but we need it here
      as the present method does not call mysql_parse().
    */
    lex_start(thd);
    thd->reset_for_next_command();
    /* old copy may exist already */
    mysql_file_delete(key_file_log_event_data, fname, MYF(0));
    if ((fd= mysql_file_create(key_file_log_event_data,
                               fname, CREATE_MODE,
                               O_WRONLY | O_BINARY | O_EXCL | O_NOFOLLOW,
                               MYF(MY_WME))) < 0)
    {
      rli->report(ERROR_LEVEL, my_errno, rgi->gtid_info(),
                  "Error in %s event: could not create file '%s'",
                  get_type_str(), fname);
      goto err;
    }
  }
  else if ((fd= mysql_file_open(key_file_log_event_data,
                                fname,
                                O_WRONLY | O_APPEND | O_BINARY | O_NOFOLLOW,
                                MYF(MY_WME))) < 0)
  {
    rli->report(ERROR_LEVEL, my_errno, rgi->gtid_info(),
                "Error in %s event: could not open file '%s'",
                get_type_str(), fname);
    goto err;
  }

  DBUG_EXECUTE_IF("remove_slave_load_file_before_write",
                  {
                    my_delete(fname, MYF(0));
                  });

  if (mysql_file_write(fd, (uchar*) block, block_len, MYF(MY_WME+MY_NABP)))
  {
    rli->report(ERROR_LEVEL, my_errno, rgi->gtid_info(),
                "Error in %s event: write to '%s' failed",
                get_type_str(), fname);
    goto err;
  }
  error=0;

err:
  if (fd >= 0)
    mysql_file_close(fd, MYF(0));
  DBUG_RETURN(error);
}
#endif


/**************************************************************************
	Delete_file_log_event methods
**************************************************************************/

/*
  Delete_file_log_event ctor
*/

#ifndef MYSQL_CLIENT
Delete_file_log_event::Delete_file_log_event(THD *thd_arg, const char* db_arg,
					     bool using_trans)
  :Log_event(thd_arg, 0, using_trans), file_id(thd_arg->file_id), db(db_arg)
{
}
#endif

/*
  Delete_file_log_event ctor
*/

Delete_file_log_event::Delete_file_log_event(const char* buf, uint len,
                                             const Format_description_log_event* description_event)
  :Log_event(buf, description_event),file_id(0)
{
  uint8 common_header_len= description_event->common_header_len;
  uint8 delete_file_header_len= description_event->post_header_len[DELETE_FILE_EVENT-1];
  if (len < (uint)(common_header_len + delete_file_header_len))
    return;
  file_id= uint4korr(buf + common_header_len + DF_FILE_ID_OFFSET);
}


/*
  Delete_file_log_event::write()
*/

#ifndef MYSQL_CLIENT
bool Delete_file_log_event::write()
{
 uchar buf[DELETE_FILE_HEADER_LEN];
 int4store(buf + DF_FILE_ID_OFFSET, file_id);
 return write_header(sizeof(buf)) ||
        write_data(buf, sizeof(buf)) ||
        write_footer();
}
#endif


/*
  Delete_file_log_event::print()
*/

#ifdef MYSQL_CLIENT  
bool Delete_file_log_event::print(FILE* file,
				  PRINT_EVENT_INFO* print_event_info)
{
  if (print_event_info->short_form)
    return 0;

  Write_on_release_cache cache(&print_event_info->head_cache, file);

  if (print_header(&cache, print_event_info, FALSE) ||
      my_b_printf(&cache, "\n#Delete_file: file_id=%u\n", file_id))
    return 1;

  return cache.flush_data();
}
#endif /* MYSQL_CLIENT */

/*
  Delete_file_log_event::pack_info()
*/

#if defined(HAVE_REPLICATION) && !defined(MYSQL_CLIENT)
void Delete_file_log_event::pack_info(Protocol *protocol)
{
  char buf[64];
  uint length;
  length= (uint) sprintf(buf, ";file_id=%u", (uint) file_id);
  protocol->store(buf, (int32) length, &my_charset_bin);
}
#endif

/*
  Delete_file_log_event::do_apply_event()
*/

#if defined(HAVE_REPLICATION) && !defined(MYSQL_CLIENT)
int Delete_file_log_event::do_apply_event(rpl_group_info *rgi)
{
  char fname[FN_REFLEN+10];
  Relay_log_info const *rli= rgi->rli;
  char *ext= slave_load_file_stem(fname, file_id, server_id, ".data",
                                  &rli->mi->cmp_connection_name);
  mysql_file_delete(key_file_log_event_data, fname, MYF(MY_WME));
  strmov(ext, ".info");
  mysql_file_delete(key_file_log_event_info, fname, MYF(MY_WME));
  return 0;
}
#endif /* defined(HAVE_REPLICATION) && !defined(MYSQL_CLIENT) */


/**************************************************************************
	Execute_load_log_event methods
**************************************************************************/

/*
  Execute_load_log_event ctor
*/

#ifndef MYSQL_CLIENT  
Execute_load_log_event::Execute_load_log_event(THD *thd_arg,
                                               const char* db_arg,
					       bool using_trans)
  :Log_event(thd_arg, 0, using_trans), file_id(thd_arg->file_id), db(db_arg)
{
}
#endif
  

/*
  Execute_load_log_event ctor
*/

Execute_load_log_event::Execute_load_log_event(const char* buf, uint len,
                                               const Format_description_log_event* description_event)
  :Log_event(buf, description_event), file_id(0)
{
  uint8 common_header_len= description_event->common_header_len;
  uint8 exec_load_header_len= description_event->post_header_len[EXEC_LOAD_EVENT-1];
  if (len < (uint)(common_header_len+exec_load_header_len))
    return;
  file_id= uint4korr(buf + common_header_len + EL_FILE_ID_OFFSET);
}


/*
  Execute_load_log_event::write()
*/

#ifndef MYSQL_CLIENT
bool Execute_load_log_event::write()
{
  uchar buf[EXEC_LOAD_HEADER_LEN];
  int4store(buf + EL_FILE_ID_OFFSET, file_id);
  return write_header(sizeof(buf)) ||
         write_data(buf, sizeof(buf)) ||
         write_footer();
}
#endif


/*
  Execute_load_log_event::print()
*/

#ifdef MYSQL_CLIENT  
bool Execute_load_log_event::print(FILE* file,
				   PRINT_EVENT_INFO* print_event_info)
{
  if (print_event_info->short_form)
    return 0;

  Write_on_release_cache cache(&print_event_info->head_cache, file);

  if (print_header(&cache, print_event_info, FALSE) ||
      my_b_printf(&cache, "\n#Exec_load: file_id=%d\n",
                  file_id))
    return 1;

  return cache.flush_data();
}
#endif

/*
  Execute_load_log_event::pack_info()
*/

#if defined(HAVE_REPLICATION) && !defined(MYSQL_CLIENT)
void Execute_load_log_event::pack_info(Protocol *protocol)
{
  char buf[64];
  uint length;
  length= (uint) sprintf(buf, ";file_id=%u", (uint) file_id);
  protocol->store(buf, (int32) length, &my_charset_bin);
}


/*
  Execute_load_log_event::do_apply_event()
*/

int Execute_load_log_event::do_apply_event(rpl_group_info *rgi)
{
  char fname[FN_REFLEN+10];
  char *ext;
  int fd;
  int error= 1;
  IO_CACHE file;
  Load_log_event *lev= 0;
  Relay_log_info const *rli= rgi->rli;

  ext= slave_load_file_stem(fname, file_id, server_id, ".info",
                            &rli->mi->cmp_connection_name);
  if ((fd= mysql_file_open(key_file_log_event_info,
                           fname, O_RDONLY | O_BINARY | O_NOFOLLOW,
                           MYF(MY_WME))) < 0 ||
      init_io_cache(&file, fd, IO_SIZE, READ_CACHE, (my_off_t)0, 0,
		    MYF(MY_WME|MY_NABP)))
  {
    rli->report(ERROR_LEVEL, my_errno, rgi->gtid_info(),
                "Error in Exec_load event: could not open file '%s'",
                fname);
    goto err;
  }
  if (!(lev= (Load_log_event*)
        Log_event::read_log_event(&file,
                                  rli->relay_log.description_event_for_exec,
                                  opt_slave_sql_verify_checksum)) ||
      lev->get_type_code() != NEW_LOAD_EVENT)
  {
    rli->report(ERROR_LEVEL, 0, rgi->gtid_info(), "Error in Exec_load event: "
                    "file '%s' appears corrupted", fname);
    goto err;
  }
  lev->thd = thd;
  /*
    lev->do_apply_event should use rli only for errors i.e. should
    not advance rli's position.

    lev->do_apply_event is the place where the table is loaded (it
    calls mysql_load()).
  */

  if (lev->do_apply_event(0,rgi,1)) 
  {
    /*
      We want to indicate the name of the file that could not be loaded
      (SQL_LOADxxx).
      But as we are here we are sure the error is in rli->last_slave_error and
      rli->last_slave_errno (example of error: duplicate entry for key), so we
      don't want to overwrite it with the filename.
      What we want instead is add the filename to the current error message.
    */
    char *tmp= my_strdup(rli->last_error().message, MYF(MY_WME));
    if (tmp)
    {
      rli->report(ERROR_LEVEL, rli->last_error().number, rgi->gtid_info(),
                  "%s. Failed executing load from '%s'", tmp, fname);
      my_free(tmp);
    }
    goto err;
  }
  /*
    We have an open file descriptor to the .info file; we need to close it
    or Windows will refuse to delete the file in mysql_file_delete().
  */
  if (fd >= 0)
  {
    mysql_file_close(fd, MYF(0));
    end_io_cache(&file);
    fd= -1;
  }
  mysql_file_delete(key_file_log_event_info, fname, MYF(MY_WME));
  memcpy(ext, ".data", 6);
  mysql_file_delete(key_file_log_event_data, fname, MYF(MY_WME));
  error = 0;

err:
  delete lev;
  if (fd >= 0)
  {
    mysql_file_close(fd, MYF(0));
    end_io_cache(&file);
  }
  return error;
}

#endif /* defined(HAVE_REPLICATION) && !defined(MYSQL_CLIENT) */


/**************************************************************************
	Begin_load_query_log_event methods
**************************************************************************/

#ifndef MYSQL_CLIENT
Begin_load_query_log_event::
Begin_load_query_log_event(THD* thd_arg, const char* db_arg, uchar* block_arg,
                           uint block_len_arg, bool using_trans)
  :Append_block_log_event(thd_arg, db_arg, block_arg, block_len_arg,
                          using_trans)
{
   file_id= thd_arg->file_id= mysql_bin_log.next_file_id();
}
#endif


Begin_load_query_log_event::
Begin_load_query_log_event(const char* buf, uint len,
                           const Format_description_log_event* desc_event)
  :Append_block_log_event(buf, len, desc_event)
{
}


#if defined( HAVE_REPLICATION) && !defined(MYSQL_CLIENT)
int Begin_load_query_log_event::get_create_or_append() const
{
  return 1; /* create the file */
}
#endif /* defined( HAVE_REPLICATION) && !defined(MYSQL_CLIENT) */


#if !defined(MYSQL_CLIENT) && defined(HAVE_REPLICATION)
Log_event::enum_skip_reason
Begin_load_query_log_event::do_shall_skip(rpl_group_info *rgi)
{
  /*
    If the slave skip counter is 1, then we should not start executing
    on the next event.
  */
  return continue_group(rgi);
}
#endif


/**************************************************************************
	Execute_load_query_log_event methods
**************************************************************************/


#ifndef MYSQL_CLIENT
Execute_load_query_log_event::
Execute_load_query_log_event(THD *thd_arg, const char* query_arg,
                             ulong query_length_arg, uint fn_pos_start_arg,
                             uint fn_pos_end_arg,
                             enum_load_dup_handling dup_handling_arg,
                             bool using_trans, bool direct, bool suppress_use,
                             int errcode):
  Query_log_event(thd_arg, query_arg, query_length_arg, using_trans, direct,
                  suppress_use, errcode),
  file_id(thd_arg->file_id), fn_pos_start(fn_pos_start_arg),
  fn_pos_end(fn_pos_end_arg), dup_handling(dup_handling_arg)
{
}
#endif /* !MYSQL_CLIENT */


Execute_load_query_log_event::
Execute_load_query_log_event(const char* buf, uint event_len,
                             const Format_description_log_event* desc_event):
  Query_log_event(buf, event_len, desc_event, EXECUTE_LOAD_QUERY_EVENT),
  file_id(0), fn_pos_start(0), fn_pos_end(0)
{
  if (!Query_log_event::is_valid())
    return;

  buf+= desc_event->common_header_len;

  fn_pos_start= uint4korr(buf + ELQ_FN_POS_START_OFFSET);
  fn_pos_end= uint4korr(buf + ELQ_FN_POS_END_OFFSET);
  dup_handling= (enum_load_dup_handling)(*(buf + ELQ_DUP_HANDLING_OFFSET));

  if (fn_pos_start > q_len || fn_pos_end > q_len ||
      dup_handling > LOAD_DUP_REPLACE)
    return;

  file_id= uint4korr(buf + ELQ_FILE_ID_OFFSET);
}


ulong Execute_load_query_log_event::get_post_header_size_for_derived()
{
  return EXECUTE_LOAD_QUERY_EXTRA_HEADER_LEN;
}


#ifndef MYSQL_CLIENT
bool
Execute_load_query_log_event::write_post_header_for_derived()
{
  uchar buf[EXECUTE_LOAD_QUERY_EXTRA_HEADER_LEN];
  int4store(buf, file_id);
  int4store(buf + 4, fn_pos_start);
  int4store(buf + 4 + 4, fn_pos_end);
  *(buf + 4 + 4 + 4)= (uchar) dup_handling;
  return write_data(buf, EXECUTE_LOAD_QUERY_EXTRA_HEADER_LEN);
}
#endif


#ifdef MYSQL_CLIENT
bool Execute_load_query_log_event::print(FILE* file,
                                         PRINT_EVENT_INFO* print_event_info)
{
  return print(file, print_event_info, 0);
}

/**
  Prints the query as LOAD DATA LOCAL and with rewritten filename.
*/
bool Execute_load_query_log_event::print(FILE* file,
                                         PRINT_EVENT_INFO* print_event_info,
                                         const char *local_fname)
{
  Write_on_release_cache cache(&print_event_info->head_cache, file);

  if (print_query_header(&cache, print_event_info))
    goto err;

  /**
    reduce the size of io cache so that the write function is called
    for every call to my_b_printf().
   */
  DBUG_EXECUTE_IF ("simulate_execute_event_write_error",
                   {(&cache)->write_pos= (&cache)->write_end;
                   DBUG_SET("+d,simulate_file_write_error");});

  if (local_fname)
  {
    if (my_b_write(&cache, (uchar*) query, fn_pos_start) ||
        my_b_write_string(&cache, " LOCAL INFILE ") ||
        pretty_print_str(&cache, local_fname, (int)strlen(local_fname)))
      goto err;

    if (dup_handling == LOAD_DUP_REPLACE)
      if (my_b_write_string(&cache, " REPLACE"))
        goto err;

    if (my_b_write_string(&cache, " INTO") ||
        my_b_write(&cache, (uchar*) query + fn_pos_end, q_len-fn_pos_end) ||
        my_b_printf(&cache, "\n%s\n", print_event_info->delimiter))
      goto err;
  }
  else
  {
    if (my_b_write(&cache, (uchar*) query, q_len) ||
        my_b_printf(&cache, "\n%s\n", print_event_info->delimiter))
      goto err;
  }

  if (!print_event_info->short_form)
    my_b_printf(&cache, "# file_id: %d \n", file_id);

  return cache.flush_data();
err:
  return 1;
}
#endif


#if defined(HAVE_REPLICATION) && !defined(MYSQL_CLIENT)
void Execute_load_query_log_event::pack_info(Protocol *protocol)
{
  char buf_mem[1024];
  String buf(buf_mem, sizeof(buf_mem), system_charset_info);
  buf.real_alloc(9 + db_len + q_len + 10 + 21);
  if (db && db_len)
  {
    if (buf.append(STRING_WITH_LEN("use ")) ||
        append_identifier(protocol->thd, &buf, db, db_len) ||
        buf.append(STRING_WITH_LEN("; ")))
      return;
  }
  if (query && q_len && buf.append(query, q_len))
    return;
  if (buf.append(" ;file_id=") ||
      buf.append_ulonglong(file_id))
    return;
  protocol->store(buf.ptr(), buf.length(), &my_charset_bin);
}


int
Execute_load_query_log_event::do_apply_event(rpl_group_info *rgi)
{
  char *p;
  char *buf;
  char *fname;
  char *fname_end;
  int error;
  Relay_log_info const *rli= rgi->rli;

  buf= (char*) my_malloc(q_len + 1 - (fn_pos_end - fn_pos_start) +
                         (FN_REFLEN + 10) + 10 + 8 + 5, MYF(MY_WME));

  DBUG_EXECUTE_IF("LOAD_DATA_INFILE_has_fatal_error", my_free(buf); buf= NULL;);

  /* Replace filename and LOCAL keyword in query before executing it */
  if (buf == NULL)
  {
    rli->report(ERROR_LEVEL, ER_SLAVE_FATAL_ERROR, rgi->gtid_info(),
                ER_THD(rgi->thd, ER_SLAVE_FATAL_ERROR), "Not enough memory");
    return 1;
  }

  p= buf;
  memcpy(p, query, fn_pos_start);
  p+= fn_pos_start;
  fname= (p= strmake(p, STRING_WITH_LEN(" INFILE \'")));
  p= slave_load_file_stem(p, file_id, server_id, ".data",
                          &rli->mi->cmp_connection_name);
  fname_end= p= strend(p);                      // Safer than p=p+5
  *(p++)='\'';
  switch (dup_handling) {
  case LOAD_DUP_IGNORE:
    p= strmake(p, STRING_WITH_LEN(" IGNORE"));
    break;
  case LOAD_DUP_REPLACE:
    p= strmake(p, STRING_WITH_LEN(" REPLACE"));
    break;
  default:
    /* Ordinary load data */
    break;
  }
  p= strmake(p, STRING_WITH_LEN(" INTO "));
  p= strmake(p, query+fn_pos_end, q_len-fn_pos_end);

  error= Query_log_event::do_apply_event(rgi, buf, (uint32)(p-buf));

  /* Forging file name for deletion in same buffer */
  *fname_end= 0;

  /*
    If there was an error the slave is going to stop, leave the
    file so that we can re-execute this event at START SLAVE.
  */
  if (unlikely(!error))
    mysql_file_delete(key_file_log_event_data, fname, MYF(MY_WME));

  my_free(buf);
  return error;
}
#endif


/**************************************************************************
	sql_ex_info methods
**************************************************************************/

/*
  sql_ex_info::init()
*/

const char *sql_ex_info::init(const char *buf, const char *buf_end,
                              bool use_new_format)
{
  cached_new_format = use_new_format;
  if (use_new_format)
  {
    empty_flags=0;
    /*
      The code below assumes that buf will not disappear from
      under our feet during the lifetime of the event. This assumption
      holds true in the slave thread if the log is in new format, but is not
      the case when we have old format because we will be reusing net buffer
      to read the actual file before we write out the Create_file event.
    */
    if (read_str(&buf, buf_end, &field_term, &field_term_len) ||
        read_str(&buf, buf_end, &enclosed,   &enclosed_len) ||
        read_str(&buf, buf_end, &line_term,  &line_term_len) ||
        read_str(&buf, buf_end, &line_start, &line_start_len) ||
        read_str(&buf, buf_end, &escaped,    &escaped_len))
      return 0;
    opt_flags = *buf++;
  }
  else
  {
    field_term_len= enclosed_len= line_term_len= line_start_len= escaped_len=1;
    field_term = buf++;			// Use first byte in string
    enclosed=	 buf++;
    line_term=   buf++;
    line_start=  buf++;
    escaped=     buf++;
    opt_flags =  *buf++;
    empty_flags= *buf++;
    if (empty_flags & FIELD_TERM_EMPTY)
      field_term_len=0;
    if (empty_flags & ENCLOSED_EMPTY)
      enclosed_len=0;
    if (empty_flags & LINE_TERM_EMPTY)
      line_term_len=0;
    if (empty_flags & LINE_START_EMPTY)
      line_start_len=0;
    if (empty_flags & ESCAPED_EMPTY)
      escaped_len=0;
  }
  return buf;
}

#ifndef MYSQL_CLIENT
/*
  write_str()
*/

static bool write_str(Log_event_writer *writer, const char *str, uint length)
{
  uchar tmp[1];
  tmp[0]= (uchar) length;
  return (writer->write_data(tmp, sizeof(tmp)) ||
	  writer->write_data((uchar*) str, length));
}

/*
  sql_ex_info::write_data()
*/

bool sql_ex_info::write_data(Log_event_writer *writer)
{
  if (new_format())
  {
    return write_str(writer, field_term, field_term_len) ||
	   write_str(writer, enclosed,   enclosed_len) ||
	   write_str(writer, line_term,  line_term_len) ||
	   write_str(writer, line_start, line_start_len) ||
	   write_str(writer, escaped,    escaped_len) ||
	   writer->write_data((uchar*) &opt_flags, 1);
  }
  else
  {
    uchar old_ex[7];
    old_ex[0]= *field_term;
    old_ex[1]= *enclosed;
    old_ex[2]= *line_term;
    old_ex[3]= *line_start;
    old_ex[4]= *escaped;
    old_ex[5]=  opt_flags;
    old_ex[6]=  empty_flags;
    return writer->write_data(old_ex, sizeof(old_ex));
  }
}



/**************************************************************************
	Rows_log_event member functions
**************************************************************************/

Rows_log_event::Rows_log_event(THD *thd_arg, TABLE *tbl_arg, ulong tid,
                               MY_BITMAP const *cols, bool is_transactional,
                               Log_event_type event_type)
  : Log_event(thd_arg, 0, is_transactional),
    m_row_count(0),
    m_table(tbl_arg),
    m_table_id(tid),
    m_width(tbl_arg ? tbl_arg->s->fields : 1),
    m_rows_buf(0), m_rows_cur(0), m_rows_end(0), m_flags(0),
    m_type(event_type), m_extra_row_data(0)
#ifdef HAVE_REPLICATION
    , m_curr_row(NULL), m_curr_row_end(NULL),
    m_key(NULL), m_key_info(NULL), m_key_nr(0),
    master_had_triggers(0)
#endif
{
  /*
    We allow a special form of dummy event when the table, and cols
    are null and the table id is ~0UL.  This is a temporary
    solution, to be able to terminate a started statement in the
    binary log: the extraneous events will be removed in the future.
   */
  DBUG_ASSERT((tbl_arg && tbl_arg->s && tid != ~0UL) ||
              (!tbl_arg && !cols && tid == ~0UL));

  if (thd_arg->variables.option_bits & OPTION_NO_FOREIGN_KEY_CHECKS)
    set_flags(NO_FOREIGN_KEY_CHECKS_F);
  if (thd_arg->variables.option_bits & OPTION_RELAXED_UNIQUE_CHECKS)
    set_flags(RELAXED_UNIQUE_CHECKS_F);
  if (thd_arg->variables.option_bits & OPTION_NO_CHECK_CONSTRAINT_CHECKS)
    set_flags(NO_CHECK_CONSTRAINT_CHECKS_F);
  /* if my_bitmap_init fails, caught in is_valid() */
  if (likely(!my_bitmap_init(&m_cols,
                          m_width <= sizeof(m_bitbuf)*8 ? m_bitbuf : NULL,
                          m_width,
                          false)))
  {
    /* Cols can be zero if this is a dummy binrows event */
    if (likely(cols != NULL))
    {
      memcpy(m_cols.bitmap, cols->bitmap, no_bytes_in_map(cols));
      create_last_word_mask(&m_cols);
    }
  }
  else
  {
    // Needed because my_bitmap_init() does not set it to null on failure
    m_cols.bitmap= 0;
  }
}
#endif

Rows_log_event::Rows_log_event(const char *buf, uint event_len,
                               const Format_description_log_event
                               *description_event)
  : Log_event(buf, description_event),
    m_row_count(0),
#ifndef MYSQL_CLIENT
    m_table(NULL),
#endif
    m_table_id(0), m_rows_buf(0), m_rows_cur(0), m_rows_end(0),
    m_extra_row_data(0)
#if !defined(MYSQL_CLIENT) && defined(HAVE_REPLICATION)
    , m_curr_row(NULL), m_curr_row_end(NULL),
    m_key(NULL), m_key_info(NULL), m_key_nr(0),
    master_had_triggers(0)
#endif
{
  DBUG_ENTER("Rows_log_event::Rows_log_event(const char*,...)");
  uint8 const common_header_len= description_event->common_header_len;
  Log_event_type event_type= (Log_event_type)(uchar)buf[EVENT_TYPE_OFFSET];
  m_type= event_type;
  
  uint8 const post_header_len= description_event->post_header_len[event_type-1];

  DBUG_PRINT("enter",("event_len: %u  common_header_len: %d  "
		      "post_header_len: %d",
		      event_len, common_header_len,
		      post_header_len));

  const char *post_start= buf + common_header_len;
  post_start+= RW_MAPID_OFFSET;
  if (post_header_len == 6)
  {
    /* Master is of an intermediate source tree before 5.1.4. Id is 4 bytes */
    m_table_id= uint4korr(post_start);
    post_start+= 4;
  }
  else
  {
    m_table_id= (ulong) uint6korr(post_start);
    post_start+= RW_FLAGS_OFFSET;
  }

  m_flags_pos= post_start - buf;
  m_flags= uint2korr(post_start);
  post_start+= 2;

  uint16 var_header_len= 0;
  if (post_header_len == ROWS_HEADER_LEN_V2)
  {
    /*
      Have variable length header, check length,
      which includes length bytes
    */
    var_header_len= uint2korr(post_start);
    assert(var_header_len >= 2);
    var_header_len-= 2;

    /* Iterate over var-len header, extracting 'chunks' */
    const char* start= post_start + 2;
    const char* end= start + var_header_len;
    for (const char* pos= start; pos < end;)
    {
      switch(*pos++)
      {
      case RW_V_EXTRAINFO_TAG:
      {
        /* Have an 'extra info' section, read it in */
        assert((end - pos) >= EXTRA_ROW_INFO_HDR_BYTES);
        uint8 infoLen= pos[EXTRA_ROW_INFO_LEN_OFFSET];
        assert((end - pos) >= infoLen);
        /* Just store/use the first tag of this type, skip others */
        if (likely(!m_extra_row_data))
        {
          m_extra_row_data= (uchar*) my_malloc(infoLen,
                                               MYF(MY_WME));
          if (likely(m_extra_row_data != NULL))
          {
            memcpy(m_extra_row_data, pos, infoLen);
          }
        }
        pos+= infoLen;
        break;
      }
      default:
        /* Unknown code, we will not understand anything further here */
        pos= end; /* Break loop */
      }
    }
  }

  uchar const *const var_start=
    (const uchar *)buf + common_header_len + post_header_len + var_header_len;
  uchar const *const ptr_width= var_start;
  uchar *ptr_after_width= (uchar*) ptr_width;
  DBUG_PRINT("debug", ("Reading from %p", ptr_after_width));
  m_width = net_field_length(&ptr_after_width);
  DBUG_PRINT("debug", ("m_width=%lu", m_width));

  /* Avoid reading out of buffer */
  if (ptr_after_width + (m_width + 7) / 8 > (uchar*)buf + event_len)
  {
    m_cols.bitmap= NULL;
    DBUG_VOID_RETURN;
  }

  /* if my_bitmap_init fails, catched in is_valid() */
  if (likely(!my_bitmap_init(&m_cols,
                          m_width <= sizeof(m_bitbuf)*8 ? m_bitbuf : NULL,
                          m_width,
                          false)))
  {
    DBUG_PRINT("debug", ("Reading from %p", ptr_after_width));
    memcpy(m_cols.bitmap, ptr_after_width, (m_width + 7) / 8);
    create_last_word_mask(&m_cols);
    ptr_after_width+= (m_width + 7) / 8;
    DBUG_DUMP("m_cols", (uchar*) m_cols.bitmap, no_bytes_in_map(&m_cols));
  }
  else
  {
    // Needed because my_bitmap_init() does not set it to null on failure
    m_cols.bitmap= NULL;
    DBUG_VOID_RETURN;
  }

  m_cols_ai.bitmap= m_cols.bitmap; /* See explanation in is_valid() */

  if (LOG_EVENT_IS_UPDATE_ROW(event_type))
  {
    DBUG_PRINT("debug", ("Reading from %p", ptr_after_width));

    /* if my_bitmap_init fails, caught in is_valid() */
    if (likely(!my_bitmap_init(&m_cols_ai,
                            m_width <= sizeof(m_bitbuf_ai)*8 ? m_bitbuf_ai : NULL,
                            m_width,
                            false)))
    {
      DBUG_PRINT("debug", ("Reading from %p", ptr_after_width));
      memcpy(m_cols_ai.bitmap, ptr_after_width, (m_width + 7) / 8);
      create_last_word_mask(&m_cols_ai);
      ptr_after_width+= (m_width + 7) / 8;
      DBUG_DUMP("m_cols_ai", (uchar*) m_cols_ai.bitmap,
                no_bytes_in_map(&m_cols_ai));
    }
    else
    {
      // Needed because my_bitmap_init() does not set it to null on failure
      m_cols_ai.bitmap= 0;
      DBUG_VOID_RETURN;
    }
  }

  const uchar* const ptr_rows_data= (const uchar*) ptr_after_width;

  size_t const read_size= ptr_rows_data - (const unsigned char *) buf;
  if (read_size > event_len)
  {
    DBUG_VOID_RETURN;
  }
  size_t const data_size= event_len - read_size;
  DBUG_PRINT("info",("m_table_id: %llu  m_flags: %d  m_width: %lu  data_size: %lu",
                     m_table_id, m_flags, m_width, (ulong) data_size));

  m_rows_buf= (uchar*) my_malloc(data_size, MYF(MY_WME));
  if (likely((bool)m_rows_buf))
  {
#if !defined(MYSQL_CLIENT) && defined(HAVE_REPLICATION)
    m_curr_row= m_rows_buf;
#endif
    m_rows_end= m_rows_buf + data_size;
    m_rows_cur= m_rows_end;
    memcpy(m_rows_buf, ptr_rows_data, data_size);
    m_rows_before_size= ptr_rows_data - (const uchar *) buf; // Get the size that before SET part
  }
  else
    m_cols.bitmap= 0; // to not free it

  DBUG_VOID_RETURN;
}

void Rows_log_event::uncompress_buf()
{
  uint32 un_len = binlog_get_uncompress_len((char *)m_rows_buf);
  if (!un_len)
    return;

  uchar *new_buf= (uchar*) my_malloc(ALIGN_SIZE(un_len), MYF(MY_WME));
  if (new_buf)
  {
    if(!binlog_buf_uncompress((char *)m_rows_buf, (char *)new_buf,
                              (uint32)(m_rows_cur - m_rows_buf), &un_len))
    {
      my_free(m_rows_buf);
      m_rows_buf = new_buf;
#if !defined(MYSQL_CLIENT) && defined(HAVE_REPLICATION)
      m_curr_row= m_rows_buf;
#endif
      m_rows_end= m_rows_buf + un_len;
      m_rows_cur= m_rows_end;
      return;
    }
    else
    {
      my_free(new_buf);
    }
  }
  m_cols.bitmap= 0; // catch it in is_valid
}

Rows_log_event::~Rows_log_event()
{
  if (m_cols.bitmap == m_bitbuf) // no my_malloc happened
    m_cols.bitmap= 0; // so no my_free in my_bitmap_free
  my_bitmap_free(&m_cols); // To pair with my_bitmap_init().
  my_free(m_rows_buf);
  my_free(m_extra_row_data);
}

int Rows_log_event::get_data_size()
{
  int const general_type_code= get_general_type_code();

  uchar buf[MAX_INT_WIDTH];
  uchar *end= net_store_length(buf, m_width);

  DBUG_EXECUTE_IF("old_row_based_repl_4_byte_map_id_master",
                  return (int)(6 + no_bytes_in_map(&m_cols) + (end - buf) +
                  (general_type_code == UPDATE_ROWS_EVENT ? no_bytes_in_map(&m_cols_ai) : 0) +
                  m_rows_cur - m_rows_buf););

  int data_size= 0;
  Log_event_type type = get_type_code();
  bool is_v2_event= LOG_EVENT_IS_ROW_V2(type);
  if (is_v2_event)
  {
    data_size= ROWS_HEADER_LEN_V2 +
      (m_extra_row_data ?
       RW_V_TAG_LEN + m_extra_row_data[EXTRA_ROW_INFO_LEN_OFFSET]:
       0);
  }
  else
  {
    data_size= ROWS_HEADER_LEN_V1;
  }
  data_size+= no_bytes_in_map(&m_cols);
  data_size+= (uint) (end - buf);

  if (general_type_code == UPDATE_ROWS_EVENT)
    data_size+= no_bytes_in_map(&m_cols_ai);

  data_size+= (uint) (m_rows_cur - m_rows_buf);
  return data_size; 
}


#ifndef MYSQL_CLIENT
int Rows_log_event::do_add_row_data(uchar *row_data, size_t length)
{
  /*
    When the table has a primary key, we would probably want, by default, to
    log only the primary key value instead of the entire "before image". This
    would save binlog space. TODO
  */
  DBUG_ENTER("Rows_log_event::do_add_row_data");
  DBUG_PRINT("enter", ("row_data:%p  length: %lu", row_data,
                       (ulong) length));

  /*
    If length is zero, there is nothing to write, so we just
    return. Note that this is not an optimization, since calling
    realloc() with size 0 means free().
   */
  if (length == 0)
  {
    m_row_count++;
    DBUG_RETURN(0);
  }

  /*
    Don't print debug messages when running valgrind since they can
    trigger false warnings.
   */
#ifndef HAVE_valgrind
  DBUG_DUMP("row_data", row_data, MY_MIN(length, 32));
#endif

  DBUG_ASSERT(m_rows_buf <= m_rows_cur);
  DBUG_ASSERT(!m_rows_buf || (m_rows_end && m_rows_buf < m_rows_end));
  DBUG_ASSERT(m_rows_cur <= m_rows_end);

  /* The cast will always work since m_rows_cur <= m_rows_end */
  if (static_cast<size_t>(m_rows_end - m_rows_cur) <= length)
  {
    size_t const block_size= 1024;
    size_t cur_size= m_rows_cur - m_rows_buf;
    DBUG_EXECUTE_IF("simulate_too_big_row_case1",
                     cur_size= UINT_MAX32 - (block_size * 10);
                     length= UINT_MAX32 - (block_size * 10););
    DBUG_EXECUTE_IF("simulate_too_big_row_case2",
                     cur_size= UINT_MAX32 - (block_size * 10);
                     length= block_size * 10;);
    DBUG_EXECUTE_IF("simulate_too_big_row_case3",
                     cur_size= block_size * 10;
                     length= UINT_MAX32 - (block_size * 10););
    DBUG_EXECUTE_IF("simulate_too_big_row_case4",
                     cur_size= UINT_MAX32 - (block_size * 10);
                     length= (block_size * 10) - block_size + 1;);
    size_t remaining_space= UINT_MAX32 - cur_size;
    /* Check that the new data fits within remaining space and we can add
       block_size without wrapping.
     */
    if (cur_size > UINT_MAX32 || length > remaining_space ||
        ((length + block_size) > remaining_space))
    {
      sql_print_error("The row data is greater than 4GB, which is too big to "
                      "write to the binary log.");
      DBUG_RETURN(ER_BINLOG_ROW_LOGGING_FAILED);
    }
    size_t const new_alloc= 
        block_size * ((cur_size + length + block_size - 1) / block_size);

    uchar* const new_buf= (uchar*)my_realloc((uchar*)m_rows_buf, new_alloc,
                                           MYF(MY_ALLOW_ZERO_PTR|MY_WME));
    if (unlikely(!new_buf))
      DBUG_RETURN(HA_ERR_OUT_OF_MEM);

    /* If the memory moved, we need to move the pointers */
    if (new_buf != m_rows_buf)
    {
      m_rows_buf= new_buf;
      m_rows_cur= m_rows_buf + cur_size;
    }

    /*
       The end pointer should always be changed to point to the end of
       the allocated memory.
    */
    m_rows_end= m_rows_buf + new_alloc;
  }

  DBUG_ASSERT(m_rows_cur + length <= m_rows_end);
  memcpy(m_rows_cur, row_data, length);
  m_rows_cur+= length;
  m_row_count++;
  DBUG_RETURN(0);
}
#endif

#if defined(MYSQL_SERVER) && defined(HAVE_REPLICATION)

/**
  Restores empty table list as it was before trigger processing.

  @note We have a lot of ASSERTS that check the lists when we close tables.
  There was the same problem with MERGE MYISAM tables and so here we try to
  go the same way.
*/
static void restore_empty_query_table_list(LEX *lex)
{
  if (lex->first_not_own_table())
      (*lex->first_not_own_table()->prev_global)= NULL;
  lex->query_tables= NULL;
  lex->query_tables_last= &lex->query_tables;
}


int Rows_log_event::do_apply_event(rpl_group_info *rgi)
{
  Relay_log_info const *rli= rgi->rli;
  TABLE* table;
  DBUG_ENTER("Rows_log_event::do_apply_event(Relay_log_info*)");
  int error= 0;
  /*
    If m_table_id == ~0ULL, then we have a dummy event that does not
    contain any data.  In that case, we just remove all tables in the
    tables_to_lock list, close the thread tables, and return with
    success.
   */
  if (m_table_id == ~0ULL)
  {
    /*
       This one is supposed to be set: just an extra check so that
       nothing strange has happened.
     */
    DBUG_ASSERT(get_flags(STMT_END_F));

    rgi->slave_close_thread_tables(thd);
    thd->clear_error();
    DBUG_RETURN(0);
  }

  /*
    'thd' has been set by exec_relay_log_event(), just before calling
    do_apply_event(). We still check here to prevent future coding
    errors.
  */
  DBUG_ASSERT(rgi->thd == thd);

  /*
    If there is no locks taken, this is the first binrow event seen
    after the table map events.  We should then lock all the tables
    used in the transaction and proceed with execution of the actual
    event.
  */
  if (!thd->lock)
  {
    /*
      Lock_tables() reads the contents of thd->lex, so they must be
      initialized.

      We also call the THD::reset_for_next_command(), since this
      is the logical start of the next "statement". Note that this
      call might reset the value of current_stmt_binlog_format, so
      we need to do any changes to that value after this function.
    */
    delete_explain_query(thd->lex);
    lex_start(thd);
    thd->reset_for_next_command();
    /*
      The current statement is just about to begin and 
      has not yet modified anything. Note, all.modified is reset
      by THD::reset_for_next_command().
    */
    thd->transaction.stmt.modified_non_trans_table= FALSE;
    thd->transaction.stmt.m_unsafe_rollback_flags&= ~THD_TRANS::DID_WAIT;
    /*
      This is a row injection, so we flag the "statement" as
      such. Note that this code is called both when the slave does row
      injections and when the BINLOG statement is used to do row
      injections.
    */
    thd->lex->set_stmt_row_injection();

    /*
      There are a few flags that are replicated with each row event.
      Make sure to set/clear them before executing the main body of
      the event.
    */
    if (get_flags(NO_FOREIGN_KEY_CHECKS_F))
        thd->variables.option_bits|= OPTION_NO_FOREIGN_KEY_CHECKS;
    else
        thd->variables.option_bits&= ~OPTION_NO_FOREIGN_KEY_CHECKS;

    if (get_flags(RELAXED_UNIQUE_CHECKS_F))
        thd->variables.option_bits|= OPTION_RELAXED_UNIQUE_CHECKS;
    else
        thd->variables.option_bits&= ~OPTION_RELAXED_UNIQUE_CHECKS;

    if (get_flags(NO_CHECK_CONSTRAINT_CHECKS_F))
      thd->variables.option_bits|= OPTION_NO_CHECK_CONSTRAINT_CHECKS;
    else
      thd->variables.option_bits&= ~OPTION_NO_CHECK_CONSTRAINT_CHECKS;

    /* A small test to verify that objects have consistent types */
    DBUG_ASSERT(sizeof(thd->variables.option_bits) == sizeof(OPTION_RELAXED_UNIQUE_CHECKS));

    DBUG_EXECUTE_IF("rows_log_event_before_open_table",
                    {
                      const char action[] = "now SIGNAL before_open_table WAIT_FOR go_ahead_sql";
                      DBUG_ASSERT(!debug_sync_set_action(thd, STRING_WITH_LEN(action)));
                    };);

    if (slave_run_triggers_for_rbr)
    {
      LEX *lex= thd->lex;
      uint8 new_trg_event_map= get_trg_event_map();

      /*
        Trigger's procedures work with global table list. So we have to add
        rgi->tables_to_lock content there to get trigger's in the list.

        Then restore_empty_query_table_list() restore the list as it was
      */
      DBUG_ASSERT(lex->query_tables == NULL);
      if ((lex->query_tables= rgi->tables_to_lock))
        rgi->tables_to_lock->prev_global= &lex->query_tables;

      for (TABLE_LIST *tables= rgi->tables_to_lock; tables;
           tables= tables->next_global)
      {
        tables->trg_event_map= new_trg_event_map;
        lex->query_tables_last= &tables->next_global;
      }
    }
    if (unlikely(open_and_lock_tables(thd, rgi->tables_to_lock, FALSE, 0)))
    {
#ifdef WITH_WSREP
      if (WSREP(thd))
      {
        WSREP_WARN("BF applier failed to open_and_lock_tables: %u, fatal: %d "
                   "wsrep = (exec_mode: %d conflict_state: %d seqno: %lld)",
                    thd->get_stmt_da()->sql_errno(),
                    thd->is_fatal_error,
                    thd->wsrep_cs().mode(),
                    thd->wsrep_trx().state(),
                    (long long) wsrep_thd_trx_seqno(thd));
      }
<<<<<<< HEAD
#endif /* WITH_WSREP */
      if ((thd->is_slave_error || thd->is_fatal_error) &&
          !is_parallel_retry_error(rgi, actual_error))
=======
#endif
      if (thd->is_error() &&
          !is_parallel_retry_error(rgi, error= thd->get_stmt_da()->sql_errno()))
>>>>>>> 2ae83aff
      {
        /*
          Error reporting borrowed from Query_log_event with many excessive
          simplifications.
          We should not honour --slave-skip-errors at this point as we are
          having severe errors which should not be skipped.
        */
        rli->report(ERROR_LEVEL, error, rgi->gtid_info(),
                    "Error executing row event: '%s'",
                    (error ? thd->get_stmt_da()->message() :
                     "unexpected success or fatal error"));
        thd->is_slave_error= 1;
      }
      /* remove trigger's tables */
      goto err;
    }

    /*
      When the open and locking succeeded, we check all tables to
      ensure that they still have the correct type.
    */

    {
      DBUG_PRINT("debug", ("Checking compability of tables to lock - tables_to_lock: %p",
                           rgi->tables_to_lock));

      /**
        When using RBR and MyISAM MERGE tables the base tables that make
        up the MERGE table can be appended to the list of tables to lock.
  
        Thus, we just check compatibility for those that tables that have
        a correspondent table map event (ie, those that are actually going
        to be accessed while applying the event). That's why the loop stops
        at rli->tables_to_lock_count .

        NOTE: The base tables are added here are removed when 
              close_thread_tables is called.
       */
      TABLE_LIST *table_list_ptr= rgi->tables_to_lock;
      for (uint i=0 ; table_list_ptr && (i < rgi->tables_to_lock_count);
           table_list_ptr= table_list_ptr->next_global, i++)
      {
        /*
          Below if condition takes care of skipping base tables that
          make up the MERGE table (which are added by open_tables()
          call). They are added next to the merge table in the list.
          For eg: If RPL_TABLE_LIST is t3->t1->t2 (where t1 and t2
          are base tables for merge table 't3'), open_tables will modify
          the list by adding t1 and t2 again immediately after t3 in the
          list (*not at the end of the list*). New table_to_lock list will
          look like t3->t1'->t2'->t1->t2 (where t1' and t2' are TABLE_LIST
          objects added by open_tables() call). There is no flag(or logic) in
          open_tables() that can skip adding these base tables to the list.
          So the logic here should take care of skipping them.

          tables_to_lock_count logic will take care of skipping base tables
          that are added at the end of the list.
          For eg: If RPL_TABLE_LIST is t1->t2->t3, open_tables will modify
          the list into t1->t2->t3->t1'->t2'. t1' and t2' will be skipped
          because tables_to_lock_count logic in this for loop.
        */
        if (table_list_ptr->parent_l)
          continue;
        /*
          We can use a down cast here since we know that every table added
          to the tables_to_lock is a RPL_TABLE_LIST (or child table which is
          skipped above).
        */
        RPL_TABLE_LIST *ptr= static_cast<RPL_TABLE_LIST*>(table_list_ptr);
        DBUG_ASSERT(ptr->m_tabledef_valid);
        TABLE *conv_table;
        if (!ptr->m_tabledef.compatible_with(thd, rgi, ptr->table, &conv_table))
        {
          DBUG_PRINT("debug", ("Table: %s.%s is not compatible with master",
                               ptr->table->s->db.str,
                               ptr->table->s->table_name.str));
          /*
            We should not honour --slave-skip-errors at this point as we are
            having severe errors which should not be skiped.
          */
          thd->is_slave_error= 1;
          /* remove trigger's tables */
          error= ERR_BAD_TABLE_DEF;
          goto err;
        }
        DBUG_PRINT("debug", ("Table: %s.%s is compatible with master"
                             " - conv_table: %p",
                             ptr->table->s->db.str,
                             ptr->table->s->table_name.str, conv_table));
        ptr->m_conv_table= conv_table;
      }
    }

    /*
      ... and then we add all the tables to the table map and but keep
      them in the tables to lock list.

      We also invalidate the query cache for all the tables, since
      they will now be changed.

      TODO [/Matz]: Maybe the query cache should not be invalidated
      here? It might be that a table is not changed, even though it
      was locked for the statement.  We do know that each
      Rows_log_event contain at least one row, so after processing one
      Rows_log_event, we can invalidate the query cache for the
      associated table.
     */
    TABLE_LIST *ptr= rgi->tables_to_lock;
    for (uint i=0 ;  ptr && (i < rgi->tables_to_lock_count); ptr= ptr->next_global, i++)
    {
      /*
        Please see comment in above 'for' loop to know the reason
        for this if condition
      */
      if (ptr->parent_l)
        continue;
      rgi->m_table_map.set_table(ptr->table_id, ptr->table);
      /*
        Following is passing flag about triggers on the server. The problem was
        to pass it between table map event and row event. I do it via extended
        TABLE_LIST (RPL_TABLE_LIST) but row event uses only TABLE so I need to
        find somehow the corresponding TABLE_LIST.
      */
      if (m_table_id == ptr->table_id)
      {
        ptr->table->master_had_triggers=
          ((RPL_TABLE_LIST*)ptr)->master_had_triggers;
      }
    }

#ifdef HAVE_QUERY_CACHE
#ifdef WITH_WSREP
    /*
      Moved invalidation right before the call to rows_event_stmt_cleanup(),
      to avoid query cache being polluted with stale entries,
    */
    if (! (WSREP(thd) && wsrep_thd_is_applying(thd)))
    {
#endif /* WITH_WSREP */
    query_cache.invalidate_locked_for_write(thd, rgi->tables_to_lock);
#ifdef WITH_WSREP
    }
#endif /* WITH_WSREP */
#endif
  }

  table= m_table= rgi->m_table_map.get_table(m_table_id);

  DBUG_PRINT("debug", ("m_table:%p, m_table_id: %llu%s",
                       m_table, m_table_id,
                       table && master_had_triggers ?
                       " (master had triggers)" : ""));
  if (table)
  {
    master_had_triggers= table->master_had_triggers;
    bool transactional_table= table->file->has_transactions();
    /*
      table == NULL means that this table should not be replicated
      (this was set up by Table_map_log_event::do_apply_event()
      which tested replicate-* rules).
    */

    /*
      It's not needed to set_time() but
      1) it continues the property that "Time" in SHOW PROCESSLIST shows how
      much slave is behind
      2) it will be needed when we allow replication from a table with no
      TIMESTAMP column to a table with one.
      So we call set_time(), like in SBR. Presently it changes nothing.
    */
    thd->set_time(when, when_sec_part);

     if (m_width == table->s->fields && bitmap_is_set_all(&m_cols))
      set_flags(COMPLETE_ROWS_F);

    /* 
      Set tables write and read sets.
      
      Read_set contains all slave columns (in case we are going to fetch
      a complete record from slave)
      
      Write_set equals the m_cols bitmap sent from master but it can be 
      longer if slave has extra columns. 
     */ 

    DBUG_PRINT_BITSET("debug", "Setting table's read_set from: %s", &m_cols);
    
    bitmap_set_all(table->read_set);
    if (get_general_type_code() == DELETE_ROWS_EVENT ||
        get_general_type_code() == UPDATE_ROWS_EVENT)
      bitmap_intersect(table->read_set,&m_cols);

    bitmap_set_all(table->write_set);
    table->rpl_write_set= table->write_set;

    /* WRITE ROWS EVENTS store the bitmap in m_cols instead of m_cols_ai */
    MY_BITMAP *after_image= ((get_general_type_code() == UPDATE_ROWS_EVENT) ?
                             &m_cols_ai : &m_cols);
    bitmap_intersect(table->write_set, after_image);

    this->slave_exec_mode= slave_exec_mode_options; // fix the mode

    // Do event specific preparations 
    error= do_before_row_operations(rli);

    /*
      Bug#56662 Assertion failed: next_insert_id == 0, file handler.cc
      Don't allow generation of auto_increment value when processing
      rows event by setting 'MODE_NO_AUTO_VALUE_ON_ZERO'. The exception
      to this rule happens when the auto_inc column exists on some
      extra columns on the slave. In that case, do not force
      MODE_NO_AUTO_VALUE_ON_ZERO.
    */
    sql_mode_t saved_sql_mode= thd->variables.sql_mode;
    if (!is_auto_inc_in_extra_columns())
      thd->variables.sql_mode= MODE_NO_AUTO_VALUE_ON_ZERO;

    // row processing loop

    /* 
      set the initial time of this ROWS statement if it was not done
      before in some other ROWS event. 
     */
    rgi->set_row_stmt_start_timestamp();

    THD_STAGE_INFO(thd, stage_executing);
    do
    {
      /* in_use can have been set to NULL in close_tables_for_reopen */
      THD* old_thd= table->in_use;
      if (!table->in_use)
        table->in_use= thd;

      error= do_exec_row(rgi);

      if (unlikely(error))
        DBUG_PRINT("info", ("error: %s", HA_ERR(error)));
      DBUG_ASSERT(error != HA_ERR_RECORD_DELETED);

      table->in_use = old_thd;

      if (unlikely(error))
      {
        int actual_error= convert_handler_error(error, thd, table);
        bool idempotent_error= (idempotent_error_code(error) &&
                               (slave_exec_mode == SLAVE_EXEC_MODE_IDEMPOTENT));
        bool ignored_error= (idempotent_error == 0 ?
                             ignored_error_code(actual_error) : 0);

#ifdef WITH_WSREP
        if (WSREP(thd) && wsrep_ignored_error_code(this, actual_error))
        {
          idempotent_error= true;
          thd->wsrep_has_ignored_error= true;
        }
#endif /* WITH_WSREP */
        if (idempotent_error || ignored_error)
        {
          if (global_system_variables.log_warnings)
            slave_rows_error_report(WARNING_LEVEL, error, rgi, thd, table,
                                    get_type_str(),
                                    RPL_LOG_NAME, log_pos);
          thd->clear_error(1);
          error= 0;
          if (idempotent_error == 0)
            break;
        }
      }

      /*
       If m_curr_row_end  was not set during event execution (e.g., because
       of errors) we can't proceed to the next row. If the error is transient
       (i.e., error==0 at this point) we must call unpack_current_row() to set 
       m_curr_row_end.
      */ 
   
      DBUG_PRINT("info", ("curr_row: %p; curr_row_end: %p; rows_end:%p",
                          m_curr_row, m_curr_row_end, m_rows_end));

      if (!m_curr_row_end && likely(!error))
        error= unpack_current_row(rgi);

      m_curr_row= m_curr_row_end;
 
      if (likely(error == 0) && !transactional_table)
        thd->transaction.all.modified_non_trans_table=
          thd->transaction.stmt.modified_non_trans_table= TRUE;
    } // row processing loop
    while (error == 0 && (m_curr_row != m_rows_end));

    /*
      Restore the sql_mode after the rows event is processed.
    */
    thd->variables.sql_mode= saved_sql_mode;

    {/**
         The following failure injecion works in cooperation with tests 
         setting @@global.debug= 'd,stop_slave_middle_group'.
         The sql thread receives the killed status and will proceed 
         to shutdown trying to finish incomplete events group.
     */
      DBUG_EXECUTE_IF("stop_slave_middle_group",
                      if (thd->transaction.all.modified_non_trans_table)
                        const_cast<Relay_log_info*>(rli)->abort_slave= 1;);
    }

    if (unlikely(error= do_after_row_operations(rli, error)) &&
        ignored_error_code(convert_handler_error(error, thd, table)))
    {

      if (global_system_variables.log_warnings)
        slave_rows_error_report(WARNING_LEVEL, error, rgi, thd, table,
                                get_type_str(),
                                RPL_LOG_NAME, log_pos);
      thd->clear_error(1);
      error= 0;
    }
  } // if (table)

  
  if (unlikely(error))
  {
    slave_rows_error_report(ERROR_LEVEL, error, rgi, thd, table,
                             get_type_str(),
                             RPL_LOG_NAME, log_pos);
    /*
      @todo We should probably not call
      reset_current_stmt_binlog_format_row() from here.

      Note: this applies to log_event_old.cc too.
      /Sven
    */
    thd->reset_current_stmt_binlog_format_row();
    thd->is_slave_error= 1;
    /* remove trigger's tables */
    goto err;
  }

  /* remove trigger's tables */
  if (slave_run_triggers_for_rbr)
    restore_empty_query_table_list(thd->lex);

#if defined(WITH_WSREP) && defined(HAVE_QUERY_CACHE)
    if (WSREP(thd) && wsrep_thd_is_applying(thd))
    {
      query_cache.invalidate_locked_for_write(thd, rgi->tables_to_lock);
    }
#endif /* WITH_WSREP && HAVE_QUERY_CACHE */

    if (unlikely(get_flags(STMT_END_F) &&
                 (error= rows_event_stmt_cleanup(rgi, thd))))
    slave_rows_error_report(ERROR_LEVEL,
                            thd->is_error() ? 0 : error,
                            rgi, thd, table,
                            get_type_str(),
                            RPL_LOG_NAME, log_pos);
  DBUG_RETURN(error);

err:
  if (slave_run_triggers_for_rbr)
    restore_empty_query_table_list(thd->lex);
  rgi->slave_close_thread_tables(thd);
  DBUG_RETURN(error);
}

Log_event::enum_skip_reason
Rows_log_event::do_shall_skip(rpl_group_info *rgi)
{
  /*
    If the slave skip counter is 1 and this event does not end a
    statement, then we should not start executing on the next event.
    Otherwise, we defer the decision to the normal skipping logic.
  */
  if (rgi->rli->slave_skip_counter == 1 && !get_flags(STMT_END_F))
    return Log_event::EVENT_SKIP_IGNORE;
  else
    return Log_event::do_shall_skip(rgi);
}

/**
   The function is called at Rows_log_event statement commit time,
   normally from Rows_log_event::do_update_pos() and possibly from
   Query_log_event::do_apply_event() of the COMMIT.
   The function commits the last statement for engines, binlog and
   releases resources have been allocated for the statement.
  
   @retval  0         Ok.
   @retval  non-zero  Error at the commit.
 */

static int rows_event_stmt_cleanup(rpl_group_info *rgi, THD * thd)
{
  int error;
  DBUG_ENTER("rows_event_stmt_cleanup");

  {
    /*
      This is the end of a statement or transaction, so close (and
      unlock) the tables we opened when processing the
      Table_map_log_event starting the statement.

      OBSERVER.  This will clear *all* mappings, not only those that
      are open for the table. There is not good handle for on-close
      actions for tables.

      NOTE. Even if we have no table ('table' == 0) we still need to be
      here, so that we increase the group relay log position. If we didn't, we
      could have a group relay log position which lags behind "forever"
      (assume the last master's transaction is ignored by the slave because of
      replicate-ignore rules).
    */
    error= thd->binlog_flush_pending_rows_event(TRUE);

    /*
      If this event is not in a transaction, the call below will, if some
      transactional storage engines are involved, commit the statement into
      them and flush the pending event to binlog.
      If this event is in a transaction, the call will do nothing, but a
      Xid_log_event will come next which will, if some transactional engines
      are involved, commit the transaction and flush the pending event to the
      binlog.
      If there was a deadlock the transaction should have been rolled back
      already. So there should be no need to rollback the transaction.
    */
    DBUG_ASSERT(! thd->transaction_rollback_request);
    error|= (int)(error ? trans_rollback_stmt(thd) : trans_commit_stmt(thd));

    /*
      Now what if this is not a transactional engine? we still need to
      flush the pending event to the binlog; we did it with
      thd->binlog_flush_pending_rows_event(). Note that we imitate
      what is done for real queries: a call to
      ha_autocommit_or_rollback() (sometimes only if involves a
      transactional engine), and a call to be sure to have the pending
      event flushed.
    */

    /*
      @todo We should probably not call
      reset_current_stmt_binlog_format_row() from here.

      Note: this applies to log_event_old.cc too

      Btw, the previous comment about transactional engines does not
      seem related to anything that happens here.
      /Sven
    */
    thd->reset_current_stmt_binlog_format_row();

    /*
      Reset modified_non_trans_table that we have set in
      rows_log_event::do_apply_event()
    */
    if (!thd->in_multi_stmt_transaction_mode())
    {
      thd->transaction.all.modified_non_trans_table= 0;
      thd->transaction.all.m_unsafe_rollback_flags&= ~THD_TRANS::DID_WAIT;
    }

    rgi->cleanup_context(thd, 0);
  }
  DBUG_RETURN(error);
}

/**
   The method either increments the relay log position or
   commits the current statement and increments the master group 
   possition if the event is STMT_END_F flagged and
   the statement corresponds to the autocommit query (i.e replicated
   without wrapping in BEGIN/COMMIT)

   @retval 0         Success
   @retval non-zero  Error in the statement commit
 */
int
Rows_log_event::do_update_pos(rpl_group_info *rgi)
{
  Relay_log_info *rli= rgi->rli;
  int error= 0;
  DBUG_ENTER("Rows_log_event::do_update_pos");

  DBUG_PRINT("info", ("flags: %s",
                      get_flags(STMT_END_F) ? "STMT_END_F " : ""));

  if (get_flags(STMT_END_F))
  {
    /*
      Indicate that a statement is finished.
      Step the group log position if we are not in a transaction,
      otherwise increase the event log position.
    */
    error= rli->stmt_done(log_pos, thd, rgi);
    /*
      Clear any errors in thd->net.last_err*. It is not known if this is
      needed or not. It is believed that any errors that may exist in
      thd->net.last_err* are allowed. Examples of errors are "key not
      found", which is produced in the test case rpl_row_conflicts.test
    */
    thd->clear_error();
  }
  else
  {
    rgi->inc_event_relay_log_pos();
  }

  DBUG_RETURN(error);
}

#endif /* !defined(MYSQL_CLIENT) && defined(HAVE_REPLICATION) */

#ifndef MYSQL_CLIENT
bool Rows_log_event::write_data_header()
{
  uchar buf[ROWS_HEADER_LEN_V2];        // No need to init the buffer
  DBUG_ASSERT(m_table_id != ~0ULL);
  DBUG_EXECUTE_IF("old_row_based_repl_4_byte_map_id_master",
                  {
                    int4store(buf + 0, m_table_id);
                    int2store(buf + 4, m_flags);
                    return (write_data(buf, 6));
                  });
  int6store(buf + RW_MAPID_OFFSET, m_table_id);
  int2store(buf + RW_FLAGS_OFFSET, m_flags);
  return write_data(buf, ROWS_HEADER_LEN);
}

bool Rows_log_event::write_data_body()
{
  /*
     Note that this should be the number of *bits*, not the number of
     bytes.
  */
  uchar sbuf[MAX_INT_WIDTH];
  my_ptrdiff_t const data_size= m_rows_cur - m_rows_buf;
  bool res= false;
  uchar *const sbuf_end= net_store_length(sbuf, (size_t) m_width);
  DBUG_ASSERT(static_cast<size_t>(sbuf_end - sbuf) <= sizeof(sbuf));

  DBUG_DUMP("m_width", sbuf, (size_t) (sbuf_end - sbuf));
  res= res || write_data(sbuf, (size_t) (sbuf_end - sbuf));

  DBUG_DUMP("m_cols", (uchar*) m_cols.bitmap, no_bytes_in_map(&m_cols));
  res= res || write_data((uchar*)m_cols.bitmap, no_bytes_in_map(&m_cols));
  /*
    TODO[refactor write]: Remove the "down cast" here (and elsewhere).
   */
  if (get_general_type_code() == UPDATE_ROWS_EVENT)
  {
    DBUG_DUMP("m_cols_ai", (uchar*) m_cols_ai.bitmap,
              no_bytes_in_map(&m_cols_ai));
    res= res || write_data((uchar*)m_cols_ai.bitmap,
                           no_bytes_in_map(&m_cols_ai));
  }
  DBUG_DUMP("rows", m_rows_buf, data_size);
  res= res || write_data(m_rows_buf, (size_t) data_size);

  return res;

}

bool Rows_log_event::write_compressed()
{
  uchar *m_rows_buf_tmp = m_rows_buf;
  uchar *m_rows_cur_tmp = m_rows_cur;
  bool ret = true;
  uint32 comlen, alloc_size;
  comlen= alloc_size= binlog_get_compress_len((uint32)(m_rows_cur_tmp - m_rows_buf_tmp));
  m_rows_buf = (uchar *)my_safe_alloca(alloc_size);
  if(m_rows_buf &&
     !binlog_buf_compress((const char *)m_rows_buf_tmp, (char *)m_rows_buf,
                          (uint32)(m_rows_cur_tmp - m_rows_buf_tmp), &comlen))
  {
    m_rows_cur= comlen + m_rows_buf;
    ret= Log_event::write();
  }
  my_safe_afree(m_rows_buf, alloc_size);
  m_rows_buf= m_rows_buf_tmp;
  m_rows_cur= m_rows_cur_tmp;
  return ret;
}
#endif

#if defined(HAVE_REPLICATION) && !defined(MYSQL_CLIENT)
void Rows_log_event::pack_info(Protocol *protocol)
{
  char buf[256];
  char const *const flagstr=
    get_flags(STMT_END_F) ? " flags: STMT_END_F" : "";
  size_t bytes= my_snprintf(buf, sizeof(buf),
                               "table_id: %llu%s", m_table_id, flagstr);
  protocol->store(buf, bytes, &my_charset_bin);
}
#endif

#ifdef MYSQL_CLIENT

const char str_binlog[]= "\nBINLOG '\n";
const char fmt_delim[]=   "'%s\n";
const char fmt_n_delim[]= "\n'%s";
const char fmt_frag[]= "\nSET @binlog_fragment_%d ='\n";
const char fmt_binlog2[]= "BINLOG @binlog_fragment_0, @binlog_fragment_1%s\n";

/**
  Print an event "body" cache to @c file possibly in two fragments.
  Each fragement is optionally per @c do_wrap to produce an SQL statement.

  @param file      a file to print to
  @param body      the "body" IO_CACHE of event
  @param do_wrap   whether to wrap base64-encoded strings with
                   SQL cover.
  @param delimiter delimiter string

  @param is_verbose  MDEV-10362 workraround parameter to pass
                   info on presence of verbose printout in cache encoded data

  The function signals on any error through setting @c body->error to -1.
*/
bool copy_cache_to_file_wrapped(IO_CACHE *body,
                                FILE *file,
                                bool do_wrap,
                                const char *delimiter,
                                bool is_verbose)
{
  const my_off_t cache_size= my_b_tell(body);

  if (reinit_io_cache(body, READ_CACHE, 0L, FALSE, FALSE))
    goto err;

  if (!do_wrap)
  {
    my_b_copy_to_file(body, file, SIZE_T_MAX);
  }
  else if (4 + sizeof(str_binlog) + cache_size + sizeof(fmt_delim) >
           opt_binlog_rows_event_max_encoded_size)
  {
    /*
      2 fragments can always represent near 1GB row-based
      base64-encoded event as two strings each of size less than
      max(max_allowed_packet). Greater number of fragments does not
      save from potential need to tweak (increase) @@max_allowed_packet
      before to process the fragments. So 2 is safe and enough.

      Split the big query when its packet size's estimation exceeds a
      limit. The estimate includes the maximum packet header
      contribution of non-compressed packet.
    */
    my_fprintf(file, fmt_frag, 0);
    if (my_b_copy_to_file(body, file, (size_t) cache_size/2 + 1))
      goto err;
    my_fprintf(file, fmt_n_delim, delimiter);

    my_fprintf(file, fmt_frag, 1);
    if (my_b_copy_to_file(body, file, SIZE_T_MAX))
      goto err;
    if (!is_verbose)
      my_fprintf(file, fmt_delim, delimiter);

    my_fprintf(file, fmt_binlog2, delimiter);
  }
  else
  {
    my_fprintf(file, str_binlog);
    if (my_b_copy_to_file(body, file, SIZE_T_MAX))
      goto err;
    if (!is_verbose)
      my_fprintf(file, fmt_delim, delimiter);
  }
  reinit_io_cache(body, WRITE_CACHE, 0, FALSE, TRUE);

  return false;

err:
  body->error = -1;
  return true;
}


/**
  Print an event "body" cache to @c file possibly in two fragments.
  Each fragement is optionally per @c do_wrap to produce an SQL statement.

  @param file      a file to print to
  @param body      the "body" IO_CACHE of event
  @param do_wrap   whether to wrap base64-encoded strings with
                   SQL cover.
  @param delimiter delimiter string

  The function signals on any error through setting @c body->error to -1.
*/
bool copy_cache_to_string_wrapped(IO_CACHE *cache,
                                  LEX_STRING *to,
                                  bool do_wrap,
                                  const char *delimiter,
                                  bool is_verbose)
{
  const my_off_t cache_size= my_b_tell(cache);
  // contribution to total size estimate of formating
  const size_t fmt_size=
    sizeof(str_binlog) + 2*(sizeof(fmt_frag) + 2 /* %d */) +
    sizeof(fmt_delim)  + sizeof(fmt_n_delim)               +
    sizeof(fmt_binlog2) +
    3*PRINT_EVENT_INFO::max_delimiter_size;

  if (reinit_io_cache(cache, READ_CACHE, 0L, FALSE, FALSE))
    goto err;

  if (!(to->str= (char*) my_malloc((size_t)cache->end_of_file + fmt_size,
                                   MYF(0))))
  {
    perror("Out of memory: can't allocate memory in "
           "copy_cache_to_string_wrapped().");
    goto err;
  }

  if (!do_wrap)
  {
    if (my_b_read(cache, (uchar*) to->str,
                  (to->length= (size_t)cache->end_of_file)))
      goto err;
  }
  else if (4 + sizeof(str_binlog) + cache_size + sizeof(fmt_delim) >
           opt_binlog_rows_event_max_encoded_size)
  {
    /*
      2 fragments can always represent near 1GB row-based
      base64-encoded event as two strings each of size less than
      max(max_allowed_packet). Greater number of fragments does not
      save from potential need to tweak (increase) @@max_allowed_packet
      before to process the fragments. So 2 is safe and enough.

      Split the big query when its packet size's estimation exceeds a
      limit. The estimate includes the maximum packet header
      contribution of non-compressed packet.
    */
    char *str= to->str;
    size_t add_to_len;

    str += (to->length= sprintf(str, fmt_frag, 0));
    if (my_b_read(cache, (uchar*) str, (uint32) (cache_size/2 + 1)))
      goto err;
    str += (add_to_len = (uint32) (cache_size/2 + 1));
    to->length += add_to_len;
    str += (add_to_len= sprintf(str, fmt_n_delim, delimiter));
    to->length += add_to_len;

    str += (add_to_len= sprintf(str, fmt_frag, 1));
    to->length += add_to_len;
    if (my_b_read(cache, (uchar*) str, uint32(cache->end_of_file - (cache_size/2 + 1))))
      goto err;
    str += (add_to_len= uint32(cache->end_of_file - (cache_size/2 + 1)));
    to->length += add_to_len;
    if (!is_verbose)
    {
      str += (add_to_len= sprintf(str , fmt_delim, delimiter));
      to->length += add_to_len;
    }
    to->length += sprintf(str, fmt_binlog2, delimiter);
  }
  else
  {
    char *str= to->str;

    str += (to->length= sprintf(str, str_binlog));
    if (my_b_read(cache, (uchar*) str, (size_t)cache->end_of_file))
      goto err;
    str += cache->end_of_file;
    to->length += (size_t)cache->end_of_file;
    if (!is_verbose)
      to->length += sprintf(str , fmt_delim, delimiter);
  }

  reinit_io_cache(cache, WRITE_CACHE, 0, FALSE, TRUE);

  return false;

err:
  cache->error= -1;
  return true;
}

/**
  The function invokes base64 encoder to run on the current
  event string and store the result into two caches.
  When the event ends the current statement the caches are is copied into
  the argument file.
  Copying is also concerned how to wrap the event, specifically to produce
  a valid SQL syntax.
  When the encoded data size is within max(MAX_ALLOWED_PACKET)
  a regular BINLOG query is composed. Otherwise it is build as fragmented

    SET @binlog_fragment_0='...';
    SET @binlog_fragment_1='...';
    BINLOG @binlog_fragment_0, @binlog_fragment_1;

  where fragments are represented by a pair of indexed user
  "one shot" variables.

  @note
  If any changes made don't forget to duplicate them to
  Old_rows_log_event as long as it's supported.

  @param file               pointer to IO_CACHE
  @param print_event_info   pointer to print_event_info specializing
                            what out of and how to print the event
  @param name               the name of a table that the event operates on

  The function signals on any error of cache access through setting
  that cache's @c error to -1.
*/
bool Rows_log_event::print_helper(FILE *file,
                                  PRINT_EVENT_INFO *print_event_info,
                                  char const *const name)
{
  IO_CACHE *const head= &print_event_info->head_cache;
  IO_CACHE *const body= &print_event_info->body_cache;
#ifdef WHEN_FLASHBACK_REVIEW_READY
  IO_CACHE *const sql= &print_event_info->review_sql_cache;
#endif
  bool do_print_encoded=
    print_event_info->base64_output_mode != BASE64_OUTPUT_NEVER &&
    print_event_info->base64_output_mode != BASE64_OUTPUT_DECODE_ROWS &&
    !print_event_info->short_form;
  bool const last_stmt_event= get_flags(STMT_END_F);

  if (!print_event_info->short_form)
  {
    char llbuff[22];

    print_header(head, print_event_info, !last_stmt_event);
    if (my_b_printf(head, "\t%s: table id %s%s\n",
                    name, ullstr(m_table_id, llbuff),
                    last_stmt_event ? " flags: STMT_END_F" : ""))
      goto err;
  }
  if (!print_event_info->short_form || print_event_info->print_row_count)
    if (print_base64(body, print_event_info, do_print_encoded))
      goto err;

  if (last_stmt_event)
  {
    if (!is_flashback)
    {
      if (copy_event_cache_to_file_and_reinit(head, file) ||
          copy_cache_to_file_wrapped(body, file, do_print_encoded,
                                     print_event_info->delimiter,
                                     print_event_info->verbose))
        goto err;
    }
    else
    {
    LEX_STRING tmp_str;

    if (copy_event_cache_to_string_and_reinit(head, &tmp_str))
      return 1;
    output_buf.append(tmp_str.str, tmp_str.length);  // Not \0 terminated);
    my_free(tmp_str.str);

    if (copy_cache_to_string_wrapped(body, &tmp_str, do_print_encoded,
                                     print_event_info->delimiter,
                                     print_event_info->verbose))
      return 1;
    output_buf.append(tmp_str.str, tmp_str.length);
    my_free(tmp_str.str);
#ifdef WHEN_FLASHBACK_REVIEW_READY
    if (copy_event_cache_to_string_and_reinit(sql, &tmp_str))
      return 1;
    output_buf.append(tmp_str.str, tmp_str.length);
    my_free(tmp_str.str);
#endif
    }
  }

  return 0;
err:
  return 1;
}
#endif

/**************************************************************************
	Annotate_rows_log_event member functions
**************************************************************************/

#ifndef MYSQL_CLIENT
Annotate_rows_log_event::Annotate_rows_log_event(THD *thd,
                                                 bool using_trans,
                                                 bool direct)
  : Log_event(thd, 0, using_trans),
    m_save_thd_query_txt(0),
    m_save_thd_query_len(0),
    m_saved_thd_query(false),
    m_used_query_txt(0)
{
  m_query_txt= thd->query();
  m_query_len= thd->query_length();
  if (direct)
    cache_type= Log_event::EVENT_NO_CACHE;
}
#endif

Annotate_rows_log_event::Annotate_rows_log_event(const char *buf,
                                                 uint event_len,
                                      const Format_description_log_event *desc)
  : Log_event(buf, desc),
    m_save_thd_query_txt(0),
    m_save_thd_query_len(0),
    m_saved_thd_query(false),
    m_used_query_txt(0)
{
  m_query_len= event_len - desc->common_header_len;
  m_query_txt= (char*) buf + desc->common_header_len;
}

Annotate_rows_log_event::~Annotate_rows_log_event()
{
  DBUG_ENTER("Annotate_rows_log_event::~Annotate_rows_log_event");
#ifndef MYSQL_CLIENT
  if (m_saved_thd_query)
    thd->set_query(m_save_thd_query_txt, m_save_thd_query_len);
  else if (m_used_query_txt)
    thd->reset_query();
#endif
  DBUG_VOID_RETURN;
}

int Annotate_rows_log_event::get_data_size()
{
  return m_query_len;
}

Log_event_type Annotate_rows_log_event::get_type_code()
{
  return ANNOTATE_ROWS_EVENT;
}

bool Annotate_rows_log_event::is_valid() const
{
  return (m_query_txt != NULL && m_query_len != 0);
}

#ifndef MYSQL_CLIENT
bool Annotate_rows_log_event::write_data_header()
{ 
  return 0;
}
#endif

#ifndef MYSQL_CLIENT
bool Annotate_rows_log_event::write_data_body()
{
  return write_data(m_query_txt, m_query_len);
}
#endif

#if !defined(MYSQL_CLIENT) && defined(HAVE_REPLICATION)
void Annotate_rows_log_event::pack_info(Protocol* protocol)
{
  if (m_query_txt && m_query_len)
    protocol->store(m_query_txt, m_query_len, &my_charset_bin);
}
#endif

#ifdef MYSQL_CLIENT
bool Annotate_rows_log_event::print(FILE *file, PRINT_EVENT_INFO *pinfo)
{
  char *pbeg;   // beginning of the next line
  char *pend;   // end of the next line
  uint cnt= 0;  // characters counter

  if (!pinfo->short_form)
  {
    if (print_header(&pinfo->head_cache, pinfo, TRUE) ||
        my_b_printf(&pinfo->head_cache, "\tAnnotate_rows:\n"))
      goto err;
  }
  else if (my_b_printf(&pinfo->head_cache, "# Annotate_rows:\n"))
    goto err;

  for (pbeg= m_query_txt; ; pbeg= pend)
  {
    // skip all \r's and \n's at the beginning of the next line
    for (;; pbeg++)
    {
      if (++cnt > m_query_len)
        return 0;

      if (*pbeg != '\r' && *pbeg != '\n')
        break;
    }

    // find end of the next line
    for (pend= pbeg + 1;
         ++cnt <= m_query_len && *pend != '\r' && *pend != '\n';
         pend++)
      ;

    // print next line
    if (my_b_write(&pinfo->head_cache, (const uchar*) "#Q> ", 4) ||
        my_b_write(&pinfo->head_cache, (const uchar*) pbeg, pend - pbeg) ||
        my_b_write(&pinfo->head_cache, (const uchar*) "\n", 1))
      goto err;
  }

  return 0;
err:
  return 1;
}
#endif

#if !defined(MYSQL_CLIENT) && defined(HAVE_REPLICATION)
int Annotate_rows_log_event::do_apply_event(rpl_group_info *rgi)
{
  rgi->free_annotate_event();
  m_save_thd_query_txt= thd->query();
  m_save_thd_query_len= thd->query_length();
  m_saved_thd_query= true;
  m_used_query_txt= 1;
  thd->set_query(m_query_txt, m_query_len);
  return 0;
}
#endif

#if !defined(MYSQL_CLIENT) && defined(HAVE_REPLICATION)
int Annotate_rows_log_event::do_update_pos(rpl_group_info *rgi)
{
  rgi->inc_event_relay_log_pos();
  return 0;
}
#endif

#if !defined(MYSQL_CLIENT) && defined(HAVE_REPLICATION)
Log_event::enum_skip_reason
Annotate_rows_log_event::do_shall_skip(rpl_group_info *rgi)
{
  return continue_group(rgi);
}
#endif

/**************************************************************************
	Table_map_log_event member functions and support functions
**************************************************************************/

/**
  @page How replication of field metadata works.
  
  When a table map is created, the master first calls 
  Table_map_log_event::save_field_metadata() which calculates how many 
  values will be in the field metadata. Only those fields that require the 
  extra data are added. The method also loops through all of the fields in 
  the table calling the method Field::save_field_metadata() which returns the
  values for the field that will be saved in the metadata and replicated to
  the slave. Once all fields have been processed, the table map is written to
  the binlog adding the size of the field metadata and the field metadata to
  the end of the body of the table map.

  When a table map is read on the slave, the field metadata is read from the 
  table map and passed to the table_def class constructor which saves the 
  field metadata from the table map into an array based on the type of the 
  field. Field metadata values not present (those fields that do not use extra 
  data) in the table map are initialized as zero (0). The array size is the 
  same as the columns for the table on the slave.

  Additionally, values saved for field metadata on the master are saved as a 
  string of bytes (uchar) in the binlog. A field may require 1 or more bytes
  to store the information. In cases where values require multiple bytes 
  (e.g. values > 255), the endian-safe methods are used to properly encode 
  the values on the master and decode them on the slave. When the field
  metadata values are captured on the slave, they are stored in an array of
  type uint16. This allows the least number of casts to prevent casting bugs
  when the field metadata is used in comparisons of field attributes. When
  the field metadata is used for calculating addresses in pointer math, the
  type used is uint32. 
*/

#if !defined(MYSQL_CLIENT)
/**
  Save the field metadata based on the real_type of the field.
  The metadata saved depends on the type of the field. Some fields
  store a single byte for pack_length() while others store two bytes
  for field_length (max length).
  
  @retval  0  Ok.

  @todo
  We may want to consider changing the encoding of the information.
  Currently, the code attempts to minimize the number of bytes written to 
  the tablemap. There are at least two other alternatives; 1) using 
  net_store_length() to store the data allowing it to choose the number of
  bytes that are appropriate thereby making the code much easier to 
  maintain (only 1 place to change the encoding), or 2) use a fixed number
  of bytes for each field. The problem with option 1 is that net_store_length()
  will use one byte if the value < 251, but 3 bytes if it is > 250. Thus,
  for fields like CHAR which can be no larger than 255 characters, the method
  will use 3 bytes when the value is > 250. Further, every value that is
  encoded using 2 parts (e.g., pack_length, field_length) will be numerically
  > 250 therefore will use 3 bytes for eah value. The problem with option 2
  is less wasteful for space but does waste 1 byte for every field that does
  not encode 2 parts. 
*/
int Table_map_log_event::save_field_metadata()
{
  DBUG_ENTER("Table_map_log_event::save_field_metadata");
  int index= 0;
  for (unsigned int i= 0 ; i < m_table->s->fields ; i++)
  {
    DBUG_PRINT("debug", ("field_type: %d", m_coltype[i]));
    index+= m_table->s->field[i]->save_field_metadata(&m_field_metadata[index]);
  }
  DBUG_RETURN(index);
}
#endif /* !defined(MYSQL_CLIENT) */

/*
  Constructor used to build an event for writing to the binary log.
  Mats says tbl->s lives longer than this event so it's ok to copy pointers
  (tbl->s->db etc) and not pointer content.
 */
#if !defined(MYSQL_CLIENT)
Table_map_log_event::Table_map_log_event(THD *thd, TABLE *tbl, ulong tid,
                                         bool is_transactional)
  : Log_event(thd, 0, is_transactional),
    m_table(tbl),
    m_dbnam(tbl->s->db.str),
    m_dblen(m_dbnam ? tbl->s->db.length : 0),
    m_tblnam(tbl->s->table_name.str),
    m_tbllen(tbl->s->table_name.length),
    m_colcnt(tbl->s->fields),
    m_memory(NULL),
    m_table_id(tid),
    m_flags(TM_BIT_LEN_EXACT_F),
    m_data_size(0),
    m_field_metadata(0),
    m_field_metadata_size(0),
    m_null_bits(0),
    m_meta_memory(NULL)
{
  uchar cbuf[MAX_INT_WIDTH];
  uchar *cbuf_end;
  DBUG_ENTER("Table_map_log_event::Table_map_log_event(TABLE)");
  DBUG_ASSERT(m_table_id != ~0ULL);
  /*
    In TABLE_SHARE, "db" and "table_name" are 0-terminated (see this comment in
    table.cc / alloc_table_share():
      Use the fact the key is db/0/table_name/0
    As we rely on this let's assert it.
  */
  DBUG_ASSERT((tbl->s->db.str == 0) ||
              (tbl->s->db.str[tbl->s->db.length] == 0));
  DBUG_ASSERT(tbl->s->table_name.str[tbl->s->table_name.length] == 0);


  m_data_size=  TABLE_MAP_HEADER_LEN;
  DBUG_EXECUTE_IF("old_row_based_repl_4_byte_map_id_master", m_data_size= 6;);
  m_data_size+= m_dblen + 2;	// Include length and terminating \0
  m_data_size+= m_tbllen + 2;	// Include length and terminating \0
  cbuf_end= net_store_length(cbuf, (size_t) m_colcnt);
  DBUG_ASSERT(static_cast<size_t>(cbuf_end - cbuf) <= sizeof(cbuf));
  m_data_size+= (cbuf_end - cbuf) + m_colcnt;	// COLCNT and column types

  if (tbl->triggers)
    m_flags|= TM_BIT_HAS_TRIGGERS_F;

  /* If malloc fails, caught in is_valid() */
  if ((m_memory= (uchar*) my_malloc(m_colcnt, MYF(MY_WME))))
  {
    m_coltype= reinterpret_cast<uchar*>(m_memory);
    for (unsigned int i= 0 ; i < m_table->s->fields ; ++i)
      m_coltype[i]= m_table->field[i]->binlog_type();
  }

  /*
    Calculate a bitmap for the results of maybe_null() for all columns.
    The bitmap is used to determine when there is a column from the master
    that is not on the slave and is null and thus not in the row data during
    replication.
  */
  uint num_null_bytes= (m_table->s->fields + 7) / 8;
  m_data_size+= num_null_bytes;
  m_meta_memory= (uchar *)my_multi_malloc(MYF(MY_WME),
                                 &m_null_bits, num_null_bytes,
                                 &m_field_metadata, (m_colcnt * 2),
                                 NULL);

  bzero(m_field_metadata, (m_colcnt * 2));

  /*
    Create an array for the field metadata and store it.
  */
  m_field_metadata_size= save_field_metadata();
  DBUG_ASSERT(m_field_metadata_size <= (m_colcnt * 2));

  /*
    Now set the size of the data to the size of the field metadata array
    plus one or three bytes (see pack.c:net_store_length) for number of 
    elements in the field metadata array.
  */
  if (m_field_metadata_size < 251)
    m_data_size+= m_field_metadata_size + 1; 
  else
    m_data_size+= m_field_metadata_size + 3; 

  bzero(m_null_bits, num_null_bytes);
  for (unsigned int i= 0 ; i < m_table->s->fields ; ++i)
    if (m_table->field[i]->maybe_null())
      m_null_bits[(i / 8)]+= 1 << (i % 8);

  DBUG_VOID_RETURN;
}
#endif /* !defined(MYSQL_CLIENT) */

/*
  Constructor used by slave to read the event from the binary log.
 */
#if defined(HAVE_REPLICATION)
Table_map_log_event::Table_map_log_event(const char *buf, uint event_len,
                                         const Format_description_log_event
                                         *description_event)

  : Log_event(buf, description_event),
#ifndef MYSQL_CLIENT
    m_table(NULL),
#endif
    m_dbnam(NULL), m_dblen(0), m_tblnam(NULL), m_tbllen(0),
    m_colcnt(0), m_coltype(0),
    m_memory(NULL), m_table_id(ULONGLONG_MAX), m_flags(0),
    m_data_size(0), m_field_metadata(0), m_field_metadata_size(0),
    m_null_bits(0), m_meta_memory(NULL)
{
  unsigned int bytes_read= 0;
  DBUG_ENTER("Table_map_log_event::Table_map_log_event(const char*,uint,...)");

  uint8 common_header_len= description_event->common_header_len;
  uint8 post_header_len= description_event->post_header_len[TABLE_MAP_EVENT-1];
  DBUG_PRINT("info",("event_len: %u  common_header_len: %d  post_header_len: %d",
                     event_len, common_header_len, post_header_len));

  /*
    Don't print debug messages when running valgrind since they can
    trigger false warnings.
   */
#ifndef HAVE_valgrind
  DBUG_DUMP("event buffer", (uchar*) buf, event_len);
#endif

  /* Read the post-header */
  const char *post_start= buf + common_header_len;

  post_start+= TM_MAPID_OFFSET;
  if (post_header_len == 6)
  {
    /* Master is of an intermediate source tree before 5.1.4. Id is 4 bytes */
    m_table_id= uint4korr(post_start);
    post_start+= 4;
  }
  else
  {
    DBUG_ASSERT(post_header_len == TABLE_MAP_HEADER_LEN);
    m_table_id= (ulong) uint6korr(post_start);
    post_start+= TM_FLAGS_OFFSET;
  }

  DBUG_ASSERT(m_table_id != ~0ULL);

  m_flags= uint2korr(post_start);

  /* Read the variable part of the event */
  const char *const vpart= buf + common_header_len + post_header_len;

  /* Extract the length of the various parts from the buffer */
  uchar const *const ptr_dblen= (uchar const*)vpart + 0;
  m_dblen= *(uchar*) ptr_dblen;

  /* Length of database name + counter + terminating null */
  uchar const *const ptr_tbllen= ptr_dblen + m_dblen + 2;
  m_tbllen= *(uchar*) ptr_tbllen;

  /* Length of table name + counter + terminating null */
  uchar const *const ptr_colcnt= ptr_tbllen + m_tbllen + 2;
  uchar *ptr_after_colcnt= (uchar*) ptr_colcnt;
  m_colcnt= net_field_length(&ptr_after_colcnt);

  DBUG_PRINT("info",("m_dblen: %lu  off: %ld  m_tbllen: %lu  off: %ld  m_colcnt: %lu  off: %ld",
                     (ulong) m_dblen, (long) (ptr_dblen-(const uchar*)vpart), 
                     (ulong) m_tbllen, (long) (ptr_tbllen-(const uchar*)vpart),
                     m_colcnt, (long) (ptr_colcnt-(const uchar*)vpart)));

  /* Allocate mem for all fields in one go. If fails, caught in is_valid() */
  m_memory= (uchar*) my_multi_malloc(MYF(MY_WME),
                                     &m_dbnam, (uint) m_dblen + 1,
                                     &m_tblnam, (uint) m_tbllen + 1,
                                     &m_coltype, (uint) m_colcnt,
                                     NullS);

  if (m_memory)
  {
    /* Copy the different parts into their memory */
    strncpy(const_cast<char*>(m_dbnam), (const char*)ptr_dblen  + 1, m_dblen + 1);
    strncpy(const_cast<char*>(m_tblnam), (const char*)ptr_tbllen + 1, m_tbllen + 1);
    memcpy(m_coltype, ptr_after_colcnt, m_colcnt);

    ptr_after_colcnt= ptr_after_colcnt + m_colcnt;
    bytes_read= (uint) (ptr_after_colcnt - (uchar *)buf);
    DBUG_PRINT("info", ("Bytes read: %d", bytes_read));
    if (bytes_read < event_len)
    {
      m_field_metadata_size= net_field_length(&ptr_after_colcnt);
      DBUG_ASSERT(m_field_metadata_size <= (m_colcnt * 2));
      uint num_null_bytes= (m_colcnt + 7) / 8;
      m_meta_memory= (uchar *)my_multi_malloc(MYF(MY_WME),
                                     &m_null_bits, num_null_bytes,
                                     &m_field_metadata, m_field_metadata_size,
                                     NULL);
      memcpy(m_field_metadata, ptr_after_colcnt, m_field_metadata_size);
      ptr_after_colcnt= (uchar*)ptr_after_colcnt + m_field_metadata_size;
      memcpy(m_null_bits, ptr_after_colcnt, num_null_bytes);
    }
  }

  DBUG_VOID_RETURN;
}
#endif

Table_map_log_event::~Table_map_log_event()
{
  my_free(m_meta_memory);
  my_free(m_memory);
}


#ifdef MYSQL_CLIENT

/*
  Rewrite database name for the event to name specified by new_db
  SYNOPSIS
    new_db   Database name to change to
    new_len  Length
    desc     Event describing binlog that we're writing to.

  DESCRIPTION
    Reset db name. This function assumes that temp_buf member contains event
    representation taken from a binary log. It resets m_dbnam and m_dblen and
    rewrites temp_buf with new db name.

  RETURN 
    0     - Success
    other - Error
*/

int Table_map_log_event::rewrite_db(const char* new_db, size_t new_len,
                                    const Format_description_log_event* desc)
{
  DBUG_ENTER("Table_map_log_event::rewrite_db");
  DBUG_ASSERT(temp_buf);

  uint header_len= MY_MIN(desc->common_header_len,
                       LOG_EVENT_MINIMAL_HEADER_LEN) + TABLE_MAP_HEADER_LEN;
  int len_diff;

  if (!(len_diff= (int)(new_len - m_dblen)))
  {
    memcpy((void*) (temp_buf + header_len + 1), new_db, m_dblen + 1);
    memcpy((void*) m_dbnam, new_db, m_dblen + 1);
    DBUG_RETURN(0);
  }

  // Create new temp_buf
  ulong event_cur_len= uint4korr(temp_buf + EVENT_LEN_OFFSET);
  ulong event_new_len= event_cur_len + len_diff;
  char* new_temp_buf= (char*) my_malloc(event_new_len, MYF(MY_WME));

  if (!new_temp_buf)
  {
    sql_print_error("Table_map_log_event::rewrite_db: "
                    "failed to allocate new temp_buf (%d bytes required)",
                    event_new_len);
    DBUG_RETURN(-1);
  }

  // Rewrite temp_buf
  char* ptr= new_temp_buf;
  size_t cnt= 0;

  // Copy header and change event length
  memcpy(ptr, temp_buf, header_len);
  int4store(ptr + EVENT_LEN_OFFSET, event_new_len);
  ptr += header_len;
  cnt += header_len;

  // Write new db name length and new name
  DBUG_ASSERT(new_len < 0xff);
  *ptr++ = (char)new_len;
  memcpy(ptr, new_db, new_len + 1);
  ptr += new_len + 1;
  cnt += m_dblen + 2;

  // Copy rest part
  memcpy(ptr, temp_buf + cnt, event_cur_len - cnt);

  // Reregister temp buf
  free_temp_buf();
  register_temp_buf(new_temp_buf, TRUE);

  // Reset m_dbnam and m_dblen members
  m_dblen= new_len;

  // m_dbnam resides in m_memory together with m_tblnam and m_coltype
  uchar* memory= m_memory;
  char const* tblnam= m_tblnam;
  uchar* coltype= m_coltype;

  m_memory= (uchar*) my_multi_malloc(MYF(MY_WME),
                                     &m_dbnam, (uint) m_dblen + 1,
                                     &m_tblnam, (uint) m_tbllen + 1,
                                     &m_coltype, (uint) m_colcnt,
                                     NullS);

  if (!m_memory)
  {
    sql_print_error("Table_map_log_event::rewrite_db: "
                    "failed to allocate new m_memory (%d + %d + %d bytes required)",
                    m_dblen + 1, m_tbllen + 1, m_colcnt);
    DBUG_RETURN(-1);
  }

  memcpy((void*)m_dbnam, new_db, m_dblen + 1);
  memcpy((void*)m_tblnam, tblnam, m_tbllen + 1);
  memcpy(m_coltype, coltype, m_colcnt);

  my_free(memory);
  DBUG_RETURN(0);
}
#endif /* MYSQL_CLIENT */


/*
  Return value is an error code, one of:

      -1     Failure to open table   [from open_tables()]
       0     Success
       1     No room for more tables [from set_table()]
       2     Out of memory           [from set_table()]
       3     Wrong table definition
       4     Daisy-chaining RBR with SBR not possible
 */

#if !defined(MYSQL_CLIENT) && defined(HAVE_REPLICATION)

enum enum_tbl_map_status
{
  /* no duplicate identifier found */
  OK_TO_PROCESS= 0,

  /* this table map must be filtered out */
  FILTERED_OUT= 1,

  /* identifier mapping table with different properties */
  SAME_ID_MAPPING_DIFFERENT_TABLE= 2,
  
  /* a duplicate identifier was found mapping the same table */
  SAME_ID_MAPPING_SAME_TABLE= 3
};

/*
  Checks if this table map event should be processed or not. First
  it checks the filtering rules, and then looks for duplicate identifiers
  in the existing list of rli->tables_to_lock.

  It checks that there hasn't been any corruption by verifying that there
  are no duplicate entries with different properties.

  In some cases, some binary logs could get corrupted, showing several
  tables mapped to the same table_id, 0 (see: BUG#56226). Thus we do this
  early sanity check for such cases and avoid that the server crashes 
  later.

  In some corner cases, the master logs duplicate table map events, i.e.,
  same id, same database name, same table name (see: BUG#37137). This is
  different from the above as it's the same table that is mapped again 
  to the same identifier. Thus we cannot just check for same ids and 
  assume that the event is corrupted we need to check every property. 

  NOTE: in the event that BUG#37137 ever gets fixed, this extra check 
        will still be valid because we would need to support old binary 
        logs anyway.

  @param rli The relay log info reference.
  @param table_list A list element containing the table to check against.
  @return OK_TO_PROCESS 
            if there was no identifier already in rli->tables_to_lock 
            
          FILTERED_OUT
            if the event is filtered according to the filtering rules

          SAME_ID_MAPPING_DIFFERENT_TABLE 
            if the same identifier already maps a different table in 
            rli->tables_to_lock

          SAME_ID_MAPPING_SAME_TABLE 
            if the same identifier already maps the same table in 
            rli->tables_to_lock.
*/
static enum_tbl_map_status
check_table_map(rpl_group_info *rgi, RPL_TABLE_LIST *table_list)
{
  DBUG_ENTER("check_table_map");
  enum_tbl_map_status res= OK_TO_PROCESS;
  Relay_log_info *rli= rgi->rli;
  if ((rgi->thd->slave_thread /* filtering is for slave only */ ||
        IF_WSREP((WSREP(rgi->thd) && rgi->thd->wsrep_applier), 0)) &&
      (!rli->mi->rpl_filter->db_ok(table_list->db.str) ||
       (rli->mi->rpl_filter->is_on() && !rli->mi->rpl_filter->tables_ok("", table_list))))
    res= FILTERED_OUT;
  else
  {
    RPL_TABLE_LIST *ptr= static_cast<RPL_TABLE_LIST*>(rgi->tables_to_lock);
    for(uint i=0 ; ptr && (i< rgi->tables_to_lock_count); 
        ptr= static_cast<RPL_TABLE_LIST*>(ptr->next_local), i++)
    {
      if (ptr->table_id == table_list->table_id)
      {

        if (cmp(&ptr->db, &table_list->db) ||
            cmp(&ptr->alias, &table_list->table_name) ||
            ptr->lock_type != TL_WRITE) // the ::do_apply_event always sets TL_WRITE
          res= SAME_ID_MAPPING_DIFFERENT_TABLE;
        else
          res= SAME_ID_MAPPING_SAME_TABLE;

        break;
      }
    }
  }

  DBUG_PRINT("debug", ("check of table map ended up with: %u", res));

  DBUG_RETURN(res);
}

int Table_map_log_event::do_apply_event(rpl_group_info *rgi)
{
  RPL_TABLE_LIST *table_list;
  char *db_mem, *tname_mem, *ptr;
  size_t dummy_len, db_mem_length, tname_mem_length;
  void *memory;
  Rpl_filter *filter;
  Relay_log_info const *rli= rgi->rli;
  DBUG_ENTER("Table_map_log_event::do_apply_event(Relay_log_info*)");

  /* Step the query id to mark what columns that are actually used. */
  thd->set_query_id(next_query_id());

  if (!(memory= my_multi_malloc(MYF(MY_WME),
                                &table_list, (uint) sizeof(RPL_TABLE_LIST),
                                &db_mem, (uint) NAME_LEN + 1,
                                &tname_mem, (uint) NAME_LEN + 1,
                                NullS)))
    DBUG_RETURN(HA_ERR_OUT_OF_MEM);

  db_mem_length= strmov(db_mem, m_dbnam) - db_mem;
  tname_mem_length= strmov(tname_mem, m_tblnam) - tname_mem;
  if (lower_case_table_names)
  {
    my_casedn_str(files_charset_info, (char*)tname_mem);
    my_casedn_str(files_charset_info, (char*)db_mem);
  }

  /* call from mysql_client_binlog_statement() will not set rli->mi */
  filter= rgi->thd->slave_thread ? rli->mi->rpl_filter : global_rpl_filter;

  /* rewrite rules changed the database */
  if (((ptr= (char*) filter->get_rewrite_db(db_mem, &dummy_len)) != db_mem))
    db_mem_length= strmov(db_mem, ptr) - db_mem;

  LEX_CSTRING tmp_db_name=  {db_mem, db_mem_length };
  LEX_CSTRING tmp_tbl_name= {tname_mem, tname_mem_length };

  table_list->init_one_table(&tmp_db_name, &tmp_tbl_name, 0, TL_WRITE);
  table_list->table_id= DBUG_EVALUATE_IF("inject_tblmap_same_id_maps_diff_table", 0, m_table_id);
  table_list->updating= 1;
  table_list->required_type= TABLE_TYPE_NORMAL;

  DBUG_PRINT("debug", ("table: %s is mapped to %llu",
                       table_list->table_name.str,
                       table_list->table_id));
  table_list->master_had_triggers= ((m_flags & TM_BIT_HAS_TRIGGERS_F) ? 1 : 0);
  DBUG_PRINT("debug", ("table->master_had_triggers=%d", 
                       (int)table_list->master_had_triggers));

  enum_tbl_map_status tblmap_status= check_table_map(rgi, table_list);
  if (tblmap_status == OK_TO_PROCESS)
  {
    DBUG_ASSERT(thd->lex->query_tables != table_list);

    /*
      Use placement new to construct the table_def instance in the
      memory allocated for it inside table_list.

      The memory allocated by the table_def structure (i.e., not the
      memory allocated *for* the table_def structure) is released
      inside Relay_log_info::clear_tables_to_lock() by calling the
      table_def destructor explicitly.
    */
    new (&table_list->m_tabledef)
      table_def(m_coltype, m_colcnt,
                m_field_metadata, m_field_metadata_size,
                m_null_bits, m_flags);
    table_list->m_tabledef_valid= TRUE;
    table_list->m_conv_table= NULL;
    table_list->open_type= OT_BASE_ONLY;

    /*
      We record in the slave's information that the table should be
      locked by linking the table into the list of tables to lock.
    */
    table_list->next_global= table_list->next_local= rgi->tables_to_lock;
    rgi->tables_to_lock= table_list;
    rgi->tables_to_lock_count++;
    /* 'memory' is freed in clear_tables_to_lock */
  }
  else  // FILTERED_OUT, SAME_ID_MAPPING_*
  {
    /*
      If mapped already but with different properties, we raise an
      error.
      If mapped already but with same properties we skip the event.
      If filtered out we skip the event.

      In all three cases, we need to free the memory previously 
      allocated.
     */
    if (tblmap_status == SAME_ID_MAPPING_DIFFERENT_TABLE)
    {
      /*
        Something bad has happened. We need to stop the slave as strange things
        could happen if we proceed: slave crash, wrong table being updated, ...
        As a consequence we push an error in this case.
       */

      char buf[256];

      my_snprintf(buf, sizeof(buf), 
                  "Found table map event mapping table id %u which "
                  "was already mapped but with different settings.",
                  table_list->table_id);

      if (thd->slave_thread)
        rli->report(ERROR_LEVEL, ER_SLAVE_FATAL_ERROR, rgi->gtid_info(),
                    ER_THD(thd, ER_SLAVE_FATAL_ERROR), buf);
      else
        /* 
          For the cases in which a 'BINLOG' statement is set to 
          execute in a user session 
         */
        my_error(ER_SLAVE_FATAL_ERROR, MYF(0), buf);
    } 
    
    my_free(memory);
  }

  DBUG_RETURN(tblmap_status == SAME_ID_MAPPING_DIFFERENT_TABLE);
}

Log_event::enum_skip_reason
Table_map_log_event::do_shall_skip(rpl_group_info *rgi)
{
  /*
    If the slave skip counter is 1, then we should not start executing
    on the next event.
  */
  return continue_group(rgi);
}

int Table_map_log_event::do_update_pos(rpl_group_info *rgi)
{
  rgi->inc_event_relay_log_pos();
  return 0;
}

#endif /* !defined(MYSQL_CLIENT) && defined(HAVE_REPLICATION) */

#ifndef MYSQL_CLIENT
bool Table_map_log_event::write_data_header()
{
  DBUG_ASSERT(m_table_id != ~0ULL);
  uchar buf[TABLE_MAP_HEADER_LEN];
  DBUG_EXECUTE_IF("old_row_based_repl_4_byte_map_id_master",
                  {
                    int4store(buf + 0, m_table_id);
                    int2store(buf + 4, m_flags);
                    return (write_data(buf, 6));
                  });
  int6store(buf + TM_MAPID_OFFSET, m_table_id);
  int2store(buf + TM_FLAGS_OFFSET, m_flags);
  return write_data(buf, TABLE_MAP_HEADER_LEN);
}

bool Table_map_log_event::write_data_body()
{
  DBUG_ASSERT(m_dbnam != NULL);
  DBUG_ASSERT(m_tblnam != NULL);
  /* We use only one byte per length for storage in event: */
  DBUG_ASSERT(m_dblen <= MY_MIN(NAME_LEN, 255));
  DBUG_ASSERT(m_tbllen <= MY_MIN(NAME_LEN, 255));

  uchar const dbuf[]= { (uchar) m_dblen };
  uchar const tbuf[]= { (uchar) m_tbllen };

  uchar cbuf[MAX_INT_WIDTH];
  uchar *const cbuf_end= net_store_length(cbuf, (size_t) m_colcnt);
  DBUG_ASSERT(static_cast<size_t>(cbuf_end - cbuf) <= sizeof(cbuf));

  /*
    Store the size of the field metadata.
  */
  uchar mbuf[MAX_INT_WIDTH];
  uchar *const mbuf_end= net_store_length(mbuf, m_field_metadata_size);

  return write_data(dbuf,      sizeof(dbuf)) ||
         write_data(m_dbnam,   m_dblen+1) ||
         write_data(tbuf,      sizeof(tbuf)) ||
         write_data(m_tblnam,  m_tbllen+1) ||
         write_data(cbuf, (size_t) (cbuf_end - cbuf)) ||
         write_data(m_coltype, m_colcnt) ||
         write_data(mbuf, (size_t) (mbuf_end - mbuf)) ||
         write_data(m_field_metadata, m_field_metadata_size),
         write_data(m_null_bits, (m_colcnt + 7) / 8);
 }
#endif

#if defined(HAVE_REPLICATION) && !defined(MYSQL_CLIENT)

/*
  Print some useful information for the SHOW BINARY LOG information
  field.
 */

#if defined(HAVE_REPLICATION) && !defined(MYSQL_CLIENT)
void Table_map_log_event::pack_info(Protocol *protocol)
{
    char buf[256];
    size_t bytes= my_snprintf(buf, sizeof(buf),
                                 "table_id: %llu (%s.%s)",
                              m_table_id, m_dbnam, m_tblnam);
    protocol->store(buf, bytes, &my_charset_bin);
}
#endif


#endif


#ifdef MYSQL_CLIENT
bool Table_map_log_event::print(FILE *file, PRINT_EVENT_INFO *print_event_info)
{
  if (!print_event_info->short_form)
  {
    char llbuff[22];

    print_header(&print_event_info->head_cache, print_event_info, TRUE);
    if (my_b_printf(&print_event_info->head_cache,
                    "\tTable_map: %`s.%`s mapped to number %s%s\n",
                    m_dbnam, m_tblnam, ullstr(m_table_id, llbuff),
                    ((m_flags & TM_BIT_HAS_TRIGGERS_F) ?
                     " (has triggers)" : "")))
      goto err;
  }
  if (!print_event_info->short_form || print_event_info->print_row_count)
  {
    bool do_print_encoded=
      print_event_info->base64_output_mode != BASE64_OUTPUT_NEVER &&
      print_event_info->base64_output_mode != BASE64_OUTPUT_DECODE_ROWS &&
      !print_event_info->short_form;

    if (print_base64(&print_event_info->body_cache, print_event_info,
                     do_print_encoded) ||
        copy_event_cache_to_file_and_reinit(&print_event_info->head_cache,
                                            file))
      goto err;
  }

  return 0;
err:
  return 1;
}
#endif

/**************************************************************************
	Write_rows_log_event member functions
**************************************************************************/

/*
  Constructor used to build an event for writing to the binary log.
 */
#if !defined(MYSQL_CLIENT)
Write_rows_log_event::Write_rows_log_event(THD *thd_arg, TABLE *tbl_arg,
                                           ulong tid_arg,
                                           bool is_transactional)
  :Rows_log_event(thd_arg, tbl_arg, tid_arg, tbl_arg->rpl_write_set,
                  is_transactional, WRITE_ROWS_EVENT_V1)
{
}

Write_rows_compressed_log_event::Write_rows_compressed_log_event(
                                           THD *thd_arg,
                                           TABLE *tbl_arg,
                                           ulong tid_arg,
                                           bool is_transactional)
  : Write_rows_log_event(thd_arg, tbl_arg, tid_arg, is_transactional)
{
  m_type = WRITE_ROWS_COMPRESSED_EVENT_V1;
}

bool Write_rows_compressed_log_event::write()
{
  return Rows_log_event::write_compressed();
}
#endif

/*
  Constructor used by slave to read the event from the binary log.
 */
#ifdef HAVE_REPLICATION
Write_rows_log_event::Write_rows_log_event(const char *buf, uint event_len,
                                           const Format_description_log_event
                                           *description_event)
: Rows_log_event(buf, event_len, description_event)
{
}

Write_rows_compressed_log_event::Write_rows_compressed_log_event(
                                           const char *buf, uint event_len,
                                           const Format_description_log_event
                                           *description_event)
: Write_rows_log_event(buf, event_len, description_event)
{
  uncompress_buf();
}
#endif

#if !defined(MYSQL_CLIENT) && defined(HAVE_REPLICATION)
int 
Write_rows_log_event::do_before_row_operations(const Slave_reporting_capability *const)
{
  int error= 0;

  /*
    Increment the global status insert count variable
  */
  if (get_flags(STMT_END_F))
    status_var_increment(thd->status_var.com_stat[SQLCOM_INSERT]);

  /**
     todo: to introduce a property for the event (handler?) which forces
     applying the event in the replace (idempotent) fashion.
  */
  if (slave_exec_mode == SLAVE_EXEC_MODE_IDEMPOTENT)
  {
    /*
      We are using REPLACE semantics and not INSERT IGNORE semantics
      when writing rows, that is: new rows replace old rows.  We need to
      inform the storage engine that it should use this behaviour.
    */
    
    /* Tell the storage engine that we are using REPLACE semantics. */
    thd->lex->duplicates= DUP_REPLACE;
    
    /*
      Pretend we're executing a REPLACE command: this is needed for
      InnoDB since it is not (properly) checking the lex->duplicates flag.
    */
    thd->lex->sql_command= SQLCOM_REPLACE;
    /* 
       Do not raise the error flag in case of hitting to an unique attribute
    */
    m_table->file->extra(HA_EXTRA_IGNORE_DUP_KEY);
    /* 
       The following is needed in case if we have AFTER DELETE triggers.
    */
    m_table->file->extra(HA_EXTRA_WRITE_CAN_REPLACE);
    m_table->file->extra(HA_EXTRA_IGNORE_NO_KEY);
  }
  if (slave_run_triggers_for_rbr && !master_had_triggers && m_table->triggers )
    m_table->prepare_triggers_for_insert_stmt_or_event();

  /* Honor next number column if present */
  m_table->next_number_field= m_table->found_next_number_field;
  /*
   * Fixed Bug#45999, In RBR, Store engine of Slave auto-generates new
   * sequence numbers for auto_increment fields if the values of them are 0.
   * If generateing a sequence number is decided by the values of
   * table->auto_increment_field_not_null and SQL_MODE(if includes
   * MODE_NO_AUTO_VALUE_ON_ZERO) in update_auto_increment function.
   * SQL_MODE of slave sql thread is always consistency with master's.
   * In RBR, auto_increment fields never are NULL, except if the auto_inc
   * column exists only on the slave side (i.e., in an extra column
   * on the slave's table).
   */
  if (!is_auto_inc_in_extra_columns())
    m_table->auto_increment_field_not_null= TRUE;
  else
  {
    /*
      Here we have checked that there is an extra field
      on this server's table that has an auto_inc column.

      Mark that the auto_increment field is null and mark
      the read and write set bits.

      (There can only be one AUTO_INC column, it is always
       indexed and it cannot have a DEFAULT value).
    */
    m_table->auto_increment_field_not_null= FALSE;
    m_table->mark_auto_increment_column();
  }

  return error;
}

int 
Write_rows_log_event::do_after_row_operations(const Slave_reporting_capability *const,
                                              int error)
{
  int local_error= 0;

  /**
    Clear the write_set bit for auto_inc field that only
    existed on the destination table as an extra column.
   */
  if (is_auto_inc_in_extra_columns())
  {
    bitmap_clear_bit(m_table->rpl_write_set,
                     m_table->next_number_field->field_index);
    bitmap_clear_bit(m_table->read_set,
                     m_table->next_number_field->field_index);

    if (get_flags(STMT_END_F))
      m_table->file->ha_release_auto_increment();
  }
  m_table->next_number_field=0;
  m_table->auto_increment_field_not_null= FALSE;
  if (slave_exec_mode == SLAVE_EXEC_MODE_IDEMPOTENT)
  {
    m_table->file->extra(HA_EXTRA_NO_IGNORE_DUP_KEY);
    m_table->file->extra(HA_EXTRA_WRITE_CANNOT_REPLACE);
    /*
      resetting the extra with 
      table->file->extra(HA_EXTRA_NO_IGNORE_NO_KEY); 
      fires bug#27077
      explanation: file->reset() performs this duty
      ultimately. Still todo: fix
    */
  }
  if (unlikely((local_error= m_table->file->ha_end_bulk_insert())))
  {
    m_table->file->print_error(local_error, MYF(0));
  }
  return error? error : local_error;
}

#if !defined(MYSQL_CLIENT) && defined(HAVE_REPLICATION)

bool Rows_log_event::process_triggers(trg_event_type event,
                                      trg_action_time_type time_type,
                                      bool old_row_is_record1)
{
  bool result;
  DBUG_ENTER("Rows_log_event::process_triggers");
  m_table->triggers->mark_fields_used(event);
  if (slave_run_triggers_for_rbr == SLAVE_RUN_TRIGGERS_FOR_RBR_YES)
  {
    tmp_disable_binlog(thd); /* Do not replicate the low-level changes. */
    result= m_table->triggers->process_triggers(thd, event,
                                              time_type, old_row_is_record1);
    reenable_binlog(thd);
  }
  else
    result= m_table->triggers->process_triggers(thd, event,
                                              time_type, old_row_is_record1);

  DBUG_RETURN(result);
}
/*
  Check if there are more UNIQUE keys after the given key.
*/
static int
last_uniq_key(TABLE *table, uint keyno)
{
  while (++keyno < table->s->keys)
    if (table->key_info[keyno].flags & HA_NOSAME)
      return 0;
  return 1;
}

/**
   Check if an error is a duplicate key error.

   This function is used to check if an error code is one of the
   duplicate key error, i.e., and error code for which it is sensible
   to do a <code>get_dup_key()</code> to retrieve the duplicate key.

   @param errcode The error code to check.

   @return <code>true</code> if the error code is such that
   <code>get_dup_key()</code> will return true, <code>false</code>
   otherwise.
 */
bool
is_duplicate_key_error(int errcode)
{
  switch (errcode)
  {
  case HA_ERR_FOUND_DUPP_KEY:
  case HA_ERR_FOUND_DUPP_UNIQUE:
    return true;
  }
  return false;
}

/**
  Write the current row into event's table.

  The row is located in the row buffer, pointed by @c m_curr_row member.
  Number of columns of the row is stored in @c m_width member (it can be 
  different from the number of columns in the table to which we insert). 
  Bitmap @c m_cols indicates which columns are present in the row. It is assumed 
  that event's table is already open and pointed by @c m_table.

  If the same record already exists in the table it can be either overwritten 
  or an error is reported depending on the value of @c overwrite flag 
  (error reporting not yet implemented). Note that the matching record can be
  different from the row we insert if we use primary keys to identify records in
  the table.

  The row to be inserted can contain values only for selected columns. The 
  missing columns are filled with default values using @c prepare_record() 
  function. If a matching record is found in the table and @c overwritte is
  true, the missing columns are taken from it.

  @param  rli   Relay log info (needed for row unpacking).
  @param  overwrite  
                Shall we overwrite if the row already exists or signal 
                error (currently ignored).

  @returns Error code on failure, 0 on success.

  This method, if successful, sets @c m_curr_row_end pointer to point at the
  next row in the rows buffer. This is done when unpacking the row to be 
  inserted.

  @note If a matching record is found, it is either updated using 
  @c ha_update_row() or first deleted and then new record written.
*/ 

int
Rows_log_event::write_row(rpl_group_info *rgi,
                          const bool overwrite)
{
  DBUG_ENTER("write_row");
  DBUG_ASSERT(m_table != NULL && thd != NULL);

  TABLE *table= m_table;  // pointer to event's table
  int error;
  int UNINIT_VAR(keynum);
  const bool invoke_triggers=
    slave_run_triggers_for_rbr && !master_had_triggers && table->triggers;
  auto_afree_ptr<char> key(NULL);

  prepare_record(table, m_width, true);

  /* unpack row into table->record[0] */
  if (unlikely((error= unpack_current_row(rgi))))
  {
    table->file->print_error(error, MYF(0));
    DBUG_RETURN(error);
  }

  if (m_curr_row == m_rows_buf && !invoke_triggers)
  {
    /*
       This table has no triggers so we can do bulk insert.

       This is the first row to be inserted, we estimate the rows with
       the size of the first row and use that value to initialize
       storage engine for bulk insertion.
    */
    /* this is the first row to be inserted, we estimate the rows with
       the size of the first row and use that value to initialize
       storage engine for bulk insertion */
    DBUG_ASSERT(!(m_curr_row > m_curr_row_end));
    ha_rows estimated_rows= 0;
    if (m_curr_row < m_curr_row_end)
      estimated_rows= (m_rows_end - m_curr_row) / (m_curr_row_end - m_curr_row);
    else if (m_curr_row == m_curr_row_end)
      estimated_rows= 1;

    table->file->ha_start_bulk_insert(estimated_rows);
  }

  /*
    Explicitly set the auto_inc to null to make sure that
    it gets an auto_generated value.
  */
  if (is_auto_inc_in_extra_columns())
    m_table->next_number_field->set_null();
  
  DBUG_DUMP("record[0]", table->record[0], table->s->reclength);
  DBUG_PRINT_BITSET("debug", "rpl_write_set: %s", table->rpl_write_set);
  DBUG_PRINT_BITSET("debug", "read_set:      %s", table->read_set);

  if (invoke_triggers &&
      unlikely(process_triggers(TRG_EVENT_INSERT, TRG_ACTION_BEFORE, TRUE)))
  {
    DBUG_RETURN(HA_ERR_GENERIC); // in case if error is not set yet
  }

  // Handle INSERT.
  if (table->versioned(VERS_TIMESTAMP))
  {
    ulong sec_part;
    bitmap_set_bit(table->read_set, table->vers_start_field()->field_index);
    // Check whether a row came from unversioned table and fix vers fields.
    if (table->vers_start_field()->get_timestamp(&sec_part) == 0 && sec_part == 0)
      table->vers_update_fields();
  }

  /* 
    Try to write record. If a corresponding record already exists in the table,
    we try to change it using ha_update_row() if possible. Otherwise we delete
    it and repeat the whole process again. 

    TODO: Add safety measures against infinite looping. 
   */

  if (table->s->sequence)
    error= update_sequence();
  else while (unlikely(error= table->file->ha_write_row(table->record[0])))
  {
    if (error == HA_ERR_LOCK_DEADLOCK ||
        error == HA_ERR_LOCK_WAIT_TIMEOUT ||
        (keynum= table->file->get_dup_key(error)) < 0 ||
        !overwrite)
    {
      DBUG_PRINT("info",("get_dup_key returns %d)", keynum));
      /*
        Deadlock, waiting for lock or just an error from the handler
        such as HA_ERR_FOUND_DUPP_KEY when overwrite is false.
        Retrieval of the duplicate key number may fail
        - either because the error was not "duplicate key" error
        - or because the information which key is not available
      */
      table->file->print_error(error, MYF(0));
      DBUG_RETURN(error);
    }
    /*
       We need to retrieve the old row into record[1] to be able to
       either update or delete the offending record.  We either:

       - use rnd_pos() with a row-id (available as dupp_row) to the
         offending row, if that is possible (MyISAM and Blackhole), or else

       - use index_read_idx() with the key that is duplicated, to
         retrieve the offending row.
     */
    if (table->file->ha_table_flags() & HA_DUPLICATE_POS)
    {
      DBUG_PRINT("info",("Locating offending record using rnd_pos()"));

      if ((error= table->file->ha_rnd_init_with_error(0)))
      {
        DBUG_RETURN(error);
      }

      error= table->file->ha_rnd_pos(table->record[1], table->file->dup_ref);
      if (unlikely(error))
      {
        DBUG_PRINT("info",("rnd_pos() returns error %d",error));
        table->file->print_error(error, MYF(0));
        DBUG_RETURN(error);
      }
      table->file->ha_rnd_end();
    }
    else
    {
      DBUG_PRINT("info",("Locating offending record using index_read_idx()"));

      if (table->file->extra(HA_EXTRA_FLUSH_CACHE))
      {
        DBUG_PRINT("info",("Error when setting HA_EXTRA_FLUSH_CACHE"));
        DBUG_RETURN(my_errno);
      }

      if (key.get() == NULL)
      {
        key.assign(static_cast<char*>(my_alloca(table->s->max_unique_length)));
        if (key.get() == NULL)
        {
          DBUG_PRINT("info",("Can't allocate key buffer"));
          DBUG_RETURN(ENOMEM);
        }
      }

      key_copy((uchar*)key.get(), table->record[0], table->key_info + keynum,
               0);
      error= table->file->ha_index_read_idx_map(table->record[1], keynum,
                                                (const uchar*)key.get(),
                                                HA_WHOLE_KEY,
                                                HA_READ_KEY_EXACT);
      if (unlikely(error))
      {
        DBUG_PRINT("info",("index_read_idx() returns %s", HA_ERR(error)));
        table->file->print_error(error, MYF(0));
        DBUG_RETURN(error);
      }
    }

    /*
       Now, record[1] should contain the offending row.  That
       will enable us to update it or, alternatively, delete it (so
       that we can insert the new row afterwards).
     */

    /*
      If row is incomplete we will use the record found to fill 
      missing columns.  
    */
    if (!get_flags(COMPLETE_ROWS_F))
    {
      restore_record(table,record[1]);
      error= unpack_current_row(rgi);
    }

    DBUG_PRINT("debug",("preparing for update: before and after image"));
    DBUG_DUMP("record[1] (before)", table->record[1], table->s->reclength);
    DBUG_DUMP("record[0] (after)", table->record[0], table->s->reclength);

    /*
       REPLACE is defined as either INSERT or DELETE + INSERT.  If
       possible, we can replace it with an UPDATE, but that will not
       work on InnoDB if FOREIGN KEY checks are necessary.

       I (Matz) am not sure of the reason for the last_uniq_key()
       check as, but I'm guessing that it's something along the
       following lines.

       Suppose that we got the duplicate key to be a key that is not
       the last unique key for the table and we perform an update:
       then there might be another key for which the unique check will
       fail, so we're better off just deleting the row and inserting
       the correct row.

       Additionally we don't use UPDATE if rbr triggers should be invoked -
       when triggers are used we want a simple and predictable execution path.
     */
    if (last_uniq_key(table, keynum) && !invoke_triggers &&
        !table->file->referenced_by_foreign_key())
    {
      DBUG_PRINT("info",("Updating row using ha_update_row()"));
      error= table->file->ha_update_row(table->record[1],
                                       table->record[0]);
      switch (error) {

      case HA_ERR_RECORD_IS_THE_SAME:
        DBUG_PRINT("info",("ignoring HA_ERR_RECORD_IS_THE_SAME error from"
                           " ha_update_row()"));
        error= 0;

      case 0:
        break;

      default:
        DBUG_PRINT("info",("ha_update_row() returns error %d",error));
        table->file->print_error(error, MYF(0));
      }

      DBUG_RETURN(error);
    }
    else
    {
      DBUG_PRINT("info",("Deleting offending row and trying to write new one again"));
      if (invoke_triggers &&
          unlikely(process_triggers(TRG_EVENT_DELETE, TRG_ACTION_BEFORE,
                                    TRUE)))
        error= HA_ERR_GENERIC; // in case if error is not set yet
      else
      {
        if (unlikely((error= table->file->ha_delete_row(table->record[1]))))
        {
          DBUG_PRINT("info",("ha_delete_row() returns error %d",error));
          table->file->print_error(error, MYF(0));
          DBUG_RETURN(error);
        }
        if (invoke_triggers &&
            unlikely(process_triggers(TRG_EVENT_DELETE, TRG_ACTION_AFTER,
                                      TRUE)))
          DBUG_RETURN(HA_ERR_GENERIC); // in case if error is not set yet
      }
      /* Will retry ha_write_row() with the offending row removed. */
    }
  }

  if (invoke_triggers &&
      unlikely(process_triggers(TRG_EVENT_INSERT, TRG_ACTION_AFTER, TRUE)))
    error= HA_ERR_GENERIC; // in case if error is not set yet

  DBUG_RETURN(error);
}


int Rows_log_event::update_sequence()
{
  TABLE *table= m_table;  // pointer to event's table

  if (!bitmap_is_set(table->rpl_write_set, MIN_VALUE_FIELD_NO))
  {
    /* This event come from a setval function executed on the master.
       Update the sequence next_number and round, like we do with setval()
    */
    my_bitmap_map *old_map= dbug_tmp_use_all_columns(table,
                                                     table->read_set);
    longlong nextval= table->field[NEXT_FIELD_NO]->val_int();
    longlong round= table->field[ROUND_FIELD_NO]->val_int();
    dbug_tmp_restore_column_map(table->read_set, old_map);

    return table->s->sequence->set_value(table, nextval, round, 0) > 0;
  }

  /*
    Update all fields in table and update the active sequence, like with
    ALTER SEQUENCE
  */
  return table->file->ha_write_row(table->record[0]);
}


#endif

int
Write_rows_log_event::do_exec_row(rpl_group_info *rgi)
{
  DBUG_ASSERT(m_table != NULL);
  const char *tmp= thd->get_proc_info();
  const char *message= "Write_rows_log_event::write_row()";
  int error;

#ifdef WSREP_PROC_INFO
  my_snprintf(thd->wsrep_info, sizeof(thd->wsrep_info) - 1,
              "Write_rows_log_event::write_row(%lld)",
              (long long) wsrep_thd_trx_seqno(thd));
  message= thd->wsrep_info;
#endif /* WSREP_PROC_INFO */

  thd_proc_info(thd, message);
  error= write_row(rgi, slave_exec_mode == SLAVE_EXEC_MODE_IDEMPOTENT);
  thd_proc_info(thd, tmp);

  if (unlikely(error) && unlikely(!thd->is_error()))
  {
    DBUG_ASSERT(0);
    my_error(ER_UNKNOWN_ERROR, MYF(0));
  }

  return error;
}

#endif /* !defined(MYSQL_CLIENT) && defined(HAVE_REPLICATION) */

#ifdef MYSQL_CLIENT
bool Write_rows_log_event::print(FILE *file, PRINT_EVENT_INFO* print_event_info)
{
  DBUG_EXECUTE_IF("simulate_cache_read_error",
                  {DBUG_SET("+d,simulate_my_b_fill_error");});
  return Rows_log_event::print_helper(file, print_event_info, is_flashback ? "Delete_rows" : "Write_rows");
}

bool Write_rows_compressed_log_event::print(FILE *file,
                                            PRINT_EVENT_INFO* print_event_info)
{
  char *new_buf;
  ulong len;
  bool is_malloc = false;
  if(!row_log_event_uncompress(glob_description_event,
                               checksum_alg == BINLOG_CHECKSUM_ALG_CRC32,
                               temp_buf, UINT_MAX32, NULL, 0, &is_malloc, &new_buf, &len))
  {
    free_temp_buf();
    register_temp_buf(new_buf, true);
    if (Rows_log_event::print_helper(file, print_event_info,
                                     "Write_compressed_rows"))
      goto err;
  }
  else
  {
    if (my_b_printf(&print_event_info->head_cache,
                    "ERROR: uncompress write_compressed_rows failed\n"))
      goto err;
  }

  return 0;
err:
  return 1;
}
#endif


#if defined(MYSQL_SERVER) && defined(HAVE_REPLICATION)
uint8 Write_rows_log_event::get_trg_event_map()
{
  return trg2bit(TRG_EVENT_INSERT) | trg2bit(TRG_EVENT_UPDATE) |
         trg2bit(TRG_EVENT_DELETE);
}
#endif

/**************************************************************************
	Delete_rows_log_event member functions
**************************************************************************/

#if !defined(MYSQL_CLIENT) && defined(HAVE_REPLICATION)
/*
  Compares table->record[0] and table->record[1]

  Returns TRUE if different.
*/
static bool record_compare(TABLE *table)
{
  bool result= FALSE;
  /**
    Compare full record only if:
    - there are no blob fields (otherwise we would also need 
      to compare blobs contents as well);
    - there are no varchar fields (otherwise we would also need
      to compare varchar contents as well);
    - there are no null fields, otherwise NULLed fields 
      contents (i.e., the don't care bytes) may show arbitrary 
      values, depending on how each engine handles internally.
    */
  if ((table->s->blob_fields + 
       table->s->varchar_fields + 
       table->s->null_fields) == 0)
  {
    result= cmp_record(table,record[1]);
    goto record_compare_exit;
  }

  /* Compare null bits */
  if (memcmp(table->null_flags,
	     table->null_flags+table->s->rec_buff_length,
	     table->s->null_bytes))
  {
    result= TRUE;				// Diff in NULL value
    goto record_compare_exit;
  }

  /* Compare fields */
  for (Field **ptr=table->field ; *ptr ; ptr++)
  {
    if (table->versioned() && (*ptr)->vers_sys_field())
    {
      continue;
    }
    /**
      We only compare field contents that are not null.
      NULL fields (i.e., their null bits) were compared 
      earlier.
    */
    if (!(*(ptr))->is_null())
    {
      if ((*ptr)->cmp_binary_offset(table->s->rec_buff_length))
      {
        result= TRUE;
        goto record_compare_exit;
      }
    }
  }

record_compare_exit:
  return result;
}


/**
  Find the best key to use when locating the row in @c find_row().

  A primary key is preferred if it exists; otherwise a unique index is
  preferred. Else we pick the index with the smalles rec_per_key value.

  If a suitable key is found, set @c m_key, @c m_key_nr and @c m_key_info
  member fields appropriately.

  @returns Error code on failure, 0 on success.
*/
int Rows_log_event::find_key()
{
  uint i, best_key_nr, last_part;
  KEY *key, *UNINIT_VAR(best_key);
  ulong UNINIT_VAR(best_rec_per_key), tmp;
  DBUG_ENTER("Rows_log_event::find_key");
  DBUG_ASSERT(m_table);

  best_key_nr= MAX_KEY;

  /*
    Keys are sorted so that any primary key is first, followed by unique keys,
    followed by any other. So we will automatically pick the primary key if
    it exists.
  */
  for (i= 0, key= m_table->key_info; i < m_table->s->keys; i++, key++)
  {
    if (!m_table->s->keys_in_use.is_set(i))
      continue;
    /*
      We cannot use a unique key with NULL-able columns to uniquely identify
      a row (but we can still select it for range scan below if nothing better
      is available).
    */
    if ((key->flags & (HA_NOSAME | HA_NULL_PART_KEY)) == HA_NOSAME)
    {
      best_key_nr= i;
      best_key= key;
      break;
    }
    /*
      We can only use a non-unique key if it allows range scans (ie. skip
      FULLTEXT indexes and such).
    */
    last_part= key->user_defined_key_parts - 1;
    DBUG_PRINT("info", ("Index %s rec_per_key[%u]= %lu",
                        key->name.str, last_part, key->rec_per_key[last_part]));
    if (!(m_table->file->index_flags(i, last_part, 1) & HA_READ_NEXT))
      continue;

    tmp= key->rec_per_key[last_part];
    if (best_key_nr == MAX_KEY || (tmp > 0 && tmp < best_rec_per_key))
    {
      best_key_nr= i;
      best_key= key;
      best_rec_per_key= tmp;
    }
  }

  if (best_key_nr == MAX_KEY)
  {
    m_key_info= NULL;
    DBUG_RETURN(0);
  }

  // Allocate buffer for key searches
  m_key= (uchar *) my_malloc(best_key->key_length, MYF(MY_WME));
  if (m_key == NULL)
    DBUG_RETURN(HA_ERR_OUT_OF_MEM);
  m_key_info= best_key;
  m_key_nr= best_key_nr;

  DBUG_RETURN(0);;
}


/* 
  Check if we are already spending too much time on this statement.
  if we are, warn user that it might be because table does not have
  a PK, but only if the warning was not printed before for this STMT.

  @param type          The event type code.
  @param table_name    The name of the table that the slave is 
                       operating.
  @param is_index_scan States whether the slave is doing an index scan 
                       or not.
  @param rli           The relay metadata info.
*/
static inline 
void issue_long_find_row_warning(Log_event_type type, 
                                 const char *table_name,
                                 bool is_index_scan,
                                 rpl_group_info *rgi)
{
  if ((global_system_variables.log_warnings > 1 && 
       !rgi->is_long_find_row_note_printed()))
  {
    ulonglong now= microsecond_interval_timer();
    ulonglong stmt_ts= rgi->get_row_stmt_start_timestamp();
    
    DBUG_EXECUTE_IF("inject_long_find_row_note", 
                    stmt_ts-=(LONG_FIND_ROW_THRESHOLD*2*HRTIME_RESOLUTION););

    longlong delta= (now - stmt_ts)/HRTIME_RESOLUTION;

    if (delta > LONG_FIND_ROW_THRESHOLD)
    {
      rgi->set_long_find_row_note_printed();
      const char* evt_type= LOG_EVENT_IS_DELETE_ROW(type) ? " DELETE" : "n UPDATE";
      const char* scan_type= is_index_scan ? "scanning an index" : "scanning the table";

      sql_print_information("The slave is applying a ROW event on behalf of a%s statement "
                            "on table %s and is currently taking a considerable amount "
                            "of time (%lld seconds). This is due to the fact that it is %s "
                            "while looking up records to be processed. Consider adding a "
                            "primary key (or unique key) to the table to improve "
                            "performance.",
                            evt_type, table_name, (long) delta, scan_type);
    }
  }
}


/*
  HA_ERR_KEY_NOT_FOUND is a fatal error normally, but it's an expected
  error in speculate optimistic mode, so use something non-fatal instead
*/
static int row_not_found_error(rpl_group_info *rgi)
{
  return rgi->speculation != rpl_group_info::SPECULATE_OPTIMISTIC
         ? HA_ERR_KEY_NOT_FOUND : HA_ERR_RECORD_CHANGED;
}

/**
  Locate the current row in event's table.

  The current row is pointed by @c m_curr_row. Member @c m_width tells
  how many columns are there in the row (this can be differnet from
  the number of columns in the table). It is assumed that event's
  table is already open and pointed by @c m_table.

  If a corresponding record is found in the table it is stored in 
  @c m_table->record[0]. Note that when record is located based on a primary 
  key, it is possible that the record found differs from the row being located.

  If no key is specified or table does not have keys, a table scan is used to 
  find the row. In that case the row should be complete and contain values for
  all columns. However, it can still be shorter than the table, i.e. the table 
  can contain extra columns not present in the row. It is also possible that 
  the table has fewer columns than the row being located. 

  @returns Error code on failure, 0 on success. 
  
  @post In case of success @c m_table->record[0] contains the record found. 
  Also, the internal "cursor" of the table is positioned at the record found.

  @note If the engine allows random access of the records, a combination of
  @c position() and @c rnd_pos() will be used. 

  Note that one MUST call ha_index_or_rnd_end() after this function if
  it returns 0 as we must leave the row position in the handler intact
  for any following update/delete command.
*/

int Rows_log_event::find_row(rpl_group_info *rgi)
{
  DBUG_ENTER("Rows_log_event::find_row");

  DBUG_ASSERT(m_table && m_table->in_use != NULL);

  TABLE *table= m_table;
  int error= 0;
  bool is_table_scan= false, is_index_scan= false;

  /*
    rpl_row_tabledefs.test specifies that
    if the extra field on the slave does not have a default value
    and this is okay with Delete or Update events.
    Todo: fix wl3228 hld that requires defauls for all types of events
  */
  
  prepare_record(table, m_width, FALSE);
  error= unpack_current_row(rgi);

  m_vers_from_plain= false;
  if (table->versioned())
  {
    Field *row_end= table->vers_end_field();
    DBUG_ASSERT(table->read_set);
    bitmap_set_bit(table->read_set, row_end->field_index);
    // check whether master table is unversioned
    if (row_end->val_int() == 0)
    {
      bitmap_set_bit(table->write_set, row_end->field_index);
      // Plain source table may have a PRIMARY KEY. And row_end is always
      // a part of PRIMARY KEY. Set it to max value for engine to find it in
      // index. Needed for an UPDATE/DELETE cases.
      table->vers_end_field()->set_max();
      m_vers_from_plain= true;
    }
  }

  DBUG_PRINT("info",("looking for the following record"));
  DBUG_DUMP("record[0]", table->record[0], table->s->reclength);

  if ((table->file->ha_table_flags() & HA_PRIMARY_KEY_REQUIRED_FOR_POSITION) &&
      table->s->primary_key < MAX_KEY)
  {
    /*
      Use a more efficient method to fetch the record given by
      table->record[0] if the engine allows it.  We first compute a
      row reference using the position() member function (it will be
      stored in table->file->ref) and the use rnd_pos() to position
      the "cursor" (i.e., record[0] in this case) at the correct row.

      TODO: Add a check that the correct record has been fetched by
      comparing with the original record. Take into account that the
      record on the master and slave can be of different
      length. Something along these lines should work:

      ADD>>>  store_record(table,record[1]);
              int error= table->file->ha_rnd_pos(table->record[0],
              table->file->ref);
      ADD>>>  DBUG_ASSERT(memcmp(table->record[1], table->record[0],
                                 table->s->reclength) == 0);

    */
    int error;
    DBUG_PRINT("info",("locating record using primary key (position)"));

    error= table->file->ha_rnd_pos_by_record(table->record[0]);
    if (unlikely(error))
    {
      DBUG_PRINT("info",("rnd_pos returns error %d",error));
      if (error == HA_ERR_KEY_NOT_FOUND)
        error= row_not_found_error(rgi);
      table->file->print_error(error, MYF(0));
    }
    DBUG_RETURN(error);
  }

  // We can't use position() - try other methods.
  
  /* 
    We need to retrieve all fields
    TODO: Move this out from this function to main loop 
   */
  table->use_all_columns();

  /*
    Save copy of the record in table->record[1]. It might be needed 
    later if linear search is used to find exact match.
   */ 
  store_record(table,record[1]);    

  if (m_key_info)
  {
    DBUG_PRINT("info",("locating record using key #%u [%s] (index_read)",
                       m_key_nr, m_key_info->name.str));
    /* We use this to test that the correct key is used in test cases. */
    DBUG_EXECUTE_IF("slave_crash_if_wrong_index",
                    if(0 != strcmp(m_key_info->name.str,"expected_key")) abort(););

    /* The key is active: search the table using the index */
    if (!table->file->inited &&
        (error= table->file->ha_index_init(m_key_nr, FALSE)))
    {
      DBUG_PRINT("info",("ha_index_init returns error %d",error));
      table->file->print_error(error, MYF(0));
      goto end;
    }

    /* Fill key data for the row */

    DBUG_ASSERT(m_key);
    key_copy(m_key, table->record[0], m_key_info, 0);

    /*
      Don't print debug messages when running valgrind since they can
      trigger false warnings.
     */
#ifndef HAVE_valgrind
    DBUG_DUMP("key data", m_key, m_key_info->key_length);
#endif

    /*
      We need to set the null bytes to ensure that the filler bit are
      all set when returning.  There are storage engines that just set
      the necessary bits on the bytes and don't set the filler bits
      correctly.
    */
    if (table->s->null_bytes > 0)
      table->record[0][table->s->null_bytes - 1]|=
        256U - (1U << table->s->last_null_bit_pos);

    if (unlikely((error= table->file->ha_index_read_map(table->record[0],
                                                        m_key,
                                                        HA_WHOLE_KEY,
                                                        HA_READ_KEY_EXACT))))
    {
      DBUG_PRINT("info",("no record matching the key found in the table"));
      if (error == HA_ERR_KEY_NOT_FOUND)
        error= row_not_found_error(rgi);
      table->file->print_error(error, MYF(0));
      table->file->ha_index_end();
      goto end;
    }

  /*
    Don't print debug messages when running valgrind since they can
    trigger false warnings.
   */
#ifndef HAVE_valgrind
    DBUG_PRINT("info",("found first matching record")); 
    DBUG_DUMP("record[0]", table->record[0], table->s->reclength);
#endif
    /*
      Below is a minor "optimization".  If the key (i.e., key number
      0) has the HA_NOSAME flag set, we know that we have found the
      correct record (since there can be no duplicates); otherwise, we
      have to compare the record with the one found to see if it is
      the correct one.

      CAVEAT! This behaviour is essential for the replication of,
      e.g., the mysql.proc table since the correct record *shall* be
      found using the primary key *only*.  There shall be no
      comparison of non-PK columns to decide if the correct record is
      found.  I can see no scenario where it would be incorrect to
      chose the row to change only using a PK or an UNNI.
    */
    if (table->key_info->flags & HA_NOSAME)
    {
      /* Unique does not have non nullable part */
      if (!(table->key_info->flags & (HA_NULL_PART_KEY)))
      {
        error= 0;
        goto end;
      }
      else
      {
        KEY *keyinfo= table->key_info;
        /*
          Unique has nullable part. We need to check if there is any
          field in the BI image that is null and part of UNNI.
        */
        bool null_found= FALSE;
        for (uint i=0; i < keyinfo->user_defined_key_parts && !null_found; i++)
        {
          uint fieldnr= keyinfo->key_part[i].fieldnr - 1;
          Field **f= table->field+fieldnr;
          null_found= (*f)->is_null();
        }

        if (!null_found)
        {
          error= 0;
          goto end;
        }

        /* else fall through to index scan */
      }
    }

    is_index_scan=true;

    /*
      In case key is not unique, we still have to iterate over records found
      and find the one which is identical to the row given. A copy of the 
      record we are looking for is stored in record[1].
     */ 
    DBUG_PRINT("info",("non-unique index, scanning it to find matching record")); 
    /* We use this to test that the correct key is used in test cases. */
    DBUG_EXECUTE_IF("slave_crash_if_index_scan", abort(););

    while (record_compare(table))
    {
      while ((error= table->file->ha_index_next(table->record[0])))
      {
        DBUG_PRINT("info",("no record matching the given row found"));
        table->file->print_error(error, MYF(0));
        table->file->ha_index_end();
        goto end;
      }
    }
  }
  else
  {
    DBUG_PRINT("info",("locating record using table scan (rnd_next)"));
    /* We use this to test that the correct key is used in test cases. */
    DBUG_EXECUTE_IF("slave_crash_if_table_scan", abort(););

    /* We don't have a key: search the table using rnd_next() */
    if (unlikely((error= table->file->ha_rnd_init_with_error(1))))
    {
      DBUG_PRINT("info",("error initializing table scan"
                         " (ha_rnd_init returns %d)",error));
      goto end;
    }

    is_table_scan= true;

    /* Continue until we find the right record or have made a full loop */
    do
    {
      error= table->file->ha_rnd_next(table->record[0]);

      if (unlikely(error))
        DBUG_PRINT("info", ("error: %s", HA_ERR(error)));
      switch (error) {

      case 0:
        DBUG_DUMP("record found", table->record[0], table->s->reclength);
        break;

      case HA_ERR_END_OF_FILE:
        DBUG_PRINT("info", ("Record not found"));
        table->file->ha_rnd_end();
        goto end;

      default:
        DBUG_PRINT("info", ("Failed to get next record"
                            " (rnd_next returns %d)",error));
        table->file->print_error(error, MYF(0));
        table->file->ha_rnd_end();
        goto end;
      }
    }
    while (record_compare(table));
    
    /* 
      Note: above record_compare will take into accout all record fields 
      which might be incorrect in case a partial row was given in the event
     */

    DBUG_ASSERT(error == HA_ERR_END_OF_FILE || error == 0);
  }

end:
  if (is_table_scan || is_index_scan)
    issue_long_find_row_warning(get_general_type_code(), m_table->alias.c_ptr(), 
                                is_index_scan, rgi);
  table->default_column_bitmaps();
  DBUG_RETURN(error);
}

#endif

/*
  Constructor used to build an event for writing to the binary log.
 */

#ifndef MYSQL_CLIENT
Delete_rows_log_event::Delete_rows_log_event(THD *thd_arg, TABLE *tbl_arg,
                                             ulong tid, bool is_transactional)
  : Rows_log_event(thd_arg, tbl_arg, tid, tbl_arg->read_set, is_transactional,
                   DELETE_ROWS_EVENT_V1)
{
}

Delete_rows_compressed_log_event::Delete_rows_compressed_log_event(
                                           THD *thd_arg, TABLE *tbl_arg,
                                           ulong tid_arg,
                                           bool is_transactional)
  : Delete_rows_log_event(thd_arg, tbl_arg, tid_arg, is_transactional)
{
  m_type= DELETE_ROWS_COMPRESSED_EVENT_V1;
}

bool Delete_rows_compressed_log_event::write()
{
  return Rows_log_event::write_compressed();    
}
#endif /* #if !defined(MYSQL_CLIENT) */

/*
  Constructor used by slave to read the event from the binary log.
 */
#ifdef HAVE_REPLICATION
Delete_rows_log_event::Delete_rows_log_event(const char *buf, uint event_len,
                                             const Format_description_log_event
                                             *description_event)
  : Rows_log_event(buf, event_len, description_event)
{
}

Delete_rows_compressed_log_event::Delete_rows_compressed_log_event(
                                           const char *buf, uint event_len,
                                           const Format_description_log_event
                                           *description_event)
  : Delete_rows_log_event(buf, event_len, description_event)
{
  uncompress_buf();
}
#endif

#if !defined(MYSQL_CLIENT) && defined(HAVE_REPLICATION)

int 
Delete_rows_log_event::do_before_row_operations(const Slave_reporting_capability *const)
{
  /*
    Increment the global status delete count variable
   */
  if (get_flags(STMT_END_F))
    status_var_increment(thd->status_var.com_stat[SQLCOM_DELETE]);

  if ((m_table->file->ha_table_flags() & HA_PRIMARY_KEY_REQUIRED_FOR_POSITION) &&
      m_table->s->primary_key < MAX_KEY)
  {
    /*
      We don't need to allocate any memory for m_key since it is not used.
    */
    return 0;
  }
  if (slave_run_triggers_for_rbr && !master_had_triggers)
    m_table->prepare_triggers_for_delete_stmt_or_event();

  return find_key();
}

int 
Delete_rows_log_event::do_after_row_operations(const Slave_reporting_capability *const, 
                                               int error)
{
  m_table->file->ha_index_or_rnd_end();
  my_free(m_key);
  m_key= NULL;
  m_key_info= NULL;

  return error;
}

int Delete_rows_log_event::do_exec_row(rpl_group_info *rgi)
{
  int error;
  const char *tmp= thd->get_proc_info();
  const char *message= "Delete_rows_log_event::find_row()";
  const bool invoke_triggers=
    slave_run_triggers_for_rbr && !master_had_triggers && m_table->triggers;
  DBUG_ASSERT(m_table != NULL);

#ifdef WSREP_PROC_INFO
  my_snprintf(thd->wsrep_info, sizeof(thd->wsrep_info) - 1,
              "Delete_rows_log_event::find_row(%lld)",
              (long long) wsrep_thd_trx_seqno(thd));
  message= thd->wsrep_info;
#endif /* WSREP_PROC_INFO */

  thd_proc_info(thd, message);
  if (likely(!(error= find_row(rgi))))
  { 
    /*
      Delete the record found, located in record[0]
    */
    message= "Delete_rows_log_event::ha_delete_row()";
#ifdef WSREP_PROC_INFO
    snprintf(thd->wsrep_info, sizeof(thd->wsrep_info) - 1,
             "Delete_rows_log_event::ha_delete_row(%lld)",
             (long long) wsrep_thd_trx_seqno(thd));
    message= thd->wsrep_info;
#endif
    thd_proc_info(thd, message);

    if (invoke_triggers &&
        unlikely(process_triggers(TRG_EVENT_DELETE, TRG_ACTION_BEFORE, FALSE)))
      error= HA_ERR_GENERIC; // in case if error is not set yet
    if (likely(!error))
    {
      m_table->mark_columns_per_binlog_row_image();
      if (m_vers_from_plain && m_table->versioned(VERS_TIMESTAMP))
      {
        Field *end= m_table->vers_end_field();
        bitmap_set_bit(m_table->write_set, end->field_index);
        store_record(m_table, record[1]);
        end->set_time();
        error= m_table->file->ha_update_row(m_table->record[1],
                                            m_table->record[0]);
      }
      else
      {
        error= m_table->file->ha_delete_row(m_table->record[0]);
      }
      m_table->default_column_bitmaps();
    }
    if (invoke_triggers && likely(!error) &&
        unlikely(process_triggers(TRG_EVENT_DELETE, TRG_ACTION_AFTER, FALSE)))
      error= HA_ERR_GENERIC; // in case if error is not set yet
    m_table->file->ha_index_or_rnd_end();
  }
  thd_proc_info(thd, tmp);
  return error;
}

#endif /* !defined(MYSQL_CLIENT) && defined(HAVE_REPLICATION) */

#ifdef MYSQL_CLIENT
bool Delete_rows_log_event::print(FILE *file,
                                  PRINT_EVENT_INFO* print_event_info)
{
  return Rows_log_event::print_helper(file, print_event_info, is_flashback ? "Write_rows" : "Delete_rows");
}

bool Delete_rows_compressed_log_event::print(FILE *file,
                                             PRINT_EVENT_INFO* print_event_info)
{
  char *new_buf;
  ulong len;
  bool is_malloc = false;
  if(!row_log_event_uncompress(glob_description_event,
                               checksum_alg == BINLOG_CHECKSUM_ALG_CRC32,
                               temp_buf, UINT_MAX32, NULL, 0, &is_malloc, &new_buf, &len))
  {
    free_temp_buf();
    register_temp_buf(new_buf, true);
    if (Rows_log_event::print_helper(file, print_event_info,
                                     "Delete_compressed_rows"))
      goto err;
  }
  else
  {
    if (my_b_printf(&print_event_info->head_cache,
                    "ERROR: uncompress delete_compressed_rows failed\n"))
      goto err;
  }

  return 0;
err:
  return 1;
}
#endif


#if defined(MYSQL_SERVER) && defined(HAVE_REPLICATION)
uint8 Delete_rows_log_event::get_trg_event_map()
{
  return trg2bit(TRG_EVENT_DELETE);
}
#endif

/**************************************************************************
	Update_rows_log_event member functions
**************************************************************************/

/*
  Constructor used to build an event for writing to the binary log.
 */
#if !defined(MYSQL_CLIENT)
Update_rows_log_event::Update_rows_log_event(THD *thd_arg, TABLE *tbl_arg,
                                             ulong tid,
                                             bool is_transactional)
: Rows_log_event(thd_arg, tbl_arg, tid, tbl_arg->read_set, is_transactional,
                 UPDATE_ROWS_EVENT_V1)
{
  init(tbl_arg->rpl_write_set);
}

Update_rows_compressed_log_event::Update_rows_compressed_log_event(THD *thd_arg, TABLE *tbl_arg,
                                                                   ulong tid,
                                                                   bool is_transactional)
: Update_rows_log_event(thd_arg, tbl_arg, tid, is_transactional)
{
  m_type = UPDATE_ROWS_COMPRESSED_EVENT_V1;
}

bool Update_rows_compressed_log_event::write()
{
  return Rows_log_event::write_compressed();
}

void Update_rows_log_event::init(MY_BITMAP const *cols)
{
  /* if my_bitmap_init fails, caught in is_valid() */
  if (likely(!my_bitmap_init(&m_cols_ai,
                          m_width <= sizeof(m_bitbuf_ai)*8 ? m_bitbuf_ai : NULL,
                          m_width,
                          false)))
  {
    /* Cols can be zero if this is a dummy binrows event */
    if (likely(cols != NULL))
    {
      memcpy(m_cols_ai.bitmap, cols->bitmap, no_bytes_in_map(cols));
      create_last_word_mask(&m_cols_ai);
    }
  }
}
#endif /* !defined(MYSQL_CLIENT) */


Update_rows_log_event::~Update_rows_log_event()
{
  if (m_cols_ai.bitmap == m_bitbuf_ai) // no my_malloc happened
    m_cols_ai.bitmap= 0; // so no my_free in my_bitmap_free
  my_bitmap_free(&m_cols_ai); // To pair with my_bitmap_init().
}


/*
  Constructor used by slave to read the event from the binary log.
 */
#ifdef HAVE_REPLICATION
Update_rows_log_event::Update_rows_log_event(const char *buf, uint event_len,
                                             const
                                             Format_description_log_event
                                             *description_event)
  : Rows_log_event(buf, event_len, description_event)
{
}

Update_rows_compressed_log_event::Update_rows_compressed_log_event(
                                             const char *buf, uint event_len,
                                             const Format_description_log_event
                                             *description_event)
  : Update_rows_log_event(buf, event_len, description_event)
{
  uncompress_buf();
}
#endif

#if !defined(MYSQL_CLIENT) && defined(HAVE_REPLICATION)

int 
Update_rows_log_event::do_before_row_operations(const Slave_reporting_capability *const)
{
  /*
    Increment the global status update count variable
  */
  if (get_flags(STMT_END_F))
    status_var_increment(thd->status_var.com_stat[SQLCOM_UPDATE]);

  int err;
  if ((err= find_key()))
    return err;

  if (slave_run_triggers_for_rbr && !master_had_triggers)
    m_table->prepare_triggers_for_update_stmt_or_event();

  return 0;
}

int 
Update_rows_log_event::do_after_row_operations(const Slave_reporting_capability *const, 
                                               int error)
{
  /*error= ToDo:find out what this should really be, this triggers close_scan in nbd, returning error?*/
  m_table->file->ha_index_or_rnd_end();
  my_free(m_key); // Free for multi_malloc
  m_key= NULL;
  m_key_info= NULL;

  return error;
}

int 
Update_rows_log_event::do_exec_row(rpl_group_info *rgi)
{
  const bool invoke_triggers=
    slave_run_triggers_for_rbr && !master_had_triggers && m_table->triggers;
  const char *tmp= thd->get_proc_info();
  const char *message= "Update_rows_log_event::find_row()";
  DBUG_ASSERT(m_table != NULL);

#ifdef WSREP_PROC_INFO
  my_snprintf(thd->wsrep_info, sizeof(thd->wsrep_info) - 1,
              "Update_rows_log_event::find_row(%lld)",
              (long long) wsrep_thd_trx_seqno(thd));
  message= thd->wsrep_info;
#endif /* WSREP_PROC_INFO */

  thd_proc_info(thd, message);
  int error= find_row(rgi); 
  if (unlikely(error))
  {
    /*
      We need to read the second image in the event of error to be
      able to skip to the next pair of updates
    */
    if ((m_curr_row= m_curr_row_end))
      unpack_current_row(rgi, &m_cols_ai);
    thd_proc_info(thd, tmp);
    return error;
  }

  /*
    This is the situation after locating BI:

    ===|=== before image ====|=== after image ===|===
       ^                     ^
       m_curr_row            m_curr_row_end

    BI found in the table is stored in record[0]. We copy it to record[1]
    and unpack AI to record[0].
   */

  store_record(m_table,record[1]);

  m_curr_row= m_curr_row_end;
  message= "Update_rows_log_event::unpack_current_row()";
#ifdef WSREP_PROC_INFO
  my_snprintf(thd->wsrep_info, sizeof(thd->wsrep_info) - 1,
              "Update_rows_log_event::unpack_current_row(%lld)",
              (long long) wsrep_thd_trx_seqno(thd));
  message= thd->wsrep_info;
#endif /* WSREP_PROC_INFO */

  /* this also updates m_curr_row_end */
  thd_proc_info(thd, message);
  if (unlikely((error= unpack_current_row(rgi, &m_cols_ai))))
    goto err;

  /*
    Now we have the right row to update.  The old row (the one we're
    looking for) is in record[1] and the new row is in record[0].
  */
#ifndef HAVE_valgrind
  /*
    Don't print debug messages when running valgrind since they can
    trigger false warnings.
   */
  DBUG_PRINT("info",("Updating row in table"));
  DBUG_DUMP("old record", m_table->record[1], m_table->s->reclength);
  DBUG_DUMP("new values", m_table->record[0], m_table->s->reclength);
#endif

  message= "Update_rows_log_event::ha_update_row()";
#ifdef WSREP_PROC_INFO
  my_snprintf(thd->wsrep_info, sizeof(thd->wsrep_info) - 1,
              "Update_rows_log_event::ha_update_row(%lld)",
              (long long) wsrep_thd_trx_seqno(thd));
  message= thd->wsrep_info;
#endif /* WSREP_PROC_INFO */

  thd_proc_info(thd, message);
  if (invoke_triggers &&
      unlikely(process_triggers(TRG_EVENT_UPDATE, TRG_ACTION_BEFORE, TRUE)))
  {
    error= HA_ERR_GENERIC; // in case if error is not set yet
    goto err;
  }

  // Temporary fix to find out why it fails [/Matz]
  memcpy(m_table->read_set->bitmap, m_cols.bitmap, (m_table->read_set->n_bits + 7) / 8);
  memcpy(m_table->write_set->bitmap, m_cols_ai.bitmap, (m_table->write_set->n_bits + 7) / 8);

  m_table->mark_columns_per_binlog_row_image();
  if (m_vers_from_plain && m_table->versioned(VERS_TIMESTAMP))
    m_table->vers_update_fields();
  error= m_table->file->ha_update_row(m_table->record[1], m_table->record[0]);
  if (unlikely(error == HA_ERR_RECORD_IS_THE_SAME))
    error= 0;
  if (m_vers_from_plain && m_table->versioned(VERS_TIMESTAMP))
  {
    store_record(m_table, record[2]);
    error= vers_insert_history_row(m_table);
    restore_record(m_table, record[2]);
  }
  m_table->default_column_bitmaps();

  if (invoke_triggers && likely(!error) &&
      unlikely(process_triggers(TRG_EVENT_UPDATE, TRG_ACTION_AFTER, TRUE)))
    error= HA_ERR_GENERIC; // in case if error is not set yet

  thd_proc_info(thd, tmp);

err:
  m_table->file->ha_index_or_rnd_end();
  return error;
}

#endif /* !defined(MYSQL_CLIENT) && defined(HAVE_REPLICATION) */

#ifdef MYSQL_CLIENT
bool Update_rows_log_event::print(FILE *file,
				  PRINT_EVENT_INFO* print_event_info)
{
  return Rows_log_event::print_helper(file, print_event_info, "Update_rows");
}

bool
Update_rows_compressed_log_event::print(FILE *file,
                                        PRINT_EVENT_INFO *print_event_info)
{
  char *new_buf;
  ulong len;
  bool is_malloc= false;
  if(!row_log_event_uncompress(glob_description_event,
                               checksum_alg == BINLOG_CHECKSUM_ALG_CRC32,
                               temp_buf, UINT_MAX32, NULL, 0, &is_malloc, &new_buf, &len))
  {
    free_temp_buf();
    register_temp_buf(new_buf, true);
    if (Rows_log_event::print_helper(file, print_event_info,
                                     "Update_compressed_rows"))
      goto err;
  }
  else
  {
    if (my_b_printf(&print_event_info->head_cache,
                    "ERROR: uncompress update_compressed_rows failed\n"))
      goto err;
  }

  return 0;
err:
  return 1;
}
#endif

#if defined(MYSQL_SERVER) && defined(HAVE_REPLICATION)
uint8 Update_rows_log_event::get_trg_event_map()
{
  return trg2bit(TRG_EVENT_UPDATE);
}
#endif

Incident_log_event::Incident_log_event(const char *buf, uint event_len,
                                       const Format_description_log_event *descr_event)
  : Log_event(buf, descr_event)
{
  DBUG_ENTER("Incident_log_event::Incident_log_event");
  uint8 const common_header_len=
    descr_event->common_header_len;
  uint8 const post_header_len=
    descr_event->post_header_len[INCIDENT_EVENT-1];

  DBUG_PRINT("info",("event_len: %u; common_header_len: %d; post_header_len: %d",
                     event_len, common_header_len, post_header_len));

  m_message.str= NULL;
  m_message.length= 0;
  int incident_number= uint2korr(buf + common_header_len);
  if (incident_number >= INCIDENT_COUNT ||
      incident_number <= INCIDENT_NONE)
  {
    // If the incident is not recognized, this binlog event is
    // invalid.  If we set incident_number to INCIDENT_NONE, the
    // invalidity will be detected by is_valid().
    m_incident= INCIDENT_NONE;
    DBUG_VOID_RETURN;
  }
  m_incident= static_cast<Incident>(incident_number);
  char const *ptr= buf + common_header_len + post_header_len;
  char const *const str_end= buf + event_len;
  uint8 len= 0;                   // Assignment to keep compiler happy
  const char *str= NULL;          // Assignment to keep compiler happy
  if (read_str(&ptr, str_end, &str, &len))
  {
    /* Mark this event invalid */
    m_incident= INCIDENT_NONE;
    DBUG_VOID_RETURN;
  }
  if (!(m_message.str= (char*) my_malloc(len+1, MYF(MY_WME))))
  {
    /* Mark this event invalid */
    m_incident= INCIDENT_NONE;
    DBUG_VOID_RETURN;
  }
  strmake(m_message.str, str, len);
  m_message.length= len;
  DBUG_PRINT("info", ("m_incident: %d", m_incident));
  DBUG_VOID_RETURN;
}


Incident_log_event::~Incident_log_event()
{
  if (m_message.str)
    my_free(m_message.str);
}


const char *
Incident_log_event::description() const
{
  static const char *const description[]= {
    "NOTHING",                                  // Not used
    "LOST_EVENTS"
  };

  DBUG_PRINT("info", ("m_incident: %d", m_incident));
  return description[m_incident];
}


#ifndef MYSQL_CLIENT
void Incident_log_event::pack_info(Protocol *protocol)
{
  char buf[256];
  size_t bytes;
  if (m_message.length > 0)
    bytes= my_snprintf(buf, sizeof(buf), "#%d (%s)",
                       m_incident, description());
  else
    bytes= my_snprintf(buf, sizeof(buf), "#%d (%s): %s",
                       m_incident, description(), m_message.str);
  protocol->store(buf, bytes, &my_charset_bin);
}
#endif /* MYSQL_CLIENT */


#if defined(WITH_WSREP) && !defined(MYSQL_CLIENT)
/*
  read the first event from (*buf). The size of the (*buf) is (*buf_len).
  At the end (*buf) is shitfed to point to the following event or NULL and
  (*buf_len) will be changed to account just being read bytes of the 1st event.
*/
#define WSREP_MAX_ALLOWED_PACKET 1024*1024*1024 // current protocol max

Log_event* wsrep_read_log_event(
  char **arg_buf, size_t *arg_buf_len,
  const Format_description_log_event *description_event)
{
  char *head= (*arg_buf);
  uint data_len = uint4korr(head + EVENT_LEN_OFFSET);
  char *buf= (*arg_buf);
  const char *error= 0;
  Log_event *res=  0;
  DBUG_ENTER("wsrep_read_log_event");

  if (data_len > WSREP_MAX_ALLOWED_PACKET)
  {
    error = "Event too big";
    goto err;
  }

  res= Log_event::read_log_event(buf, data_len, &error, description_event, false);

err:
  if (!res)
  {
    DBUG_ASSERT(error != 0);
    sql_print_error("Error in Log_event::read_log_event(): "
                    "'%s', data_len: %d, event_type: %d",
		    error,data_len,(uchar)head[EVENT_TYPE_OFFSET]);
  }
  (*arg_buf)+= data_len;
  (*arg_buf_len)-= data_len;
  DBUG_RETURN(res);
}
#endif


#ifdef MYSQL_CLIENT
bool Incident_log_event::print(FILE *file,
                               PRINT_EVENT_INFO *print_event_info)
{
  if (print_event_info->short_form)
    return 0;

  Write_on_release_cache cache(&print_event_info->head_cache, file);

  if (print_header(&cache, print_event_info, FALSE) ||
      my_b_printf(&cache, "\n# Incident: %s\nRELOAD DATABASE; # Shall generate syntax error\n", description()))
    return 1;
  return cache.flush_data();
}
#endif

#if defined(HAVE_REPLICATION) && !defined(MYSQL_CLIENT)
int
Incident_log_event::do_apply_event(rpl_group_info *rgi)
{
  Relay_log_info const *rli= rgi->rli;
  DBUG_ENTER("Incident_log_event::do_apply_event");

  if (ignored_error_code(ER_SLAVE_INCIDENT))
  {
    DBUG_PRINT("info", ("Ignoring Incident"));
    DBUG_RETURN(0);
  }

  rli->report(ERROR_LEVEL, ER_SLAVE_INCIDENT, NULL,
              ER_THD(rgi->thd, ER_SLAVE_INCIDENT),
              description(),
              m_message.length > 0 ? m_message.str : "<none>");
  DBUG_RETURN(1);
}
#endif

#ifdef MYSQL_SERVER
bool
Incident_log_event::write_data_header()
{
  DBUG_ENTER("Incident_log_event::write_data_header");
  DBUG_PRINT("enter", ("m_incident: %d", m_incident));
  uchar buf[sizeof(int16)];
  int2store(buf, (int16) m_incident);
  DBUG_RETURN(write_data(buf, sizeof(buf)));
}

bool
Incident_log_event::write_data_body()
{
  uchar tmp[1];
  DBUG_ENTER("Incident_log_event::write_data_body");
  tmp[0]= (uchar) m_message.length;
  DBUG_RETURN(write_data(tmp, sizeof(tmp)) ||
              write_data(m_message.str, m_message.length));
}
#endif

Ignorable_log_event::Ignorable_log_event(const char *buf,
                                         const Format_description_log_event
                                         *descr_event,
                                         const char *event_name)
  :Log_event(buf, descr_event), number((int) (uchar) buf[EVENT_TYPE_OFFSET]),
   description(event_name)
{
  DBUG_ENTER("Ignorable_log_event::Ignorable_log_event");
  DBUG_VOID_RETURN;
}

Ignorable_log_event::~Ignorable_log_event()
{
}

#ifndef MYSQL_CLIENT
/* Pack info for its unrecognized ignorable event */
void Ignorable_log_event::pack_info(Protocol *protocol)
{
  char buf[256];
  size_t bytes;
  bytes= my_snprintf(buf, sizeof(buf), "# Ignorable event type %d (%s)",
                     number, description);
  protocol->store(buf, bytes, &my_charset_bin);
}
#endif

#ifdef MYSQL_CLIENT
/* Print for its unrecognized ignorable event */
bool Ignorable_log_event::print(FILE *file,
                                PRINT_EVENT_INFO *print_event_info)
{
  if (print_event_info->short_form)
    return 0;

  if (print_header(&print_event_info->head_cache, print_event_info, FALSE) ||
      my_b_printf(&print_event_info->head_cache, "\tIgnorable\n") ||
      my_b_printf(&print_event_info->head_cache,
                  "# Ignorable event type %d (%s)\n", number, description) ||
      copy_event_cache_to_file_and_reinit(&print_event_info->head_cache,
                                          file))
    return 1;
  return 0;
}
#endif


#ifdef MYSQL_CLIENT
/**
  The default values for these variables should be values that are
  *incorrect*, i.e., values that cannot occur in an event.  This way,
  they will always be printed for the first event.
*/
st_print_event_info::st_print_event_info()
{
  myf const flags = MYF(MY_WME | MY_NABP);
  /*
    Currently we only use static PRINT_EVENT_INFO objects, so zeroed at
    program's startup, but these explicit bzero() is for the day someone
    creates dynamic instances.
  */
  bzero(db, sizeof(db));
  bzero(charset, sizeof(charset));
  bzero(time_zone_str, sizeof(time_zone_str));
  delimiter[0]= ';';
  delimiter[1]= 0;
  flags2_inited= 0;
  sql_mode_inited= 0;
  row_events= 0;
  sql_mode= 0;
  auto_increment_increment= 0;
  auto_increment_offset= 0;
  charset_inited= 0;
  lc_time_names_number= ~0;
  charset_database_number= ILLEGAL_CHARSET_INFO_NUMBER;
  thread_id= 0;
  server_id= 0;
  domain_id= 0;
  thread_id_printed= false;
  server_id_printed= false;
  domain_id_printed= false;
  allow_parallel= true;
  allow_parallel_printed= false;
  found_row_event= false;
  print_row_count= false;
  short_form= false;
  skip_replication= 0;
  printed_fd_event=FALSE;
  file= 0;
  base64_output_mode=BASE64_OUTPUT_UNSPEC;
  open_cached_file(&head_cache, NULL, NULL, 0, flags);
  open_cached_file(&body_cache, NULL, NULL, 0, flags);
#ifdef WHEN_FLASHBACK_REVIEW_READY
  open_cached_file(&review_sql_cache, NULL, NULL, 0, flags);
#endif
}


bool copy_event_cache_to_string_and_reinit(IO_CACHE *cache, LEX_STRING *to)
{
  reinit_io_cache(cache, READ_CACHE, 0L, FALSE, FALSE);
  if (cache->end_of_file > SIZE_T_MAX ||
      !(to->str= (char*) my_malloc((to->length= (size_t)cache->end_of_file), MYF(0))))
  {
    perror("Out of memory: can't allocate memory in copy_event_cache_to_string_and_reinit().");
    goto err;
  }
  if (my_b_read(cache, (uchar*) to->str, to->length))
  {
    my_free(to->str);
    perror("Can't read data from IO_CACHE");
    return true;
  }
  reinit_io_cache(cache, WRITE_CACHE, 0, FALSE, TRUE);
  return false;

err:
  to->str= 0;
  to->length= 0;
  return true;
}
#endif /* MYSQL_CLIENT */

bool copy_event_cache_to_file_and_reinit(IO_CACHE *cache, FILE *file)
{
  return (my_b_copy_all_to_file(cache, file) ||
          reinit_io_cache(cache, WRITE_CACHE, 0, FALSE, TRUE));
}

#if defined(HAVE_REPLICATION) && !defined(MYSQL_CLIENT)
Heartbeat_log_event::Heartbeat_log_event(const char* buf, uint event_len,
                    const Format_description_log_event* description_event)
  :Log_event(buf, description_event)
{
  uint8 header_size= description_event->common_header_len;
  ident_len = event_len - header_size;
  set_if_smaller(ident_len,FN_REFLEN-1);
  log_ident= buf + header_size;
}
#endif

#if defined(MYSQL_SERVER)
/**
   Check if we should write event to the relay log

   This is used to skip events that is only supported by MySQL

   Return:
   0 ok
   1 Don't write event
*/

bool event_that_should_be_ignored(const char *buf)
{
  uint event_type= (uchar)buf[EVENT_TYPE_OFFSET];
  if (event_type == GTID_LOG_EVENT ||
      event_type == ANONYMOUS_GTID_LOG_EVENT ||
      event_type == PREVIOUS_GTIDS_LOG_EVENT ||
      event_type == TRANSACTION_CONTEXT_EVENT ||
      event_type == VIEW_CHANGE_EVENT ||
      event_type == XA_PREPARE_LOG_EVENT ||
      (uint2korr(buf + FLAGS_OFFSET) & LOG_EVENT_IGNORABLE_F))
    return 1;
  return 0;
}
#endif /* MYSQL_SERVER */<|MERGE_RESOLUTION|>--- conflicted
+++ resolved
@@ -11339,15 +11339,9 @@
                     thd->wsrep_trx().state(),
                     (long long) wsrep_thd_trx_seqno(thd));
       }
-<<<<<<< HEAD
 #endif /* WITH_WSREP */
-      if ((thd->is_slave_error || thd->is_fatal_error) &&
-          !is_parallel_retry_error(rgi, actual_error))
-=======
-#endif
       if (thd->is_error() &&
           !is_parallel_retry_error(rgi, error= thd->get_stmt_da()->sql_errno()))
->>>>>>> 2ae83aff
       {
         /*
           Error reporting borrowed from Query_log_event with many excessive
