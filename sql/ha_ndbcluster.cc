/* Copyright (C) 2000-2003 MySQL AB

  This program is free software; you can redistribute it and/or modify
  it under the terms of the GNU General Public License as published by
  the Free Software Foundation; either version 2 of the License, or
  (at your option) any later version.

  This program is distributed in the hope that it will be useful,
  but WITHOUT ANY WARRANTY; without even the implied warranty of
  MERCHANTABILITY or FITNESS FOR A PARTICULAR PURPOSE.  See the
  GNU General Public License for more details.

  You should have received a copy of the GNU General Public License
  along with this program; if not, write to the Free Software
  Foundation, Inc., 59 Temple Place, Suite 330, Boston, MA  02111-1307  USA 
*/

/*
  This file defines the NDB Cluster handler: the interface between MySQL and
  NDB Cluster
*/

#ifdef __GNUC__
#pragma implementation                          // gcc: Class implementation
#endif

#include "mysql_priv.h"

#ifdef HAVE_NDBCLUSTER_DB
#include <my_dir.h>
#include "ha_ndbcluster.h"
#include <ndbapi/NdbApi.hpp>
#include <ndbapi/NdbScanFilter.hpp>

// options from from mysqld.cc
extern my_bool opt_ndb_optimized_node_selection;
extern const char *opt_ndbcluster_connectstring;

// Default value for parallelism
static const int parallelism= 0;

// Default value for max number of transactions
// createable against NDB from this handler
static const int max_transactions= 256;

static const char *ha_ndb_ext=".ndb";

#define NDB_HIDDEN_PRIMARY_KEY_LENGTH 8


#define ERR_PRINT(err) \
  DBUG_PRINT("error", ("%d  message: %s", err.code, err.message))

#define ERR_RETURN(err)		         \
{				         \
  const NdbError& tmp= err;              \
  ERR_PRINT(tmp);		         \
  DBUG_RETURN(ndb_to_mysql_error(&tmp)); \
}

// Typedefs for long names
typedef NdbDictionary::Column NDBCOL;
typedef NdbDictionary::Table NDBTAB;
typedef NdbDictionary::Index  NDBINDEX;
typedef NdbDictionary::Dictionary  NDBDICT;

bool ndbcluster_inited= FALSE;

static Ndb* g_ndb= NULL;
static Ndb_cluster_connection* g_ndb_cluster_connection= NULL;

// Handler synchronization
pthread_mutex_t ndbcluster_mutex;

// Table lock handling
static HASH ndbcluster_open_tables;

static byte *ndbcluster_get_key(NDB_SHARE *share,uint *length,
                                my_bool not_used __attribute__((unused)));
static NDB_SHARE *get_share(const char *table_name);
static void free_share(NDB_SHARE *share);

static int packfrm(const void *data, uint len, const void **pack_data, uint *pack_len);
static int unpackfrm(const void **data, uint *len,
		     const void* pack_data);

static int ndb_get_table_statistics(Ndb*, const char *, 
				    Uint64* rows, Uint64* commits);


/*
  Dummy buffer to read zero pack_length fields
  which are mapped to 1 char
*/
static uint32 dummy_buf;

/*
  Error handling functions
*/

struct err_code_mapping
{
  int ndb_err;
  int my_err;
  int show_warning;
};

static const err_code_mapping err_map[]= 
{
  { 626, HA_ERR_KEY_NOT_FOUND, 0 },
  { 630, HA_ERR_FOUND_DUPP_KEY, 0 },
  { 893, HA_ERR_FOUND_DUPP_KEY, 0 },
  { 721, HA_ERR_TABLE_EXIST, 1 },
  { 4244, HA_ERR_TABLE_EXIST, 1 },

  { 709, HA_ERR_NO_SUCH_TABLE, 1 },
  { 284, HA_ERR_NO_SUCH_TABLE, 1 },

  { 266, HA_ERR_LOCK_WAIT_TIMEOUT, 1 },
  { 274, HA_ERR_LOCK_WAIT_TIMEOUT, 1 },
  { 296, HA_ERR_LOCK_WAIT_TIMEOUT, 1 },
  { 297, HA_ERR_LOCK_WAIT_TIMEOUT, 1 },
  { 237, HA_ERR_LOCK_WAIT_TIMEOUT, 1 },

  { 623, HA_ERR_RECORD_FILE_FULL, 1 },
  { 624, HA_ERR_RECORD_FILE_FULL, 1 },
  { 625, HA_ERR_RECORD_FILE_FULL, 1 },
  { 826, HA_ERR_RECORD_FILE_FULL, 1 },
  { 827, HA_ERR_RECORD_FILE_FULL, 1 },
  { 832, HA_ERR_RECORD_FILE_FULL, 1 },

  { 0, 1, 0 },

  { -1, -1, 1 }
};


static int ndb_to_mysql_error(const NdbError *err)
{
  uint i;
  for (i=0; err_map[i].ndb_err != err->code && err_map[i].my_err != -1; i++);
  if (err_map[i].show_warning)
  {
    // Push the NDB error message as warning
    push_warning_printf(current_thd, MYSQL_ERROR::WARN_LEVEL_ERROR,
			ER_GET_ERRMSG, ER(ER_GET_ERRMSG),
			err->code, err->message, "NDB");
  }
  if (err_map[i].my_err == -1)
    return err->code;
  return err_map[i].my_err;
}



inline
int execute_no_commit(ha_ndbcluster *h, NdbTransaction *trans)
{
  int m_batch_execute= 0;
#ifdef NOT_USED
  if (m_batch_execute)
    return 0;
#endif
  return trans->execute(NdbTransaction::NoCommit,
			NdbTransaction::AbortOnError,
			h->m_force_send);
}

inline
int execute_commit(ha_ndbcluster *h, NdbTransaction *trans)
{
  int m_batch_execute= 0;
#ifdef NOT_USED
  if (m_batch_execute)
    return 0;
#endif
  return trans->execute(NdbTransaction::Commit,
			NdbTransaction::AbortOnError,
			h->m_force_send);
}

inline
int execute_commit(THD *thd, NdbTransaction *trans)
{
  int m_batch_execute= 0;
#ifdef NOT_USED
  if (m_batch_execute)
    return 0;
#endif
  return trans->execute(NdbTransaction::Commit,
			NdbTransaction::AbortOnError,
			thd->variables.ndb_force_send);
}

inline
int execute_no_commit_ie(ha_ndbcluster *h, NdbTransaction *trans)
{
  int m_batch_execute= 0;
#ifdef NOT_USED
  if (m_batch_execute)
    return 0;
#endif
  return trans->execute(NdbTransaction::NoCommit,
			NdbTransaction::AO_IgnoreError,
			h->m_force_send);
}

/*
  Place holder for ha_ndbcluster thread specific data
*/

Thd_ndb::Thd_ndb()
{
  ndb= new Ndb(g_ndb_cluster_connection, "");
  lock_count= 0;
  count= 0;
  error= 0;
}

Thd_ndb::~Thd_ndb()
{
  if (ndb)
    delete ndb;
  ndb= 0;
}

inline
Ndb *ha_ndbcluster::get_ndb()
{
  return ((Thd_ndb*)current_thd->transaction.thd_ndb)->ndb;
}

/*
 * manage uncommitted insert/deletes during transactio to get records correct
 */

struct Ndb_table_local_info {
  int no_uncommitted_rows_count;
  ulong last_count;
  ha_rows records;
};

void ha_ndbcluster::set_rec_per_key()
{
  DBUG_ENTER("ha_ndbcluster::get_status_const");
  for (uint i=0 ; i < table->s->keys ; i++)
  {
    table->key_info[i].rec_per_key[table->key_info[i].key_parts-1]= 1;
  }
  DBUG_VOID_RETURN;
}

void ha_ndbcluster::records_update()
{
  if (m_ha_not_exact_count)
    return;
  DBUG_ENTER("ha_ndbcluster::records_update");
  struct Ndb_table_local_info *info= (struct Ndb_table_local_info *)m_table_info;
  DBUG_PRINT("info", ("id=%d, no_uncommitted_rows_count=%d",
		      ((const NDBTAB *)m_table)->getTableId(),
		      info->no_uncommitted_rows_count));
  //  if (info->records == ~(ha_rows)0)
  {
    Ndb *ndb= get_ndb();
    Uint64 rows;
    if(ndb_get_table_statistics(ndb, m_tabname, &rows, 0) == 0){
      info->records= rows;
    }
  }
  {
    THD *thd= current_thd;
    if (((Thd_ndb*)(thd->transaction.thd_ndb))->error)
      info->no_uncommitted_rows_count= 0;
  }
  records= info->records+ info->no_uncommitted_rows_count;
  DBUG_VOID_RETURN;
}

void ha_ndbcluster::no_uncommitted_rows_execute_failure()
{
  if (m_ha_not_exact_count)
    return;
  DBUG_ENTER("ha_ndbcluster::no_uncommitted_rows_execute_failure");
  THD *thd= current_thd;
  ((Thd_ndb*)(thd->transaction.thd_ndb))->error= 1;
  DBUG_VOID_RETURN;
}

void ha_ndbcluster::no_uncommitted_rows_init(THD *thd)
{
  if (m_ha_not_exact_count)
    return;
  DBUG_ENTER("ha_ndbcluster::no_uncommitted_rows_init");
  struct Ndb_table_local_info *info= (struct Ndb_table_local_info *)m_table_info;
  Thd_ndb *thd_ndb= (Thd_ndb *)thd->transaction.thd_ndb;
  if (info->last_count != thd_ndb->count)
  {
    info->last_count= thd_ndb->count;
    info->no_uncommitted_rows_count= 0;
    info->records= ~(ha_rows)0;
    DBUG_PRINT("info", ("id=%d, no_uncommitted_rows_count=%d",
			((const NDBTAB *)m_table)->getTableId(),
			info->no_uncommitted_rows_count));
  }
  DBUG_VOID_RETURN;
}

void ha_ndbcluster::no_uncommitted_rows_update(int c)
{
  if (m_ha_not_exact_count)
    return;
  DBUG_ENTER("ha_ndbcluster::no_uncommitted_rows_update");
  struct Ndb_table_local_info *info=
    (struct Ndb_table_local_info *)m_table_info;
  info->no_uncommitted_rows_count+= c;
  DBUG_PRINT("info", ("id=%d, no_uncommitted_rows_count=%d",
		      ((const NDBTAB *)m_table)->getTableId(),
		      info->no_uncommitted_rows_count));
  DBUG_VOID_RETURN;
}

void ha_ndbcluster::no_uncommitted_rows_reset(THD *thd)
{
  if (m_ha_not_exact_count)
    return;
  DBUG_ENTER("ha_ndbcluster::no_uncommitted_rows_reset");
  ((Thd_ndb*)(thd->transaction.thd_ndb))->count++;
  ((Thd_ndb*)(thd->transaction.thd_ndb))->error= 0;
  DBUG_VOID_RETURN;
}

/*
  Take care of the error that occured in NDB
  
  RETURN
    0	No error
    #   The mapped error code
*/


int ha_ndbcluster::ndb_err(NdbTransaction *trans)
{
  int res;
  const NdbError err= trans->getNdbError();
  DBUG_ENTER("ndb_err");
  
  ERR_PRINT(err);
  switch (err.classification) {
  case NdbError::SchemaError:
  {
    Ndb *ndb= get_ndb();
    NDBDICT *dict= ndb->getDictionary();
    DBUG_PRINT("info", ("invalidateTable %s", m_tabname));
    dict->invalidateTable(m_tabname);
    table->s->version= 0L;		/* Free when thread is ready */
    break;
  }
  default:
    break;
  }
  res= ndb_to_mysql_error(&err);
  DBUG_PRINT("info", ("transformed ndbcluster error %d to mysql error %d", 
		      err.code, res));
  if (res == HA_ERR_FOUND_DUPP_KEY)
    m_dupkey= table->s->primary_key;
  
  DBUG_RETURN(res);
}


/*
  Override the default get_error_message in order to add the 
  error message of NDB 
 */

bool ha_ndbcluster::get_error_message(int error, 
				      String *buf)
{
  DBUG_ENTER("ha_ndbcluster::get_error_message");
  DBUG_PRINT("enter", ("error: %d", error));

  Ndb *ndb= get_ndb();
  if (!ndb)
    DBUG_RETURN(FALSE);

  const NdbError err= ndb->getNdbError(error);
  bool temporary= err.status==NdbError::TemporaryError;
  buf->set(err.message, strlen(err.message), &my_charset_bin);
  DBUG_PRINT("exit", ("message: %s, temporary: %d", buf->ptr(), temporary));
  DBUG_RETURN(temporary);
}


/*
  Check if type is supported by NDB.
  TODO Use this once in open(), not in every operation

*/

static inline bool ndb_supported_type(enum_field_types type)
{
  switch (type) {
  case MYSQL_TYPE_DECIMAL:    
  case MYSQL_TYPE_TINY:        
  case MYSQL_TYPE_SHORT:
  case MYSQL_TYPE_LONG:
  case MYSQL_TYPE_INT24:       
  case MYSQL_TYPE_LONGLONG:
  case MYSQL_TYPE_FLOAT:
  case MYSQL_TYPE_DOUBLE:
  case MYSQL_TYPE_TIMESTAMP:
  case MYSQL_TYPE_DATETIME:    
  case MYSQL_TYPE_DATE:
  case MYSQL_TYPE_NEWDATE:
  case MYSQL_TYPE_TIME:        
  case MYSQL_TYPE_YEAR:        
  case MYSQL_TYPE_STRING:      
  case MYSQL_TYPE_VAR_STRING:
  case MYSQL_TYPE_TINY_BLOB:
  case MYSQL_TYPE_BLOB:    
  case MYSQL_TYPE_MEDIUM_BLOB:   
  case MYSQL_TYPE_LONG_BLOB:  
  case MYSQL_TYPE_ENUM:
  case MYSQL_TYPE_SET:         
  case MYSQL_TYPE_BIT:
    return TRUE;
  case MYSQL_TYPE_NULL:   
  case MYSQL_TYPE_GEOMETRY:
  case MYSQL_TYPE_VARCHAR:
    break;
  }
  return FALSE;
}


/*
  Instruct NDB to set the value of the hidden primary key
*/

bool ha_ndbcluster::set_hidden_key(NdbOperation *ndb_op,
				   uint fieldnr, const byte *field_ptr)
{
  DBUG_ENTER("set_hidden_key");
  DBUG_RETURN(ndb_op->equal(fieldnr, (char*)field_ptr,
			    NDB_HIDDEN_PRIMARY_KEY_LENGTH) != 0);
}


/*
  Instruct NDB to set the value of one primary key attribute
*/

int ha_ndbcluster::set_ndb_key(NdbOperation *ndb_op, Field *field,
                               uint fieldnr, const byte *field_ptr)
{
  uint32 pack_len= field->pack_length();
  DBUG_ENTER("set_ndb_key");
  DBUG_PRINT("enter", ("%d: %s, ndb_type: %u, len=%d", 
                       fieldnr, field->field_name, field->type(),
                       pack_len));
  DBUG_DUMP("key", (char*)field_ptr, pack_len);
  
  if (ndb_supported_type(field->type()))
  {
    if (! (field->flags & BLOB_FLAG))
      // Common implementation for most field types
      DBUG_RETURN(ndb_op->equal(fieldnr, (char*) field_ptr, pack_len) != 0);
  }
  // Unhandled field types
  DBUG_PRINT("error", ("Field type %d not supported", field->type()));
  DBUG_RETURN(2);
}


/*
 Instruct NDB to set the value of one attribute
*/

int ha_ndbcluster::set_ndb_value(NdbOperation *ndb_op, Field *field, 
                                 uint fieldnr, bool *set_blob_value)
{
  const byte* field_ptr= field->ptr;
  uint32 pack_len=  field->pack_length();
  DBUG_ENTER("set_ndb_value");
  DBUG_PRINT("enter", ("%d: %s, type: %u, len=%d, is_null=%s", 
                       fieldnr, field->field_name, field->type(), 
                       pack_len, field->is_null()?"Y":"N"));
  DBUG_DUMP("value", (char*) field_ptr, pack_len);

  if (ndb_supported_type(field->type()))
  {
    // ndb currently does not support size 0
    uint32 empty_field;
    if (pack_len == 0)
    {
      pack_len= sizeof(empty_field);
      field_ptr= (byte *)&empty_field;
      if (field->is_null())
	empty_field= 0;
      else
	empty_field= 1;
    }
    if (! (field->flags & BLOB_FLAG))
    {
      if (field->type() != MYSQL_TYPE_BIT)
      {
	if (field->is_null())
	  // Set value to NULL
	  DBUG_RETURN((ndb_op->setValue(fieldnr, 
					(char*)NULL, pack_len) != 0));
	// Common implementation for most field types
	DBUG_RETURN(ndb_op->setValue(fieldnr, 
				     (char*)field_ptr, pack_len) != 0);
      }
      else // if (field->type() == MYSQL_TYPE_BIT)
      {
	longlong bits= field->val_int();
 
	// Round up bit field length to nearest word boundry
	pack_len= ((pack_len + 3) >> 2) << 2;
        DBUG_ASSERT(pack_len <= 8);
        if (field->is_null())
          // Set value to NULL
          DBUG_RETURN((ndb_op->setValue(fieldnr, (char*)NULL, pack_len) != 0));
        DBUG_PRINT("info", ("bit field"));
        DBUG_DUMP("value", (char*)&bits, pack_len);
	DBUG_RETURN(ndb_op->setValue(fieldnr, (char*)&bits, pack_len) != 0);
      }
    }
    // Blob type
    NdbBlob *ndb_blob= ndb_op->getBlobHandle(fieldnr);
    if (ndb_blob != NULL)
    {
      if (field->is_null())
        DBUG_RETURN(ndb_blob->setNull() != 0);

      Field_blob *field_blob= (Field_blob*)field;

      // Get length and pointer to data
      uint32 blob_len= field_blob->get_length(field_ptr);
      char* blob_ptr= NULL;
      field_blob->get_ptr(&blob_ptr);

      // Looks like NULL ptr signals length 0 blob
      if (blob_ptr == NULL) {
        DBUG_ASSERT(blob_len == 0);
        blob_ptr= (char*)"";
      }

      DBUG_PRINT("value", ("set blob ptr=%x len=%u",
                           (unsigned)blob_ptr, blob_len));
      DBUG_DUMP("value", (char*)blob_ptr, min(blob_len, 26));

      if (set_blob_value)
	*set_blob_value= TRUE;
      // No callback needed to write value
      DBUG_RETURN(ndb_blob->setValue(blob_ptr, blob_len) != 0);
    }
    DBUG_RETURN(1);
  }
  // Unhandled field types
  DBUG_PRINT("error", ("Field type %d not supported", field->type()));
  DBUG_RETURN(2);
}


/*
  Callback to read all blob values.
  - not done in unpack_record because unpack_record is valid
    after execute(Commit) but reading blobs is not
  - may only generate read operations; they have to be executed
    somewhere before the data is available
  - due to single buffer for all blobs, we let the last blob
    process all blobs (last so that all are active)
  - null bit is still set in unpack_record
  - TODO allocate blob part aligned buffers
*/

NdbBlob::ActiveHook g_get_ndb_blobs_value;

int g_get_ndb_blobs_value(NdbBlob *ndb_blob, void *arg)
{
  DBUG_ENTER("g_get_ndb_blobs_value");
  if (ndb_blob->blobsNextBlob() != NULL)
    DBUG_RETURN(0);
  ha_ndbcluster *ha= (ha_ndbcluster *)arg;
  DBUG_RETURN(ha->get_ndb_blobs_value(ndb_blob));
}

int ha_ndbcluster::get_ndb_blobs_value(NdbBlob *last_ndb_blob)
{
  DBUG_ENTER("get_ndb_blobs_value");

  // Field has no field number so cannot use TABLE blob_field
  // Loop twice, first only counting total buffer size
  for (int loop= 0; loop <= 1; loop++)
  {
    uint32 offset= 0;
    for (uint i= 0; i < table->s->fields; i++)
    {
      Field *field= table->field[i];
      NdbValue value= m_value[i];
      if (value.ptr != NULL && (field->flags & BLOB_FLAG))
      {
        Field_blob *field_blob= (Field_blob *)field;
        NdbBlob *ndb_blob= value.blob;
        Uint64 blob_len= 0;
        if (ndb_blob->getLength(blob_len) != 0)
          DBUG_RETURN(-1);
        // Align to Uint64
        uint32 blob_size= blob_len;
        if (blob_size % 8 != 0)
          blob_size+= 8 - blob_size % 8;
        if (loop == 1)
        {
          char *buf= m_blobs_buffer + offset;
          uint32 len= 0xffffffff;  // Max uint32
          DBUG_PRINT("value", ("read blob ptr=%x len=%u",
                               (uint)buf, (uint)blob_len));
          if (ndb_blob->readData(buf, len) != 0)
            DBUG_RETURN(-1);
          DBUG_ASSERT(len == blob_len);
          field_blob->set_ptr(len, buf);
        }
        offset+= blob_size;
      }
    }
    if (loop == 0 && offset > m_blobs_buffer_size)
    {
      my_free(m_blobs_buffer, MYF(MY_ALLOW_ZERO_PTR));
      m_blobs_buffer_size= 0;
      DBUG_PRINT("value", ("allocate blobs buffer size %u", offset));
      m_blobs_buffer= my_malloc(offset, MYF(MY_WME));
      if (m_blobs_buffer == NULL)
        DBUG_RETURN(-1);
      m_blobs_buffer_size= offset;
    }
  }
  DBUG_RETURN(0);
}


/*
  Instruct NDB to fetch one field
  - data is read directly into buffer provided by field
    if field is NULL, data is read into memory provided by NDBAPI
*/

int ha_ndbcluster::get_ndb_value(NdbOperation *ndb_op, Field *field,
                                 uint fieldnr, byte* buf)
{
  DBUG_ENTER("get_ndb_value");
  DBUG_PRINT("enter", ("fieldnr: %d flags: %o", fieldnr,
                       (int)(field != NULL ? field->flags : 0)));

  if (field != NULL)
  {
    DBUG_ASSERT(buf);
    if (ndb_supported_type(field->type()))
    {
      DBUG_ASSERT(field->ptr != NULL);
      if (! (field->flags & BLOB_FLAG))
      {	
        if (field->type() != MYSQL_TYPE_BIT)
        {
	  byte *field_buf;
	  if (field->pack_length() != 0)
	    field_buf= buf + (field->ptr - table->record[0]);
	  else
	    field_buf= (byte *)&dummy_buf;
	  m_value[fieldnr].rec= ndb_op->getValue(fieldnr, 
						 field_buf);
	}
        else // if (field->type() == MYSQL_TYPE_BIT)
        {
          m_value[fieldnr].rec= ndb_op->getValue(fieldnr);
        }
        DBUG_RETURN(m_value[fieldnr].rec == NULL);
      }

      // Blob type
      NdbBlob *ndb_blob= ndb_op->getBlobHandle(fieldnr);
      m_value[fieldnr].blob= ndb_blob;
      if (ndb_blob != NULL)
      {
        // Set callback
        void *arg= (void *)this;
        DBUG_RETURN(ndb_blob->setActiveHook(g_get_ndb_blobs_value, arg) != 0);
      }
      DBUG_RETURN(1);
    }
    // Unhandled field types
    DBUG_PRINT("error", ("Field type %d not supported", field->type()));
    DBUG_RETURN(2);
  }

  // Used for hidden key only
  m_value[fieldnr].rec= ndb_op->getValue(fieldnr, NULL);
  DBUG_RETURN(m_value[fieldnr].rec == NULL);
}


/*
  Check if any set or get of blob value in current query.
*/
bool ha_ndbcluster::uses_blob_value(bool all_fields)
{
  if (table->s->blob_fields == 0)
    return FALSE;
  if (all_fields)
    return TRUE;
  {
    uint no_fields= table->s->fields;
    int i;
    THD *thd= table->in_use;
    // They always put blobs at the end..
    for (i= no_fields - 1; i >= 0; i--)
    {
      Field *field= table->field[i];
      if (thd->query_id == field->query_id)
      {
        return TRUE;
      }
    }
  }
  return FALSE;
}


/*
  Get metadata for this table from NDB 

  IMPLEMENTATION
    - save the NdbDictionary::Table for easy access
    - check that frm-file on disk is equal to frm-file
      of table accessed in NDB
    - build a list of the indexes for the table
*/

int ha_ndbcluster::get_metadata(const char *path)
{
  Ndb *ndb= get_ndb();
  NDBDICT *dict= ndb->getDictionary();
  const NDBTAB *tab;
  int error;
  bool invalidating_ndb_table= FALSE;

  DBUG_ENTER("get_metadata");
  DBUG_PRINT("enter", ("m_tabname: %s, path: %s", m_tabname, path));

  do {
    const void *data, *pack_data;
    uint length, pack_length;

    if (!(tab= dict->getTable(m_tabname)))
      ERR_RETURN(dict->getNdbError());
    DBUG_PRINT("info", ("Table schema version: %d", tab->getObjectVersion()));
    /*
      Compare FrmData in NDB with frm file from disk.
    */
    error= 0;
    if (readfrm(path, &data, &length) ||
	packfrm(data, length, &pack_data, &pack_length))
    {
      my_free((char*)data, MYF(MY_ALLOW_ZERO_PTR));
      my_free((char*)pack_data, MYF(MY_ALLOW_ZERO_PTR));
      DBUG_RETURN(1);
    }
    
    if ((pack_length != tab->getFrmLength()) || 
	(memcmp(pack_data, tab->getFrmData(), pack_length)))
    {
      if (!invalidating_ndb_table)
      {
	DBUG_PRINT("info", ("Invalidating table"));
	dict->invalidateTable(m_tabname);
	invalidating_ndb_table= TRUE;
      }
      else
      {
	DBUG_PRINT("error", 
		   ("metadata, pack_length: %d getFrmLength: %d memcmp: %d", 
		    pack_length, tab->getFrmLength(),
		    memcmp(pack_data, tab->getFrmData(), pack_length)));      
	DBUG_DUMP("pack_data", (char*)pack_data, pack_length);
	DBUG_DUMP("frm", (char*)tab->getFrmData(), tab->getFrmLength());
	error= 3;
	invalidating_ndb_table= FALSE;
      }
    }
    else
    {
      invalidating_ndb_table= FALSE;
    }
    my_free((char*)data, MYF(0));
    my_free((char*)pack_data, MYF(0));
  } while (invalidating_ndb_table);

  if (error)
    DBUG_RETURN(error);

  m_table= NULL;
  m_table_info= NULL;
  
  DBUG_RETURN(build_index_list(table, ILBP_OPEN));  
}


int ha_ndbcluster::build_index_list(TABLE *tab, enum ILBP phase)
{
  uint i;
  int error= 0;
  const char *name, *index_name;
  char unique_index_name[FN_LEN];
  static const char* unique_suffix= "$unique";
  KEY* key_info= tab->key_info;
  const char **key_name= tab->s->keynames.type_names;
  Ndb *ndb= get_ndb();
  NdbDictionary::Dictionary *dict= ndb->getDictionary();
  DBUG_ENTER("ha_ndbcluster::build_index_list");
  
  // Save information about all known indexes
  for (i= 0; i < tab->s->keys; i++, key_info++, key_name++)
  {
    index_name= *key_name;
    NDB_INDEX_TYPE idx_type= get_index_type_from_table(i);
    m_index[i].type= idx_type;
    if (idx_type == UNIQUE_ORDERED_INDEX || idx_type == UNIQUE_INDEX)
    {
      strxnmov(unique_index_name, FN_LEN, index_name, unique_suffix, NullS);
      DBUG_PRINT("info", ("Created unique index name \'%s\' for index %d",
			  unique_index_name, i));
    }
    // Create secondary indexes if in create phase
    if (phase == ILBP_CREATE)
    {
      DBUG_PRINT("info", ("Creating index %u: %s", i, index_name));      
      switch (idx_type){
	
      case PRIMARY_KEY_INDEX:
	// Do nothing, already created
	break;
      case PRIMARY_KEY_ORDERED_INDEX:
	error= create_ordered_index(index_name, key_info);
	break;
      case UNIQUE_ORDERED_INDEX:
	if (!(error= create_ordered_index(index_name, key_info)))
	  error= create_unique_index(unique_index_name, key_info);
	break;
      case UNIQUE_INDEX:
	if (!(error= check_index_fields_not_null(i)))
	  error= create_unique_index(unique_index_name, key_info);
	break;
      case ORDERED_INDEX:
	error= create_ordered_index(index_name, key_info);
	break;
      default:
	DBUG_ASSERT(FALSE);
	break;
      }
      if (error)
      {
	DBUG_PRINT("error", ("Failed to create index %u", i));
	drop_table();
	break;
      }
    }
    // Add handles to index objects
    if (idx_type != PRIMARY_KEY_INDEX && idx_type != UNIQUE_INDEX)
    {
      DBUG_PRINT("info", ("Get handle to index %s", index_name));
      const NDBINDEX *index= dict->getIndex(index_name, m_tabname);
      if (!index) DBUG_RETURN(1);
      m_index[i].index= (void *) index;
    }
    if (idx_type == UNIQUE_ORDERED_INDEX || idx_type == UNIQUE_INDEX)
    {
      DBUG_PRINT("info", ("Get handle to unique_index %s", unique_index_name));
      const NDBINDEX *index= dict->getIndex(unique_index_name, m_tabname);
      if (!index) DBUG_RETURN(1);
      m_index[i].unique_index= (void *) index;
    }      
  }
  
  DBUG_RETURN(error);
}


/*
  Decode the type of an index from information 
  provided in table object
*/
NDB_INDEX_TYPE ha_ndbcluster::get_index_type_from_table(uint inx) const
{
  bool is_hash_index=  (table->key_info[inx].algorithm == HA_KEY_ALG_HASH);
  if (inx == table->s->primary_key)
    return is_hash_index ? PRIMARY_KEY_INDEX : PRIMARY_KEY_ORDERED_INDEX;

  return ((table->key_info[inx].flags & HA_NOSAME) ? 
          (is_hash_index ? UNIQUE_INDEX : UNIQUE_ORDERED_INDEX) :
          ORDERED_INDEX);
} 

int ha_ndbcluster::check_index_fields_not_null(uint inx)
{
  KEY* key_info= table->key_info + inx;
  KEY_PART_INFO* key_part= key_info->key_part;
  KEY_PART_INFO* end= key_part+key_info->key_parts;
  DBUG_ENTER("ha_ndbcluster::check_index_fields_not_null");
  
  for (; key_part != end; key_part++) 
    {
      Field* field= key_part->field;
      if (field->maybe_null())
      {
	my_printf_error(ER_NULL_COLUMN_IN_INDEX,ER(ER_NULL_COLUMN_IN_INDEX),
			MYF(0),field->field_name);
	DBUG_RETURN(ER_NULL_COLUMN_IN_INDEX);
      }
    }
  
  DBUG_RETURN(0);
}

void ha_ndbcluster::release_metadata()
{
  uint i;

  DBUG_ENTER("release_metadata");
  DBUG_PRINT("enter", ("m_tabname: %s", m_tabname));

  m_table= NULL;
  m_table_info= NULL;

  // Release index list 
  for (i= 0; i < MAX_KEY; i++)
  {
    m_index[i].unique_index= NULL;      
    m_index[i].index= NULL;      
  }

  DBUG_VOID_RETURN;
}

int ha_ndbcluster::get_ndb_lock_type(enum thr_lock_type type)
{
  if (type >= TL_WRITE_ALLOW_WRITE)
    return NdbOperation::LM_Exclusive;
  else if (uses_blob_value(m_retrieve_all_fields))
    return NdbOperation::LM_Read;
  else
    return NdbOperation::LM_CommittedRead;
}

static const ulong index_type_flags[]=
{
  /* UNDEFINED_INDEX */
  0,                         

  /* PRIMARY_KEY_INDEX */
  HA_ONLY_WHOLE_INDEX, 

  /* PRIMARY_KEY_ORDERED_INDEX */
  /* 
     Enable HA_KEYREAD_ONLY when "sorted" indexes are supported, 
     thus ORDERD BY clauses can be optimized by reading directly 
     through the index.
  */
  // HA_KEYREAD_ONLY | 
  HA_READ_NEXT |
  HA_READ_PREV |
  HA_READ_RANGE |
  HA_READ_ORDER,

  /* UNIQUE_INDEX */
  HA_ONLY_WHOLE_INDEX,

  /* UNIQUE_ORDERED_INDEX */
  HA_READ_NEXT |
  HA_READ_PREV |
  HA_READ_RANGE |
  HA_READ_ORDER,

  /* ORDERED_INDEX */
  HA_READ_NEXT |
  HA_READ_PREV |
  HA_READ_RANGE |
  HA_READ_ORDER
};

static const int index_flags_size= sizeof(index_type_flags)/sizeof(ulong);

inline NDB_INDEX_TYPE ha_ndbcluster::get_index_type(uint idx_no) const
{
  DBUG_ASSERT(idx_no < MAX_KEY);
  return m_index[idx_no].type;
}


/*
  Get the flags for an index

  RETURN
    flags depending on the type of the index.
*/

inline ulong ha_ndbcluster::index_flags(uint idx_no, uint part,
                                        bool all_parts) const 
{ 
  DBUG_ENTER("ha_ndbcluster::index_flags");
  DBUG_PRINT("info", ("idx_no: %d", idx_no));
  DBUG_ASSERT(get_index_type_from_table(idx_no) < index_flags_size);
  DBUG_RETURN(index_type_flags[get_index_type_from_table(idx_no)]);
}


int ha_ndbcluster::set_primary_key(NdbOperation *op, const byte *key)
{
  KEY* key_info= table->key_info + table->s->primary_key;
  KEY_PART_INFO* key_part= key_info->key_part;
  KEY_PART_INFO* end= key_part+key_info->key_parts;
  DBUG_ENTER("set_primary_key");

  for (; key_part != end; key_part++) 
  {
    Field* field= key_part->field;
    if (set_ndb_key(op, field, 
		    key_part->fieldnr-1, key))
      ERR_RETURN(op->getNdbError());
    key += key_part->length;
  }
  DBUG_RETURN(0);
}


int ha_ndbcluster::set_primary_key_from_old_data(NdbOperation *op, const byte *old_data)
{
  KEY* key_info= table->key_info + table->s->primary_key;
  KEY_PART_INFO* key_part= key_info->key_part;
  KEY_PART_INFO* end= key_part+key_info->key_parts;
  DBUG_ENTER("set_primary_key_from_old_data");

  for (; key_part != end; key_part++) 
  {
    Field* field= key_part->field;
    if (set_ndb_key(op, field, 
		    key_part->fieldnr-1, old_data+key_part->offset))
      ERR_RETURN(op->getNdbError());
  }
  DBUG_RETURN(0);
}


int ha_ndbcluster::set_primary_key(NdbOperation *op)
{
  DBUG_ENTER("set_primary_key");
  KEY* key_info= table->key_info + table->s->primary_key;
  KEY_PART_INFO* key_part= key_info->key_part;
  KEY_PART_INFO* end= key_part+key_info->key_parts;

  for (; key_part != end; key_part++) 
  {
    Field* field= key_part->field;
    if (set_ndb_key(op, field, 
                    key_part->fieldnr-1, field->ptr))
      ERR_RETURN(op->getNdbError());
  }
  DBUG_RETURN(0);
}

int 
ha_ndbcluster::set_index_key(NdbOperation *op, 
			     const KEY *key_info, 
			     const byte * key_ptr)
{
  DBUG_ENTER("ha_ndbcluster::set_index_key");
  uint i;
  KEY_PART_INFO* key_part= key_info->key_part;
  KEY_PART_INFO* end= key_part+key_info->key_parts;
  
  for (i= 0; key_part != end; key_part++, i++) 
  {
    if (set_ndb_key(op, key_part->field, i, 
		    key_part->null_bit ? key_ptr + 1 : key_ptr))
      ERR_RETURN(m_active_trans->getNdbError());
    key_ptr+= key_part->store_length;
  }
  DBUG_RETURN(0);
}

/*
  Read one record from NDB using primary key
*/

int ha_ndbcluster::pk_read(const byte *key, uint key_len, byte *buf) 
{
  uint no_fields= table->s->fields, i;
  NdbConnection *trans= m_active_trans;
  NdbOperation *op;
  THD *thd= current_thd;
  int res;
  DBUG_ENTER("pk_read");
  DBUG_PRINT("enter", ("key_len: %u", key_len));
  DBUG_DUMP("key", (char*)key, key_len);

  NdbOperation::LockMode lm=
    (NdbOperation::LockMode)get_ndb_lock_type(m_lock.type);
  if (!(op= trans->getNdbOperation((const NDBTAB *) m_table)) || 
      op->readTuple(lm) != 0)
    ERR_RETURN(trans->getNdbError());
  
  if (table->s->primary_key == MAX_KEY) 
  {
    // This table has no primary key, use "hidden" primary key
    DBUG_PRINT("info", ("Using hidden key"));
    DBUG_DUMP("key", (char*)key, 8);    
    if (set_hidden_key(op, no_fields, key))
      ERR_RETURN(trans->getNdbError());
    
    // Read key at the same time, for future reference
    if (get_ndb_value(op, NULL, no_fields, NULL))
      ERR_RETURN(trans->getNdbError());
  } 
  else 
  {
    if ((res= set_primary_key(op, key)))
      return res;
  }
  
  if((res= define_read_attrs(buf, op)))
    DBUG_RETURN(res);
  
  if (execute_no_commit_ie(this,trans) != 0) 
  {
    table->status= STATUS_NOT_FOUND;
    DBUG_RETURN(ndb_err(trans));
  }

  // The value have now been fetched from NDB  
  unpack_record(buf);
  table->status= 0;     
  DBUG_RETURN(0);
}

/*
  Read one complementing record from NDB using primary key from old_data
*/

int ha_ndbcluster::complemented_pk_read(const byte *old_data, byte *new_data)
{
  uint no_fields= table->s->fields, i;
  NdbTransaction *trans= m_active_trans;
  NdbOperation *op;
  THD *thd= current_thd;
  DBUG_ENTER("complemented_pk_read");

  if (m_retrieve_all_fields)
    // We have allready retrieved all fields, nothing to complement
    DBUG_RETURN(0);

  NdbOperation::LockMode lm=
    (NdbOperation::LockMode)get_ndb_lock_type(m_lock.type);
  if (!(op= trans->getNdbOperation((const NDBTAB *) m_table)) || 
      op->readTuple(lm) != 0)
    ERR_RETURN(trans->getNdbError());
  
  int res;
  if ((res= set_primary_key_from_old_data(op, old_data)))
    ERR_RETURN(trans->getNdbError());
  
  // Read all unreferenced non-key field(s)
  for (i= 0; i < no_fields; i++) 
  {
    Field *field= table->field[i];
    if (!((field->flags & PRI_KEY_FLAG) ||
	  (thd->query_id == field->query_id)))
    {
      if (get_ndb_value(op, field, i, new_data))
	ERR_RETURN(trans->getNdbError());
    }
  }
  
  if (execute_no_commit(this,trans) != 0) 
  {
    table->status= STATUS_NOT_FOUND;
    DBUG_RETURN(ndb_err(trans));
  }

  // The value have now been fetched from NDB  
  unpack_record(new_data);
  table->status= 0;     

  /**
   * restore m_value
   */
  for (i= 0; i < no_fields; i++) 
  {
    Field *field= table->field[i];
    if (!((field->flags & PRI_KEY_FLAG) ||
	  (thd->query_id == field->query_id)))
    {
      m_value[i].ptr= NULL;
    }
  }
  
  DBUG_RETURN(0);
}

/*
  Peek to check if a particular row already exists
*/

int ha_ndbcluster::peek_row()
{
  NdbTransaction *trans= m_active_trans;
  NdbOperation *op;
  THD *thd= current_thd;
  DBUG_ENTER("peek_row");

  NdbOperation::LockMode lm=
    (NdbOperation::LockMode)get_ndb_lock_type(m_lock.type);
  if (!(op= trans->getNdbOperation((const NDBTAB *) m_table)) ||
      op->readTuple(lm) != 0)
    ERR_RETURN(trans->getNdbError());

  int res;
  if ((res= set_primary_key(op)))
    ERR_RETURN(trans->getNdbError());

  if (execute_no_commit_ie(this,trans) != 0)
  {
    table->status= STATUS_NOT_FOUND;
    DBUG_RETURN(ndb_err(trans));
  } 
  DBUG_RETURN(0);
}

/*
  Read one record from NDB using unique secondary index
*/

int ha_ndbcluster::unique_index_read(const byte *key,
				     uint key_len, byte *buf)
{
  int res;
  NdbTransaction *trans= m_active_trans;
  NdbIndexOperation *op;
  DBUG_ENTER("ha_ndbcluster::unique_index_read");
  DBUG_PRINT("enter", ("key_len: %u, index: %u", key_len, active_index));
  DBUG_DUMP("key", (char*)key, key_len);
  
  NdbOperation::LockMode lm=
    (NdbOperation::LockMode)get_ndb_lock_type(m_lock.type);
  if (!(op= trans->getNdbIndexOperation((NDBINDEX *) 
					m_index[active_index].unique_index, 
                                        (const NDBTAB *) m_table)) ||
      op->readTuple(lm) != 0)
    ERR_RETURN(trans->getNdbError());
  
  // Set secondary index key(s)
  if((res= set_index_key(op, table->key_info + active_index, key)))
    DBUG_RETURN(res);
  
  if((res= define_read_attrs(buf, op)))
    DBUG_RETURN(res);

  if (execute_no_commit_ie(this,trans) != 0) 
  {
    table->status= STATUS_NOT_FOUND;
    DBUG_RETURN(ndb_err(trans));
  }
  // The value have now been fetched from NDB
  unpack_record(buf);
  table->status= 0;
  DBUG_RETURN(0);
}

inline int ha_ndbcluster::fetch_next(NdbScanOperation* cursor)
{
  DBUG_ENTER("fetch_next");
  int check;
  NdbTransaction *trans= m_active_trans;
  
  bool contact_ndb= m_lock.type < TL_WRITE_ALLOW_WRITE;
  do {
    DBUG_PRINT("info", ("Call nextResult, contact_ndb: %d", contact_ndb));
    /*
      We can only handle one tuple with blobs at a time.
    */
    if (m_ops_pending && m_blobs_pending)
    {
      if (execute_no_commit(this,trans) != 0)
	DBUG_RETURN(ndb_err(trans));
      m_ops_pending= 0;
      m_blobs_pending= FALSE;
    }
    
    if ((check= cursor->nextResult(contact_ndb, m_force_send)) == 0)
    {
      DBUG_RETURN(0);
    } 
    else if (check == 1 || check == 2)
    {
      // 1: No more records
      // 2: No more cached records
      
      /*
	Before fetching more rows and releasing lock(s),
	all pending update or delete operations should 
	be sent to NDB
      */
      DBUG_PRINT("info", ("ops_pending: %d", m_ops_pending));    
      if (m_ops_pending)
      {
	if (m_transaction_on)
	{
	  if (execute_no_commit(this,trans) != 0)
	    DBUG_RETURN(-1);
	}
	else
	{
	  if  (execute_commit(this,trans) != 0)
	    DBUG_RETURN(-1);
	  int res= trans->restart();
	  DBUG_ASSERT(res == 0);
	}
	m_ops_pending= 0;
      }
      contact_ndb= (check == 2);
    }
    else
    {
      DBUG_RETURN(-1);
    }
  } while (check == 2);

  DBUG_RETURN(1);
}

/*
  Get the next record of a started scan. Try to fetch
  it locally from NdbApi cached records if possible, 
  otherwise ask NDB for more.

  NOTE
  If this is a update/delete make sure to not contact 
  NDB before any pending ops have been sent to NDB.

*/

inline int ha_ndbcluster::next_result(byte *buf)
{  
  int res;
  DBUG_ENTER("next_result");
    
  if (!m_active_cursor)
    DBUG_RETURN(HA_ERR_END_OF_FILE);
  
  if((res= fetch_next(m_active_cursor)) == 0)
  {
    DBUG_PRINT("info", ("One more record found"));    
    
    unpack_record(buf);
    table->status= 0;
    DBUG_RETURN(0);
  }
  else if(res == 1)
  {
    // No more records
    table->status= STATUS_NOT_FOUND;
    
    DBUG_PRINT("info", ("No more records"));
    DBUG_RETURN(HA_ERR_END_OF_FILE);
  }
  else
  {
    DBUG_RETURN(ndb_err(m_active_trans));
  }
}

/*
  Set bounds for ordered index scan.
*/

int ha_ndbcluster::set_bounds(NdbIndexScanOperation *op,
			      const key_range *keys[2],
			      uint range_no)
{
  const KEY *const key_info= table->key_info + active_index;
  const uint key_parts= key_info->key_parts;
  uint key_tot_len[2];
  uint tot_len;
  uint i, j;

  DBUG_ENTER("set_bounds");
  DBUG_PRINT("info", ("key_parts=%d", key_parts));

  for (j= 0; j <= 1; j++)
  {
    const key_range *key= keys[j];
    if (key != NULL)
    {
      // for key->flag see ha_rkey_function
      DBUG_PRINT("info", ("key %d length=%d flag=%d",
                          j, key->length, key->flag));
      key_tot_len[j]= key->length;
    }
    else
    {
      DBUG_PRINT("info", ("key %d not present", j));
      key_tot_len[j]= 0;
    }
  }
  tot_len= 0;

  for (i= 0; i < key_parts; i++)
  {
    KEY_PART_INFO *key_part= &key_info->key_part[i];
    Field *field= key_part->field;
    uint part_len= key_part->length;
    uint part_store_len= key_part->store_length;
    // Info about each key part
    struct part_st {
      bool part_last;
      const key_range *key;
      const byte *part_ptr;
      bool part_null;
      int bound_type;
      const char* bound_ptr;
    };
    struct part_st part[2];

    for (j= 0; j <= 1; j++)
    {
      struct part_st &p= part[j];
      p.key= NULL;
      p.bound_type= -1;
      if (tot_len < key_tot_len[j])
      {
        p.part_last= (tot_len + part_store_len >= key_tot_len[j]);
        p.key= keys[j];
        p.part_ptr= &p.key->key[tot_len];
        p.part_null= key_part->null_bit && *p.part_ptr;
        p.bound_ptr= (const char *)
          p.part_null ? 0 : key_part->null_bit ? p.part_ptr + 1 : p.part_ptr;

        if (j == 0)
        {
          switch (p.key->flag)
          {
            case HA_READ_KEY_EXACT:
              p.bound_type= NdbIndexScanOperation::BoundEQ;
              break;
            // ascending
            case HA_READ_KEY_OR_NEXT:
              p.bound_type= NdbIndexScanOperation::BoundLE;
              break;
            case HA_READ_AFTER_KEY:
              if (! p.part_last)
                p.bound_type= NdbIndexScanOperation::BoundLE;
              else
                p.bound_type= NdbIndexScanOperation::BoundLT;
              break;
            // descending
            case HA_READ_PREFIX_LAST:           // weird
              p.bound_type= NdbIndexScanOperation::BoundEQ;
              break;
            case HA_READ_PREFIX_LAST_OR_PREV:   // weird
              p.bound_type= NdbIndexScanOperation::BoundGE;
              break;
            case HA_READ_BEFORE_KEY:
              if (! p.part_last)
                p.bound_type= NdbIndexScanOperation::BoundGE;
              else
                p.bound_type= NdbIndexScanOperation::BoundGT;
              break;
            default:
              break;
          }
        }
        if (j == 1) {
          switch (p.key->flag)
          {
            // ascending
            case HA_READ_BEFORE_KEY:
              if (! p.part_last)
                p.bound_type= NdbIndexScanOperation::BoundGE;
              else
                p.bound_type= NdbIndexScanOperation::BoundGT;
              break;
            case HA_READ_AFTER_KEY:     // weird
              p.bound_type= NdbIndexScanOperation::BoundGE;
              break;
            default:
              break;
            // descending strangely sets no end key
          }
        }

        if (p.bound_type == -1)
        {
          DBUG_PRINT("error", ("key %d unknown flag %d", j, p.key->flag));
          DBUG_ASSERT(false);
          // Stop setting bounds but continue with what we have
	  op->end_of_bound(range_no);
          DBUG_RETURN(0);
        }
      }
    }

    // Seen with e.g. b = 1 and c > 1
    if (part[0].bound_type == NdbIndexScanOperation::BoundLE &&
        part[1].bound_type == NdbIndexScanOperation::BoundGE &&
        memcmp(part[0].part_ptr, part[1].part_ptr, part_store_len) == 0)
    {
      DBUG_PRINT("info", ("replace LE/GE pair by EQ"));
      part[0].bound_type= NdbIndexScanOperation::BoundEQ;
      part[1].bound_type= -1;
    }
    // Not seen but was in previous version
    if (part[0].bound_type == NdbIndexScanOperation::BoundEQ &&
        part[1].bound_type == NdbIndexScanOperation::BoundGE &&
        memcmp(part[0].part_ptr, part[1].part_ptr, part_store_len) == 0)
    {
      DBUG_PRINT("info", ("remove GE from EQ/GE pair"));
      part[1].bound_type= -1;
    }

    for (j= 0; j <= 1; j++)
    {
      struct part_st &p= part[j];
      // Set bound if not done with this key
      if (p.key != NULL)
      {
        DBUG_PRINT("info", ("key %d:%d offset=%d length=%d last=%d bound=%d",
                            j, i, tot_len, part_len, p.part_last, p.bound_type));
        DBUG_DUMP("info", (const char*)p.part_ptr, part_store_len);

        // Set bound if not cancelled via type -1
        if (p.bound_type != -1)
	{
	  char truncated_field_name[NDB_MAX_ATTR_NAME_SIZE];
	  strnmov(truncated_field_name,field->field_name,sizeof(truncated_field_name));
	  truncated_field_name[sizeof(truncated_field_name)-1]= '\0';
          if (op->setBound(truncated_field_name, p.bound_type, p.bound_ptr))
            ERR_RETURN(op->getNdbError());
	}
      }
    }

    tot_len+= part_store_len;
  }
  op->end_of_bound(range_no);
  DBUG_RETURN(0);
}

inline 
int ha_ndbcluster::define_read_attrs(byte* buf, NdbOperation* op)
{
  uint i;
  THD *thd= current_thd;
  NdbTransaction *trans= m_active_trans;

  DBUG_ENTER("define_read_attrs");  

  // Define attributes to read
  for (i= 0; i < table->s->fields; i++) 
  {
    Field *field= table->field[i];
    if ((thd->query_id == field->query_id) ||
	((field->flags & PRI_KEY_FLAG)) || 
	m_retrieve_all_fields)
    {      
      if (get_ndb_value(op, field, i, buf))
	ERR_RETURN(op->getNdbError());
    } 
    else 
    {
      m_value[i].ptr= NULL;
    }
  }
    
  if (table->s->primary_key == MAX_KEY) 
  {
    DBUG_PRINT("info", ("Getting hidden key"));
    // Scanning table with no primary key
    int hidden_no= table->s->fields;      
#ifndef DBUG_OFF
    const NDBTAB *tab= (const NDBTAB *) m_table;    
    if (!tab->getColumn(hidden_no))
      DBUG_RETURN(1);
#endif
    if (get_ndb_value(op, NULL, hidden_no, NULL))
      ERR_RETURN(op->getNdbError());
  }
  DBUG_RETURN(0);
} 

/*
  Start ordered index scan in NDB
*/

int ha_ndbcluster::ordered_index_scan(const key_range *start_key,
				      const key_range *end_key,
				      bool sorted, bool descending, byte* buf)
{  
  int res;
  bool restart;
  NdbTransaction *trans= m_active_trans;
  NdbIndexScanOperation *op;

  DBUG_ENTER("ha_ndbcluster::ordered_index_scan");
  DBUG_PRINT("enter", ("index: %u, sorted: %d, descending: %d",
             active_index, sorted, descending));  
  DBUG_PRINT("enter", ("Starting new ordered scan on %s", m_tabname));

  // Check that sorted seems to be initialised
  DBUG_ASSERT(sorted == 0 || sorted == 1);
  
  if (m_active_cursor == 0)
  {
    restart= false;
    NdbOperation::LockMode lm=
      (NdbOperation::LockMode)get_ndb_lock_type(m_lock.type);
    if (!(op= trans->getNdbIndexScanOperation((NDBINDEX *)
					      m_index[active_index].index, 
					      (const NDBTAB *) m_table)) ||
	op->readTuples(lm, 0, parallelism, sorted, descending))
      ERR_RETURN(trans->getNdbError());
    m_active_cursor= op;
  } else {
    restart= true;
    op= (NdbIndexScanOperation*)m_active_cursor;
    
    DBUG_ASSERT(op->getSorted() == sorted);
    DBUG_ASSERT(op->getLockMode() == 
		(NdbOperation::LockMode)get_ndb_lock_type(m_lock.type));
    if(op->reset_bounds(m_force_send))
      DBUG_RETURN(ndb_err(m_active_trans));
  }
  
  {
    const key_range *keys[2]= { start_key, end_key };
    res= set_bounds(op, keys);
    if (res)
      DBUG_RETURN(res);
  }
  
  if (!restart && (res= define_read_attrs(buf, op)))
  {
    DBUG_RETURN(res);
  }

  if (execute_no_commit(this,trans) != 0)
    DBUG_RETURN(ndb_err(trans));
  
  DBUG_RETURN(next_result(buf));
}

/*
  Start a filtered scan in NDB.

  NOTE
  This function is here as an example of how to start a
  filtered scan. It should be possible to replace full_table_scan 
  with this function and make a best effort attempt 
  at filtering out the irrelevant data by converting the "items" 
  into interpreted instructions.
  This would speed up table scans where there is a limiting WHERE clause
  that doesn't match any index in the table.

 */

int ha_ndbcluster::filtered_scan(const byte *key, uint key_len, 
				 byte *buf,
				 enum ha_rkey_function find_flag)
{  
  int res;
  NdbTransaction *trans= m_active_trans;
  NdbScanOperation *op;

  DBUG_ENTER("filtered_scan");
  DBUG_PRINT("enter", ("key_len: %u, index: %u", 
                       key_len, active_index));
  DBUG_DUMP("key", (char*)key, key_len);  
  DBUG_PRINT("info", ("Starting a new filtered scan on %s",
		      m_tabname));

  NdbOperation::LockMode lm=
    (NdbOperation::LockMode)get_ndb_lock_type(m_lock.type);
  if (!(op= trans->getNdbScanOperation((const NDBTAB *) m_table)) ||
      op->readTuples(lm, 0, parallelism))
    ERR_RETURN(trans->getNdbError());
  m_active_cursor= op;
  
  {
    // Start scan filter
    NdbScanFilter sf(op);
    sf.begin();
      
    // Set filter using the supplied key data
    byte *key_ptr= (byte *) key;    
    uint tot_len= 0;
    KEY* key_info= table->key_info + active_index;
    for (uint k= 0; k < key_info->key_parts; k++) 
    {
      KEY_PART_INFO* key_part= key_info->key_part+k;
      Field* field= key_part->field;
      uint ndb_fieldnr= key_part->fieldnr-1;
      DBUG_PRINT("key_part", ("fieldnr: %d", ndb_fieldnr));
      //const NDBCOL *col= ((const NDBTAB *) m_table)->getColumn(ndb_fieldnr);
      uint32 field_len=  field->pack_length();
      DBUG_DUMP("key", (char*)key, field_len);
	
      DBUG_PRINT("info", ("Column %s, type: %d, len: %d", 
			  field->field_name, field->real_type(), field_len));
	
      // Define scan filter
      if (field->real_type() == MYSQL_TYPE_STRING)
	sf.cmp(NdbScanFilter::COND_EQ, ndb_fieldnr, key_ptr, field_len);
      else 
      {
	if (field_len == 8)
	  sf.eq(ndb_fieldnr, (Uint64)*key_ptr);
	else if (field_len <= 4)
	  sf.eq(ndb_fieldnr, (Uint32)*key_ptr);
	else 
	  DBUG_RETURN(1);
      }
	
      key_ptr += field_len;
      tot_len += field_len;
	
      if (tot_len >= key_len)
	break;
    }
    // End scan filter
    sf.end();
  }

  if((res= define_read_attrs(buf, op)))
    DBUG_RETURN(res);

  if (execute_no_commit(this,trans) != 0)
    DBUG_RETURN(ndb_err(trans));
  DBUG_PRINT("exit", ("Scan started successfully"));
  DBUG_RETURN(next_result(buf));
}

/*
  Start full table scan in NDB
 */

int ha_ndbcluster::full_table_scan(byte *buf)
{
  uint i;
  int res;
  NdbScanOperation *op;
  NdbTransaction *trans= m_active_trans;

  DBUG_ENTER("full_table_scan");  
  DBUG_PRINT("enter", ("Starting new scan on %s", m_tabname));

  NdbOperation::LockMode lm=
    (NdbOperation::LockMode)get_ndb_lock_type(m_lock.type);
  if (!(op=trans->getNdbScanOperation((const NDBTAB *) m_table)) ||
      op->readTuples(lm, 0, parallelism))
    ERR_RETURN(trans->getNdbError());
  m_active_cursor= op;
  
  if((res= define_read_attrs(buf, op)))
    DBUG_RETURN(res);

  if (execute_no_commit(this,trans) != 0)
    DBUG_RETURN(ndb_err(trans));
  DBUG_PRINT("exit", ("Scan started successfully"));
  DBUG_RETURN(next_result(buf));
}

/*
  Insert one record into NDB
*/
int ha_ndbcluster::write_row(byte *record)
{
  bool has_auto_increment;
  uint i;
  NdbTransaction *trans= m_active_trans;
  NdbOperation *op;
  int res;
  THD *thd= current_thd;

  DBUG_ENTER("write_row");

  if (m_ignore_dup_key && table->s->primary_key != MAX_KEY)
  {
    int peek_res= peek_row();
    
    if (!peek_res) 
    {
      m_dupkey= table->s->primary_key;
      DBUG_RETURN(HA_ERR_FOUND_DUPP_KEY);
    }
    if (peek_res != HA_ERR_KEY_NOT_FOUND)
      DBUG_RETURN(peek_res);
  }
  
  statistic_increment(thd->status_var.ha_write_count, &LOCK_status);
  if (table->timestamp_field_type & TIMESTAMP_AUTO_SET_ON_INSERT)
    table->timestamp_field->set_time();
  has_auto_increment= (table->next_number_field && record == table->record[0]);

  if (!(op= trans->getNdbOperation((const NDBTAB *) m_table)))
    ERR_RETURN(trans->getNdbError());

  res= (m_use_write) ? op->writeTuple() :op->insertTuple(); 
  if (res != 0)
    ERR_RETURN(trans->getNdbError());  
 
  if (table->s->primary_key == MAX_KEY) 
  {
    // Table has hidden primary key
    Ndb *ndb= get_ndb();
    Uint64 auto_value= ndb->getAutoIncrementValue((const NDBTAB *) m_table);
    if (set_hidden_key(op, table->s->fields, (const byte*)&auto_value))
      ERR_RETURN(op->getNdbError());
  } 
  else 
  {
    int res;

    if (has_auto_increment) 
    {
      m_skip_auto_increment= FALSE;
      update_auto_increment();
      m_skip_auto_increment= !auto_increment_column_changed;
    }

    if ((res= set_primary_key(op)))
      return res;
  }

  // Set non-key attribute(s)
  bool set_blob_value= FALSE;
  for (i= 0; i < table->s->fields; i++) 
  {
    Field *field= table->field[i];
    if (!(field->flags & PRI_KEY_FLAG) &&
	set_ndb_value(op, field, i, &set_blob_value))
    {
      m_skip_auto_increment= TRUE;
      ERR_RETURN(op->getNdbError());
    }
  }

  /*
    Execute write operation
    NOTE When doing inserts with many values in 
    each INSERT statement it should not be necessary
    to NoCommit the transaction between each row.
    Find out how this is detected!
  */
  m_rows_inserted++;
  no_uncommitted_rows_update(1);
  m_bulk_insert_not_flushed= TRUE;
  if ((m_rows_to_insert == 1) || 
      ((m_rows_inserted % m_bulk_insert_rows) == 0) ||
      set_blob_value)
  {
    THD *thd= current_thd;
    // Send rows to NDB
    DBUG_PRINT("info", ("Sending inserts to NDB, "\
			"rows_inserted:%d, bulk_insert_rows: %d", 
			(int)m_rows_inserted, (int)m_bulk_insert_rows));

    m_bulk_insert_not_flushed= FALSE;
    //    if (thd->transaction.on)
    if (m_transaction_on)
    {
      if (execute_no_commit(this,trans) != 0)
      {
	m_skip_auto_increment= TRUE;
	no_uncommitted_rows_execute_failure();
	DBUG_RETURN(ndb_err(trans));
      }
    }
    else
    {
      if (execute_commit(this,trans) != 0)
      {
	m_skip_auto_increment= TRUE;
	no_uncommitted_rows_execute_failure();
	DBUG_RETURN(ndb_err(trans));
      }
      int res= trans->restart();
      DBUG_ASSERT(res == 0);
    }
  }
  if ((has_auto_increment) && (m_skip_auto_increment))
  {
    Ndb *ndb= get_ndb();
    Uint64 next_val= (Uint64) table->next_number_field->val_int() + 1;
    DBUG_PRINT("info", 
	       ("Trying to set next auto increment value to %lu",
                (ulong) next_val));
    if (ndb->setAutoIncrementValue((const NDBTAB *) m_table, next_val, TRUE))
      DBUG_PRINT("info", 
		 ("Setting next auto increment value to %u", next_val));  
  }
  m_skip_auto_increment= TRUE;

  DBUG_RETURN(0);
}


/* Compare if a key in a row has changed */

int ha_ndbcluster::key_cmp(uint keynr, const byte * old_row,
			   const byte * new_row)
{
  KEY_PART_INFO *key_part=table->key_info[keynr].key_part;
  KEY_PART_INFO *end=key_part+table->key_info[keynr].key_parts;

  for (; key_part != end ; key_part++)
  {
    if (key_part->null_bit)
    {
      if ((old_row[key_part->null_offset] & key_part->null_bit) !=
	  (new_row[key_part->null_offset] & key_part->null_bit))
	return 1;
    }
    if (key_part->key_part_flag & (HA_BLOB_PART | HA_VAR_LENGTH_PART))
    {

      if (key_part->field->cmp_binary((char*) (old_row + key_part->offset),
				      (char*) (new_row + key_part->offset),
				      (ulong) key_part->length))
	return 1;
    }
    else
    {
      if (memcmp(old_row+key_part->offset, new_row+key_part->offset,
		 key_part->length))
	return 1;
    }
  }
  return 0;
}

/*
  Update one record in NDB using primary key
*/

int ha_ndbcluster::update_row(const byte *old_data, byte *new_data)
{
  THD *thd= current_thd;
  NdbTransaction *trans= m_active_trans;
  NdbScanOperation* cursor= m_active_cursor;
  NdbOperation *op;
  uint i;
  DBUG_ENTER("update_row");
  
  statistic_increment(thd->status_var.ha_update_count, &LOCK_status);
  if (table->timestamp_field_type & TIMESTAMP_AUTO_SET_ON_UPDATE)
    table->timestamp_field->set_time();

  /* Check for update of primary key for special handling */  
  if ((table->s->primary_key != MAX_KEY) &&
      (key_cmp(table->s->primary_key, old_data, new_data)))
  {
    int read_res, insert_res, delete_res;

    DBUG_PRINT("info", ("primary key update, doing pk read+insert+delete"));
    // Get all old fields, since we optimize away fields not in query
    read_res= complemented_pk_read(old_data, new_data);
    if (read_res)
    {
      DBUG_PRINT("info", ("pk read failed"));
      DBUG_RETURN(read_res);
    }
    // Insert new row
    insert_res= write_row(new_data);
    if (insert_res)
    {
      DBUG_PRINT("info", ("insert failed"));
      DBUG_RETURN(insert_res);
    }
    // Delete old row
    DBUG_PRINT("info", ("insert succeded"));
    m_primary_key_update= TRUE;
    delete_res= delete_row(old_data);
    m_primary_key_update= FALSE;
    if (delete_res)
    {
      DBUG_PRINT("info", ("delete failed"));
      // Undo write_row(new_data)
      DBUG_RETURN(delete_row(new_data));
    }     
    DBUG_PRINT("info", ("insert+delete succeeded"));
    DBUG_RETURN(0);
  }

  if (cursor)
  {
    /*
      We are scanning records and want to update the record
      that was just found, call updateTuple on the cursor 
      to take over the lock to a new update operation
      And thus setting the primary key of the record from 
      the active record in cursor
    */
    DBUG_PRINT("info", ("Calling updateTuple on cursor"));
    if (!(op= cursor->updateCurrentTuple()))
      ERR_RETURN(trans->getNdbError());
    m_ops_pending++;
    if (uses_blob_value(FALSE))
      m_blobs_pending= TRUE;
  }
  else
  {  
    if (!(op= trans->getNdbOperation((const NDBTAB *) m_table)) ||
	op->updateTuple() != 0)
      ERR_RETURN(trans->getNdbError());  
    
    if (table->s->primary_key == MAX_KEY) 
    {
      // This table has no primary key, use "hidden" primary key
      DBUG_PRINT("info", ("Using hidden key"));
      
      // Require that the PK for this record has previously been 
      // read into m_value
      uint no_fields= table->s->fields;
      const NdbRecAttr* rec= m_value[no_fields].rec;
      DBUG_ASSERT(rec);
      DBUG_DUMP("key", (char*)rec->aRef(), NDB_HIDDEN_PRIMARY_KEY_LENGTH);
      
      if (set_hidden_key(op, no_fields, rec->aRef()))
	ERR_RETURN(op->getNdbError());
    } 
    else 
    {
      int res;
      if ((res= set_primary_key_from_old_data(op, old_data)))
	DBUG_RETURN(res);
    }
  }

  // Set non-key attribute(s)
  for (i= 0; i < table->s->fields; i++) 
  {
    Field *field= table->field[i];
    if (((thd->query_id == field->query_id) || m_retrieve_all_fields) &&
        (!(field->flags & PRI_KEY_FLAG)) &&
	set_ndb_value(op, field, i))
      ERR_RETURN(op->getNdbError());
  }

  // Execute update operation
  if (!cursor && execute_no_commit(this,trans) != 0) {
    no_uncommitted_rows_execute_failure();
    DBUG_RETURN(ndb_err(trans));
  }
  
  DBUG_RETURN(0);
}


/*
  Delete one record from NDB, using primary key 
*/

int ha_ndbcluster::delete_row(const byte *record)
{
  THD *thd= current_thd;
  NdbTransaction *trans= m_active_trans;
  NdbScanOperation* cursor= m_active_cursor;
  NdbOperation *op;
  DBUG_ENTER("delete_row");

  statistic_increment(thd->status_var.ha_delete_count,&LOCK_status);

  if (cursor)
  {
    /*
      We are scanning records and want to delete the record
      that was just found, call deleteTuple on the cursor 
      to take over the lock to a new delete operation
      And thus setting the primary key of the record from 
      the active record in cursor
    */
    DBUG_PRINT("info", ("Calling deleteTuple on cursor"));
    if (cursor->deleteCurrentTuple() != 0)
      ERR_RETURN(trans->getNdbError());     
    m_ops_pending++;

    no_uncommitted_rows_update(-1);

    // If deleting from cursor, NoCommit will be handled in next_result
    DBUG_RETURN(0);
  }
  else
  {
    
    if (!(op=trans->getNdbOperation((const NDBTAB *) m_table)) || 
	op->deleteTuple() != 0)
      ERR_RETURN(trans->getNdbError());
    
    no_uncommitted_rows_update(-1);
    
    if (table->s->primary_key == MAX_KEY) 
    {
      // This table has no primary key, use "hidden" primary key
      DBUG_PRINT("info", ("Using hidden key"));
      uint no_fields= table->s->fields;
      const NdbRecAttr* rec= m_value[no_fields].rec;
      DBUG_ASSERT(rec != NULL);
      
      if (set_hidden_key(op, no_fields, rec->aRef()))
	ERR_RETURN(op->getNdbError());
    } 
    else 
    {
      int res;
      if ((res= (m_primary_key_update ?
		 set_primary_key_from_old_data(op, record)
		 : set_primary_key(op))))
	  return res;  
    }
  }
  
  // Execute delete operation
  if (execute_no_commit(this,trans) != 0) {
    no_uncommitted_rows_execute_failure();
    DBUG_RETURN(ndb_err(trans));
  }
  DBUG_RETURN(0);
}
  
/*
  Unpack a record read from NDB 

  SYNOPSIS
    unpack_record()
    buf			Buffer to store read row

  NOTE
    The data for each row is read directly into the
    destination buffer. This function is primarily 
    called in order to check if any fields should be 
    set to null.
*/

void ha_ndbcluster::unpack_record(byte* buf)
{
  uint row_offset= (uint) (buf - table->record[0]);
  Field **field, **end;
  NdbValue *value= m_value;
  DBUG_ENTER("unpack_record");

  end= table->field + table->s->fields;
  
  // Set null flag(s)
  bzero(buf, table->s->null_bytes);
  for (field= table->field;
       field < end;
       field++, value++)
  {
    if ((*value).ptr)
    {
      if (! ((*field)->flags & BLOB_FLAG))
      {
        if ((*value).rec->isNULL())
         (*field)->set_null(row_offset);
        else if ((*field)->type() == MYSQL_TYPE_BIT)
        {
          uint pack_len= (*field)->pack_length();
          if (pack_len < 5)
          {
            DBUG_PRINT("info", ("bit field H'%.8X", 
				(*value).rec->u_32_value()));
            ((Field_bit *) *field)->store((longlong) 
					  (*value).rec->u_32_value());
          }
          else
          {
            DBUG_PRINT("info", ("bit field H'%.8X%.8X",
                                *(Uint32 *)(*value).rec->aRef(),
                                *((Uint32 *)(*value).rec->aRef()+1)));
            ((Field_bit *) *field)->store((longlong)
					  (*value).rec->u_64_value());          }
        }
      }
      else
      {
        NdbBlob* ndb_blob= (*value).blob;
        bool isNull= TRUE;
        int ret= ndb_blob->getNull(isNull);
        DBUG_ASSERT(ret == 0);
        if (isNull)
         (*field)->set_null(row_offset);
      }
    }
  }
  
#ifndef DBUG_OFF
  // Read and print all values that was fetched
  if (table->s->primary_key == MAX_KEY)
  {
    // Table with hidden primary key
    int hidden_no= table->s->fields;
    const NDBTAB *tab= (const NDBTAB *) m_table;
    const NDBCOL *hidden_col= tab->getColumn(hidden_no);
    const NdbRecAttr* rec= m_value[hidden_no].rec;
    DBUG_ASSERT(rec);
    DBUG_PRINT("hidden", ("%d: %s \"%llu\"", hidden_no, 
                          hidden_col->getName(), rec->u_64_value()));
  } 
  print_results();
#endif
  DBUG_VOID_RETURN;
}

/*
  Utility function to print/dump the fetched field
 */

void ha_ndbcluster::print_results()
{
  const NDBTAB *tab= (const NDBTAB*) m_table;
  DBUG_ENTER("print_results");

#ifndef DBUG_OFF

  if (!_db_on_)
    DBUG_VOID_RETURN;
  
  for (uint f=0; f<table->s->fields;f++)
  {
    // Use DBUG_PRINT since DBUG_FILE cannot be filtered out
    char buf[2000];
    Field *field;
    void* ptr;
    const NDBCOL *col;
    NdbValue value;
    NdbBlob *ndb_blob;

    buf[0] = 0;

    if (!(value= m_value[f]).ptr)
    {
      my_snprintf(buf, sizeof(buf), "not read");
      goto print_value;
    }
    field= table->field[f];
    ptr= field->ptr;
    DBUG_DUMP("field->ptr", (char*)ptr, field->pack_length());
    col= tab->getColumn(f);

    if (! (field->flags & BLOB_FLAG))
    {
      ndb_blob= NULL;
      if (value.rec->isNULL())
      {
        my_snprintf(buf, sizeof(buf), "NULL");
        goto print_value;
      }
    }
    else
    {
      ndb_blob= value.blob;
      bool isNull= TRUE;
      ndb_blob->getNull(isNull);
      if (isNull) {
        my_snprintf(buf, sizeof(buf), "NULL");
        goto print_value;
      }
    }

    switch (col->getType()) {
    case NdbDictionary::Column::Tinyint: {
      Int8 value= *(Int8*)ptr;
      my_snprintf(buf, sizeof(buf), "Tinyint %d", value);
      break;
    }
    case NdbDictionary::Column::Tinyunsigned: {
      Uint8 value= *(Uint8*)ptr;
      my_snprintf(buf, sizeof(buf), "Tinyunsigned %u", value);
      break;
    }
    case NdbDictionary::Column::Smallint: {
      Int16 value= *(Int16*)ptr;
      my_snprintf(buf, sizeof(buf), "Smallint %d", value);
      break;
    }
    case NdbDictionary::Column::Smallunsigned: {
      Uint16 value= *(Uint16*)ptr;
      my_snprintf(buf, sizeof(buf), "Smallunsigned %u", value);
      break;
    }
    case NdbDictionary::Column::Mediumint: {
      byte value[3];
      memcpy(value, ptr, 3);
      my_snprintf(buf, sizeof(buf), "Mediumint %d,%d,%d", value[0], value[1], value[2]);
      break;
    }
    case NdbDictionary::Column::Mediumunsigned: {
      byte value[3];
      memcpy(value, ptr, 3);
      my_snprintf(buf, sizeof(buf), "Mediumunsigned %u,%u,%u", value[0], value[1], value[2]);
      break;
    }
    case NdbDictionary::Column::Int: {
      Int32 value= *(Int32*)ptr;
      my_snprintf(buf, sizeof(buf), "Int %d", value);
      break;
    }
    case NdbDictionary::Column::Unsigned: {
      Uint32 value= *(Uint32*)ptr;
      my_snprintf(buf, sizeof(buf), "Unsigned %u", value);
      break;
    }
    case NdbDictionary::Column::Bigint: {
      Int64 value= *(Int64*)ptr;
      my_snprintf(buf, sizeof(buf), "Bigint %d", (int)value);
      break;
    }
    case NdbDictionary::Column::Bigunsigned: {
      Uint64 value= *(Uint64*)ptr;
      my_snprintf(buf, sizeof(buf), "Bigunsigned %u", (unsigned)value);
      break;
    }
    case NdbDictionary::Column::Float: {
      float value= *(float*)ptr;
      my_snprintf(buf, sizeof(buf), "Float %f", (double)value);
      break;
    }
    case NdbDictionary::Column::Double: {
      double value= *(double*)ptr;
      my_snprintf(buf, sizeof(buf), "Double %f", value);
      break;
    }
    case NdbDictionary::Column::Decimal: {
      const char *value= (char*)ptr;
      my_snprintf(buf, sizeof(buf), "Decimal '%-*s'", field->pack_length(), value);
      break;
    }
    case NdbDictionary::Column::Char:{
      const char *value= (char*)ptr;
      my_snprintf(buf, sizeof(buf), "Char '%.*s'", field->pack_length(), value);
      break;
    }
    case NdbDictionary::Column::Varchar:
    case NdbDictionary::Column::Binary:
    case NdbDictionary::Column::Varbinary: {
      const char *value= (char*)ptr;
      my_snprintf(buf, sizeof(buf), "Var '%.*s'", field->pack_length(), value);
      break;
    }
    case NdbDictionary::Column::Bit: {
      const char *value= (char*)ptr;
      my_snprintf(buf, sizeof(buf), "Bit '%.*s'", field->pack_length(), value);
      break;
    }
    case NdbDictionary::Column::Datetime: {
      // todo
      my_snprintf(buf, sizeof(buf), "Datetime ?");
      break;
    }
<<<<<<< HEAD
    case NdbDictionary::Column::Timespec: {
      // todo
      my_snprintf(buf, sizeof(buf), "Timespec ?");
=======
    case NdbDictionary::Column::Date: {
      Uint64 value= (Uint64) *field->ptr;
      fprintf(DBUG_FILE, "Date\t%llu", value);
      break;
    }
    case NdbDictionary::Column::Time: {
      Uint64 value= (Uint64) *field->ptr;
      fprintf(DBUG_FILE, "Time\t%llu", value);
>>>>>>> 94504d52
      break;
    }
    case NdbDictionary::Column::Blob: {
      Uint64 len= 0;
      ndb_blob->getLength(len);
      my_snprintf(buf, sizeof(buf), "Blob [len=%u]", (unsigned)len);
      break;
    }
    case NdbDictionary::Column::Text: {
      Uint64 len= 0;
      ndb_blob->getLength(len);
      my_snprintf(buf, sizeof(buf), "Text [len=%u]", (unsigned)len);
      break;
    }
    case NdbDictionary::Column::Undefined:
      my_snprintf(buf, sizeof(buf), "Unknown type: %d", col->getType());
      break;
    }
    
print_value:
    DBUG_PRINT("value", ("%u,%s: %s", f, col->getName(), buf));
  }
#endif
  DBUG_VOID_RETURN;
}


int ha_ndbcluster::index_init(uint index)
{
  DBUG_ENTER("ha_ndbcluster::index_init");
  DBUG_PRINT("enter", ("index: %u", index));
  DBUG_RETURN(handler::index_init(index));
}


int ha_ndbcluster::index_end()
{
  DBUG_ENTER("ha_ndbcluster::index_end");
  DBUG_RETURN(close_scan());
}

/**
 * Check if key contains null
 */
static
int
check_null_in_key(const KEY* key_info, const byte *key, uint key_len)
{
  KEY_PART_INFO *curr_part, *end_part;
  const byte* end_ptr= key + key_len;
  curr_part= key_info->key_part;
  end_part= curr_part + key_info->key_parts;
  

  for (; curr_part != end_part && key < end_ptr; curr_part++)
  {
    if(curr_part->null_bit && *key)
      return 1;

    key += curr_part->store_length;
  }
  return 0;
}

int ha_ndbcluster::index_read(byte *buf,
			      const byte *key, uint key_len, 
			      enum ha_rkey_function find_flag)
{
  DBUG_ENTER("ha_ndbcluster::index_read");
  DBUG_PRINT("enter", ("active_index: %u, key_len: %u, find_flag: %d", 
                       active_index, key_len, find_flag));

  int error;
  ndb_index_type type= get_index_type(active_index);
  const KEY* key_info= table->key_info+active_index;
  switch (type){
  case PRIMARY_KEY_ORDERED_INDEX:
  case PRIMARY_KEY_INDEX:
    if (find_flag == HA_READ_KEY_EXACT && key_info->key_length == key_len)
    {
      if(m_active_cursor && (error= close_scan()))
	DBUG_RETURN(error);
      DBUG_RETURN(pk_read(key, key_len, buf));
    }
    else if (type == PRIMARY_KEY_INDEX)
    {
      DBUG_RETURN(1);
    }
    break;
  case UNIQUE_ORDERED_INDEX:
  case UNIQUE_INDEX:
    if (find_flag == HA_READ_KEY_EXACT && key_info->key_length == key_len &&
	!check_null_in_key(key_info, key, key_len))
    {
      if(m_active_cursor && (error= close_scan()))
	DBUG_RETURN(error);
      DBUG_RETURN(unique_index_read(key, key_len, buf));
    }
    else if (type == UNIQUE_INDEX)
    {
      DBUG_RETURN(1);
    }
    break;
  case ORDERED_INDEX:
    break;
  default:
  case UNDEFINED_INDEX:
    DBUG_ASSERT(FALSE);
    DBUG_RETURN(1);
    break;
  }
  
  key_range start_key;
  start_key.key= key;
  start_key.length= key_len;
  start_key.flag= find_flag;
  bool descending= FALSE;
  switch (find_flag) {
  case HA_READ_KEY_OR_PREV:
  case HA_READ_BEFORE_KEY:
  case HA_READ_PREFIX_LAST:
  case HA_READ_PREFIX_LAST_OR_PREV:
    descending= TRUE;
    break;
  default:
    break;
  }
  error= ordered_index_scan(&start_key, 0, TRUE, descending, buf);  
  DBUG_RETURN(error == HA_ERR_END_OF_FILE ? HA_ERR_KEY_NOT_FOUND : error);
}


int ha_ndbcluster::index_read_idx(byte *buf, uint index_no, 
			      const byte *key, uint key_len, 
			      enum ha_rkey_function find_flag)
{
  statistic_increment(current_thd->status_var.ha_read_key_count, &LOCK_status);
  DBUG_ENTER("ha_ndbcluster::index_read_idx");
  DBUG_PRINT("enter", ("index_no: %u, key_len: %u", index_no, key_len));  
  index_init(index_no);  
  DBUG_RETURN(index_read(buf, key, key_len, find_flag));
}


int ha_ndbcluster::index_next(byte *buf)
{
  DBUG_ENTER("ha_ndbcluster::index_next");
  statistic_increment(current_thd->status_var.ha_read_next_count,
		      &LOCK_status);
  DBUG_RETURN(next_result(buf));
}


int ha_ndbcluster::index_prev(byte *buf)
{
  DBUG_ENTER("ha_ndbcluster::index_prev");
  statistic_increment(current_thd->status_var.ha_read_prev_count,
		      &LOCK_status);
  DBUG_RETURN(next_result(buf));
}


int ha_ndbcluster::index_first(byte *buf)
{
  DBUG_ENTER("ha_ndbcluster::index_first");
  statistic_increment(current_thd->status_var.ha_read_first_count,
		      &LOCK_status);
  // Start the ordered index scan and fetch the first row

  // Only HA_READ_ORDER indexes get called by index_first
  DBUG_RETURN(ordered_index_scan(0, 0, TRUE, FALSE, buf));
}


int ha_ndbcluster::index_last(byte *buf)
{
  DBUG_ENTER("ha_ndbcluster::index_last");
  statistic_increment(current_thd->status_var.ha_read_last_count,&LOCK_status);
  DBUG_RETURN(ordered_index_scan(0, 0, TRUE, TRUE, buf));
}

int ha_ndbcluster::index_read_last(byte * buf, const byte * key, uint key_len)
{
  DBUG_ENTER("ha_ndbcluster::index_read_last");
  DBUG_RETURN(index_read(buf, key, key_len, HA_READ_PREFIX_LAST));
}

inline
int ha_ndbcluster::read_range_first_to_buf(const key_range *start_key,
					   const key_range *end_key,
					   bool eq_range, bool sorted,
					   byte* buf)
{
  KEY* key_info;
  int error= 1; 
  DBUG_ENTER("ha_ndbcluster::read_range_first_to_buf");
  DBUG_PRINT("info", ("eq_range: %d, sorted: %d", eq_range, sorted));

  switch (get_index_type(active_index)){
  case PRIMARY_KEY_ORDERED_INDEX:
  case PRIMARY_KEY_INDEX:
    key_info= table->key_info + active_index;
    if (start_key && 
	start_key->length == key_info->key_length &&
	start_key->flag == HA_READ_KEY_EXACT)
    {
      if(m_active_cursor && (error= close_scan()))
	DBUG_RETURN(error);
      error= pk_read(start_key->key, start_key->length, buf);      
      DBUG_RETURN(error == HA_ERR_KEY_NOT_FOUND ? HA_ERR_END_OF_FILE : error);
    }
    break;
  case UNIQUE_ORDERED_INDEX:
  case UNIQUE_INDEX:
    key_info= table->key_info + active_index;
    if (start_key && start_key->length == key_info->key_length &&
	start_key->flag == HA_READ_KEY_EXACT && 
	!check_null_in_key(key_info, start_key->key, start_key->length))
    {
      if(m_active_cursor && (error= close_scan()))
	DBUG_RETURN(error);
      error= unique_index_read(start_key->key, start_key->length, buf);
      DBUG_RETURN(error == HA_ERR_KEY_NOT_FOUND ? HA_ERR_END_OF_FILE : error);
    }
    break;
  default:
    break;
  }

  // Start the ordered index scan and fetch the first row
  error= ordered_index_scan(start_key, end_key, sorted, FALSE, buf);
  DBUG_RETURN(error);
}


int ha_ndbcluster::read_range_first(const key_range *start_key,
				    const key_range *end_key,
				    bool eq_range, bool sorted)
{
  byte* buf= table->record[0];
  DBUG_ENTER("ha_ndbcluster::read_range_first");
  
  DBUG_RETURN(read_range_first_to_buf(start_key,
				      end_key,
				      eq_range, 
				      sorted,
				      buf));
}

int ha_ndbcluster::read_range_next()
{
  DBUG_ENTER("ha_ndbcluster::read_range_next");
  DBUG_RETURN(next_result(table->record[0]));
}


int ha_ndbcluster::rnd_init(bool scan)
{
  NdbScanOperation *cursor= m_active_cursor;
  DBUG_ENTER("rnd_init");
  DBUG_PRINT("enter", ("scan: %d", scan));
  // Check if scan is to be restarted
  if (cursor)
  {
    if (!scan)
      DBUG_RETURN(1);
    int res= cursor->restart(m_force_send);
    DBUG_ASSERT(res == 0);
  }
  index_init(table->s->primary_key);
  DBUG_RETURN(0);
}

int ha_ndbcluster::close_scan()
{
  NdbTransaction *trans= m_active_trans;
  DBUG_ENTER("close_scan");

  m_multi_cursor= 0;
  if (!m_active_cursor && !m_multi_cursor)
    DBUG_RETURN(1);

  NdbScanOperation *cursor= m_active_cursor ? m_active_cursor : m_multi_cursor;
  
  if (m_ops_pending)
  {
    /*
      Take over any pending transactions to the 
      deleteing/updating transaction before closing the scan    
    */
    DBUG_PRINT("info", ("ops_pending: %d", m_ops_pending));    
    if (execute_no_commit(this,trans) != 0) {
      no_uncommitted_rows_execute_failure();
      DBUG_RETURN(ndb_err(trans));
    }
    m_ops_pending= 0;
  }
  
  cursor->close(m_force_send);
  m_active_cursor= m_multi_cursor= NULL;
  DBUG_RETURN(0);
}

int ha_ndbcluster::rnd_end()
{
  DBUG_ENTER("rnd_end");
  DBUG_RETURN(close_scan());
}


int ha_ndbcluster::rnd_next(byte *buf)
{
  DBUG_ENTER("rnd_next");
  statistic_increment(current_thd->status_var.ha_read_rnd_next_count,
		      &LOCK_status);

  if (!m_active_cursor)
    DBUG_RETURN(full_table_scan(buf));
  DBUG_RETURN(next_result(buf));
}


/*
  An "interesting" record has been found and it's pk 
  retrieved by calling position
  Now it's time to read the record from db once 
  again
*/

int ha_ndbcluster::rnd_pos(byte *buf, byte *pos)
{
  DBUG_ENTER("rnd_pos");
  statistic_increment(current_thd->status_var.ha_read_rnd_count,
		      &LOCK_status);
  // The primary key for the record is stored in pos
  // Perform a pk_read using primary key "index"
  DBUG_RETURN(pk_read(pos, ref_length, buf));  
}


/*
  Store the primary key of this record in ref 
  variable, so that the row can be retrieved again later
  using "reference" in rnd_pos
*/

void ha_ndbcluster::position(const byte *record)
{
  KEY *key_info;
  KEY_PART_INFO *key_part;
  KEY_PART_INFO *end;
  byte *buff;
  DBUG_ENTER("position");

  if (table->s->primary_key != MAX_KEY) 
  {
    key_info= table->key_info + table->s->primary_key;
    key_part= key_info->key_part;
    end= key_part + key_info->key_parts;
    buff= ref;
    
    for (; key_part != end; key_part++) 
    {
      if (key_part->null_bit) {
        /* Store 0 if the key part is a NULL part */      
        if (record[key_part->null_offset]
            & key_part->null_bit) {
          *buff++= 1;
          continue;
        }      
        *buff++= 0;
      }
      memcpy(buff, record + key_part->offset, key_part->length);
      buff += key_part->length;
    }
  } 
  else 
  {
    // No primary key, get hidden key
    DBUG_PRINT("info", ("Getting hidden key"));
    int hidden_no= table->s->fields;
    const NdbRecAttr* rec= m_value[hidden_no].rec;
    const NDBTAB *tab= (const NDBTAB *) m_table;  
    const NDBCOL *hidden_col= tab->getColumn(hidden_no);
    DBUG_ASSERT(hidden_col->getPrimaryKey() && 
                hidden_col->getAutoIncrement() &&
                rec != NULL && 
                ref_length == NDB_HIDDEN_PRIMARY_KEY_LENGTH);
    memcpy(ref, (const void*)rec->aRef(), ref_length);
  }
  
  DBUG_DUMP("ref", (char*)ref, ref_length);
  DBUG_VOID_RETURN;
}


void ha_ndbcluster::info(uint flag)
{
  DBUG_ENTER("info");
  DBUG_PRINT("enter", ("flag: %d", flag));
  
  if (flag & HA_STATUS_POS)
    DBUG_PRINT("info", ("HA_STATUS_POS"));
  if (flag & HA_STATUS_NO_LOCK)
    DBUG_PRINT("info", ("HA_STATUS_NO_LOCK"));
  if (flag & HA_STATUS_TIME)
    DBUG_PRINT("info", ("HA_STATUS_TIME"));
  if (flag & HA_STATUS_VARIABLE)
  {
    DBUG_PRINT("info", ("HA_STATUS_VARIABLE"));
    if (m_table_info)
    {
      if (m_ha_not_exact_count)
	records= 100;
      else
	records_update();
    }
    else
    {
      if ((my_errno= check_ndb_connection()))
        DBUG_VOID_RETURN;
      Ndb *ndb= get_ndb();
      Uint64 rows= 100;
      if (current_thd->variables.ndb_use_exact_count)
	ndb_get_table_statistics(ndb, m_tabname, &rows, 0);
      records= rows;
    }
  }
  if (flag & HA_STATUS_CONST)
  {
    DBUG_PRINT("info", ("HA_STATUS_CONST"));
    set_rec_per_key();
  }
  if (flag & HA_STATUS_ERRKEY)
  {
    DBUG_PRINT("info", ("HA_STATUS_ERRKEY"));
    errkey= m_dupkey;
  }
  if (flag & HA_STATUS_AUTO)
    DBUG_PRINT("info", ("HA_STATUS_AUTO"));
  DBUG_VOID_RETURN;
}


int ha_ndbcluster::extra(enum ha_extra_function operation)
{
  DBUG_ENTER("extra");
  switch (operation) {
  case HA_EXTRA_NORMAL:              /* Optimize for space (def) */
    DBUG_PRINT("info", ("HA_EXTRA_NORMAL"));
    break;
  case HA_EXTRA_QUICK:                 /* Optimize for speed */
    DBUG_PRINT("info", ("HA_EXTRA_QUICK"));
    break;
  case HA_EXTRA_RESET:                 /* Reset database to after open */
    DBUG_PRINT("info", ("HA_EXTRA_RESET"));
    break;
  case HA_EXTRA_CACHE:                 /* Cash record in HA_rrnd() */
    DBUG_PRINT("info", ("HA_EXTRA_CACHE"));
    break;
  case HA_EXTRA_NO_CACHE:              /* End cacheing of records (def) */
    DBUG_PRINT("info", ("HA_EXTRA_NO_CACHE"));
    break;
  case HA_EXTRA_NO_READCHECK:          /* No readcheck on update */
    DBUG_PRINT("info", ("HA_EXTRA_NO_READCHECK"));
    break;
  case HA_EXTRA_READCHECK:             /* Use readcheck (def) */
    DBUG_PRINT("info", ("HA_EXTRA_READCHECK"));
    break;
  case HA_EXTRA_KEYREAD:               /* Read only key to database */
    DBUG_PRINT("info", ("HA_EXTRA_KEYREAD"));
    break;
  case HA_EXTRA_NO_KEYREAD:            /* Normal read of records (def) */
    DBUG_PRINT("info", ("HA_EXTRA_NO_KEYREAD"));
    break;
  case HA_EXTRA_NO_USER_CHANGE:        /* No user is allowed to write */
    DBUG_PRINT("info", ("HA_EXTRA_NO_USER_CHANGE"));
    break;
  case HA_EXTRA_KEY_CACHE:
    DBUG_PRINT("info", ("HA_EXTRA_KEY_CACHE"));
    break;
  case HA_EXTRA_NO_KEY_CACHE:
    DBUG_PRINT("info", ("HA_EXTRA_NO_KEY_CACHE"));
    break;
  case HA_EXTRA_WAIT_LOCK:            /* Wait until file is avalably (def) */
    DBUG_PRINT("info", ("HA_EXTRA_WAIT_LOCK"));
    break;
  case HA_EXTRA_NO_WAIT_LOCK:         /* If file is locked, return quickly */
    DBUG_PRINT("info", ("HA_EXTRA_NO_WAIT_LOCK"));
    break;
  case HA_EXTRA_WRITE_CACHE:           /* Use write cache in ha_write() */
    DBUG_PRINT("info", ("HA_EXTRA_WRITE_CACHE"));
    break;
  case HA_EXTRA_FLUSH_CACHE:           /* flush write_record_cache */
    DBUG_PRINT("info", ("HA_EXTRA_FLUSH_CACHE"));
    break;
  case HA_EXTRA_NO_KEYS:               /* Remove all update of keys */
    DBUG_PRINT("info", ("HA_EXTRA_NO_KEYS"));
    break;
  case HA_EXTRA_KEYREAD_CHANGE_POS:         /* Keyread, but change pos */
    DBUG_PRINT("info", ("HA_EXTRA_KEYREAD_CHANGE_POS")); /* xxxxchk -r must be used */
    break;                                  
  case HA_EXTRA_REMEMBER_POS:          /* Remember pos for next/prev */
    DBUG_PRINT("info", ("HA_EXTRA_REMEMBER_POS"));
    break;
  case HA_EXTRA_RESTORE_POS:
    DBUG_PRINT("info", ("HA_EXTRA_RESTORE_POS"));
    break;
  case HA_EXTRA_REINIT_CACHE:          /* init cache from current record */
    DBUG_PRINT("info", ("HA_EXTRA_REINIT_CACHE"));
    break;
  case HA_EXTRA_FORCE_REOPEN:          /* Datafile have changed on disk */
    DBUG_PRINT("info", ("HA_EXTRA_FORCE_REOPEN"));
    break;
  case HA_EXTRA_FLUSH:                 /* Flush tables to disk */
    DBUG_PRINT("info", ("HA_EXTRA_FLUSH"));
    break;
  case HA_EXTRA_NO_ROWS:               /* Don't write rows */
    DBUG_PRINT("info", ("HA_EXTRA_NO_ROWS"));
    break;
  case HA_EXTRA_RESET_STATE:           /* Reset positions */
    DBUG_PRINT("info", ("HA_EXTRA_RESET_STATE"));
    break;
  case HA_EXTRA_IGNORE_DUP_KEY:       /* Dup keys don't rollback everything*/
    DBUG_PRINT("info", ("HA_EXTRA_IGNORE_DUP_KEY"));
    if (current_thd->lex->sql_command == SQLCOM_REPLACE)
    {
      DBUG_PRINT("info", ("Turning ON use of write instead of insert"));
      m_use_write= TRUE;
    } else 
    {
      DBUG_PRINT("info", ("Ignoring duplicate key"));
      m_ignore_dup_key= TRUE;
    }
    break;
  case HA_EXTRA_NO_IGNORE_DUP_KEY:
    DBUG_PRINT("info", ("HA_EXTRA_NO_IGNORE_DUP_KEY"));
    DBUG_PRINT("info", ("Turning OFF use of write instead of insert"));
    m_use_write= FALSE;
    m_ignore_dup_key= FALSE;
    break;
  case HA_EXTRA_RETRIEVE_ALL_COLS:    /* Retrieve all columns, not just those
					 where field->query_id is the same as
					 the current query id */
    DBUG_PRINT("info", ("HA_EXTRA_RETRIEVE_ALL_COLS"));
    m_retrieve_all_fields= TRUE;
    break;
  case HA_EXTRA_PREPARE_FOR_DELETE:
    DBUG_PRINT("info", ("HA_EXTRA_PREPARE_FOR_DELETE"));
    break;
  case HA_EXTRA_PREPARE_FOR_UPDATE:     /* Remove read cache if problems */
    DBUG_PRINT("info", ("HA_EXTRA_PREPARE_FOR_UPDATE"));
    break;
  case HA_EXTRA_PRELOAD_BUFFER_SIZE: 
    DBUG_PRINT("info", ("HA_EXTRA_PRELOAD_BUFFER_SIZE"));
    break;
  case HA_EXTRA_RETRIEVE_PRIMARY_KEY: 
    DBUG_PRINT("info", ("HA_EXTRA_RETRIEVE_PRIMARY_KEY"));
    m_retrieve_primary_key= TRUE;
    break;
  case HA_EXTRA_CHANGE_KEY_TO_UNIQUE: 
    DBUG_PRINT("info", ("HA_EXTRA_CHANGE_KEY_TO_UNIQUE"));
    break;
  case HA_EXTRA_CHANGE_KEY_TO_DUP: 
    DBUG_PRINT("info", ("HA_EXTRA_CHANGE_KEY_TO_DUP"));
  case HA_EXTRA_KEYREAD_PRESERVE_FIELDS:
    DBUG_PRINT("info", ("HA_EXTRA_KEYREAD_PRESERVE_FIELDS"));
    break;

  }
  
  DBUG_RETURN(0);
}

/* 
   Start of an insert, remember number of rows to be inserted, it will
   be used in write_row and get_autoincrement to send an optimal number
   of rows in each roundtrip to the server

   SYNOPSIS
   rows     number of rows to insert, 0 if unknown

*/

void ha_ndbcluster::start_bulk_insert(ha_rows rows)
{
  int bytes, batch;
  const NDBTAB *tab= (const NDBTAB *) m_table;    

  DBUG_ENTER("start_bulk_insert");
  DBUG_PRINT("enter", ("rows: %d", (int)rows));
  
  m_rows_inserted= 0;
  m_rows_to_insert= rows; 

  /* 
    Calculate how many rows that should be inserted
    per roundtrip to NDB. This is done in order to minimize the 
    number of roundtrips as much as possible. However performance will 
    degrade if too many bytes are inserted, thus it's limited by this 
    calculation.   
  */
  const int bytesperbatch= 8192;
  bytes= 12 + tab->getRowSizeInBytes() + 4 * tab->getNoOfColumns();
  batch= bytesperbatch/bytes;
  batch= batch == 0 ? 1 : batch;
  DBUG_PRINT("info", ("batch: %d, bytes: %d", batch, bytes));
  m_bulk_insert_rows= batch;

  DBUG_VOID_RETURN;
}

/*
  End of an insert
 */
int ha_ndbcluster::end_bulk_insert()
{
  int error= 0;

  DBUG_ENTER("end_bulk_insert");
  // Check if last inserts need to be flushed
  if (m_bulk_insert_not_flushed)
  {
    NdbTransaction *trans= m_active_trans;
    // Send rows to NDB
    DBUG_PRINT("info", ("Sending inserts to NDB, "\
                        "rows_inserted:%d, bulk_insert_rows: %d", 
                        m_rows_inserted, m_bulk_insert_rows)); 
    m_bulk_insert_not_flushed= FALSE;
    if (execute_no_commit(this,trans) != 0) {
      no_uncommitted_rows_execute_failure();
      my_errno= error= ndb_err(trans);
    }
  }

  m_rows_inserted= 0;
  m_rows_to_insert= 1;
  DBUG_RETURN(error);
}


int ha_ndbcluster::extra_opt(enum ha_extra_function operation, ulong cache_size)
{
  DBUG_ENTER("extra_opt");
  DBUG_PRINT("enter", ("cache_size: %lu", cache_size));
  DBUG_RETURN(extra(operation));
}


int ha_ndbcluster::reset()
{
  DBUG_ENTER("reset");
  // Reset what?
  DBUG_RETURN(1);
}


const char **ha_ndbcluster::bas_ext() const
{ static const char *ext[]= { ha_ndb_ext, NullS }; return ext; }


/*
  How many seeks it will take to read through the table
  This is to be comparable to the number returned by records_in_range so
  that we can decide if we should scan the table or use keys.
*/

double ha_ndbcluster::scan_time()
{
  DBUG_ENTER("ha_ndbcluster::scan_time()");
  double res= rows2double(records*1000);
  DBUG_PRINT("exit", ("table: %s value: %f", 
		      m_tabname, res));
  DBUG_RETURN(res);
}


THR_LOCK_DATA **ha_ndbcluster::store_lock(THD *thd,
                                          THR_LOCK_DATA **to,
                                          enum thr_lock_type lock_type)
{
  DBUG_ENTER("store_lock");
  if (lock_type != TL_IGNORE && m_lock.type == TL_UNLOCK) 
  {

    /* If we are not doing a LOCK TABLE, then allow multiple
       writers */
    
    /* Since NDB does not currently have table locks
       this is treated as a ordinary lock */

    if ((lock_type >= TL_WRITE_ALLOW_WRITE &&
         lock_type <= TL_WRITE) && !thd->in_lock_tables)      
      lock_type= TL_WRITE_ALLOW_WRITE;
    
    /* In queries of type INSERT INTO t1 SELECT ... FROM t2 ...
       MySQL would use the lock TL_READ_NO_INSERT on t2, and that
       would conflict with TL_WRITE_ALLOW_WRITE, blocking all inserts
       to t2. Convert the lock to a normal read lock to allow
       concurrent inserts to t2. */
    
    if (lock_type == TL_READ_NO_INSERT && !thd->in_lock_tables)
      lock_type= TL_READ;
    
    m_lock.type=lock_type;
  }
  *to++= &m_lock;

  DBUG_PRINT("exit", ("lock_type: %d", lock_type));
  
  DBUG_RETURN(to);
}

#ifndef DBUG_OFF
#define PRINT_OPTION_FLAGS(t) { \
      if (t->options & OPTION_NOT_AUTOCOMMIT) \
        DBUG_PRINT("thd->options", ("OPTION_NOT_AUTOCOMMIT")); \
      if (t->options & OPTION_BEGIN) \
        DBUG_PRINT("thd->options", ("OPTION_BEGIN")); \
      if (t->options & OPTION_TABLE_LOCK) \
        DBUG_PRINT("thd->options", ("OPTION_TABLE_LOCK")); \
}
#else
#define PRINT_OPTION_FLAGS(t)
#endif


/*
  As MySQL will execute an external lock for every new table it uses
  we can use this to start the transactions.
  If we are in auto_commit mode we just need to start a transaction
  for the statement, this will be stored in transaction.stmt.
  If not, we have to start a master transaction if there doesn't exist
  one from before, this will be stored in transaction.all
 
  When a table lock is held one transaction will be started which holds
  the table lock and for each statement a hupp transaction will be started  
 */

int ha_ndbcluster::external_lock(THD *thd, int lock_type)
{
  int error=0;
  NdbTransaction* trans= NULL;

  DBUG_ENTER("external_lock");
  /*
    Check that this handler instance has a connection
    set up to the Ndb object of thd
   */
  if (check_ndb_connection())
    DBUG_RETURN(1);
 
  Thd_ndb *thd_ndb= (Thd_ndb*)thd->transaction.thd_ndb;
  Ndb *ndb= thd_ndb->ndb;

  DBUG_PRINT("enter", ("transaction.thd_ndb->lock_count: %d", 
                       thd_ndb->lock_count));

  if (lock_type != F_UNLCK)
  {
    DBUG_PRINT("info", ("lock_type != F_UNLCK"));
    if (!thd_ndb->lock_count++)
    {
      PRINT_OPTION_FLAGS(thd);

      if (!(thd->options & (OPTION_NOT_AUTOCOMMIT | OPTION_BEGIN | OPTION_TABLE_LOCK))) 
      {
        // Autocommit transaction
        DBUG_ASSERT(!thd->transaction.stmt.ndb_tid);
        DBUG_PRINT("trans",("Starting transaction stmt"));      

        trans= ndb->startTransaction();
        if (trans == NULL)
          ERR_RETURN(ndb->getNdbError());
	no_uncommitted_rows_reset(thd);
        thd->transaction.stmt.ndb_tid= trans;
      } 
      else 
      { 
        if (!thd->transaction.all.ndb_tid)
	{
          // Not autocommit transaction
          // A "master" transaction ha not been started yet
          DBUG_PRINT("trans",("starting transaction, all"));
          
          trans= ndb->startTransaction();
          if (trans == NULL)
            ERR_RETURN(ndb->getNdbError());
	  no_uncommitted_rows_reset(thd);

          /*
            If this is the start of a LOCK TABLE, a table look 
            should be taken on the table in NDB
           
            Check if it should be read or write lock
           */
          if (thd->options & (OPTION_TABLE_LOCK))
	  {
            //lockThisTable();
            DBUG_PRINT("info", ("Locking the table..." ));
          }

          thd->transaction.all.ndb_tid= trans; 
        }
      }
    }
    /*
      This is the place to make sure this handler instance
      has a started transaction.
     
      The transaction is started by the first handler on which 
      MySQL Server calls external lock
     
      Other handlers in the same stmt or transaction should use 
      the same NDB transaction. This is done by setting up the m_active_trans
      pointer to point to the NDB transaction. 
     */

    // store thread specific data first to set the right context
    m_force_send=          thd->variables.ndb_force_send;
    m_ha_not_exact_count= !thd->variables.ndb_use_exact_count;
    m_autoincrement_prefetch= thd->variables.ndb_autoincrement_prefetch_sz;
    if (!thd->transaction.on)
      m_transaction_on= FALSE;
    else
      m_transaction_on= thd->variables.ndb_use_transactions;
    //     m_use_local_query_cache= thd->variables.ndb_use_local_query_cache;

    m_active_trans= thd->transaction.all.ndb_tid ? 
      (NdbTransaction*)thd->transaction.all.ndb_tid:
      (NdbTransaction*)thd->transaction.stmt.ndb_tid;
    DBUG_ASSERT(m_active_trans);
    // Start of transaction
    m_retrieve_all_fields= FALSE;
    m_retrieve_primary_key= FALSE;
    m_ops_pending= 0;    
    {
      NDBDICT *dict= ndb->getDictionary();
      const NDBTAB *tab;
      void *tab_info;
      if (!(tab= dict->getTable(m_tabname, &tab_info)))
	ERR_RETURN(dict->getNdbError());
      DBUG_PRINT("info", ("Table schema version: %d", tab->getObjectVersion()));
      m_table= (void *)tab;
      m_table_info= tab_info;
    }
    no_uncommitted_rows_init(thd);
  } 
  else 
  {
    DBUG_PRINT("info", ("lock_type == F_UNLCK"));
    if (!--thd_ndb->lock_count)
    {
      DBUG_PRINT("trans", ("Last external_lock"));
      PRINT_OPTION_FLAGS(thd);

      if (thd->transaction.stmt.ndb_tid)
      {
        /*
          Unlock is done without a transaction commit / rollback.
          This happens if the thread didn't update any rows
          We must in this case close the transaction to release resources
        */
        DBUG_PRINT("trans",("ending non-updating transaction"));
        ndb->closeTransaction(m_active_trans);
        thd->transaction.stmt.ndb_tid= 0;
      }
    }
    m_table= NULL;
    m_table_info= NULL;
    /*
      This is the place to make sure this handler instance
      no longer are connected to the active transaction.

      And since the handler is no longer part of the transaction 
      it can't have open cursors, ops or blobs pending.
    */
    m_active_trans= NULL;    

    if (m_active_cursor)
      DBUG_PRINT("warning", ("m_active_cursor != NULL"));
    m_active_cursor= NULL;

    if (m_multi_cursor)
      DBUG_PRINT("warning", ("m_multi_cursor != NULL"));
    m_multi_cursor= NULL;
    
    if (m_blobs_pending)
      DBUG_PRINT("warning", ("blobs_pending != 0"));
    m_blobs_pending= 0;
    
    if (m_ops_pending)
      DBUG_PRINT("warning", ("ops_pending != 0L"));
    m_ops_pending= 0;
  }
  DBUG_RETURN(error);
}

/*
  When using LOCK TABLE's external_lock is only called when the actual
  TABLE LOCK is done.
  Under LOCK TABLES, each used tables will force a call to start_stmt.
  Ndb doesn't currently support table locks, and will do ordinary
  startTransaction for each transaction/statement.
*/

int ha_ndbcluster::start_stmt(THD *thd)
{
  int error=0;
  DBUG_ENTER("start_stmt");
  PRINT_OPTION_FLAGS(thd);

  NdbTransaction *trans= (NdbTransaction*)thd->transaction.stmt.ndb_tid;
  if (!trans){
    Ndb *ndb= ((Thd_ndb*)thd->transaction.thd_ndb)->ndb;
    DBUG_PRINT("trans",("Starting transaction stmt"));  
    
    NdbTransaction *tablock_trans= 
      (NdbTransaction*)thd->transaction.all.ndb_tid;
    DBUG_PRINT("info", ("tablock_trans: %x", (uint)tablock_trans));
    DBUG_ASSERT(tablock_trans);
//    trans= ndb->hupp(tablock_trans);
    trans= ndb->startTransaction();
    if (trans == NULL)
      ERR_RETURN(ndb->getNdbError());
    no_uncommitted_rows_reset(thd);
    thd->transaction.stmt.ndb_tid= trans;
  }
  m_active_trans= trans;

  // Start of statement
  m_retrieve_all_fields= FALSE;
  m_retrieve_primary_key= FALSE;
  m_ops_pending= 0;    
  
  DBUG_RETURN(error);
}


/*
  Commit a transaction started in NDB 
 */

int ndbcluster_commit(THD *thd, void *ndb_transaction)
{
  int res= 0;
  Ndb *ndb= ((Thd_ndb*)thd->transaction.thd_ndb)->ndb;
  NdbTransaction *trans= (NdbTransaction*)ndb_transaction;

  DBUG_ENTER("ndbcluster_commit");
  DBUG_PRINT("transaction",("%s",
                            trans == thd->transaction.stmt.ndb_tid ? 
                            "stmt" : "all"));
  DBUG_ASSERT(ndb && trans);

  if (execute_commit(thd,trans) != 0)
  {
    const NdbError err= trans->getNdbError();
    const NdbOperation *error_op= trans->getNdbErrorOperation();
    ERR_PRINT(err);     
    res= ndb_to_mysql_error(&err);
    if (res != -1) 
      ndbcluster_print_error(res, error_op);
  }
  ndb->closeTransaction(trans);
  DBUG_RETURN(res);
}


/*
  Rollback a transaction started in NDB
 */

int ndbcluster_rollback(THD *thd, void *ndb_transaction)
{
  int res= 0;
  Ndb *ndb= ((Thd_ndb*)thd->transaction.thd_ndb)->ndb;
  NdbTransaction *trans= (NdbTransaction*)ndb_transaction;

  DBUG_ENTER("ndbcluster_rollback");
  DBUG_PRINT("transaction",("%s",
                            trans == thd->transaction.stmt.ndb_tid ? 
                            "stmt" : "all"));
  DBUG_ASSERT(ndb && trans);

  if (trans->execute(NdbTransaction::Rollback) != 0)
  {
    const NdbError err= trans->getNdbError();
    const NdbOperation *error_op= trans->getNdbErrorOperation();
    ERR_PRINT(err);     
    res= ndb_to_mysql_error(&err);
    if (res != -1) 
      ndbcluster_print_error(res, error_op);
  }
  ndb->closeTransaction(trans);
  DBUG_RETURN(0);
}


/*
  Define NDB column based on Field.
  Returns 0 or mysql error code.
  Not member of ha_ndbcluster because NDBCOL cannot be declared.
 */

static int create_ndb_column(NDBCOL &col,
                             Field *field,
                             HA_CREATE_INFO *info)
{
  // Set name
  {
    char truncated_field_name[NDB_MAX_ATTR_NAME_SIZE];
    strnmov(truncated_field_name,field->field_name,sizeof(truncated_field_name));
    truncated_field_name[sizeof(truncated_field_name)-1]= '\0';
    col.setName(truncated_field_name);
  }
  // Get char set
  CHARSET_INFO *cs= field->charset();
  // Set type and sizes
  const enum enum_field_types mysql_type= field->real_type();
  switch (mysql_type) {
  // Numeric types
  case MYSQL_TYPE_DECIMAL:    
    col.setType(NDBCOL::Char);
    col.setLength(field->pack_length());
    break;
  case MYSQL_TYPE_TINY:        
    if (field->flags & UNSIGNED_FLAG)
      col.setType(NDBCOL::Tinyunsigned);
    else
      col.setType(NDBCOL::Tinyint);
    col.setLength(1);
    break;
  case MYSQL_TYPE_SHORT:
    if (field->flags & UNSIGNED_FLAG)
      col.setType(NDBCOL::Smallunsigned);
    else
      col.setType(NDBCOL::Smallint);
    col.setLength(1);
    break;
  case MYSQL_TYPE_LONG:
    if (field->flags & UNSIGNED_FLAG)
      col.setType(NDBCOL::Unsigned);
    else
      col.setType(NDBCOL::Int);
    col.setLength(1);
    break;
  case MYSQL_TYPE_INT24:       
    if (field->flags & UNSIGNED_FLAG)
      col.setType(NDBCOL::Mediumunsigned);
    else
      col.setType(NDBCOL::Mediumint);
    col.setLength(1);
    break;
  case MYSQL_TYPE_LONGLONG:
    if (field->flags & UNSIGNED_FLAG)
      col.setType(NDBCOL::Bigunsigned);
    else
      col.setType(NDBCOL::Bigint);
    col.setLength(1);
    break;
  case MYSQL_TYPE_FLOAT:
    col.setType(NDBCOL::Float);
    col.setLength(1);
    break;
  case MYSQL_TYPE_DOUBLE:
    col.setType(NDBCOL::Double);
    col.setLength(1);
    break;
  // Date types
  case MYSQL_TYPE_TIMESTAMP:
    col.setType(NDBCOL::Unsigned);
    col.setLength(1);
    break;
  case MYSQL_TYPE_DATETIME:    
    col.setType(NDBCOL::Datetime);
    col.setLength(1);
    break;
  case MYSQL_TYPE_NEWDATE:
    col.setType(NDBCOL::Date);
    col.setLength(1);
    break;
  case MYSQL_TYPE_TIME:        
    col.setType(NDBCOL::Time);
    col.setLength(1);
    break;
  case MYSQL_TYPE_DATE: // ?
  case MYSQL_TYPE_YEAR:        
    col.setType(NDBCOL::Char);
    col.setLength(field->pack_length());
    break;
  // Char types
  case MYSQL_TYPE_STRING:      
    if (field->pack_length() == 0)
    {
      col.setType(NDBCOL::Bit);
      col.setLength(1);
    }
    else if (field->flags & BINARY_FLAG)
    {
      col.setType(NDBCOL::Binary);
      col.setLength(field->pack_length());
    }
    else
    {
      col.setType(NDBCOL::Char);
      col.setCharset(cs);
      col.setLength(field->pack_length());
    }
    break;
  case MYSQL_TYPE_VAR_STRING:
    if (field->flags & BINARY_FLAG)
      col.setType(NDBCOL::Varbinary);
    else {
      col.setType(NDBCOL::Varchar);
      col.setCharset(cs);
    }
    col.setLength(field->pack_length());
    break;
  // Blob types (all come in as MYSQL_TYPE_BLOB)
  mysql_type_tiny_blob:
  case MYSQL_TYPE_TINY_BLOB:
    if (field->flags & BINARY_FLAG)
      col.setType(NDBCOL::Blob);
    else {
      col.setType(NDBCOL::Text);
      col.setCharset(cs);
    }
    col.setInlineSize(256);
    // No parts
    col.setPartSize(0);
    col.setStripeSize(0);
    break;
  //mysql_type_blob:
  case MYSQL_TYPE_BLOB:    
    if (field->flags & BINARY_FLAG)
      col.setType(NDBCOL::Blob);
    else {
      col.setType(NDBCOL::Text);
      col.setCharset(cs);
    }
    // Use "<=" even if "<" is the exact condition
    if (field->max_length() <= (1 << 8))
      goto mysql_type_tiny_blob;
    else if (field->max_length() <= (1 << 16))
    {
      col.setInlineSize(256);
      col.setPartSize(2000);
      col.setStripeSize(16);
    }
    else if (field->max_length() <= (1 << 24))
      goto mysql_type_medium_blob;
    else
      goto mysql_type_long_blob;
    break;
  mysql_type_medium_blob:
  case MYSQL_TYPE_MEDIUM_BLOB:   
    if (field->flags & BINARY_FLAG)
      col.setType(NDBCOL::Blob);
    else {
      col.setType(NDBCOL::Text);
      col.setCharset(cs);
    }
    col.setInlineSize(256);
    col.setPartSize(4000);
    col.setStripeSize(8);
    break;
  mysql_type_long_blob:
  case MYSQL_TYPE_LONG_BLOB:  
    if (field->flags & BINARY_FLAG)
      col.setType(NDBCOL::Blob);
    else {
      col.setType(NDBCOL::Text);
      col.setCharset(cs);
    }
    col.setInlineSize(256);
    col.setPartSize(8000);
    col.setStripeSize(4);
    break;
  // Other types
  case MYSQL_TYPE_ENUM:
    col.setType(NDBCOL::Char);
    col.setLength(field->pack_length());
    break;
  case MYSQL_TYPE_SET:         
    col.setType(NDBCOL::Char);
    col.setLength(field->pack_length());
    break;
  case MYSQL_TYPE_BIT: {
    int no_of_bits= field->field_length*8 + ((Field_bit *) field)->bit_len;
    col.setType(NDBCOL::Bit);
    if (!no_of_bits)
      col.setLength(1);
      else
        col.setLength(no_of_bits);
    break;
  }
  case MYSQL_TYPE_NULL:        
  case MYSQL_TYPE_GEOMETRY:
    goto mysql_type_unsupported;
  mysql_type_unsupported:
  default:
    return HA_ERR_UNSUPPORTED;
  }
  // Set nullable and pk
  col.setNullable(field->maybe_null());
  col.setPrimaryKey(field->flags & PRI_KEY_FLAG);
  // Set autoincrement
  if (field->flags & AUTO_INCREMENT_FLAG) 
  {
    col.setAutoIncrement(TRUE);
    ulonglong value= info->auto_increment_value ?
      info->auto_increment_value : (ulonglong) 1;
    DBUG_PRINT("info", ("Autoincrement key, initial: %llu", value));
    col.setAutoIncrementInitialValue(value);
  }
  else
    col.setAutoIncrement(FALSE);
  return 0;
}

/*
  Create a table in NDB Cluster
 */

int ha_ndbcluster::create(const char *name, 
			  TABLE *form, 
			  HA_CREATE_INFO *info)
{
  NDBTAB tab;
  NDBCOL col;
  uint pack_length, length, i, pk_length= 0;
  const void *data, *pack_data;
  const char **key_names= form->s->keynames.type_names;
  char name2[FN_HEADLEN];
  bool create_from_engine= (info->table_options & HA_CREATE_FROM_ENGINE);
   
  DBUG_ENTER("create");
  DBUG_PRINT("enter", ("name: %s", name));
  fn_format(name2, name, "", "",2);       // Remove the .frm extension
  set_dbname(name2);
  set_tabname(name2);    

  if (create_from_engine)
  {
    /*
      Table alreay exists in NDB and frm file has been created by 
      caller.
      Do Ndb specific stuff, such as create a .ndb file
    */
    my_errno= write_ndb_file();
    DBUG_RETURN(my_errno);
  }

  DBUG_PRINT("table", ("name: %s", m_tabname));  
  tab.setName(m_tabname);
  tab.setLogging(!(info->options & HA_LEX_CREATE_TMP_TABLE));    
   
  // Save frm data for this table
  if (readfrm(name, &data, &length))
    DBUG_RETURN(1);
  if (packfrm(data, length, &pack_data, &pack_length))
    DBUG_RETURN(2);
  
  DBUG_PRINT("info", ("setFrm data=%x, len=%d", pack_data, pack_length));
  tab.setFrm(pack_data, pack_length);      
  my_free((char*)data, MYF(0));
  my_free((char*)pack_data, MYF(0));
  
  for (i= 0; i < form->s->fields; i++) 
  {
    Field *field= form->field[i];
    DBUG_PRINT("info", ("name: %s, type: %u, pack_length: %d", 
                        field->field_name, field->real_type(),
			field->pack_length()));
    if ((my_errno= create_ndb_column(col, field, info)))
      DBUG_RETURN(my_errno);
    tab.addColumn(col);
    if(col.getPrimaryKey())
      pk_length += (field->pack_length() + 3) / 4;
  }
  
  // No primary key, create shadow key as 64 bit, auto increment  
  if (form->s->primary_key == MAX_KEY) 
  {
    DBUG_PRINT("info", ("Generating shadow key"));
    col.setName("$PK");
    col.setType(NdbDictionary::Column::Bigunsigned);
    col.setLength(1);
    col.setNullable(FALSE);
    col.setPrimaryKey(TRUE);
    col.setAutoIncrement(TRUE);
    tab.addColumn(col);
    pk_length += 2;
  }
  
  // Make sure that blob tables don't have to big part size
  for (i= 0; i < form->s->fields; i++) 
  {
    /**
     * The extra +7 concists
     * 2 - words from pk in blob table
     * 5 - from extra words added by tup/dict??
     */
    switch (form->field[i]->real_type()) {
    case MYSQL_TYPE_BLOB:    
    case MYSQL_TYPE_MEDIUM_BLOB:   
    case MYSQL_TYPE_LONG_BLOB: 
    {
      NdbDictionary::Column * col= tab.getColumn(i);
      int size= pk_length + (col->getPartSize()+3)/4 + 7;
      if(size > NDB_MAX_TUPLE_SIZE_IN_WORDS && 
	 (pk_length+7) < NDB_MAX_TUPLE_SIZE_IN_WORDS)
      {
	size= NDB_MAX_TUPLE_SIZE_IN_WORDS - pk_length - 7;
	col->setPartSize(4*size);
      }
      /**
       * If size > NDB_MAX and pk_length+7 >= NDB_MAX
       *   then the table can't be created anyway, so skip
       *   changing part size, and have error later
       */ 
    }
    default:
      break;
    }
  }
  
  if ((my_errno= check_ndb_connection()))
    DBUG_RETURN(my_errno);
  
  // Create the table in NDB     
  Ndb *ndb= get_ndb();
  NDBDICT *dict= ndb->getDictionary();
  if (dict->createTable(tab) != 0) 
  {
    const NdbError err= dict->getNdbError();
    ERR_PRINT(err);
    my_errno= ndb_to_mysql_error(&err);
    DBUG_RETURN(my_errno);
  }
  DBUG_PRINT("info", ("Table %s/%s created successfully", 
                      m_dbname, m_tabname));

  // Create secondary indexes
  my_errno= build_index_list(form, ILBP_CREATE);

  if (!my_errno)
    my_errno= write_ndb_file();

  DBUG_RETURN(my_errno);
}


int ha_ndbcluster::create_ordered_index(const char *name, 
					KEY *key_info)
{
  DBUG_ENTER("ha_ndbcluster::create_ordered_index");
  DBUG_RETURN(create_index(name, key_info, FALSE));
}

int ha_ndbcluster::create_unique_index(const char *name, 
				       KEY *key_info)
{

  DBUG_ENTER("ha_ndbcluster::create_unique_index");
  DBUG_RETURN(create_index(name, key_info, TRUE));
}


/*
  Create an index in NDB Cluster
 */

int ha_ndbcluster::create_index(const char *name, 
				KEY *key_info,
				bool unique)
{
  Ndb *ndb= get_ndb();
  NdbDictionary::Dictionary *dict= ndb->getDictionary();
  KEY_PART_INFO *key_part= key_info->key_part;
  KEY_PART_INFO *end= key_part + key_info->key_parts;
  
  DBUG_ENTER("ha_ndbcluster::create_index");
  DBUG_PRINT("enter", ("name: %s ", name));

  NdbDictionary::Index ndb_index(name);
  if (unique)
    ndb_index.setType(NdbDictionary::Index::UniqueHashIndex);
  else 
  {
    ndb_index.setType(NdbDictionary::Index::OrderedIndex);
    // TODO Only temporary ordered indexes supported
    ndb_index.setLogging(FALSE); 
  }
  ndb_index.setTable(m_tabname);

  for (; key_part != end; key_part++) 
  {
    Field *field= key_part->field;
    DBUG_PRINT("info", ("attr: %s", field->field_name));
    {
      char truncated_field_name[NDB_MAX_ATTR_NAME_SIZE];
      strnmov(truncated_field_name,field->field_name,sizeof(truncated_field_name));
      truncated_field_name[sizeof(truncated_field_name)-1]= '\0';
      ndb_index.addColumnName(truncated_field_name);
    }
  }
  
  if (dict->createIndex(ndb_index))
    ERR_RETURN(dict->getNdbError());

  // Success
  DBUG_PRINT("info", ("Created index %s", name));
  DBUG_RETURN(0);  
}


/*
  Rename a table in NDB Cluster
*/

int ha_ndbcluster::rename_table(const char *from, const char *to)
{
  NDBDICT *dict;
  char new_tabname[FN_HEADLEN];
  const NDBTAB *orig_tab;
  int result;

  DBUG_ENTER("ha_ndbcluster::rename_table");
  DBUG_PRINT("info", ("Renaming %s to %s", from, to));
  set_dbname(from);
  set_tabname(from);
  set_tabname(to, new_tabname);

  if (check_ndb_connection())
    DBUG_RETURN(my_errno= HA_ERR_NO_CONNECTION);

  Ndb *ndb= get_ndb();
  dict= ndb->getDictionary();
  if (!(orig_tab= dict->getTable(m_tabname)))
    ERR_RETURN(dict->getNdbError());

  m_table= (void *)orig_tab;
  // Change current database to that of target table
  set_dbname(to);
  ndb->setDatabaseName(m_dbname);
  if (!(result= alter_table_name(new_tabname)))
  {
    // Rename .ndb file
    result= handler::rename_table(from, to);
  }

  DBUG_RETURN(result);
}


/*
  Rename a table in NDB Cluster using alter table
 */

int ha_ndbcluster::alter_table_name(const char *to)
{
  Ndb *ndb= get_ndb();
  NDBDICT *dict= ndb->getDictionary();
  const NDBTAB *orig_tab= (const NDBTAB *) m_table;
  int ret;
  DBUG_ENTER("alter_table_name_table");

  NdbDictionary::Table new_tab= *orig_tab;
  new_tab.setName(to);
  if (dict->alterTable(new_tab) != 0)
    ERR_RETURN(dict->getNdbError());

  m_table= NULL;
  m_table_info= NULL;
                                                                             
  DBUG_RETURN(0);
}


/*
  Delete a table from NDB Cluster
 */

int ha_ndbcluster::delete_table(const char *name)
{
  DBUG_ENTER("delete_table");
  DBUG_PRINT("enter", ("name: %s", name));
  set_dbname(name);
  set_tabname(name);
  
  if (check_ndb_connection())
    DBUG_RETURN(HA_ERR_NO_CONNECTION);
  // Remove .ndb file
  handler::delete_table(name);
  DBUG_RETURN(drop_table());
}


/*
  Drop a table in NDB Cluster
 */

int ha_ndbcluster::drop_table()
{
  Ndb *ndb= get_ndb();
  NdbDictionary::Dictionary *dict= ndb->getDictionary();
  
  DBUG_ENTER("drop_table");
  DBUG_PRINT("enter", ("Deleting %s", m_tabname));
  
  if (dict->dropTable(m_tabname)) 
  {
    const NdbError err= dict->getNdbError();
    if (err.code == 709)
      ; // 709: No such table existed
    else 
      ERR_RETURN(dict->getNdbError());
  }  
  release_metadata();
  DBUG_RETURN(0);
}


/*
  Drop a database in NDB Cluster
 */

int ndbcluster_drop_database(const char *path)
{
  DBUG_ENTER("ndbcluster_drop_database");
  // TODO drop all tables for this database
  DBUG_RETURN(1);
}


ulonglong ha_ndbcluster::get_auto_increment()
{  
  int cache_size;
  Uint64 auto_value;
  DBUG_ENTER("get_auto_increment");
  DBUG_PRINT("enter", ("m_tabname: %s", m_tabname));
  Ndb *ndb= get_ndb();
  cache_size= 
    (m_rows_to_insert - m_rows_inserted < m_autoincrement_prefetch) ?
    m_rows_to_insert - m_rows_inserted 
    : (m_rows_to_insert > m_autoincrement_prefetch) ? 
    m_rows_to_insert 
    : m_autoincrement_prefetch;
  auto_value= 
    (m_skip_auto_increment) ? 
    ndb->readAutoIncrementValue((const NDBTAB *) m_table)
    : ndb->getAutoIncrementValue((const NDBTAB *) m_table, cache_size);
  DBUG_RETURN((longlong)auto_value);
}


/*
  Constructor for the NDB Cluster table handler 
 */

ha_ndbcluster::ha_ndbcluster(TABLE *table_arg):
  handler(table_arg),
  m_active_trans(NULL),
  m_active_cursor(NULL),
  m_multi_cursor(NULL),
  m_table(NULL),
  m_table_info(NULL),
  m_table_flags(HA_REC_NOT_IN_SEQ |
		HA_NULL_IN_KEY |
		HA_AUTO_PART_KEY |
                HA_NO_VARCHAR |
		HA_NO_PREFIX_CHAR_KEYS |
		HA_NEED_READ_RANGE_BUFFER |
                                HA_CAN_BIT_FIELD),
  m_share(0),
  m_use_write(FALSE),
  m_ignore_dup_key(FALSE),
  m_primary_key_update(FALSE),
  m_retrieve_all_fields(FALSE),
  m_retrieve_primary_key(FALSE),
  m_rows_to_insert(1),
  m_rows_inserted(0),
  m_bulk_insert_rows(1024),
  m_bulk_insert_not_flushed(FALSE),
  m_ops_pending(0),
  m_skip_auto_increment(TRUE),
  m_blobs_pending(0),
  m_blobs_buffer(0),
  m_blobs_buffer_size(0),
  m_dupkey((uint) -1),
  m_ha_not_exact_count(FALSE),
  m_force_send(TRUE),
  m_autoincrement_prefetch(32),
  m_transaction_on(TRUE),
  m_use_local_query_cache(FALSE)
{ 
  int i;
  
  DBUG_ENTER("ha_ndbcluster");

  m_tabname[0]= '\0';
  m_dbname[0]= '\0';

  records= ~(ha_rows)0; // uninitialized
  block_size= 1024;

  for (i= 0; i < MAX_KEY; i++)
  {
    m_index[i].type= UNDEFINED_INDEX;   
    m_index[i].unique_index= NULL;      
    m_index[i].index= NULL;      
  }

  DBUG_VOID_RETURN;
}


/*
  Destructor for NDB Cluster table handler
 */

ha_ndbcluster::~ha_ndbcluster() 
{
  DBUG_ENTER("~ha_ndbcluster");

  if (m_share)
    free_share(m_share);
  release_metadata();
  my_free(m_blobs_buffer, MYF(MY_ALLOW_ZERO_PTR));
  m_blobs_buffer= 0;

  // Check for open cursor/transaction
  if (m_active_cursor) {
  }
  DBUG_ASSERT(m_active_cursor == NULL);
  if (m_active_trans) {
  }
  DBUG_ASSERT(m_active_trans == NULL);

  DBUG_VOID_RETURN;
}


/*
  Open a table for further use
  - fetch metadata for this table from NDB
  - check that table exists
*/

int ha_ndbcluster::open(const char *name, int mode, uint test_if_locked)
{
  int res;
  KEY *key;
  DBUG_ENTER("open");
  DBUG_PRINT("enter", ("name: %s mode: %d test_if_locked: %d",
                       name, mode, test_if_locked));
  
  // Setup ref_length to make room for the whole 
  // primary key to be written in the ref variable
  
  if (table->s->primary_key != MAX_KEY) 
  {
    key= table->key_info+table->s->primary_key;
    ref_length= key->key_length;
    DBUG_PRINT("info", (" ref_length: %d", ref_length));
  }
  // Init table lock structure 
  if (!(m_share=get_share(name)))
    DBUG_RETURN(1);
  thr_lock_data_init(&m_share->lock,&m_lock,(void*) 0);
  
  set_dbname(name);
  set_tabname(name);
  
  if (check_ndb_connection()) {
    free_share(m_share); m_share= 0;
    DBUG_RETURN(HA_ERR_NO_CONNECTION);
  }
  
  res= get_metadata(name);
  if (!res)
    info(HA_STATUS_VARIABLE | HA_STATUS_CONST);

  DBUG_RETURN(res);
}


/*
  Close the table
  - release resources setup by open()
 */

int ha_ndbcluster::close(void)
{
  DBUG_ENTER("close");  
  free_share(m_share); m_share= 0;
  release_metadata();
  DBUG_RETURN(0);
}


Thd_ndb* ha_ndbcluster::seize_thd_ndb()
{
  Thd_ndb *thd_ndb;
  DBUG_ENTER("seize_thd_ndb");

  thd_ndb= new Thd_ndb();
  thd_ndb->ndb->getDictionary()->set_local_table_data_size(sizeof(Ndb_table_local_info));
  if (thd_ndb->ndb->init(max_transactions) != 0)
  {
    ERR_PRINT(thd_ndb->ndb->getNdbError());
    /*
      TODO 
      Alt.1 If init fails because to many allocated Ndb 
      wait on condition for a Ndb object to be released.
      Alt.2 Seize/release from pool, wait until next release 
    */
    delete thd_ndb;
    thd_ndb= NULL;
  }
  DBUG_RETURN(thd_ndb);
}


void ha_ndbcluster::release_thd_ndb(Thd_ndb* thd_ndb)
{
  DBUG_ENTER("release_thd_ndb");
  delete thd_ndb;
  DBUG_VOID_RETURN;
}


/*
  If this thread already has a Thd_ndb object allocated
  in current THD, reuse it. Otherwise
  seize a Thd_ndb object, assign it to current THD and use it.
 
*/

Ndb* check_ndb_in_thd(THD* thd)
{
  DBUG_ENTER("check_ndb_in_thd");
  Thd_ndb *thd_ndb= (Thd_ndb*)thd->transaction.thd_ndb;
  
  if (!thd_ndb)
  {
    if (!(thd_ndb= ha_ndbcluster::seize_thd_ndb()))
      DBUG_RETURN(NULL);
    thd->transaction.thd_ndb= thd_ndb;
  }
  DBUG_RETURN(thd_ndb->ndb);
}



int ha_ndbcluster::check_ndb_connection()
{
  THD* thd= current_thd;
  Ndb *ndb;
  DBUG_ENTER("check_ndb_connection");
  
  if (!(ndb= check_ndb_in_thd(thd)))
    DBUG_RETURN(HA_ERR_NO_CONNECTION);
  ndb->setDatabaseName(m_dbname);
  DBUG_RETURN(0);
}


void ndbcluster_close_connection(THD *thd)
{
  Thd_ndb *thd_ndb= (Thd_ndb*)thd->transaction.thd_ndb;
  DBUG_ENTER("ndbcluster_close_connection");
  if (thd_ndb)
  {
    ha_ndbcluster::release_thd_ndb(thd_ndb);
    thd->transaction.thd_ndb= NULL;
  }
  DBUG_VOID_RETURN;
}


/*
  Try to discover one table from NDB
 */

int ndbcluster_discover(THD* thd, const char *db, const char *name,
			const void** frmblob, uint* frmlen)
{
  uint len;
  const void* data;
  const NDBTAB* tab;
  Ndb* ndb;
  DBUG_ENTER("ndbcluster_discover");
  DBUG_PRINT("enter", ("db: %s, name: %s", db, name)); 

  if (!(ndb= check_ndb_in_thd(thd)))
    DBUG_RETURN(HA_ERR_NO_CONNECTION);  
  ndb->setDatabaseName(db);

  NDBDICT* dict= ndb->getDictionary();
  dict->set_local_table_data_size(sizeof(Ndb_table_local_info));
  dict->invalidateTable(name);
  if (!(tab= dict->getTable(name)))
  {    
    const NdbError err= dict->getNdbError();
    if (err.code == 709)
      DBUG_RETURN(1);
    ERR_RETURN(err);
  }
  
  DBUG_PRINT("info", ("Found table %s", tab->getName()));
  
  len= tab->getFrmLength();  
  if (len == 0 || tab->getFrmData() == NULL)
  {
    DBUG_PRINT("No frm data found",
               ("Table is probably created via NdbApi")); 
    DBUG_RETURN(2);
  }
  
  if (unpackfrm(&data, &len, tab->getFrmData()))
    DBUG_RETURN(3);

  *frmlen= len;
  *frmblob= data;
  
  DBUG_RETURN(0);
}

/*
  Check if a table exists in NDB
   
 */

int ndbcluster_table_exists(THD* thd, const char *db, const char *name)
{
  uint len;
  const void* data;
  const NDBTAB* tab;
  Ndb* ndb;
  DBUG_ENTER("ndbcluster_table_exists");
  DBUG_PRINT("enter", ("db: %s, name: %s", db, name)); 

  if (!(ndb= check_ndb_in_thd(thd)))
    DBUG_RETURN(HA_ERR_NO_CONNECTION);  
  ndb->setDatabaseName(db);

  NDBDICT* dict= ndb->getDictionary();
  dict->set_local_table_data_size(sizeof(Ndb_table_local_info));
  dict->invalidateTable(name);
  if (!(tab= dict->getTable(name)))
  {    
    const NdbError err= dict->getNdbError();
    if (err.code == 709)
      DBUG_RETURN(0);
    ERR_RETURN(err);
  }
  
  DBUG_PRINT("info", ("Found table %s", tab->getName()));
  DBUG_RETURN(1);
}



extern "C" byte* tables_get_key(const char *entry, uint *length,
				my_bool not_used __attribute__((unused)))
{
  *length= strlen(entry);
  return (byte*) entry;
}


int ndbcluster_find_files(THD *thd,const char *db,const char *path,
			  const char *wild, bool dir, List<char> *files)
{
  DBUG_ENTER("ndbcluster_find_files");
  DBUG_PRINT("enter", ("db: %s", db));
  { // extra bracket to avoid gcc 2.95.3 warning
  uint i;
  Ndb* ndb;
  char name[FN_REFLEN];
  HASH ndb_tables, ok_tables;
  NdbDictionary::Dictionary::List list;

  if (!(ndb= check_ndb_in_thd(thd)))
    DBUG_RETURN(HA_ERR_NO_CONNECTION);

  if (dir)
    DBUG_RETURN(0); // Discover of databases not yet supported

  // List tables in NDB
  NDBDICT *dict= ndb->getDictionary();
  if (dict->listObjects(list, 
			NdbDictionary::Object::UserTable) != 0)
    ERR_RETURN(dict->getNdbError());

  if (hash_init(&ndb_tables, system_charset_info,list.count,0,0,
		(hash_get_key)tables_get_key,0,0))
  {
    DBUG_PRINT("error", ("Failed to init HASH ndb_tables"));
    DBUG_RETURN(-1);
  }

  if (hash_init(&ok_tables, system_charset_info,32,0,0,
		(hash_get_key)tables_get_key,0,0))
  {
    DBUG_PRINT("error", ("Failed to init HASH ok_tables"));
    hash_free(&ndb_tables);
    DBUG_RETURN(-1);
  }  

  for (i= 0 ; i < list.count ; i++)
  {
    NdbDictionary::Dictionary::List::Element& t= list.elements[i];
    DBUG_PRINT("info", ("Found %s/%s in NDB", t.database, t.name));     

    // Add only tables that belongs to db
    if (my_strcasecmp(system_charset_info, t.database, db))
      continue;

    // Apply wildcard to list of tables in NDB
    if (wild)
    {
      if (lower_case_table_names)
      {
	if (wild_case_compare(files_charset_info, t.name, wild))
	  continue;
      }
      else if (wild_compare(t.name,wild,0))
	continue;
    }
    DBUG_PRINT("info", ("Inserting %s into ndb_tables hash", t.name));     
    my_hash_insert(&ndb_tables, (byte*)thd->strdup(t.name));
  }

  char *file_name;
  List_iterator<char> it(*files);
  List<char> delete_list;
  while ((file_name=it++))
  {
    DBUG_PRINT("info", ("%s", file_name));     
    if (hash_search(&ndb_tables, file_name, strlen(file_name)))
    {
      DBUG_PRINT("info", ("%s existed in NDB _and_ on disk ", file_name));
      // File existed in NDB and as frm file, put in ok_tables list
      my_hash_insert(&ok_tables, (byte*)file_name);
      continue;
    }
    
    // File is not in NDB, check for .ndb file with this name
    (void)strxnmov(name, FN_REFLEN, 
		   mysql_data_home,"/",db,"/",file_name,ha_ndb_ext,NullS);
    DBUG_PRINT("info", ("Check access for %s", name));
    if (access(name, F_OK))
    {
      DBUG_PRINT("info", ("%s did not exist on disk", name));     
      // .ndb file did not exist on disk, another table type
      continue;
    }

    DBUG_PRINT("info", ("%s existed on disk", name));     
    // The .ndb file exists on disk, but it's not in list of tables in ndb
    // Verify that handler agrees table is gone.
    if (ndbcluster_table_exists(thd, db, file_name) == 0)    
    {
      DBUG_PRINT("info", ("NDB says %s does not exists", file_name));     
      it.remove();
      // Put in list of tables to remove from disk
      delete_list.push_back(thd->strdup(file_name));
    }
  }

  // Check for new files to discover
  DBUG_PRINT("info", ("Checking for new files to discover"));       
  List<char> create_list;
  for (i= 0 ; i < ndb_tables.records ; i++)
  {
    file_name= hash_element(&ndb_tables, i);
    if (!hash_search(&ok_tables, file_name, strlen(file_name)))
    {
      DBUG_PRINT("info", ("%s must be discovered", file_name));       
      // File is in list of ndb tables and not in ok_tables
      // This table need to be created
      create_list.push_back(thd->strdup(file_name));
    }
  }

  // Lock mutex before deleting and creating frm files
  pthread_mutex_lock(&LOCK_open);

  if (!global_read_lock)
  {
    // Delete old files
    List_iterator_fast<char> it3(delete_list);
    while ((file_name=it3++))
    {  
      DBUG_PRINT("info", ("Remove table %s/%s",db, file_name ));
      // Delete the table and all related files
      TABLE_LIST table_list;
      bzero((char*) &table_list,sizeof(table_list));
      table_list.db= (char*) db;
      table_list.alias= table_list.table_name= (char*)file_name;
      (void)mysql_rm_table_part2(thd, &table_list, 
				 /* if_exists */ TRUE, 
				 /* drop_temporary */ FALSE, 
				 /* drop_view */ FALSE,
				 /* dont_log_query*/ TRUE);
    }
  }

  // Create new files
  List_iterator_fast<char> it2(create_list);
  while ((file_name=it2++))
  {  
    DBUG_PRINT("info", ("Table %s need discovery", name));
    if (ha_create_table_from_engine(thd, db, file_name, TRUE) == 0)
      files->push_back(thd->strdup(file_name)); 
  }

  pthread_mutex_unlock(&LOCK_open);      
  
  hash_free(&ok_tables);
  hash_free(&ndb_tables);
  } // extra bracket to avoid gcc 2.95.3 warning
  DBUG_RETURN(0);    
}


/*
  Initialise all gloal variables before creating 
  a NDB Cluster table handler
 */

bool ndbcluster_init()
{
  int res;
  DBUG_ENTER("ndbcluster_init");
  // Set connectstring if specified
  if (opt_ndbcluster_connectstring != 0)
    DBUG_PRINT("connectstring", ("%s", opt_ndbcluster_connectstring));     
  if ((g_ndb_cluster_connection=
       new Ndb_cluster_connection(opt_ndbcluster_connectstring)) == 0)
  {
    DBUG_PRINT("error",("Ndb_cluster_connection(%s)",
			opt_ndbcluster_connectstring));
    goto ndbcluster_init_error;
  }

  g_ndb_cluster_connection->set_optimized_node_selection
    (opt_ndb_optimized_node_selection);

  // Create a Ndb object to open the connection  to NDB
  g_ndb= new Ndb(g_ndb_cluster_connection, "sys");
  g_ndb->getDictionary()->set_local_table_data_size(sizeof(Ndb_table_local_info));
  if (g_ndb->init() != 0)
  {
    ERR_PRINT (g_ndb->getNdbError());
    goto ndbcluster_init_error;
  }

  if ((res= g_ndb_cluster_connection->connect(0,0,0)) == 0)
  {
    DBUG_PRINT("info",("NDBCLUSTER storage engine at %s on port %d",
		       g_ndb_cluster_connection->get_connected_host(),
		       g_ndb_cluster_connection->get_connected_port()));
    g_ndb_cluster_connection->wait_until_ready(10,0);
  } 
  else if(res == 1)
  {
    if (g_ndb_cluster_connection->start_connect_thread()) {
      DBUG_PRINT("error", ("g_ndb_cluster_connection->start_connect_thread()"));
      goto ndbcluster_init_error;
    }
    {
      char buf[1024];
      DBUG_PRINT("info",("NDBCLUSTER storage engine not started, will connect using %s",
			 g_ndb_cluster_connection->get_connectstring(buf,sizeof(buf))));
    }
  }
  else
  {
    DBUG_ASSERT(res == -1);
    DBUG_PRINT("error", ("permanent error"));
    goto ndbcluster_init_error;
  }
  
  (void) hash_init(&ndbcluster_open_tables,system_charset_info,32,0,0,
                   (hash_get_key) ndbcluster_get_key,0,0);
  pthread_mutex_init(&ndbcluster_mutex,MY_MUTEX_INIT_FAST);

  ndbcluster_inited= 1;
#ifdef USE_DISCOVER_ON_STARTUP
  if (ndb_discover_tables() != 0)
    goto ndbcluster_init_error;    
#endif
  DBUG_RETURN(FALSE);
 ndbcluster_init_error:
  ndbcluster_end();
  DBUG_RETURN(TRUE);
}


/*
  End use of the NDB Cluster table handler
  - free all global variables allocated by 
    ndcluster_init()
*/

bool ndbcluster_end()
{
  DBUG_ENTER("ndbcluster_end");
  if(g_ndb)
    delete g_ndb;
  g_ndb= NULL;
  if (g_ndb_cluster_connection)
    delete g_ndb_cluster_connection;
  g_ndb_cluster_connection= NULL;
  if (!ndbcluster_inited)
    DBUG_RETURN(0);
  hash_free(&ndbcluster_open_tables);
  pthread_mutex_destroy(&ndbcluster_mutex);
  ndbcluster_inited= 0;
  DBUG_RETURN(0);
}

/*
  Static error print function called from
  static handler method ndbcluster_commit
  and ndbcluster_rollback
*/

void ndbcluster_print_error(int error, const NdbOperation *error_op)
{
  DBUG_ENTER("ndbcluster_print_error");
  TABLE tab;
  const char *tab_name= (error_op) ? error_op->getTableName() : "";
  tab.alias= (char *) tab_name;
  ha_ndbcluster error_handler(&tab);
  tab.file= &error_handler;
  error_handler.print_error(error, MYF(0));
  DBUG_VOID_RETURN;
}

/*
  Set m_tabname from full pathname to table file 
 */

void ha_ndbcluster::set_tabname(const char *path_name)
{
  char *end, *ptr;
  
  /* Scan name from the end */
  end= strend(path_name)-1;
  ptr= end;
  while (ptr >= path_name && *ptr != '\\' && *ptr != '/') {
    ptr--;
  }
  uint name_len= end - ptr;
  memcpy(m_tabname, ptr + 1, end - ptr);
  m_tabname[name_len]= '\0';
#ifdef __WIN__
  /* Put to lower case */
  ptr= m_tabname;
  
  while (*ptr != '\0') {
    *ptr= tolower(*ptr);
    ptr++;
  }
#endif
}

/**
 * Set a given location from full pathname to table file
 *
 */
void
ha_ndbcluster::set_tabname(const char *path_name, char * tabname)
{
  char *end, *ptr;
  
  /* Scan name from the end */
  end= strend(path_name)-1;
  ptr= end;
  while (ptr >= path_name && *ptr != '\\' && *ptr != '/') {
    ptr--;
  }
  uint name_len= end - ptr;
  memcpy(tabname, ptr + 1, end - ptr);
  tabname[name_len]= '\0';
#ifdef __WIN__
  /* Put to lower case */
  ptr= tabname;
  
  while (*ptr != '\0') {
    *ptr= tolower(*ptr);
    ptr++;
  }
#endif
}


/*
  Set m_dbname from full pathname to table file
 
 */

void ha_ndbcluster::set_dbname(const char *path_name)
{
  char *end, *ptr;
  
  /* Scan name from the end */
  ptr= strend(path_name)-1;
  while (ptr >= path_name && *ptr != '\\' && *ptr != '/') {
    ptr--;
  }
  ptr--;
  end= ptr;
  while (ptr >= path_name && *ptr != '\\' && *ptr != '/') {
    ptr--;
  }
  uint name_len= end - ptr;
  memcpy(m_dbname, ptr + 1, name_len);
  m_dbname[name_len]= '\0';
#ifdef __WIN__
  /* Put to lower case */
  
  ptr= m_dbname;
  
  while (*ptr != '\0') {
    *ptr= tolower(*ptr);
    ptr++;
  }
#endif
}


ha_rows 
ha_ndbcluster::records_in_range(uint inx, key_range *min_key,
                                key_range *max_key)
{
  KEY *key_info= table->key_info + inx;
  uint key_length= key_info->key_length;
  NDB_INDEX_TYPE idx_type= get_index_type(inx);  

  DBUG_ENTER("records_in_range");
  // Prevent partial read of hash indexes by returning HA_POS_ERROR
  if ((idx_type == UNIQUE_INDEX || idx_type == PRIMARY_KEY_INDEX) &&
      ((min_key && min_key->length < key_length) ||
       (max_key && max_key->length < key_length)))
    DBUG_RETURN(HA_POS_ERROR);
  
  // Read from hash index with full key
  // This is a "const" table which returns only one record!      
  if ((idx_type != ORDERED_INDEX) &&
      ((min_key && min_key->length == key_length) || 
       (max_key && max_key->length == key_length)))
    DBUG_RETURN(1);
  
  DBUG_RETURN(10); /* Good guess when you don't know anything */
}

ulong ha_ndbcluster::table_flags(void) const
{
  if (m_ha_not_exact_count)
    return m_table_flags | HA_NOT_EXACT_COUNT;
  else
    return m_table_flags;
}
const char * ha_ndbcluster::table_type() const 
{
  return("ndbcluster");
}
uint ha_ndbcluster::max_supported_record_length() const
{ 
  return NDB_MAX_TUPLE_SIZE;
}
uint ha_ndbcluster::max_supported_keys() const
{
  return MAX_KEY;
}
uint ha_ndbcluster::max_supported_key_parts() const 
{
  return NDB_MAX_NO_OF_ATTRIBUTES_IN_KEY;
}
uint ha_ndbcluster::max_supported_key_length() const
{
  return NDB_MAX_KEY_SIZE;
}
bool ha_ndbcluster::low_byte_first() const
{ 
#ifdef WORDS_BIGENDIAN
  return FALSE;
#else
  return TRUE;
#endif
}
bool ha_ndbcluster::has_transactions()
{
  return m_transaction_on;
}
const char* ha_ndbcluster::index_type(uint key_number)
{
  switch (get_index_type(key_number)) {
  case ORDERED_INDEX:
  case UNIQUE_ORDERED_INDEX:
  case PRIMARY_KEY_ORDERED_INDEX:
    return "BTREE";
  case UNIQUE_INDEX:
  case PRIMARY_KEY_INDEX:
  default:
    return "HASH";
  }
}
uint8 ha_ndbcluster::table_cache_type()
{
  if (m_use_local_query_cache)
    return HA_CACHE_TBL_TRANSACT;
  else
    return HA_CACHE_TBL_NOCACHE;
}

/*
  Handling the shared NDB_SHARE structure that is needed to 
  provide table locking.
  It's also used for sharing data with other NDB handlers
  in the same MySQL Server. There is currently not much
  data we want to or can share.
 */

static byte* ndbcluster_get_key(NDB_SHARE *share,uint *length,
				my_bool not_used __attribute__((unused)))
{
  *length=share->table_name_length;
  return (byte*) share->table_name;
}

static NDB_SHARE* get_share(const char *table_name)
{
  NDB_SHARE *share;
  pthread_mutex_lock(&ndbcluster_mutex);
  uint length=(uint) strlen(table_name);
  if (!(share=(NDB_SHARE*) hash_search(&ndbcluster_open_tables,
                                       (byte*) table_name,
                                       length)))
  {
    if ((share=(NDB_SHARE *) my_malloc(sizeof(*share)+length+1,
                                       MYF(MY_WME | MY_ZEROFILL))))
    {
      share->table_name_length=length;
      share->table_name=(char*) (share+1);
      strmov(share->table_name,table_name);
      if (my_hash_insert(&ndbcluster_open_tables, (byte*) share))
      {
        pthread_mutex_unlock(&ndbcluster_mutex);
        my_free((gptr) share,0);
        return 0;
      }
      thr_lock_init(&share->lock);
      pthread_mutex_init(&share->mutex,MY_MUTEX_INIT_FAST);
    }
  }
  share->use_count++;
  pthread_mutex_unlock(&ndbcluster_mutex);
  return share;
}


static void free_share(NDB_SHARE *share)
{
  pthread_mutex_lock(&ndbcluster_mutex);
  if (!--share->use_count)
  {
    hash_delete(&ndbcluster_open_tables, (byte*) share);
    thr_lock_delete(&share->lock);
    pthread_mutex_destroy(&share->mutex);
    my_free((gptr) share, MYF(0));
  }
  pthread_mutex_unlock(&ndbcluster_mutex);
}



/*
  Internal representation of the frm blob
   
*/

struct frm_blob_struct 
{
  struct frm_blob_header 
  {
    uint ver;      // Version of header
    uint orglen;   // Original length of compressed data
    uint complen;  // Compressed length of data, 0=uncompressed
  } head;
  char data[1];  
};



static int packfrm(const void *data, uint len, 
		   const void **pack_data, uint *pack_len)
{
  int error;
  ulong org_len, comp_len;
  uint blob_len;
  frm_blob_struct* blob;
  DBUG_ENTER("packfrm");
  DBUG_PRINT("enter", ("data: %x, len: %d", data, len));
  
  error= 1;
  org_len= len;
  if (my_compress((byte*)data, &org_len, &comp_len))
    goto err;
  
  DBUG_PRINT("info", ("org_len: %d, comp_len: %d", org_len, comp_len));
  DBUG_DUMP("compressed", (char*)data, org_len);
  
  error= 2;
  blob_len= sizeof(frm_blob_struct::frm_blob_header)+org_len;
  if (!(blob= (frm_blob_struct*) my_malloc(blob_len,MYF(MY_WME))))
    goto err;
  
  // Store compressed blob in machine independent format
  int4store((char*)(&blob->head.ver), 1);
  int4store((char*)(&blob->head.orglen), comp_len);
  int4store((char*)(&blob->head.complen), org_len);
  
  // Copy frm data into blob, already in machine independent format
  memcpy(blob->data, data, org_len);  
  
  *pack_data= blob;
  *pack_len= blob_len;
  error= 0;
  
  DBUG_PRINT("exit", ("pack_data: %x, pack_len: %d", *pack_data, *pack_len));
err:
  DBUG_RETURN(error);
  
}


static int unpackfrm(const void **unpack_data, uint *unpack_len,
		    const void *pack_data)
{
   const frm_blob_struct *blob= (frm_blob_struct*)pack_data;
   byte *data;
   ulong complen, orglen, ver;
   DBUG_ENTER("unpackfrm");
   DBUG_PRINT("enter", ("pack_data: %x", pack_data));

   complen=	uint4korr((char*)&blob->head.complen);
   orglen=	uint4korr((char*)&blob->head.orglen);
   ver=		uint4korr((char*)&blob->head.ver);
 
   DBUG_PRINT("blob",("ver: %d complen: %d orglen: %d",
 		     ver,complen,orglen));
   DBUG_DUMP("blob->data", (char*) blob->data, complen);
 
   if (ver != 1)
     DBUG_RETURN(1);
   if (!(data= my_malloc(max(orglen, complen), MYF(MY_WME))))
     DBUG_RETURN(2);
   memcpy(data, blob->data, complen);
 
   if (my_uncompress(data, &complen, &orglen))
   {
     my_free((char*)data, MYF(0));
     DBUG_RETURN(3);
   }

   *unpack_data= data;
   *unpack_len= complen;

   DBUG_PRINT("exit", ("frmdata: %x, len: %d", *unpack_data, *unpack_len));

   DBUG_RETURN(0);
}

static 
int
ndb_get_table_statistics(Ndb* ndb, const char * table, 
			 Uint64* row_count, Uint64* commit_count)
{
  DBUG_ENTER("ndb_get_table_statistics");
  DBUG_PRINT("enter", ("table: %s", table));
  NdbTransaction* pTrans= ndb->startTransaction();
  do 
  {
    if (pTrans == NULL)
      break;
      
    NdbScanOperation* pOp= pTrans->getNdbScanOperation(table);
    if (pOp == NULL)
      break;
    
    if (pOp->readTuples(NdbOperation::LM_CommittedRead))
      break;
    
    int check= pOp->interpret_exit_last_row();
    if (check == -1)
      break;
    
    Uint64 rows, commits;
    pOp->getValue(NdbDictionary::Column::ROW_COUNT, (char*)&rows);
    pOp->getValue(NdbDictionary::Column::COMMIT_COUNT, (char*)&commits);
    
    check= pTrans->execute(NdbTransaction::NoCommit,
			   NdbTransaction::AbortOnError,
			   TRUE);
    if (check == -1)
      break;
    
    Uint64 sum_rows= 0;
    Uint64 sum_commits= 0;
    while((check= pOp->nextResult(TRUE, TRUE)) == 0)
    {
      sum_rows+= rows;
      sum_commits+= commits;
    }
    
    if (check == -1)
      break;

    pOp->close(TRUE);

    ndb->closeTransaction(pTrans);
    if(row_count)
      * row_count= sum_rows;
    if(commit_count)
      * commit_count= sum_commits;
    DBUG_PRINT("exit", ("records: %u commits: %u", sum_rows, sum_commits));
    DBUG_RETURN(0);
  } while(0);

  ndb->closeTransaction(pTrans);
  DBUG_PRINT("exit", ("failed"));
  DBUG_RETURN(-1);
}

/*
  Create a .ndb file to serve as a placeholder indicating 
  that the table with this name is a ndb table
*/

int ha_ndbcluster::write_ndb_file()
{
  File file;
  bool error=1;
  char path[FN_REFLEN];
  
  DBUG_ENTER("write_ndb_file");
  DBUG_PRINT("enter", ("db: %s, name: %s", m_dbname, m_tabname));

  (void)strxnmov(path, FN_REFLEN, 
		 mysql_data_home,"/",m_dbname,"/",m_tabname,ha_ndb_ext,NullS);

  if ((file=my_create(path, CREATE_MODE,O_RDWR | O_TRUNC,MYF(MY_WME))) >= 0)
  {
    // It's an empty file
    error=0;
    my_close(file,MYF(0));
  }
  DBUG_RETURN(error);
}

int
ha_ndbcluster::read_multi_range_first(KEY_MULTI_RANGE **found_range_p,
				      KEY_MULTI_RANGE *ranges, 
				      uint range_count,
				      bool sorted, 
				      HANDLER_BUFFER *buffer)
{
  DBUG_ENTER("ha_ndbcluster::read_multi_range_first");
  
  int res;
  KEY* key_info= table->key_info + active_index;
  NDB_INDEX_TYPE index_type= get_index_type(active_index);
  ulong reclength= table->s->reclength;
  NdbOperation* op;

  if (uses_blob_value(m_retrieve_all_fields))
  {
    /**
     * blobs can't be batched currently
     */
    m_disable_multi_read= true;
    DBUG_RETURN(handler::read_multi_range_first(found_range_p, 
						ranges, 
						range_count,
						sorted, 
						buffer));
  }

  m_disable_multi_read= false;

  /**
   * Copy arguments into member variables
   */
  m_multi_ranges= ranges;
  multi_range_curr= ranges;
  multi_range_end= ranges+range_count;
  multi_range_sorted= sorted;
  multi_range_buffer= buffer;

  /**
   * read multi range will read ranges as follows (if not ordered)
   *
   * input    read order
   * ======   ==========
   * pk-op 1  pk-op 1
   * pk-op 2  pk-op 2
   * range 3  range (3,5) NOTE result rows will be intermixed
   * pk-op 4  pk-op 4
   * range 5
   * pk-op 6  pk-ok 6
   
   /**
   * Variables for loop
   */
  byte *curr= (byte*)buffer->buffer;
  byte *end_of_buffer= (byte*)buffer->buffer_end;
  NdbOperation::LockMode lm= 
    (NdbOperation::LockMode)get_ndb_lock_type(m_lock.type);
  const NDBTAB *tab= (const NDBTAB *) m_table;
  const NDBINDEX *unique_idx= (NDBINDEX *) m_index[active_index].unique_index;
  const NDBINDEX *idx= (NDBINDEX *) m_index[active_index].index; 
  const NdbOperation* lastOp= m_active_trans->getLastDefinedOperation();
  NdbIndexScanOperation* scanOp= 0;
  for(; multi_range_curr<multi_range_end && curr+reclength <= end_of_buffer; 
      multi_range_curr++)
  {
    switch(index_type){
    case PRIMARY_KEY_INDEX:
  pk:
    {
      multi_range_curr->range_flag |= UNIQUE_RANGE;
      if ((op= m_active_trans->getNdbOperation(tab)) && 
	  !op->readTuple(lm) && 
	  !set_primary_key(op, multi_range_curr->start_key.key) &&
	  !define_read_attrs(curr, op) &&
	  (op->setAbortOption(AO_IgnoreError), true))
	curr += reclength;
      else
	ERR_RETURN(op ? op->getNdbError() : m_active_trans->getNdbError());
      break;
    }
    break;
    case UNIQUE_INDEX:
  sk:
    {
      multi_range_curr->range_flag |= UNIQUE_RANGE;
      if ((op= m_active_trans->getNdbIndexOperation(unique_idx, tab)) && 
	  !op->readTuple(lm) && 
	  !set_index_key(op, key_info, multi_range_curr->start_key.key) &&
	  !define_read_attrs(curr, op) &&
	  (op->setAbortOption(AO_IgnoreError), true))
	curr += reclength;
      else
	ERR_RETURN(op ? op->getNdbError() : m_active_trans->getNdbError());
      break;
    }
    case PRIMARY_KEY_ORDERED_INDEX:
      if (multi_range_curr->start_key.length == key_info->key_length &&
	  multi_range_curr->start_key.flag == HA_READ_KEY_EXACT)
	goto pk;
      goto range;
    case UNIQUE_ORDERED_INDEX:
      if (multi_range_curr->start_key.length == key_info->key_length &&
	  multi_range_curr->start_key.flag == HA_READ_KEY_EXACT &&
	  !check_null_in_key(key_info, multi_range_curr->start_key.key,
			     multi_range_curr->start_key.length))
	goto sk;
      goto range;
    case ORDERED_INDEX:
  range:
      multi_range_curr->range_flag &= ~(uint)UNIQUE_RANGE;
      if (scanOp == 0)
      {
	if (m_multi_cursor)
	{
	  scanOp= m_multi_cursor;
	  DBUG_ASSERT(scanOp->getSorted() == sorted);
	  DBUG_ASSERT(scanOp->getLockMode() == 
		      (NdbOperation::LockMode)get_ndb_lock_type(m_lock.type));
	  if(scanOp->reset_bounds(m_force_send))
	    DBUG_RETURN(ndb_err(m_active_trans));
	  
	  end_of_buffer -= reclength;
	}
	else if ((scanOp= m_active_trans->getNdbIndexScanOperation(idx, tab)) 
		 &&!scanOp->readTuples(lm, 0, parallelism, sorted, false, true)
		 &&!define_read_attrs(end_of_buffer-reclength, scanOp))
	{
	  m_multi_cursor= scanOp;
	  m_multi_range_cursor_result_ptr= end_of_buffer-reclength;
	}
	else
	{
	  ERR_RETURN(scanOp ? scanOp->getNdbError() : 
		     m_active_trans->getNdbError());
	}
      }
      const key_range *keys[2]= { &multi_range_curr->start_key, 
				  &multi_range_curr->end_key };
      if ((res= set_bounds(scanOp, keys, multi_range_curr-ranges)))
	DBUG_RETURN(res);
      break;
    }
  }
  
  if (multi_range_curr != multi_range_end)
  {
    /**
     * Mark that we're using entire buffer (even if might not) as
     *   we haven't read all ranges for some reason
     * This as we don't want mysqld to reuse the buffer when we read
     *   the remaining ranges
     */
    buffer->end_of_used_area= (byte*)buffer->buffer_end;
  }
  else
  {
    buffer->end_of_used_area= curr;
  }
  
  /**
   * Set first operation in multi range
   */
  m_current_multi_operation= 
    lastOp ? lastOp->next() : m_active_trans->getFirstDefinedOperation();
  if (!(res= execute_no_commit_ie(this, m_active_trans)))
  {
    m_multi_range_defined= multi_range_curr;
    multi_range_curr= ranges;
    m_multi_range_result_ptr= (byte*)buffer->buffer;
    DBUG_RETURN(read_multi_range_next(found_range_p));
  }
  ERR_RETURN(m_active_trans->getNdbError());
}

#if 0
#define DBUG_MULTI_RANGE(x) printf("read_multi_range_next: case %d\n", x);
#else
#define DBUG_MULTI_RANGE(x)
#endif

int
ha_ndbcluster::read_multi_range_next(KEY_MULTI_RANGE ** multi_range_found_p)
{
  DBUG_ENTER("ha_ndbcluster::read_multi_range_next");
  if (m_disable_multi_read)
  {
    DBUG_RETURN(handler::read_multi_range_next(multi_range_found_p));
  }
  
  int res;
  int range_no;
  ulong reclength= table->s->reclength;
  const NdbOperation* op= m_current_multi_operation;
  for(;multi_range_curr < m_multi_range_defined; multi_range_curr++)
  {
    if (multi_range_curr->range_flag & UNIQUE_RANGE)
    {
      if (op->getNdbError().code == 0)
	goto found_next;
      
      op= m_active_trans->getNextCompletedOperation(op);
      m_multi_range_result_ptr += reclength;
      continue;
    } 
    else if (m_multi_cursor && !multi_range_sorted)
    {
      DBUG_MULTI_RANGE(1);
      if ((res= fetch_next(m_multi_cursor)) == 0)
      {
	DBUG_MULTI_RANGE(2);
	range_no= m_multi_cursor->get_range_no();
	goto found;
      } 
      else
      {
	goto close_scan;
      }
    }
    else if (m_multi_cursor && multi_range_sorted)
    {
      if (m_active_cursor && (res= fetch_next(m_multi_cursor)))
      {
	DBUG_MULTI_RANGE(3);
	goto close_scan;
      }
      
      range_no= m_multi_cursor->get_range_no();
      uint current_range_no= multi_range_curr - m_multi_ranges;
      if (range_no == current_range_no)
      {
	DBUG_MULTI_RANGE(4);
        // return current row
	goto found;
      }
      else if (range_no > (int)current_range_no)
      {
	DBUG_MULTI_RANGE(5);
	// wait with current row
	m_active_cursor= 0;
	continue;
      }
      else 
      {
	DBUG_MULTI_RANGE(6);
	// First fetch from cursor
	DBUG_ASSERT(range_no == -1);
	if((res= m_multi_cursor->nextResult(true)))
	{
	  goto close_scan;
	}
	multi_range_curr--; // Will be increased in for-loop
	continue;
      }
    }
    else /** m_multi_cursor == 0 */
    {
      DBUG_MULTI_RANGE(7);
      /**
       * Corresponds to range 5 in example in read_multi_range_first
       */
      (void)1;
      continue;
    }
    
    DBUG_ASSERT(false); // Should only get here via goto's
close_scan:
    if (res == 1)
    {
      m_multi_cursor->close();
      m_active_cursor= m_multi_cursor= 0;
      DBUG_MULTI_RANGE(8);
      continue;
    } 
    else 
    {
      DBUG_RETURN(ndb_err(m_active_trans));
    }
  }
  
  if (multi_range_curr == multi_range_end)
    DBUG_RETURN(HA_ERR_END_OF_FILE);
  
  /**
   * Read remaining ranges
   */
  DBUG_RETURN(read_multi_range_first(multi_range_found_p, 
				     multi_range_curr,
				     multi_range_end - multi_range_curr, 
				     multi_range_sorted,
				     multi_range_buffer));
  
found:
  /**
   * Found a record belonging to a scan
   */
  m_active_cursor= m_multi_cursor;
  * multi_range_found_p= m_multi_ranges + range_no;
  memcpy(table->record[0], m_multi_range_cursor_result_ptr, reclength);
  setup_recattr(m_active_cursor->getFirstRecAttr());
  unpack_record(table->record[0]);
  table->status= 0;     
  DBUG_RETURN(0);
  
found_next:
  /**
   * Found a record belonging to a pk/index op,
   *   copy result and move to next to prepare for next call
   */
  * multi_range_found_p= multi_range_curr;
  memcpy(table->record[0], m_multi_range_result_ptr, reclength);
  setup_recattr(op->getFirstRecAttr());
  unpack_record(table->record[0]);
  table->status= 0;
  
  multi_range_curr++;
  m_current_multi_operation= m_active_trans->getNextCompletedOperation(op);
  m_multi_range_result_ptr += reclength;
  DBUG_RETURN(0);
}

int
ha_ndbcluster::setup_recattr(const NdbRecAttr* curr)
{
  DBUG_ENTER("setup_recattr");

  Field **field, **end;
  NdbValue *value= m_value;
  
  end= table->field + table->s->fields;
  
  for (field= table->field; field < end; field++, value++)
  {
    if ((* value).ptr)
    {
      DBUG_ASSERT(curr != 0);
      (* value).rec= curr;
      curr= curr->next();
    }
  }
  
  DBUG_RETURN(0);
}

#endif /* HAVE_NDBCLUSTER_DB */<|MERGE_RESOLUTION|>--- conflicted
+++ resolved
@@ -2361,24 +2361,15 @@
       break;
     }
     case NdbDictionary::Column::Datetime: {
-      // todo
-      my_snprintf(buf, sizeof(buf), "Datetime ?");
+      my_snprintf(buf, sizeof(buf), "Datetime ?");      // fix-me
       break;
     }
-<<<<<<< HEAD
-    case NdbDictionary::Column::Timespec: {
-      // todo
-      my_snprintf(buf, sizeof(buf), "Timespec ?");
-=======
     case NdbDictionary::Column::Date: {
-      Uint64 value= (Uint64) *field->ptr;
-      fprintf(DBUG_FILE, "Date\t%llu", value);
+      my_snprintf(buf, sizeof(buf), "Date ?");  // fix-me
       break;
     }
     case NdbDictionary::Column::Time: {
-      Uint64 value= (Uint64) *field->ptr;
-      fprintf(DBUG_FILE, "Time\t%llu", value);
->>>>>>> 94504d52
+      my_snprintf(buf, sizeof(buf), "Time ?");  // fix-me
       break;
     }
     case NdbDictionary::Column::Blob: {
