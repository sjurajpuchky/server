--- conflicted
+++ resolved
@@ -84,31 +84,6 @@
 /*
   Partition related functions declarations and some static constants;
 */
-<<<<<<< HEAD
-=======
-const LEX_STRING partition_keywords[]=
-{
-  { C_STRING_WITH_LEN("HASH") },
-  { C_STRING_WITH_LEN("RANGE") },
-  { C_STRING_WITH_LEN("LIST") },
-  { C_STRING_WITH_LEN("SYSTEM_TIME") },
-  { C_STRING_WITH_LEN("KEY") },
-  { C_STRING_WITH_LEN("MAXVALUE") },
-  { C_STRING_WITH_LEN("LINEAR ") },
-  { C_STRING_WITH_LEN(" COLUMNS") },
-  { C_STRING_WITH_LEN("ALGORITHM") }
-
-};
-static const char *part_str= "PARTITION";
-static const char *sub_str= "SUB";
-static const char *by_str= "BY";
-static const char *space_str= " ";
-static const char *equal_str= "=";
-static const char *end_paren_str= ")";
-static const char *begin_paren_str= "(";
-static const char *comma_str= ",";
-
->>>>>>> ce66d5b2
 static int get_partition_id_list_col(partition_info *, uint32 *, longlong *);
 static int get_partition_id_list(partition_info *, uint32 *, longlong *);
 static int get_partition_id_range_col(partition_info *, uint32 *, longlong *);
@@ -1689,14 +1664,10 @@
     const char *error_str;
     if (part_info->column_list)
     {
-<<<<<<< HEAD
-      List_iterator<const char> it(part_info->part_field_list);
-=======
       if (part_info->part_type == VERSIONING_PARTITION &&
         part_info->vers_setup_expression(thd))
         goto end;
-      List_iterator<char> it(part_info->part_field_list);
->>>>>>> ce66d5b2
+      List_iterator<const char> it(part_info->part_field_list);
       if (unlikely(handle_list_of_fields(thd, it, table, part_info, FALSE)))
         goto end;
     }
@@ -1721,7 +1692,7 @@
     }
     else if (part_info->part_type == VERSIONING_PARTITION)
     {
-      error_str= partition_keywords[PKW_SYSTEM_TIME].str;
+      error_str= "SYSTEM_TIME";
       if (unlikely(part_info->check_range_constants(thd)))
         goto end;
     }
@@ -2250,10 +2221,10 @@
     switch (p_elem->type())
     {
     case partition_element::AS_OF_NOW:
-      err+= add_string(fptr, " AS OF NOW");
+      err+= str->append(STRING_WITH_LEN(" AS OF NOW"));
       break;
     case partition_element::VERSIONING:
-      err+= add_string(fptr, " VERSIONING");
+      err+= str->append(STRING_WITH_LEN(" VERSIONING"));
       break;
     default:
       DBUG_ASSERT(0 && "wrong p_elem->type");
@@ -2353,7 +2324,7 @@
         err+= str.append(STRING_WITH_LEN("HASH "));
       break;
     case VERSIONING_PARTITION:
-      err+= add_part_key_word(fptr, partition_keywords[PKW_SYSTEM_TIME].str);
+      err+= str.append(STRING_WITH_LEN("SYSTEM_TIME"));
       break;
     default:
       DBUG_ASSERT(0);
@@ -2367,14 +2338,14 @@
     DBUG_ASSERT(vers_info);
     if (vers_info->interval)
     {
-      err+= add_string(fptr, "INTERVAL ");
-      err+= add_int(fptr, vers_info->interval);
-      err+= add_string(fptr, " SECOND ");
+      err+= str.append(STRING_WITH_LEN("INTERVAL "));
+      err+= str.append_ulonglong(vers_info->interval);
+      err+= str.append(STRING_WITH_LEN(" SECOND "));
     }
     if (vers_info->limit)
     {
-      err+= add_string(fptr, "LIMIT ");
-      err+= add_int(fptr, vers_info->limit);
+      err+= str.append(STRING_WITH_LEN("LIMIT "));
+      err+= str.append_ulonglong(vers_info->limit);
     }
   }
   else if (part_info->part_expr)
