/* Copyright 2005-2008 MySQL AB, 2008-2009 Sun Microsystems, Inc.

   This program is free software; you can redistribute it and/or modify
   it under the terms of the GNU General Public License as published by
   the Free Software Foundation; version 2 of the License.

   This program is distributed in the hope that it will be useful,
   but WITHOUT ANY WARRANTY; without even the implied warranty of
   MERCHANTABILITY or FITNESS FOR A PARTICULAR PURPOSE.  See the
   GNU General Public License for more details.

   You should have received a copy of the GNU General Public License
   along with this program; if not, write to the Free Software
   Foundation, Inc., 59 Temple Place, Suite 330, Boston, MA  02111-1307  USA */

/*
  This file is a container for general functionality related
  to partitioning introduced in MySQL version 5.1. It contains functionality
  used by all handlers that support partitioning, such as
  the partitioning handler itself and the NDB handler.
  (Much of the code in this file has been split into partition_info.cc and
   the header files partition_info.h + partition_element.h + sql_partition.h)

  The first version was written by Mikael Ronstrom 2004-2006.
  Various parts of the optimizer code was written by Sergey Petrunia.
  Code have been maintained by Mattias Jonsson.
  The second version was written by Mikael Ronstrom 2006-2007 with some
  final fixes for partition pruning in 2008-2009 with assistance from Sergey
  Petrunia and Mattias Jonsson.

  The first version supports RANGE partitioning, LIST partitioning, HASH
  partitioning and composite partitioning (hereafter called subpartitioning)
  where each RANGE/LIST partitioning is HASH partitioned. The hash function
  can either be supplied by the user or by only a list of fields (also
  called KEY partitioning), where the MySQL server will use an internal
  hash function.
  There are quite a few defaults that can be used as well.

  The second version introduces a new variant of RANGE and LIST partitioning
  which is often referred to as column lists in the code variables. This
  enables a user to specify a set of columns and their concatenated value
  as the partition value. By comparing the concatenation of these values
  the proper partition can be choosen.
*/

/* Some general useful functions */

#define MYSQL_LEX 1
#include "mysql_priv.h"
#include <errno.h>
#include <m_ctype.h>
#include "my_md5.h"

#ifdef WITH_PARTITION_STORAGE_ENGINE
#include "ha_partition.h"

#define ERROR_INJECT_CRASH(code) \
  DBUG_EVALUATE_IF(code, (abort(), 0), 0)

/*
  Partition related functions declarations and some static constants;
*/
const LEX_STRING partition_keywords[]=
{
  { C_STRING_WITH_LEN("HASH") },
  { C_STRING_WITH_LEN("RANGE") },
  { C_STRING_WITH_LEN("LIST") }, 
  { C_STRING_WITH_LEN("KEY") },
  { C_STRING_WITH_LEN("MAXVALUE") },
  { C_STRING_WITH_LEN("LINEAR ") },
  { C_STRING_WITH_LEN(" COLUMNS") }
};
static const char *part_str= "PARTITION";
static const char *subpart_str= "SUBPARTITION";
static const char *sub_str= "SUB";
static const char *by_str= "BY";
static const char *space_str= " ";
static const char *equal_str= "=";
static const char *end_paren_str= ")";
static const char *begin_paren_str= "(";
static const char *comma_str= ",";

int get_partition_id_list_col(partition_info *part_info,
                              uint32 *part_id,
                              longlong *func_value);
int get_partition_id_list(partition_info *part_info,
                          uint32 *part_id,
                          longlong *func_value);
int get_partition_id_range_col(partition_info *part_info,
                               uint32 *part_id,
                               longlong *func_value);
int get_partition_id_range(partition_info *part_info,
                           uint32 *part_id,
                           longlong *func_value);
static int get_part_id_charset_func_part(partition_info *part_info,
                                         uint32 *part_id,
                                         longlong *func_value);
static int get_part_id_charset_func_subpart(partition_info *part_info,
                                            uint32 *part_id);
int get_partition_id_hash_nosub(partition_info *part_info,
                                uint32 *part_id,
                                longlong *func_value);
int get_partition_id_key_nosub(partition_info *part_info,
                               uint32 *part_id,
                               longlong *func_value);
int get_partition_id_linear_hash_nosub(partition_info *part_info,
                                       uint32 *part_id,
                                       longlong *func_value);
int get_partition_id_linear_key_nosub(partition_info *part_info,
                                      uint32 *part_id,
                                      longlong *func_value);
int get_partition_id_with_sub(partition_info *part_info,
                              uint32 *part_id,
                              longlong *func_value);
int get_partition_id_hash_sub(partition_info *part_info,
                              uint32 *part_id); 
int get_partition_id_key_sub(partition_info *part_info,
                             uint32 *part_id); 
int get_partition_id_linear_hash_sub(partition_info *part_info,
                                     uint32 *part_id); 
int get_partition_id_linear_key_sub(partition_info *part_info,
                                    uint32 *part_id); 
static uint32 get_next_partition_via_walking(PARTITION_ITERATOR*);
static void set_up_range_analysis_info(partition_info *part_info);
static uint32 get_next_subpartition_via_walking(PARTITION_ITERATOR*);
#endif

uint32 get_next_partition_id_range(PARTITION_ITERATOR* part_iter);
uint32 get_next_partition_id_list(PARTITION_ITERATOR* part_iter);
int get_part_iter_for_interval_via_mapping(partition_info *part_info,
                                           bool is_subpart,
                                           uint32 *store_length_array,
                                           uchar *min_value, uchar *max_value,
                                           uint min_len, uint max_len,
                                           uint flags,
                                           PARTITION_ITERATOR *part_iter);
int get_part_iter_for_interval_cols_via_map(partition_info *part_info,
                                            bool is_subpart,
                                            uint32 *store_length_array,
                                            uchar *min_value, uchar *max_value,
                                            uint min_len, uint max_len,
                                            uint flags,
                                            PARTITION_ITERATOR *part_iter);
int get_part_iter_for_interval_via_walking(partition_info *part_info,
                                           bool is_subpart,
                                           uint32 *store_length_array,
                                           uchar *min_value, uchar *max_value,
                                           uint min_len, uint max_len,
                                           uint flags,
                                           PARTITION_ITERATOR *part_iter);
static int cmp_rec_and_tuple(part_column_list_val *val, uint32 nvals_in_rec);
static int cmp_rec_and_tuple_prune(part_column_list_val *val,
                                   uint32 n_vals_in_rec,
                                   bool tail_is_min);

#ifdef WITH_PARTITION_STORAGE_ENGINE
/*
  Convert constants in VALUES definition to the character set the
  corresponding field uses.

  SYNOPSIS
    convert_charset_partition_constant()
    item                                Item to convert
    cs                                  Character set to convert to

  RETURN VALUE
    NULL                                Error
    item                                New converted item
*/

Item* convert_charset_partition_constant(Item *item, CHARSET_INFO *cs)
{
  THD *thd= current_thd;
  Name_resolution_context *context= &thd->lex->current_select->context;
  TABLE_LIST *save_list= context->table_list;
  const char *save_where= thd->where;

  item= item->safe_charset_converter(cs);
  context->table_list= NULL;
  thd->where= "convert character set partition constant";
  if (!item || item->fix_fields(thd, (Item**)NULL))
    item= NULL;
  thd->where= save_where;
  context->table_list= save_list;
  return item;
}


/*
  A support function to check if a name is in a list of strings

  SYNOPSIS
    is_name_in_list()
    name               String searched for
    list_names         A list of names searched in

  RETURN VALUES
    TRUE               String found
    FALSE              String not found
*/

bool is_name_in_list(char *name,
                          List<char> list_names)
{
  List_iterator<char> names_it(list_names);
  uint num_names= list_names.elements;
  uint i= 0;

  do
  {
    char *list_name= names_it++;
    if (!(my_strcasecmp(system_charset_info, name, list_name)))
      return TRUE;
  } while (++i < num_names);
  return FALSE;
}



/*
  Set-up defaults for partitions. 

  SYNOPSIS
    partition_default_handling()
    table                         Table object
    part_info                     Partition info to set up
    is_create_table_ind           Is this part of a table creation
    normalized_path               Normalized path name of table and database

  RETURN VALUES
    TRUE                          Error
    FALSE                         Success
*/

bool partition_default_handling(TABLE *table, partition_info *part_info,
                                bool is_create_table_ind,
                                const char *normalized_path)
{
  DBUG_ENTER("partition_default_handling");

  if (!is_create_table_ind)
  {
    if (part_info->use_default_num_partitions)
    {
      if (table->file->get_no_parts(normalized_path, &part_info->num_parts))
      {
        DBUG_RETURN(TRUE);
      }
    }
    else if (part_info->is_sub_partitioned() &&
             part_info->use_default_num_subpartitions)
    {
      uint num_parts;
      if (table->file->get_no_parts(normalized_path, &num_parts))
      {
        DBUG_RETURN(TRUE);
      }
      DBUG_ASSERT(part_info->num_parts > 0);
      DBUG_ASSERT((num_parts % part_info->num_parts) == 0);
      part_info->num_subparts= num_parts / part_info->num_parts;
    }
  }
  part_info->set_up_defaults_for_partitioning(table->file,
                                              (ulonglong)0, (uint)0);
  DBUG_RETURN(FALSE);
}


/*
  Check that the reorganized table will not have duplicate partitions.

  SYNOPSIS
    check_reorganise_list()
    new_part_info      New partition info
    old_part_info      Old partition info
    list_part_names    The list of partition names that will go away and
                       can be reused in the new table.

  RETURN VALUES
    TRUE               Inacceptable name conflict detected.
    FALSE              New names are OK.

  DESCRIPTION
    Can handle that the 'new_part_info' and 'old_part_info' the same
    in which case it checks that the list of names in the partitions
    doesn't contain any duplicated names.
*/

bool check_reorganise_list(partition_info *new_part_info,
                           partition_info *old_part_info,
                           List<char> list_part_names)
{
  uint new_count, old_count;
  uint num_new_parts= new_part_info->partitions.elements;
  uint num_old_parts= old_part_info->partitions.elements;
  List_iterator<partition_element> new_parts_it(new_part_info->partitions);
  bool same_part_info= (new_part_info == old_part_info);
  DBUG_ENTER("check_reorganise_list");

  new_count= 0;
  do
  {
    List_iterator<partition_element> old_parts_it(old_part_info->partitions);
    char *new_name= (new_parts_it++)->partition_name;
    new_count++;
    old_count= 0;
    do
    {
      char *old_name= (old_parts_it++)->partition_name;
      old_count++;
      if (same_part_info && old_count == new_count)
        break;
      if (!(my_strcasecmp(system_charset_info, old_name, new_name)))
      {
        if (!is_name_in_list(old_name, list_part_names))
          DBUG_RETURN(TRUE);
      }
    } while (old_count < num_old_parts);
  } while (new_count < num_new_parts);
  DBUG_RETURN(FALSE);
}


/*
  A useful routine used by update_row for partition handlers to calculate
  the partition ids of the old and the new record.

  SYNOPSIS
    get_part_for_update()
    old_data                Buffer of old record
    new_data                Buffer of new record
    rec0                    Reference to table->record[0]
    part_info               Reference to partition information
    out:old_part_id         The returned partition id of old record 
    out:new_part_id         The returned partition id of new record

  RETURN VALUE
    0                       Success
    > 0                     Error code
*/

int get_parts_for_update(const uchar *old_data, uchar *new_data,
                         const uchar *rec0, partition_info *part_info,
                         uint32 *old_part_id, uint32 *new_part_id,
                         longlong *new_func_value)
{
  Field **part_field_array= part_info->full_part_field_array;
  int error;
  longlong old_func_value;
  DBUG_ENTER("get_parts_for_update");

  DBUG_ASSERT(new_data == rec0);
  set_field_ptr(part_field_array, old_data, rec0);
  error= part_info->get_partition_id(part_info, old_part_id,
                                     &old_func_value);
  set_field_ptr(part_field_array, rec0, old_data);
  if (unlikely(error))                             // Should never happen
  {
    DBUG_ASSERT(0);
    DBUG_RETURN(error);
  }
#ifdef NOT_NEEDED
  if (new_data == rec0)
#endif
  {
    if (unlikely(error= part_info->get_partition_id(part_info,
                                                    new_part_id,
                                                    new_func_value)))
    {
      DBUG_RETURN(error);
    }
  }
#ifdef NOT_NEEDED
  else
  {
    /*
      This branch should never execute but it is written anyways for
      future use. It will be tested by ensuring that the above
      condition is false in one test situation before pushing the code.
    */
    set_field_ptr(part_field_array, new_data, rec0);
    error= part_info->get_partition_id(part_info, new_part_id,
                                       new_func_value);
    set_field_ptr(part_field_array, rec0, new_data);
    if (unlikely(error))
    {
      DBUG_RETURN(error);
    }
  }
#endif
  DBUG_RETURN(0);
}


/*
  A useful routine used by delete_row for partition handlers to calculate
  the partition id.

  SYNOPSIS
    get_part_for_delete()
    buf                     Buffer of old record
    rec0                    Reference to table->record[0]
    part_info               Reference to partition information
    out:part_id             The returned partition id to delete from

  RETURN VALUE
    0                       Success
    > 0                     Error code

  DESCRIPTION
    Dependent on whether buf is not record[0] we need to prepare the
    fields. Then we call the function pointer get_partition_id to
    calculate the partition id.
*/

int get_part_for_delete(const uchar *buf, const uchar *rec0,
                        partition_info *part_info, uint32 *part_id)
{
  int error;
  longlong func_value;
  DBUG_ENTER("get_part_for_delete");

  if (likely(buf == rec0))
  {
    if (unlikely((error= part_info->get_partition_id(part_info, part_id,
                                                     &func_value))))
    {
      DBUG_RETURN(error);
    }
    DBUG_PRINT("info", ("Delete from partition %d", *part_id));
  }
  else
  {
    Field **part_field_array= part_info->full_part_field_array;
    set_field_ptr(part_field_array, buf, rec0);
    error= part_info->get_partition_id(part_info, part_id, &func_value);
    set_field_ptr(part_field_array, rec0, buf);
    if (unlikely(error))
    {
      DBUG_RETURN(error);
    }
    DBUG_PRINT("info", ("Delete from partition %d (path2)", *part_id));
  }
  DBUG_RETURN(0);
}


/*
  This method is used to set-up both partition and subpartitioning
  field array and used for all types of partitioning.
  It is part of the logic around fix_partition_func.

  SYNOPSIS
    set_up_field_array()
    table                TABLE object for which partition fields are set-up
    sub_part             Is the table subpartitioned as well

  RETURN VALUE
    TRUE                 Error, some field didn't meet requirements
    FALSE                Ok, partition field array set-up

  DESCRIPTION

    A great number of functions below here is part of the fix_partition_func
    method. It is used to set up the partition structures for execution from
    openfrm. It is called at the end of the openfrm when the table struct has
    been set-up apart from the partition information.
    It involves:
    1) Setting arrays of fields for the partition functions.
    2) Setting up binary search array for LIST partitioning
    3) Setting up array for binary search for RANGE partitioning
    4) Setting up key_map's to assist in quick evaluation whether one
       can deduce anything from a given index of what partition to use
    5) Checking whether a set of partitions can be derived from a range on
       a field in the partition function.
    As part of doing this there is also a great number of error controls.
    This is actually the place where most of the things are checked for
    partition information when creating a table.
    Things that are checked includes
    1) All fields of partition function in Primary keys and unique indexes
       (if not supported)


    Create an array of partition fields (NULL terminated). Before this method
    is called fix_fields or find_table_in_sef has been called to set
    GET_FIXED_FIELDS_FLAG on all fields that are part of the partition
    function.
*/

static bool set_up_field_array(TABLE *table,
                              bool is_sub_part)
{
  Field **ptr, *field, **field_array;
  uint num_fields= 0;
  uint size_field_array;
  uint i= 0;
  uint inx;
  partition_info *part_info= table->part_info;
  int result= FALSE;
  DBUG_ENTER("set_up_field_array");

  ptr= table->field;
  while ((field= *(ptr++))) 
  {
    if (field->flags & GET_FIXED_FIELDS_FLAG)
      num_fields++;
  }
  if (num_fields > MAX_REF_PARTS)
  {
    char *ptr;
    if (is_sub_part)
      ptr= (char*)"subpartition function";
    else
      ptr= (char*)"partition function";
    my_error(ER_TOO_MANY_PARTITION_FUNC_FIELDS_ERROR, MYF(0), ptr);
    DBUG_RETURN(TRUE);
  }
  if (num_fields == 0)
  {
    /*
      We are using hidden key as partitioning field
    */
    DBUG_ASSERT(!is_sub_part);
    DBUG_RETURN(result);
  }
  size_field_array= (num_fields+1)*sizeof(Field*);
  field_array= (Field**)sql_calloc(size_field_array);
  if (unlikely(!field_array))
  {
    mem_alloc_error(size_field_array);
    result= TRUE;
  }
  ptr= table->field;
  while ((field= *(ptr++))) 
  {
    if (field->flags & GET_FIXED_FIELDS_FLAG)
    {
      field->flags&= ~GET_FIXED_FIELDS_FLAG;
      field->flags|= FIELD_IN_PART_FUNC_FLAG;
      if (likely(!result))
      {
        if (!is_sub_part && part_info->column_list)
        {
          List_iterator<char> it(part_info->part_field_list);
          char *field_name;

          DBUG_ASSERT(num_fields == part_info->part_field_list.elements);
          inx= 0;
          do
          {
            field_name= it++;
            if (!my_strcasecmp(system_charset_info,
                               field_name,
                               field->field_name))
              break;
          } while (++inx < num_fields);
          if (inx == num_fields)
          {
            mem_alloc_error(1);
            result= TRUE;
            continue;
          }
        }
        else
          inx= i;
        field_array[inx]= field;
        i++;

        /*
          We check that the fields are proper. It is required for each
          field in a partition function to:
          1) Not be a BLOB of any type
            A BLOB takes too long time to evaluate so we don't want it for
            performance reasons.
        */

        if (unlikely(field->flags & BLOB_FLAG))
        {
          my_error(ER_BLOB_FIELD_IN_PART_FUNC_ERROR, MYF(0));
          result= TRUE;
        }
      }
    }
  }
  field_array[num_fields]= 0;
  if (!is_sub_part)
  {
    part_info->part_field_array= field_array;
    part_info->num_part_fields= num_fields;
  }
  else
  {
    part_info->subpart_field_array= field_array;
    part_info->num_subpart_fields= num_fields;
  }
  DBUG_RETURN(result);
}



/*
  Create a field array including all fields of both the partitioning and the
  subpartitioning functions.

  SYNOPSIS
    create_full_part_field_array()
    thd                  Thread handle
    table                TABLE object for which partition fields are set-up
    part_info            Reference to partitioning data structure

  RETURN VALUE
    TRUE                 Memory allocation of field array failed
    FALSE                Ok

  DESCRIPTION
    If there is no subpartitioning then the same array is used as for the
    partitioning. Otherwise a new array is built up using the flag
    FIELD_IN_PART_FUNC in the field object.
    This function is called from fix_partition_func
*/

static bool create_full_part_field_array(THD *thd, TABLE *table,
                                         partition_info *part_info)
{
  bool result= FALSE;
  Field **ptr;
  my_bitmap_map *bitmap_buf;
  DBUG_ENTER("create_full_part_field_array");

  if (!part_info->is_sub_partitioned())
  {
    part_info->full_part_field_array= part_info->part_field_array;
    part_info->num_full_part_fields= part_info->num_part_fields;
  }
  else
  {
    Field *field, **field_array;
    uint num_part_fields=0, size_field_array;
    ptr= table->field;
    while ((field= *(ptr++)))
    {
      if (field->flags & FIELD_IN_PART_FUNC_FLAG)
        num_part_fields++;
    }
    size_field_array= (num_part_fields+1)*sizeof(Field*);
    field_array= (Field**)sql_calloc(size_field_array);
    if (unlikely(!field_array))
    {
      mem_alloc_error(size_field_array);
      result= TRUE;
      goto end;
    }
    num_part_fields= 0;
    ptr= table->field;
    while ((field= *(ptr++)))
    {
      if (field->flags & FIELD_IN_PART_FUNC_FLAG)
        field_array[num_part_fields++]= field;
    }
    field_array[num_part_fields]=0;
    part_info->full_part_field_array= field_array;
    part_info->num_full_part_fields= num_part_fields;
  }

  /*
    Initialize the set of all fields used in partition and subpartition
    expression. Required for testing of partition fields in write_set
    when updating. We need to set all bits in read_set because the row
    may need to be inserted in a different [sub]partition.
  */
  if (!(bitmap_buf= (my_bitmap_map*)
        thd->alloc(bitmap_buffer_size(table->s->fields))))
  {
    mem_alloc_error(bitmap_buffer_size(table->s->fields));
    result= TRUE;
    goto end;
  }
  if (bitmap_init(&part_info->full_part_field_set, bitmap_buf,
                  table->s->fields, FALSE))
  {
    mem_alloc_error(table->s->fields);
    result= TRUE;
    goto end;
  }
  /*
    full_part_field_array may be NULL if storage engine supports native
    partitioning.
  */
  if ((ptr= part_info->full_part_field_array))
    for (; *ptr; ptr++)
      bitmap_set_bit(&part_info->full_part_field_set, (*ptr)->field_index);

end:
  DBUG_RETURN(result);
}


/*

  Clear flag GET_FIXED_FIELDS_FLAG in all fields of a key previously set by
  set_indicator_in_key_fields (always used in pairs).

  SYNOPSIS
    clear_indicator_in_key_fields()
    key_info                  Reference to find the key fields

  RETURN VALUE
    NONE

  DESCRIPTION
    These support routines is used to set/reset an indicator of all fields
    in a certain key. It is used in conjunction with another support routine
    that traverse all fields in the PF to find if all or some fields in the
    PF is part of the key. This is used to check primary keys and unique
    keys involve all fields in PF (unless supported) and to derive the
    key_map's used to quickly decide whether the index can be used to
    derive which partitions are needed to scan.
*/

static void clear_indicator_in_key_fields(KEY *key_info)
{
  KEY_PART_INFO *key_part;
  uint key_parts= key_info->key_parts, i;
  for (i= 0, key_part=key_info->key_part; i < key_parts; i++, key_part++)
    key_part->field->flags&= (~GET_FIXED_FIELDS_FLAG);
}


/*
  Set flag GET_FIXED_FIELDS_FLAG in all fields of a key.

  SYNOPSIS
    set_indicator_in_key_fields
    key_info                  Reference to find the key fields

  RETURN VALUE
    NONE
*/

static void set_indicator_in_key_fields(KEY *key_info)
{
  KEY_PART_INFO *key_part;
  uint key_parts= key_info->key_parts, i;
  for (i= 0, key_part=key_info->key_part; i < key_parts; i++, key_part++)
    key_part->field->flags|= GET_FIXED_FIELDS_FLAG;
}


/*
  Check if all or some fields in partition field array is part of a key
  previously used to tag key fields.

  SYNOPSIS
    check_fields_in_PF()
    ptr                  Partition field array
    out:all_fields       Is all fields of partition field array used in key
    out:some_fields      Is some fields of partition field array used in key

  RETURN VALUE
    all_fields, some_fields
*/

static void check_fields_in_PF(Field **ptr, bool *all_fields,
                               bool *some_fields)
{
  DBUG_ENTER("check_fields_in_PF");

  *all_fields= TRUE;
  *some_fields= FALSE;
  if ((!ptr) || !(*ptr))
  {
    *all_fields= FALSE;
    DBUG_VOID_RETURN;
  }
  do
  {
  /* Check if the field of the PF is part of the current key investigated */
    if ((*ptr)->flags & GET_FIXED_FIELDS_FLAG)
      *some_fields= TRUE; 
    else
      *all_fields= FALSE;
  } while (*(++ptr));
  DBUG_VOID_RETURN;
}


/*
  Clear flag GET_FIXED_FIELDS_FLAG in all fields of the table.
  This routine is used for error handling purposes.

  SYNOPSIS
    clear_field_flag()
    table                TABLE object for which partition fields are set-up

  RETURN VALUE
    NONE
*/

static void clear_field_flag(TABLE *table)
{
  Field **ptr;
  DBUG_ENTER("clear_field_flag");

  for (ptr= table->field; *ptr; ptr++)
    (*ptr)->flags&= (~GET_FIXED_FIELDS_FLAG);
  DBUG_VOID_RETURN;
}


/*
  find_field_in_table_sef finds the field given its name. All fields get
  GET_FIXED_FIELDS_FLAG set.

  SYNOPSIS
    handle_list_of_fields()
    it                   A list of field names for the partition function
    table                TABLE object for which partition fields are set-up
    part_info            Reference to partitioning data structure
    sub_part             Is the table subpartitioned as well

  RETURN VALUE
    TRUE                 Fields in list of fields not part of table
    FALSE                All fields ok and array created

  DESCRIPTION
    This routine sets-up the partition field array for KEY partitioning, it
    also verifies that all fields in the list of fields is actually a part of
    the table.

*/


static bool handle_list_of_fields(List_iterator<char> it,
                                  TABLE *table,
                                  partition_info *part_info,
                                  bool is_sub_part)
{
  Field *field;
  bool result;
  char *field_name;
  bool is_list_empty= TRUE;
  DBUG_ENTER("handle_list_of_fields");

  while ((field_name= it++))
  {
    is_list_empty= FALSE;
    field= find_field_in_table_sef(table, field_name);
    if (likely(field != 0))
      field->flags|= GET_FIXED_FIELDS_FLAG;
    else
    {
      my_error(ER_FIELD_NOT_FOUND_PART_ERROR, MYF(0));
      clear_field_flag(table);
      result= TRUE;
      goto end;
    }
  }
  if (is_list_empty && part_info->part_type == HASH_PARTITION)
  {
    uint primary_key= table->s->primary_key;
    if (primary_key != MAX_KEY)
    {
      uint num_key_parts= table->key_info[primary_key].key_parts, i;
      /*
        In the case of an empty list we use primary key as partition key.
      */
      for (i= 0; i < num_key_parts; i++)
      {
        Field *field= table->key_info[primary_key].key_part[i].field;
        field->flags|= GET_FIXED_FIELDS_FLAG;
      }
    }
    else
    {
      if (table->s->db_type()->partition_flags &&
          (table->s->db_type()->partition_flags() & HA_USE_AUTO_PARTITION) &&
          (table->s->db_type()->partition_flags() & HA_CAN_PARTITION))
      {
        /*
          This engine can handle automatic partitioning and there is no
          primary key. In this case we rely on that the engine handles
          partitioning based on a hidden key. Thus we allocate no
          array for partitioning fields.
        */
        DBUG_RETURN(FALSE);
      }
      else
      {
        my_error(ER_FIELD_NOT_FOUND_PART_ERROR, MYF(0));
        DBUG_RETURN(TRUE);
      }
    }
  }
  result= set_up_field_array(table, is_sub_part);
end:
  DBUG_RETURN(result);
}


/*
  Support function to check if all VALUES * (expression) is of the
  right sign (no signed constants when unsigned partition function)

  SYNOPSIS
    check_signed_flag()
    part_info                Partition info object

  RETURN VALUES
    0                        No errors due to sign errors
    >0                       Sign error
*/

int check_signed_flag(partition_info *part_info)
{
  int error= 0;
  uint i= 0;
  if (part_info->part_type != HASH_PARTITION &&
      part_info->part_expr->unsigned_flag)
  {
    List_iterator<partition_element> part_it(part_info->partitions);
    do
    {
      partition_element *part_elem= part_it++;

      if (part_elem->signed_flag)
      {
        my_error(ER_PARTITION_CONST_DOMAIN_ERROR, MYF(0));
        error= ER_PARTITION_CONST_DOMAIN_ERROR;
        break;
      }
    } while (++i < part_info->num_parts);
  }
  return error;
}

/**
  Initialize lex object for use in fix_fields and parsing.

  SYNOPSIS
    init_lex_with_single_table()
    @param thd                 The thread object
    @param table               The table object
  @return Operation status
    @retval TRUE                An error occurred, memory allocation error
    @retval FALSE               Ok

  DESCRIPTION
    This function is used to initialize a lex object on the
    stack for use by fix_fields and for parsing. In order to
    work properly it also needs to initialize the
    Name_resolution_context object of the lexer.
    Finally it needs to set a couple of variables to ensure
    proper functioning of fix_fields.
*/

static int
init_lex_with_single_table(THD *thd, TABLE *table, LEX *lex)
{
  TABLE_LIST *table_list;
  Table_ident *table_ident;
  SELECT_LEX *select_lex= &lex->select_lex;
  Name_resolution_context *context= &select_lex->context;
  /*
    We will call the parser to create a part_info struct based on the
    partition string stored in the frm file.
    We will use a local lex object for this purpose. However we also
    need to set the Name_resolution_object for this lex object. We
    do this by using add_table_to_list where we add the table that
    we're working with to the Name_resolution_context.
  */
  thd->lex= lex;
  lex_start(thd);
  context->init();
  if ((!(table_ident= new Table_ident(thd,
                                      table->s->table_name,
                                      table->s->db, TRUE))) ||
      (!(table_list= select_lex->add_table_to_list(thd,
                                                   table_ident,
                                                   NULL,
                                                   0))))
    return TRUE;
  context->resolve_in_table_list_only(table_list);
  lex->use_only_table_context= TRUE;
  select_lex->cur_pos_in_select_list= UNDEF_POS;
  table->map= 1; //To ensure correct calculation of const item
  table->get_fields_in_item_tree= TRUE;
  table_list->table= table;
  return FALSE;
}

/**
  End use of local lex with single table

  SYNOPSIS
    end_lex_with_single_table()
    @param thd               The thread object
    @param table             The table object
    @param old_lex           The real lex object connected to THD

  DESCRIPTION
    This function restores the real lex object after calling
    init_lex_with_single_table and also restores some table
    variables temporarily set.
*/

static void
end_lex_with_single_table(THD *thd, TABLE *table, LEX *old_lex)
{
  LEX *lex= thd->lex;
  table->map= 0;
  table->get_fields_in_item_tree= FALSE;
  lex_end(lex);
  thd->lex= old_lex;
}

/*
  The function uses a new feature in fix_fields where the flag 
  GET_FIXED_FIELDS_FLAG is set for all fields in the item tree.
  This field must always be reset before returning from the function
  since it is used for other purposes as well.

  SYNOPSIS
    fix_fields_part_func()
    thd                  The thread object
    func_expr            The item tree reference of the partition function
    table                The table object
    part_info            Reference to partitioning data structure
    is_sub_part          Is the table subpartitioned as well
    is_create_table_ind  Indicator of whether openfrm was called as part of
                         CREATE or ALTER TABLE

  RETURN VALUE
    TRUE                 An error occurred, something was wrong with the
                         partition function.
    FALSE                Ok, a partition field array was created

  DESCRIPTION
    This function is used to build an array of partition fields for the
    partitioning function and subpartitioning function. The partitioning
    function is an item tree that must reference at least one field in the
    table. This is checked first in the parser that the function doesn't
    contain non-cacheable parts (like a random function) and by checking
    here that the function isn't a constant function.

    Calculate the number of fields in the partition function.
    Use it allocate memory for array of Field pointers.
    Initialise array of field pointers. Use information set when
    calling fix_fields and reset it immediately after.
    The get_fields_in_item_tree activates setting of bit in flags
    on the field object.
*/

static bool fix_fields_part_func(THD *thd, Item* func_expr, TABLE *table,
                          bool is_sub_part, bool is_create_table_ind)
{
  partition_info *part_info= table->part_info;
  bool result= TRUE;
  int error;
  const char *save_where;
  LEX *old_lex= thd->lex;
  LEX lex;
  uint8 saved_full_group_by_flag;
  nesting_map saved_allow_sum_func;
  DBUG_ENTER("fix_fields_part_func");

  if (init_lex_with_single_table(thd, table, &lex))
    goto end;

  func_expr->walk(&Item::change_context_processor, 0,
                  (uchar*) &lex.select_lex.context);
  save_where= thd->where;
  thd->where= "partition function";
  /*
    In execution we must avoid the use of thd->change_item_tree since
    we might release memory before statement is completed. We do this
    by temporarily setting the stmt_arena->mem_root to be the mem_root
    of the table object, this also ensures that any memory allocated
    during fix_fields will not be released at end of execution of this
    statement. Thus the item tree will remain valid also in subsequent
    executions of this table object. We do however not at the moment
    support allocations during execution of val_int so any item class
    that does this during val_int must be disallowed as partition
    function.
    SEE Bug #21658

    This is a tricky call to prepare for since it can have a large number
    of interesting side effects, both desirable and undesirable.
  */
  saved_full_group_by_flag= thd->lex->current_select->full_group_by_flag;
  saved_allow_sum_func= thd->lex->allow_sum_func;
  thd->lex->allow_sum_func= 0;

  error= func_expr->fix_fields(thd, (Item**)&func_expr);

  /*
    Restore full_group_by_flag and allow_sum_func,
    fix_fields should not affect mysql_select later, see Bug#46923.
  */
  thd->lex->current_select->full_group_by_flag= saved_full_group_by_flag;
  thd->lex->allow_sum_func= saved_allow_sum_func;

  if (unlikely(error))
  {
    DBUG_PRINT("info", ("Field in partition function not part of table"));
    clear_field_flag(table);
    goto end;
  }
  if (unlikely(func_expr->const_item()))
  {
    my_error(ER_WRONG_EXPR_IN_PARTITION_FUNC_ERROR, MYF(0));
    clear_field_flag(table);
    goto end;
  }

  /*
    We don't allow creating partitions with timezone-dependent expressions as
    a (sub)partitioning function, but we want to allow such expressions when
    opening existing tables for easier maintenance. This exception should be
    deprecated at some point in future so that we always throw an error.
  */
  if (func_expr->walk(&Item::is_timezone_dependent_processor,
                      0, NULL))
  {
    if (is_create_table_ind)
    {
      my_error(ER_WRONG_EXPR_IN_PARTITION_FUNC_ERROR, MYF(0));
      goto end;
    }
    else
      push_warning(thd, MYSQL_ERROR::WARN_LEVEL_WARN,
                   ER_WRONG_EXPR_IN_PARTITION_FUNC_ERROR,
                   ER(ER_WRONG_EXPR_IN_PARTITION_FUNC_ERROR));
  }

  if ((!is_sub_part) && (error= check_signed_flag(part_info)))
    goto end;
  result= set_up_field_array(table, is_sub_part);
end:
  end_lex_with_single_table(thd, table, old_lex);
#if !defined(DBUG_OFF)
  func_expr->walk(&Item::change_context_processor, 0,
                  (uchar*) 0);
#endif
  DBUG_RETURN(result);
}


/*
  Check that the primary key contains all partition fields if defined

  SYNOPSIS
    check_primary_key()
    table                TABLE object for which partition fields are set-up

  RETURN VALUES
    TRUE                 Not all fields in partitioning function was part
                         of primary key
    FALSE                Ok, all fields of partitioning function were part
                         of primary key

  DESCRIPTION
    This function verifies that if there is a primary key that it contains
    all the fields of the partition function.
    This is a temporary limitation that will hopefully be removed after a
    while.
*/

static bool check_primary_key(TABLE *table)
{
  uint primary_key= table->s->primary_key;
  bool all_fields, some_fields;
  bool result= FALSE;
  DBUG_ENTER("check_primary_key");

  if (primary_key < MAX_KEY)
  {
    set_indicator_in_key_fields(table->key_info+primary_key);
    check_fields_in_PF(table->part_info->full_part_field_array,
                        &all_fields, &some_fields);
    clear_indicator_in_key_fields(table->key_info+primary_key);
    if (unlikely(!all_fields))
    {
      my_error(ER_UNIQUE_KEY_NEED_ALL_FIELDS_IN_PF,MYF(0),"PRIMARY KEY");
      result= TRUE;
    }
  }
  DBUG_RETURN(result);
}


/*
  Check that unique keys contains all partition fields

  SYNOPSIS
    check_unique_keys()
    table                TABLE object for which partition fields are set-up

  RETURN VALUES
    TRUE                 Not all fields in partitioning function was part
                         of all unique keys
    FALSE                Ok, all fields of partitioning function were part
                         of unique keys

  DESCRIPTION
    This function verifies that if there is a unique index that it contains
    all the fields of the partition function.
    This is a temporary limitation that will hopefully be removed after a
    while.
*/

static bool check_unique_keys(TABLE *table)
{
  bool all_fields, some_fields;
  bool result= FALSE;
  uint keys= table->s->keys;
  uint i;
  DBUG_ENTER("check_unique_keys");

  for (i= 0; i < keys; i++)
  {
    if (table->key_info[i].flags & HA_NOSAME) //Unique index
    {
      set_indicator_in_key_fields(table->key_info+i);
      check_fields_in_PF(table->part_info->full_part_field_array,
                         &all_fields, &some_fields);
      clear_indicator_in_key_fields(table->key_info+i);
      if (unlikely(!all_fields))
      {
        my_error(ER_UNIQUE_KEY_NEED_ALL_FIELDS_IN_PF,MYF(0),"UNIQUE INDEX");
        result= TRUE;
        break;
      }
    }
  }
  DBUG_RETURN(result);
}


/*
  An important optimisation is whether a range on a field can select a subset
  of the partitions.
  A prerequisite for this to happen is that the PF is a growing function OR
  a shrinking function.
  This can never happen for a multi-dimensional PF. Thus this can only happen
  with PF with at most one field involved in the PF.
  The idea is that if the function is a growing function and you know that
  the field of the PF is 4 <= A <= 6 then we can convert this to a range
  in the PF instead by setting the range to PF(4) <= PF(A) <= PF(6). In the
  case of RANGE PARTITIONING and LIST PARTITIONING this can be used to
  calculate a set of partitions rather than scanning all of them.
  Thus the following prerequisites are there to check if sets of partitions
  can be found.
  1) Only possible for RANGE and LIST partitioning (not for subpartitioning)
  2) Only possible if PF only contains 1 field
  3) Possible if PF is a growing function of the field
  4) Possible if PF is a shrinking function of the field
  OBSERVATION:
  1) IF f1(A) is a growing function AND f2(A) is a growing function THEN
     f1(A) + f2(A) is a growing function
     f1(A) * f2(A) is a growing function if f1(A) >= 0 and f2(A) >= 0
  2) IF f1(A) is a growing function and f2(A) is a shrinking function THEN
     f1(A) / f2(A) is a growing function if f1(A) >= 0 and f2(A) > 0
  3) IF A is a growing function then a function f(A) that removes the
     least significant portion of A is a growing function
     E.g. DATE(datetime) is a growing function
     MONTH(datetime) is not a growing/shrinking function
  4) IF f1(A) is a growing function and f2(A) is a growing function THEN
     f1(f2(A)) and f2(f1(A)) are also growing functions
  5) IF f1(A) is a shrinking function and f2(A) is a growing function THEN
     f1(f2(A)) is a shrinking function and f2(f1(A)) is a shrinking function
  6) f1(A) = A is a growing function
  7) f1(A) = A*a + b (where a and b are constants) is a growing function

  By analysing the item tree of the PF we can use these deducements and
  derive whether the PF is a growing function or a shrinking function or
  neither of it.

  If the PF is range capable then a flag is set on the table object
  indicating this to notify that we can use also ranges on the field
  of the PF to deduce a set of partitions if the fields of the PF were
  not all fully bound.

  SYNOPSIS
    check_range_capable_PF()
    table                TABLE object for which partition fields are set-up

  DESCRIPTION
    Support for this is not implemented yet.
*/

void check_range_capable_PF(TABLE *table)
{
  DBUG_ENTER("check_range_capable_PF");

  DBUG_VOID_RETURN;
}


/*
  Set up partition bitmap

  SYNOPSIS
    set_up_partition_bitmap()
    thd                  Thread object
    part_info            Reference to partitioning data structure

  RETURN VALUE
    TRUE                 Memory allocation failure
    FALSE                Success

  DESCRIPTION
    Allocate memory for bitmap of the partitioned table
    and initialise it.
*/

static bool set_up_partition_bitmap(THD *thd, partition_info *part_info)
{
  uint32 *bitmap_buf;
  uint bitmap_bits= part_info->num_subparts? 
                     (part_info->num_subparts* part_info->num_parts):
                      part_info->num_parts;
  uint bitmap_bytes= bitmap_buffer_size(bitmap_bits);
  DBUG_ENTER("set_up_partition_bitmap");

  if (!(bitmap_buf= (uint32*)thd->alloc(bitmap_bytes)))
  {
    mem_alloc_error(bitmap_bytes);
    DBUG_RETURN(TRUE);
  }
  bitmap_init(&part_info->used_partitions, bitmap_buf, bitmap_bytes*8, FALSE);
  bitmap_set_all(&part_info->used_partitions);
  DBUG_RETURN(FALSE);
}


/*
  Set up partition key maps

  SYNOPSIS
    set_up_partition_key_maps()
    table                TABLE object for which partition fields are set-up
    part_info            Reference to partitioning data structure

  RETURN VALUES
    None

  DESCRIPTION
    This function sets up a couple of key maps to be able to quickly check
    if an index ever can be used to deduce the partition fields or even
    a part of the fields of the  partition function.
    We set up the following key_map's.
    PF = Partition Function
    1) All fields of the PF is set even by equal on the first fields in the
       key
    2) All fields of the PF is set if all fields of the key is set
    3) At least one field in the PF is set if all fields is set
    4) At least one field in the PF is part of the key
*/

static void set_up_partition_key_maps(TABLE *table,
                                      partition_info *part_info)
{
  uint keys= table->s->keys;
  uint i;
  bool all_fields, some_fields;
  DBUG_ENTER("set_up_partition_key_maps");

  part_info->all_fields_in_PF.clear_all();
  part_info->all_fields_in_PPF.clear_all();
  part_info->all_fields_in_SPF.clear_all();
  part_info->some_fields_in_PF.clear_all();
  for (i= 0; i < keys; i++)
  {
    set_indicator_in_key_fields(table->key_info+i);
    check_fields_in_PF(part_info->full_part_field_array,
                       &all_fields, &some_fields);
    if (all_fields)
      part_info->all_fields_in_PF.set_bit(i);
    if (some_fields)
      part_info->some_fields_in_PF.set_bit(i);
    if (part_info->is_sub_partitioned())
    {
      check_fields_in_PF(part_info->part_field_array,
                         &all_fields, &some_fields);
      if (all_fields)
        part_info->all_fields_in_PPF.set_bit(i);
      check_fields_in_PF(part_info->subpart_field_array,
                         &all_fields, &some_fields);
      if (all_fields)
        part_info->all_fields_in_SPF.set_bit(i);
    }
    clear_indicator_in_key_fields(table->key_info+i);
  }
  DBUG_VOID_RETURN;
}


/*
  Set up function pointers for partition function

  SYNOPSIS
    set_up_partition_func_pointers()
    part_info            Reference to partitioning data structure

  RETURN VALUE
    NONE

  DESCRIPTION
    Set-up all function pointers for calculation of partition id,
    subpartition id and the upper part in subpartitioning. This is to speed up
    execution of get_partition_id which is executed once every record to be
    written and deleted and twice for updates.
*/

static void set_up_partition_func_pointers(partition_info *part_info)
{
  DBUG_ENTER("set_up_partition_func_pointers");

  if (part_info->is_sub_partitioned())
  {
    part_info->get_partition_id= get_partition_id_with_sub;
    if (part_info->part_type == RANGE_PARTITION)
    {
      if (part_info->column_list)
        part_info->get_part_partition_id= get_partition_id_range_col;
      else
        part_info->get_part_partition_id= get_partition_id_range;
      if (part_info->list_of_subpart_fields)
      {
        if (part_info->linear_hash_ind)
          part_info->get_subpartition_id= get_partition_id_linear_key_sub;
        else
          part_info->get_subpartition_id= get_partition_id_key_sub;
      }
      else
      {
        if (part_info->linear_hash_ind)
          part_info->get_subpartition_id= get_partition_id_linear_hash_sub;
        else
          part_info->get_subpartition_id= get_partition_id_hash_sub;
      }
    }
    else /* LIST Partitioning */
    {
      if (part_info->column_list)
        part_info->get_part_partition_id= get_partition_id_list_col;
      else
        part_info->get_part_partition_id= get_partition_id_list;
      if (part_info->list_of_subpart_fields)
      {
        if (part_info->linear_hash_ind)
          part_info->get_subpartition_id= get_partition_id_linear_key_sub;
        else
          part_info->get_subpartition_id= get_partition_id_key_sub;
      }
      else
      {
        if (part_info->linear_hash_ind)
          part_info->get_subpartition_id= get_partition_id_linear_hash_sub;
        else
          part_info->get_subpartition_id= get_partition_id_hash_sub;
      }
    }
  }
  else /* No subpartitioning */
  {
    part_info->get_part_partition_id= NULL;
    part_info->get_subpartition_id= NULL;
    if (part_info->part_type == RANGE_PARTITION)
    {
      if (part_info->column_list)
        part_info->get_partition_id= get_partition_id_range_col;
      else
        part_info->get_partition_id= get_partition_id_range;
    }
    else if (part_info->part_type == LIST_PARTITION)
    {
      if (part_info->column_list)
        part_info->get_partition_id= get_partition_id_list_col;
      else
        part_info->get_partition_id= get_partition_id_list;
    }
    else /* HASH partitioning */
    {
      if (part_info->list_of_part_fields)
      {
        if (part_info->linear_hash_ind)
          part_info->get_partition_id= get_partition_id_linear_key_nosub;
        else
          part_info->get_partition_id= get_partition_id_key_nosub;
      }
      else
      {
        if (part_info->linear_hash_ind)
          part_info->get_partition_id= get_partition_id_linear_hash_nosub;
        else
          part_info->get_partition_id= get_partition_id_hash_nosub;
      }
    }
  }
  /*
    We need special functions to handle character sets since they require copy
    of field pointers and restore afterwards. For subpartitioned tables we do
    the copy and restore individually on the part and subpart parts. For non-
    subpartitioned tables we use the same functions as used for the parts part
    of subpartioning.
    Thus for subpartitioned tables the get_partition_id is always
    get_partition_id_with_sub, even when character sets exists.
  */
  if (part_info->part_charset_field_array)
  {
    if (part_info->is_sub_partitioned())
    {
      DBUG_ASSERT(part_info->get_part_partition_id);
      if (!part_info->column_list)
      {
        part_info->get_part_partition_id_charset=
          part_info->get_part_partition_id;
        part_info->get_part_partition_id= get_part_id_charset_func_part;
      }
    }
    else
    {
      DBUG_ASSERT(part_info->get_partition_id);
      if (!part_info->column_list)
      {
        part_info->get_part_partition_id_charset= part_info->get_partition_id;
        part_info->get_part_partition_id= get_part_id_charset_func_part;
      }
    }
  }
  if (part_info->subpart_charset_field_array)
  {
    DBUG_ASSERT(part_info->get_subpartition_id);
    part_info->get_subpartition_id_charset=
          part_info->get_subpartition_id;
    part_info->get_subpartition_id= get_part_id_charset_func_subpart;
  }
  DBUG_VOID_RETURN;
}


/*
  For linear hashing we need a mask which is on the form 2**n - 1 where
  2**n >= num_parts. Thus if num_parts is 6 then mask is 2**3 - 1 = 8 - 1 = 7.

  SYNOPSIS
    set_linear_hash_mask()
    part_info            Reference to partitioning data structure
    num_parts            Number of parts in linear hash partitioning

  RETURN VALUE
    NONE
*/

void set_linear_hash_mask(partition_info *part_info, uint num_parts)
{
  uint mask;

  for (mask= 1; mask < num_parts; mask<<=1)
    ;
  part_info->linear_hash_mask= mask - 1;
}


/*
  This function calculates the partition id provided the result of the hash
  function using linear hashing parameters, mask and number of partitions.

  SYNOPSIS
    get_part_id_from_linear_hash()
    hash_value          Hash value calculated by HASH function or KEY function
    mask                Mask calculated previously by set_linear_hash_mask
    num_parts           Number of partitions in HASH partitioned part

  RETURN VALUE
    part_id             The calculated partition identity (starting at 0)

  DESCRIPTION
    The partition is calculated according to the theory of linear hashing.
    See e.g. Linear hashing: a new tool for file and table addressing,
    Reprinted from VLDB-80 in Readings Database Systems, 2nd ed, M. Stonebraker
    (ed.), Morgan Kaufmann 1994.
*/

static uint32 get_part_id_from_linear_hash(longlong hash_value, uint mask,
                                           uint num_parts)
{
  uint32 part_id= (uint32)(hash_value & mask);

  if (part_id >= num_parts)
  {
    uint new_mask= ((mask + 1) >> 1) - 1;
    part_id= (uint32)(hash_value & new_mask);
  }
  return part_id;
}


/*
  Check if a particular field is in need of character set
  handling for partition functions.

  SYNOPSIS
    field_is_partition_charset()
    field                         The field to check

  RETURN VALUES
    FALSE                        Not in need of character set handling
    TRUE                         In need of character set handling
*/

bool field_is_partition_charset(Field *field)
{
  if (!(field->type() == MYSQL_TYPE_STRING) &&
      !(field->type() == MYSQL_TYPE_VARCHAR))
    return FALSE;
  {
    CHARSET_INFO *cs= ((Field_str*)field)->charset();
    if (!(field->type() == MYSQL_TYPE_STRING) ||
        !(cs->state & MY_CS_BINSORT))
      return TRUE;
    return FALSE;
  }
}


/*
  Check that partition function doesn't contain any forbidden
  character sets and collations.

  SYNOPSIS
    check_part_func_fields()
    ptr                                 Array of Field pointers
    ok_with_charsets                    Will we report allowed charset
                                        fields as ok
  RETURN VALUES
    FALSE                               Success
    TRUE                                Error

  DESCRIPTION
    We will check in this routine that the fields of the partition functions
    do not contain unallowed parts. It can also be used to check if there
    are fields that require special care by calling my_strnxfrm before
    calling the functions to calculate partition id.
*/

bool check_part_func_fields(Field **ptr, bool ok_with_charsets)
{
  Field *field;
  DBUG_ENTER("check_part_func_fields");

  while ((field= *(ptr++)))
  {
    /*
      For CHAR/VARCHAR fields we need to take special precautions.
      Binary collation with CHAR is automatically supported. Other
      types need some kind of standardisation function handling
    */
    if (field_is_partition_charset(field))
    {
      CHARSET_INFO *cs= ((Field_str*)field)->charset();
      if (!ok_with_charsets ||
          cs->mbmaxlen > 1 ||
          cs->strxfrm_multiply > 1)
      {
        DBUG_RETURN(TRUE);
      }
    }
  }
  DBUG_RETURN(FALSE);
}


/*
  fix partition functions

  SYNOPSIS
    fix_partition_func()
    thd                  The thread object
    table                TABLE object for which partition fields are set-up
    is_create_table_ind  Indicator of whether openfrm was called as part of
                         CREATE or ALTER TABLE

  RETURN VALUE
    TRUE                 Error
    FALSE                Success

  DESCRIPTION
    The name parameter contains the full table name and is used to get the
    database name of the table which is used to set-up a correct
    TABLE_LIST object for use in fix_fields.

NOTES
    This function is called as part of opening the table by opening the .frm
    file. It is a part of CREATE TABLE to do this so it is quite permissible
    that errors due to erroneus syntax isn't found until we come here.
    If the user has used a non-existing field in the table is one such example
    of an error that is not discovered until here.
*/

bool fix_partition_func(THD *thd, TABLE *table,
                        bool is_create_table_ind)
{
  bool result= TRUE;
  partition_info *part_info= table->part_info;
  enum_mark_columns save_mark_used_columns= thd->mark_used_columns;
  DBUG_ENTER("fix_partition_func");

  if (part_info->fixed)
  {
    DBUG_RETURN(FALSE);
  }
  thd->mark_used_columns= MARK_COLUMNS_NONE;
  DBUG_PRINT("info", ("thd->mark_used_columns: %d", thd->mark_used_columns));

  if (!is_create_table_ind ||
       thd->lex->sql_command != SQLCOM_CREATE_TABLE)
  {
    if (partition_default_handling(table, part_info,
                                   is_create_table_ind,
                                   table->s->normalized_path.str))
    {
      DBUG_RETURN(TRUE);
    }
  }
  if (part_info->is_sub_partitioned())
  {
    DBUG_ASSERT(part_info->subpart_type == HASH_PARTITION);
    /*
      Subpartition is defined. We need to verify that subpartitioning
      function is correct.
    */
    if (part_info->linear_hash_ind)
      set_linear_hash_mask(part_info, part_info->num_subparts);
    if (part_info->list_of_subpart_fields)
    {
      List_iterator<char> it(part_info->subpart_field_list);
      if (unlikely(handle_list_of_fields(it, table, part_info, TRUE)))
        goto end;
    }
    else
    {
      if (unlikely(fix_fields_part_func(thd, part_info->subpart_expr,
                                        table, TRUE, is_create_table_ind)))
        goto end;
      if (unlikely(part_info->subpart_expr->result_type() != INT_RESULT))
      {
        my_error(ER_PARTITION_FUNCTION_IS_NOT_ALLOWED, MYF(0),
                 subpart_str);
        goto end;
      }
    }
  }
  DBUG_ASSERT(part_info->part_type != NOT_A_PARTITION);
  /*
    Partition is defined. We need to verify that partitioning
    function is correct.
  */
  if (part_info->part_type == HASH_PARTITION)
  {
    if (part_info->linear_hash_ind)
      set_linear_hash_mask(part_info, part_info->num_parts);
    if (part_info->list_of_part_fields)
    {
      List_iterator<char> it(part_info->part_field_list);
      if (unlikely(handle_list_of_fields(it, table, part_info, FALSE)))
        goto end;
    }
    else
    {
      if (unlikely(fix_fields_part_func(thd, part_info->part_expr,
                                        table, FALSE, is_create_table_ind)))
        goto end;
      if (unlikely(part_info->part_expr->result_type() != INT_RESULT))
      {
        my_error(ER_PARTITION_FUNCTION_IS_NOT_ALLOWED, MYF(0), part_str);
        goto end;
      }
      part_info->part_result_type= INT_RESULT;
    }
    part_info->fixed= TRUE;
  }
  else
  {
    const char *error_str;
    if (part_info->column_list)
    {
      List_iterator<char> it(part_info->part_field_list);
      if (unlikely(handle_list_of_fields(it, table, part_info, FALSE)))
        goto end;
    }
    else
    {
      if (unlikely(fix_fields_part_func(thd, part_info->part_expr,
                                        table, FALSE, is_create_table_ind)))
        goto end;
    }
    part_info->fixed= TRUE;
    if (part_info->part_type == RANGE_PARTITION)
    {
      error_str= partition_keywords[PKW_RANGE].str; 
      if (unlikely(part_info->check_range_constants(thd)))
        goto end;
    }
    else if (part_info->part_type == LIST_PARTITION)
    {
      error_str= partition_keywords[PKW_LIST].str; 
      if (unlikely(part_info->check_list_constants(thd)))
        goto end;
    }
    else
    {
      DBUG_ASSERT(0);
      my_error(ER_INCONSISTENT_PARTITION_INFO_ERROR, MYF(0));
      goto end;
    }
    if (unlikely(part_info->num_parts < 1))
    {
      my_error(ER_PARTITIONS_MUST_BE_DEFINED_ERROR, MYF(0), error_str);
      goto end;
    }
    if (unlikely(!part_info->column_list &&
                  part_info->part_expr->result_type() != INT_RESULT))
    {
      my_error(ER_PARTITION_FUNC_NOT_ALLOWED_ERROR, MYF(0), part_str);
      goto end;
    }
  }
  if (((part_info->part_type != HASH_PARTITION ||
      part_info->list_of_part_fields == FALSE) &&
      (!part_info->column_list &&
      check_part_func_fields(part_info->part_field_array, TRUE))) ||
      (part_info->list_of_subpart_fields == FALSE &&
       part_info->is_sub_partitioned() &&
       check_part_func_fields(part_info->subpart_field_array, TRUE)))
  {
    my_error(ER_PARTITION_FUNCTION_IS_NOT_ALLOWED, MYF(0));
    goto end;
  }
  if (unlikely(create_full_part_field_array(thd, table, part_info)))
    goto end;
  if (unlikely(check_primary_key(table)))
    goto end;
  if (unlikely((!(table->s->db_type()->partition_flags &&
      (table->s->db_type()->partition_flags() & HA_CAN_PARTITION_UNIQUE))) &&
               check_unique_keys(table)))
    goto end;
  if (unlikely(set_up_partition_bitmap(thd, part_info)))
    goto end;
  if (unlikely(part_info->set_up_charset_field_preps()))
  {
    my_error(ER_PARTITION_FUNCTION_IS_NOT_ALLOWED, MYF(0));
    goto end;
  }
  if (unlikely(part_info->check_partition_field_length()))
  {
    my_error(ER_PARTITION_FIELDS_TOO_LONG, MYF(0));
    goto end;
  }
  check_range_capable_PF(table);
  set_up_partition_key_maps(table, part_info);
  set_up_partition_func_pointers(part_info);
  set_up_range_analysis_info(part_info);
  result= FALSE;
end:
  thd->mark_used_columns= save_mark_used_columns;
  DBUG_PRINT("info", ("thd->mark_used_columns: %d", thd->mark_used_columns));
  DBUG_RETURN(result);
}


/*
  The code below is support routines for the reverse parsing of the 
  partitioning syntax. This feature is very useful to generate syntax for
  all default values to avoid all default checking when opening the frm
  file. It is also used when altering the partitioning by use of various
  ALTER TABLE commands. Finally it is used for SHOW CREATE TABLES.
*/

static int add_write(File fptr, const char *buf, uint len)
{
  uint ret_code= mysql_file_write(fptr, (const uchar*)buf, len, MYF(MY_FNABP));

  if (likely(ret_code == 0))
    return 0;
  else
    return 1;
}

static int add_string_object(File fptr, String *string)
{
  return add_write(fptr, string->ptr(), string->length());
}

static int add_string(File fptr, const char *string)
{
  return add_write(fptr, string, strlen(string));
}

static int add_string_len(File fptr, const char *string, uint len)
{
  return add_write(fptr, string, len);
}

static int add_space(File fptr)
{
  return add_string(fptr, space_str);
}

static int add_comma(File fptr)
{
  return add_string(fptr, comma_str);
}

static int add_equal(File fptr)
{
  return add_string(fptr, equal_str);
}

static int add_end_parenthesis(File fptr)
{
  return add_string(fptr, end_paren_str);
}

static int add_begin_parenthesis(File fptr)
{
  return add_string(fptr, begin_paren_str);
}

static int add_part_key_word(File fptr, const char *key_string)
{
  int err= add_string(fptr, key_string);
  err+= add_space(fptr);
  return err;
}

static int add_partition(File fptr)
{
  char buff[22];
  strxmov(buff, part_str, space_str, NullS);
  return add_string(fptr, buff);
}

static int add_subpartition(File fptr)
{
  int err= add_string(fptr, sub_str);

  return err + add_partition(fptr);
}

static int add_partition_by(File fptr)
{
  char buff[22];
  strxmov(buff, part_str, space_str, by_str, space_str, NullS);
  return add_string(fptr, buff);
}

static int add_subpartition_by(File fptr)
{
  int err= add_string(fptr, sub_str);

  return err + add_partition_by(fptr);
}

static int add_part_field_list(File fptr, List<char> field_list)
{
  uint i, num_fields;
  int err= 0;

  List_iterator<char> part_it(field_list);
  num_fields= field_list.elements;
  i= 0;
  err+= add_begin_parenthesis(fptr);
  while (i < num_fields)
  {
    const char *field_str= part_it++;
    String field_string("", 0, system_charset_info);
    THD *thd= current_thd;
    ulonglong save_options= thd->variables.option_bits;
    thd->variables.option_bits= 0;
    append_identifier(thd, &field_string, field_str,
                      strlen(field_str));
    thd->variables.option_bits= save_options;
    err+= add_string_object(fptr, &field_string);
    if (i != (num_fields-1))
      err+= add_comma(fptr);
    i++;
  }
  err+= add_end_parenthesis(fptr);
  return err;
}

static int add_name_string(File fptr, const char *name)
{
  int err;
  String name_string("", 0, system_charset_info);
  THD *thd= current_thd;
  ulonglong save_options= thd->variables.option_bits;

  thd->variables.option_bits= 0;
  append_identifier(thd, &name_string, name,
                    strlen(name));
  thd->variables.option_bits= save_options;
  err= add_string_object(fptr, &name_string);
  return err;
}

static int add_int(File fptr, longlong number)
{
  char buff[32];
  llstr(number, buff);
  return add_string(fptr, buff);
}

static int add_uint(File fptr, ulonglong number)
{
  char buff[32];
  longlong2str(number, buff, 10);
  return add_string(fptr, buff);
}

/*
   Must escape strings in partitioned tables frm-files,
   parsing it later with mysql_unpack_partition will fail otherwise.
*/
static int add_quoted_string(File fptr, const char *quotestr)
{
  String orgstr(quotestr, system_charset_info);
  String escapedstr;
  int err= add_string(fptr, "'");
  err+= append_escaped(&escapedstr, &orgstr);
  err+= add_string(fptr, escapedstr.c_ptr_safe());
  return err + add_string(fptr, "'");
}

static int add_keyword_string(File fptr, const char *keyword,
                              bool should_use_quotes, 
                              const char *keystr)
{
  int err= add_string(fptr, keyword);

  err+= add_space(fptr);
  err+= add_equal(fptr);
  err+= add_space(fptr);
  if (should_use_quotes)
    err+= add_quoted_string(fptr, keystr);
  else
    err+= add_string(fptr, keystr);
  return err + add_space(fptr);
}

static int add_keyword_int(File fptr, const char *keyword, longlong num)
{
  int err= add_string(fptr, keyword);

  err+= add_space(fptr);
  err+= add_equal(fptr);
  err+= add_space(fptr);
  err+= add_int(fptr, num);
  return err + add_space(fptr);
}

static int add_engine(File fptr, handlerton *engine_type)
{
  const char *engine_str= ha_resolve_storage_engine_name(engine_type);
  DBUG_PRINT("info", ("ENGINE: %s", engine_str));
  int err= add_string(fptr, "ENGINE = ");
  return err + add_string(fptr, engine_str);
}

static int add_partition_options(File fptr, partition_element *p_elem)
{
  int err= 0;

  err+= add_space(fptr);
  if (p_elem->tablespace_name)
    err+= add_keyword_string(fptr,"TABLESPACE", FALSE,
                             p_elem->tablespace_name);
  if (p_elem->nodegroup_id != UNDEF_NODEGROUP)
    err+= add_keyword_int(fptr,"NODEGROUP",(longlong)p_elem->nodegroup_id);
  if (p_elem->part_max_rows)
    err+= add_keyword_int(fptr,"MAX_ROWS",(longlong)p_elem->part_max_rows);
  if (p_elem->part_min_rows)
    err+= add_keyword_int(fptr,"MIN_ROWS",(longlong)p_elem->part_min_rows);
  if (!(current_thd->variables.sql_mode & MODE_NO_DIR_IN_CREATE))
  {
    if (p_elem->data_file_name)
      err+= add_keyword_string(fptr, "DATA DIRECTORY", TRUE, 
                               p_elem->data_file_name);
    if (p_elem->index_file_name)
      err+= add_keyword_string(fptr, "INDEX DIRECTORY", TRUE, 
                               p_elem->index_file_name);
  }
  if (p_elem->part_comment)
    err+= add_keyword_string(fptr, "COMMENT", TRUE, p_elem->part_comment);
  return err + add_engine(fptr,p_elem->engine_type);
}


/*
  Check partition fields for result type and if they need
  to check the character set.

  SYNOPSIS
    check_part_field()
    sql_type              Type provided by user
    field_name            Name of field, used for error handling
    result_type           Out value: Result type of field
    need_cs_check         Out value: Do we need character set check

  RETURN VALUES
    TRUE                  Error
    FALSE                 Ok
*/

static int check_part_field(enum_field_types sql_type,
                            const char *field_name,
                            Item_result *result_type,
                            bool *need_cs_check)
{
  if (sql_type >= MYSQL_TYPE_TINY_BLOB &&
      sql_type <= MYSQL_TYPE_BLOB)
  {
    my_error(ER_BLOB_FIELD_IN_PART_FUNC_ERROR, MYF(0));
    return TRUE;
  }
  switch (sql_type)
  {
    case MYSQL_TYPE_NEWDECIMAL:
    case MYSQL_TYPE_DECIMAL:
    case MYSQL_TYPE_TINY:
    case MYSQL_TYPE_SHORT:
    case MYSQL_TYPE_LONG:
    case MYSQL_TYPE_LONGLONG:
    case MYSQL_TYPE_INT24:
      *result_type= INT_RESULT;
      *need_cs_check= FALSE;
      return FALSE;
    case MYSQL_TYPE_NEWDATE:
    case MYSQL_TYPE_DATE:
    case MYSQL_TYPE_TIME:
    case MYSQL_TYPE_DATETIME:
      *result_type= STRING_RESULT;
      *need_cs_check= TRUE;
      return FALSE;
    case MYSQL_TYPE_VARCHAR:
    case MYSQL_TYPE_STRING:
    case MYSQL_TYPE_VAR_STRING:
      *result_type= STRING_RESULT;
      *need_cs_check= TRUE;
      return FALSE;
    case MYSQL_TYPE_TIMESTAMP:
    case MYSQL_TYPE_NULL:
    case MYSQL_TYPE_FLOAT:
    case MYSQL_TYPE_DOUBLE:
    case MYSQL_TYPE_BIT:
    case MYSQL_TYPE_ENUM:
    case MYSQL_TYPE_SET:
    case MYSQL_TYPE_GEOMETRY:
      goto error;
    default:
      goto error;
  }
error:
  my_error(ER_FIELD_TYPE_NOT_ALLOWED_AS_PARTITION_FIELD, MYF(0),
           field_name);
  return TRUE;
}


/*
  Find the given field's Create_field object using name of field

  SYNOPSIS
    get_sql_field()
    field_name                   Field name
    alter_info                   Info from ALTER TABLE/CREATE TABLE

  RETURN VALUE
    sql_field                    Object filled in by parser about field
    NULL                         No field found
*/

static Create_field* get_sql_field(char *field_name,
                                   Alter_info *alter_info)
{
  List_iterator<Create_field> it(alter_info->create_list);
  Create_field *sql_field;
  DBUG_ENTER("get_sql_field");

  while ((sql_field= it++))
  {
    if (!(my_strcasecmp(system_charset_info,
                        sql_field->field_name,
                        field_name)))
    {
      DBUG_RETURN(sql_field);
    }
  }
  DBUG_RETURN(NULL);
}


static int add_column_list_values(File fptr, partition_info *part_info,
                                  part_elem_value *list_value,
                                  HA_CREATE_INFO *create_info,
                                  Alter_info *alter_info)
{
  int err= 0;
  uint i;
  List_iterator<char> it(part_info->part_field_list);
  uint num_elements= part_info->part_field_list.elements;
  bool use_parenthesis= (part_info->part_type == LIST_PARTITION &&
                         part_info->num_columns > 1U);

  if (use_parenthesis)
    err+= add_begin_parenthesis(fptr);
  for (i= 0; i < num_elements; i++)
  {
    part_column_list_val *col_val= &list_value->col_val_array[i];
    char *field_name= it++;
    if (col_val->max_value)
      err+= add_string(fptr, partition_keywords[PKW_MAXVALUE].str);
    else if (col_val->null_value)
      err+= add_string(fptr, "NULL");
    else
    {
      char buffer[MAX_KEY_LENGTH];
      String str(buffer, sizeof(buffer), &my_charset_bin);
      Item *item_expr= col_val->item_expression;
      if (item_expr->null_value)
        err+= add_string(fptr, "NULL");
      else
      {
        String *res;
        CHARSET_INFO *field_cs;
        bool need_cs_check= FALSE;
        Item_result result_type= STRING_RESULT;

        /*
          This function is called at a very early stage, even before
          we have prepared the sql_field objects. Thus we have to
          find the proper sql_field object and get the character set
          from that object.
        */
        if (create_info)
        {
          Create_field *sql_field;

          if (!(sql_field= get_sql_field(field_name,
                                         alter_info)))
          {
            my_error(ER_FIELD_NOT_FOUND_PART_ERROR, MYF(0));
            return 1;
          }
          if (check_part_field(sql_field->sql_type,
                               sql_field->field_name,
                               &result_type,
                               &need_cs_check))
            return 1;
          if (need_cs_check)
            field_cs= get_sql_field_charset(sql_field, create_info);
          else
            field_cs= NULL;
        }
        else
        {
          Field *field= part_info->part_field_array[i];
          result_type= field->result_type();
          if (check_part_field(field->real_type(),
                               field->field_name,
                               &result_type,
                               &need_cs_check))
            return 1;
          DBUG_ASSERT(result_type == field->result_type());
          if (need_cs_check)
            field_cs= field->charset();
          else
            field_cs= NULL;
        }
        if (result_type != item_expr->result_type())
        {
          my_error(ER_WRONG_TYPE_COLUMN_VALUE_ERROR, MYF(0));
          return 1;
        }
        if (field_cs && field_cs != item_expr->collation.collation)
        {
          if (!(item_expr= convert_charset_partition_constant(item_expr,
                                                              field_cs)))
          {
            my_error(ER_PARTITION_FUNCTION_IS_NOT_ALLOWED, MYF(0));
            return 1;
          }
        }
        {
          String val_conv;
          val_conv.set_charset(system_charset_info);
          res= item_expr->val_str(&str);
          if (get_cs_converted_part_value_from_string(current_thd,
                                                      item_expr, res,
                                                      &val_conv, field_cs,
                                                   (bool)(alter_info != NULL)))
            return 1;
          err+= add_string_object(fptr, &val_conv);
        }
      }
    }
    if (i != (num_elements - 1))
      err+= add_string(fptr, comma_str);
  }
  if (use_parenthesis)
    err+= add_end_parenthesis(fptr);
  return err;
}

static int add_partition_values(File fptr, partition_info *part_info,
                                partition_element *p_elem,
                                HA_CREATE_INFO *create_info,
                                Alter_info *alter_info)
{
  int err= 0;

  if (part_info->part_type == RANGE_PARTITION)
  {
    err+= add_string(fptr, " VALUES LESS THAN ");
    if (part_info->column_list)
    {
      List_iterator<part_elem_value> list_val_it(p_elem->list_val_list);
      part_elem_value *list_value= list_val_it++;
      err+= add_begin_parenthesis(fptr);
      err+= add_column_list_values(fptr, part_info, list_value,
                                   create_info, alter_info);
      err+= add_end_parenthesis(fptr);
    }
    else
    {
      if (!p_elem->max_value)
      {
        err+= add_begin_parenthesis(fptr);
        if (p_elem->signed_flag)
          err+= add_int(fptr, p_elem->range_value);
        else
          err+= add_uint(fptr, p_elem->range_value);
        err+= add_end_parenthesis(fptr);
      }
      else
        err+= add_string(fptr, partition_keywords[PKW_MAXVALUE].str);
    }
  }
  else if (part_info->part_type == LIST_PARTITION)
  {
    uint i;
    List_iterator<part_elem_value> list_val_it(p_elem->list_val_list);
    err+= add_string(fptr, " VALUES IN ");
    uint num_items= p_elem->list_val_list.elements;

    err+= add_begin_parenthesis(fptr);
    if (p_elem->has_null_value)
    {
      err+= add_string(fptr, "NULL");
      if (num_items == 0)
      {
        err+= add_end_parenthesis(fptr);
        goto end;
      }
      err+= add_comma(fptr);
    }
    i= 0;
    do
    {
      part_elem_value *list_value= list_val_it++;

      if (part_info->column_list)
        err+= add_column_list_values(fptr, part_info, list_value,
                                     create_info, alter_info);
      else
      {
        if (!list_value->unsigned_flag)
          err+= add_int(fptr, list_value->value);
        else
          err+= add_uint(fptr, list_value->value);
      }
      if (i != (num_items-1))
        err+= add_comma(fptr);
    } while (++i < num_items);
    err+= add_end_parenthesis(fptr);
  }
end:
  return err;
}

/*
  Generate the partition syntax from the partition data structure.
  Useful for support of generating defaults, SHOW CREATE TABLES
  and easy partition management.

  SYNOPSIS
    generate_partition_syntax()
    part_info                  The partitioning data structure
    buf_length                 A pointer to the returned buffer length
    use_sql_alloc              Allocate buffer from sql_alloc if true
                               otherwise use my_malloc
    show_partition_options     Should we display partition options
    create_info                Info generated by parser
    alter_info                 Info generated by parser

  RETURN VALUES
    NULL error
    buf, buf_length            Buffer and its length

  DESCRIPTION
  Here we will generate the full syntax for the given command where all
  defaults have been expanded. By so doing the it is also possible to
  make lots of checks of correctness while at it.
  This could will also be reused for SHOW CREATE TABLES and also for all
  type ALTER TABLE commands focusing on changing the PARTITION structure
  in any fashion.

  The implementation writes the syntax to a temporary file (essentially
  an abstraction of a dynamic array) and if all writes goes well it
  allocates a buffer and writes the syntax into this one and returns it.

  As a security precaution the file is deleted before writing into it. This
  means that no other processes on the machine can open and read the file
  while this processing is ongoing.

  The code is optimised for minimal code size since it is not used in any
  common queries.
*/

char *generate_partition_syntax(partition_info *part_info,
                                uint *buf_length,
                                bool use_sql_alloc,
                                bool show_partition_options,
                                HA_CREATE_INFO *create_info,
                                Alter_info *alter_info)
{
  uint i,j, tot_num_parts, num_subparts;
  partition_element *part_elem;
  ulonglong buffer_length;
  char path[FN_REFLEN];
  int err= 0;
  List_iterator<partition_element> part_it(part_info->partitions);
  File fptr;
  char *buf= NULL; //Return buffer
  DBUG_ENTER("generate_partition_syntax");

  if (unlikely(((fptr= create_temp_file(path,mysql_tmpdir,"psy", 
                                        O_RDWR | O_BINARY | O_TRUNC |  
                                        O_TEMPORARY, MYF(MY_WME)))) < 0))
    DBUG_RETURN(NULL);
#ifndef __WIN__
  unlink(path);
#endif
  err+= add_space(fptr);
  err+= add_partition_by(fptr);
  switch (part_info->part_type)
  {
    case RANGE_PARTITION:
      err+= add_part_key_word(fptr, partition_keywords[PKW_RANGE].str);
      break;
    case LIST_PARTITION:
      err+= add_part_key_word(fptr, partition_keywords[PKW_LIST].str);
      break;
    case HASH_PARTITION:
      if (part_info->linear_hash_ind)
        err+= add_string(fptr, partition_keywords[PKW_LINEAR].str);
      if (part_info->list_of_part_fields)
      {
        err+= add_part_key_word(fptr, partition_keywords[PKW_KEY].str);
        err+= add_part_field_list(fptr, part_info->part_field_list);
      }
      else
        err+= add_part_key_word(fptr, partition_keywords[PKW_HASH].str);
      break;
    default:
      DBUG_ASSERT(0);
      /* We really shouldn't get here, no use in continuing from here */
      my_error(ER_OUT_OF_RESOURCES, MYF(ME_FATALERROR));
      DBUG_RETURN(NULL);
  }
  if (part_info->part_expr)
  {
    err+= add_begin_parenthesis(fptr);
    err+= add_string_len(fptr, part_info->part_func_string,
                         part_info->part_func_len);
    err+= add_end_parenthesis(fptr);
  }
  else if (part_info->column_list)
  {
    err+= add_string(fptr, partition_keywords[PKW_COLUMNS].str);
    err+= add_part_field_list(fptr, part_info->part_field_list);
  }
  if ((!part_info->use_default_num_partitions) &&
       part_info->use_default_partitions)
  {
    err+= add_string(fptr, "\n");
    err+= add_string(fptr, "PARTITIONS ");
    err+= add_int(fptr, part_info->num_parts);
  }
  if (part_info->is_sub_partitioned())
  {
    err+= add_string(fptr, "\n");
    err+= add_subpartition_by(fptr);
    /* Must be hash partitioning for subpartitioning */
    if (part_info->linear_hash_ind)
      err+= add_string(fptr, partition_keywords[PKW_LINEAR].str);
    if (part_info->list_of_subpart_fields)
    {
      add_part_key_word(fptr, partition_keywords[PKW_KEY].str);
      add_part_field_list(fptr, part_info->subpart_field_list);
    }
    else
      err+= add_part_key_word(fptr, partition_keywords[PKW_HASH].str);
    if (part_info->subpart_expr)
    {
      err+= add_begin_parenthesis(fptr);
      err+= add_string_len(fptr, part_info->subpart_func_string,
                           part_info->subpart_func_len);
      err+= add_end_parenthesis(fptr);
    }
    if ((!part_info->use_default_num_subpartitions) && 
          part_info->use_default_subpartitions)
    {
      err+= add_string(fptr, "\n");
      err+= add_string(fptr, "SUBPARTITIONS ");
      err+= add_int(fptr, part_info->num_subparts);
    }
  }
  tot_num_parts= part_info->partitions.elements;
  num_subparts= part_info->num_subparts;

  if (!part_info->use_default_partitions)
  {
    bool first= TRUE;
    err+= add_string(fptr, "\n");
    err+= add_begin_parenthesis(fptr);
    i= 0;
    do
    {
      part_elem= part_it++;
      if (part_elem->part_state != PART_TO_BE_DROPPED &&
          part_elem->part_state != PART_REORGED_DROPPED)
      {
        if (!first)
        {
          err+= add_comma(fptr);
          err+= add_string(fptr, "\n");
          err+= add_space(fptr);
        }
        first= FALSE;
        err+= add_partition(fptr);
        err+= add_name_string(fptr, part_elem->partition_name);
        err+= add_partition_values(fptr, part_info, part_elem,
                                   create_info, alter_info);
        if (!part_info->is_sub_partitioned() ||
            part_info->use_default_subpartitions)
        {
          if (show_partition_options)
            err+= add_partition_options(fptr, part_elem);
        }
        else
        {
          err+= add_string(fptr, "\n");
          err+= add_space(fptr);
          err+= add_begin_parenthesis(fptr);
          List_iterator<partition_element> sub_it(part_elem->subpartitions);
          j= 0;
          do
          {
            part_elem= sub_it++;
            err+= add_subpartition(fptr);
            err+= add_name_string(fptr, part_elem->partition_name);
            if (show_partition_options)
              err+= add_partition_options(fptr, part_elem);
            if (j != (num_subparts-1))
            {
              err+= add_comma(fptr);
              err+= add_string(fptr, "\n");
              err+= add_space(fptr);
              err+= add_space(fptr);
            }
            else
              err+= add_end_parenthesis(fptr);
          } while (++j < num_subparts);
        }
      }
      if (i == (tot_num_parts-1))
        err+= add_end_parenthesis(fptr);
    } while (++i < tot_num_parts);
  }
  if (err)
    goto close_file;
  buffer_length= mysql_file_seek(fptr, 0L, MY_SEEK_END, MYF(0));
  if (unlikely(buffer_length == MY_FILEPOS_ERROR))
    goto close_file;
  if (unlikely(mysql_file_seek(fptr, 0L, MY_SEEK_SET, MYF(0))
               == MY_FILEPOS_ERROR))
    goto close_file;
  *buf_length= (uint)buffer_length;
  if (use_sql_alloc)
    buf= (char*) sql_alloc(*buf_length+1);
  else
    buf= (char*) my_malloc(*buf_length+1, MYF(MY_WME));
  if (!buf)
    goto close_file;

  if (unlikely(mysql_file_read(fptr, (uchar*)buf, *buf_length, MYF(MY_FNABP))))
  {
    if (!use_sql_alloc)
      my_free(buf, MYF(0));
    else
      buf= NULL;
  }
  else
    buf[*buf_length]= 0;

close_file:
  mysql_file_close(fptr, MYF(0));
  DBUG_RETURN(buf);
}


/*
  Check if partition key fields are modified and if it can be handled by the
  underlying storage engine.

  SYNOPSIS
    partition_key_modified
    table                TABLE object for which partition fields are set-up
    fields               Bitmap representing fields to be modified

  RETURN VALUES
    TRUE                 Need special handling of UPDATE
    FALSE                Normal UPDATE handling is ok
*/

bool partition_key_modified(TABLE *table, const MY_BITMAP *fields)
{
  Field **fld;
  partition_info *part_info= table->part_info;
  DBUG_ENTER("partition_key_modified");

  if (!part_info)
    DBUG_RETURN(FALSE);
  if (table->s->db_type()->partition_flags &&
      (table->s->db_type()->partition_flags() & HA_CAN_UPDATE_PARTITION_KEY))
    DBUG_RETURN(FALSE);
  for (fld= part_info->full_part_field_array; *fld; fld++)
    if (bitmap_is_set(fields, (*fld)->field_index))
      DBUG_RETURN(TRUE);
  DBUG_RETURN(FALSE);
}


/*
  A function to handle correct handling of NULL values in partition
  functions.
  SYNOPSIS
    part_val_int()
    item_expr                 The item expression to evaluate
    out:result                The value of the partition function,
                                LONGLONG_MIN if any null value in function
  RETURN VALUES
    TRUE      Error in val_int()
    FALSE     ok
*/

static inline int part_val_int(Item *item_expr, longlong *result)
{
  *result= item_expr->val_int();
  if (item_expr->null_value)
  {
    if (current_thd->is_error())
      return TRUE;
    else
      *result= LONGLONG_MIN;
  }
  return FALSE;
}


/*
  The next set of functions are used to calculate the partition identity.
  A handler sets up a variable that corresponds to one of these functions
  to be able to quickly call it whenever the partition id needs to calculated
  based on the record in table->record[0] (or set up to fake that).
  There are 4 functions for hash partitioning and 2 for RANGE/LIST partitions.
  In addition there are 4 variants for RANGE subpartitioning and 4 variants
  for LIST subpartitioning thus in total there are 14 variants of this
  function.

  We have a set of support functions for these 14 variants. There are 4
  variants of hash functions and there is a function for each. The KEY
  partitioning uses the function calculate_key_value to calculate the hash
  value based on an array of fields. The linear hash variants uses the
  method get_part_id_from_linear_hash to get the partition id using the
  hash value and some parameters calculated from the number of partitions.
*/

/*
  Calculate hash value for KEY partitioning using an array of fields.

  SYNOPSIS
    calculate_key_value()
    field_array             An array of the fields in KEY partitioning

  RETURN VALUE
    hash_value calculated

  DESCRIPTION
    Uses the hash function on the character set of the field. Integer and
    floating point fields use the binary character set by default.
*/

static uint32 calculate_key_value(Field **field_array)
{
  ulong nr1= 1;
  ulong nr2= 4;

  do
  {
    Field *field= *field_array;
    field->hash(&nr1, &nr2);
  } while (*(++field_array));
  return (uint32) nr1;
}


/*
  A simple support function to calculate part_id given local part and
  sub part.

  SYNOPSIS
    get_part_id_for_sub()
    loc_part_id             Local partition id
    sub_part_id             Subpartition id
    num_subparts            Number of subparts
*/

inline
static uint32 get_part_id_for_sub(uint32 loc_part_id, uint32 sub_part_id,
                                  uint num_subparts)
{
  return (uint32)((loc_part_id * num_subparts) + sub_part_id);
}


/*
  Calculate part_id for (SUB)PARTITION BY HASH

  SYNOPSIS
    get_part_id_hash()
    num_parts                Number of hash partitions
    part_expr                Item tree of hash function
    out:part_id              The returned partition id
    out:func_value           Value of hash function

  RETURN VALUE
    != 0                          Error code
    FALSE                         Success
*/

static int get_part_id_hash(uint num_parts,
                            Item *part_expr,
                            uint32 *part_id,
                            longlong *func_value)
{
  longlong int_hash_id;
  DBUG_ENTER("get_part_id_hash");

  if (part_val_int(part_expr, func_value))
    DBUG_RETURN(HA_ERR_NO_PARTITION_FOUND);

  int_hash_id= *func_value % num_parts;

  *part_id= int_hash_id < 0 ? (uint32) -int_hash_id : (uint32) int_hash_id;
  DBUG_RETURN(FALSE);
}


/*
  Calculate part_id for (SUB)PARTITION BY LINEAR HASH

  SYNOPSIS
    get_part_id_linear_hash()
    part_info           A reference to the partition_info struct where all the
                        desired information is given
    num_parts           Number of hash partitions
    part_expr           Item tree of hash function
    out:part_id         The returned partition id
    out:func_value      Value of hash function

  RETURN VALUE
    != 0     Error code
    0        OK
*/

static int get_part_id_linear_hash(partition_info *part_info,
                                   uint num_parts,
                                   Item *part_expr,
                                   uint32 *part_id,
                                   longlong *func_value)
{
  DBUG_ENTER("get_part_id_linear_hash");

  if (part_val_int(part_expr, func_value))
    DBUG_RETURN(HA_ERR_NO_PARTITION_FOUND);

  *part_id= get_part_id_from_linear_hash(*func_value,
                                         part_info->linear_hash_mask,
                                         num_parts);
  DBUG_RETURN(FALSE);
}


/*
  Calculate part_id for (SUB)PARTITION BY KEY

  SYNOPSIS
    get_part_id_key()
    field_array         Array of fields for PARTTION KEY
    num_parts           Number of KEY partitions

  RETURN VALUE
    Calculated partition id
*/

inline
static uint32 get_part_id_key(Field **field_array,
                              uint num_parts,
                              longlong *func_value)
{
  DBUG_ENTER("get_part_id_key");
  *func_value= calculate_key_value(field_array);
  DBUG_RETURN((uint32) (*func_value % num_parts));
}


/*
  Calculate part_id for (SUB)PARTITION BY LINEAR KEY

  SYNOPSIS
    get_part_id_linear_key()
    part_info           A reference to the partition_info struct where all the
                        desired information is given
    field_array         Array of fields for PARTTION KEY
    num_parts            Number of KEY partitions

  RETURN VALUE
    Calculated partition id
*/

inline
static uint32 get_part_id_linear_key(partition_info *part_info,
                                     Field **field_array,
                                     uint num_parts,
                                     longlong *func_value)
{
  DBUG_ENTER("get_part_id_linear_key");

  *func_value= calculate_key_value(field_array);
  DBUG_RETURN(get_part_id_from_linear_hash(*func_value,
                                           part_info->linear_hash_mask,
                                           num_parts));
}

/*
  Copy to field buffers and set up field pointers

  SYNOPSIS
    copy_to_part_field_buffers()
    ptr                          Array of fields to copy
    field_bufs                   Array of field buffers to copy to
    restore_ptr                  Array of pointers to restore to

  RETURN VALUES
    NONE
  DESCRIPTION
    This routine is used to take the data from field pointer, convert
    it to a standard format and store this format in a field buffer
    allocated for this purpose. Next the field pointers are moved to
    point to the field buffers. There is a separate to restore the
    field pointers after this call.
*/

static void copy_to_part_field_buffers(Field **ptr,
                                       uchar **field_bufs,
                                       uchar **restore_ptr)
{
  Field *field;
  while ((field= *(ptr++)))
  {
    *restore_ptr= field->ptr;
    restore_ptr++;
    if (!field->maybe_null() || !field->is_null())
    {
      CHARSET_INFO *cs= ((Field_str*)field)->charset();
      uint max_len= field->pack_length();
      uint data_len= field->data_length();
      uchar *field_buf= *field_bufs;
      /*
         We only use the field buffer for VARCHAR and CHAR strings
         which isn't of a binary collation. We also only use the
         field buffer for fields which are not currently NULL.
         The field buffer will store a normalised string. We use
         the strnxfrm method to normalise the string.
       */
      if (field->type() == MYSQL_TYPE_VARCHAR)
      {
        uint len_bytes= ((Field_varstring*)field)->length_bytes;
        my_strnxfrm(cs, field_buf + len_bytes, max_len,
                    field->ptr + len_bytes, data_len);
        if (len_bytes == 1)
          *field_buf= (uchar) data_len;
        else
          int2store(field_buf, data_len);
      }
      else
      {
        my_strnxfrm(cs, field_buf, max_len,
                    field->ptr, max_len);
      }
      field->ptr= field_buf;
    }
    field_bufs++;
  }
  return;
}

/*
  Restore field pointers
  SYNOPSIS
    restore_part_field_pointers()
    ptr                            Array of fields to restore
    restore_ptr                    Array of field pointers to restore to

  RETURN VALUES
*/

static void restore_part_field_pointers(Field **ptr, uchar **restore_ptr)
{
  Field *field;
  while ((field= *(ptr++)))
  {
    field->ptr= *restore_ptr;
    restore_ptr++;
  }
  return;
}

/*
  This function is used to calculate the partition id where all partition
  fields have been prepared to point to a record where the partition field
  values are bound.

  SYNOPSIS
    get_partition_id()
    part_info           A reference to the partition_info struct where all the
                        desired information is given
    out:part_id         The partition id is returned through this pointer
    out:func_value      Value of partition function (longlong)

  RETURN VALUE
    part_id                     Partition id of partition that would contain
                                row with given values of PF-fields
    HA_ERR_NO_PARTITION_FOUND   The fields of the partition function didn't
                                fit into any partition and thus the values of 
                                the PF-fields are not allowed.

  DESCRIPTION
    A routine used from write_row, update_row and delete_row from any
    handler supporting partitioning. It is also a support routine for
    get_partition_set used to find the set of partitions needed to scan
    for a certain index scan or full table scan.
    
    It is actually 9 different variants of this function which are called
    through a function pointer.

    get_partition_id_list
    get_partition_id_list_col
    get_partition_id_range
    get_partition_id_range_col
    get_partition_id_hash_nosub
    get_partition_id_key_nosub
    get_partition_id_linear_hash_nosub
    get_partition_id_linear_key_nosub
    get_partition_id_with_sub
*/

/*
  This function is used to calculate the main partition to use in the case of
  subpartitioning and we don't know enough to get the partition identity in
  total.

  SYNOPSIS
    get_part_partition_id()
    part_info           A reference to the partition_info struct where all the
                        desired information is given
    out:part_id         The partition id is returned through this pointer
    out:func_value      The value calculated by partition function

  RETURN VALUE
    HA_ERR_NO_PARTITION_FOUND   The fields of the partition function didn't
                                fit into any partition and thus the values of 
                                the PF-fields are not allowed.
    0                           OK

  DESCRIPTION
    
    It is actually 8 different variants of this function which are called
    through a function pointer.

    get_partition_id_list
    get_partition_id_list_col
    get_partition_id_range
    get_partition_id_range_col
    get_partition_id_hash_nosub
    get_partition_id_key_nosub
    get_partition_id_linear_hash_nosub
    get_partition_id_linear_key_nosub
*/

static int get_part_id_charset_func_part(partition_info *part_info,
                                         uint32 *part_id,
                                         longlong *func_value)
{
  int res;
  DBUG_ENTER("get_part_id_charset_func_part");

  copy_to_part_field_buffers(part_info->part_charset_field_array,
                             part_info->part_field_buffers,
                             part_info->restore_part_field_ptrs);
  res= part_info->get_part_partition_id_charset(part_info,
                                                part_id, func_value);
  restore_part_field_pointers(part_info->part_charset_field_array,
                              part_info->restore_part_field_ptrs);
  DBUG_RETURN(res);
}


static int get_part_id_charset_func_subpart(partition_info *part_info,
                                            uint32 *part_id)
{
  int res;
  DBUG_ENTER("get_part_id_charset_func_subpart");

  copy_to_part_field_buffers(part_info->subpart_charset_field_array,
                             part_info->subpart_field_buffers,
                             part_info->restore_subpart_field_ptrs);
  res= part_info->get_subpartition_id_charset(part_info, part_id);
  restore_part_field_pointers(part_info->subpart_charset_field_array,
                              part_info->restore_subpart_field_ptrs);
  DBUG_RETURN(res);
}

int get_partition_id_list_col(partition_info *part_info,
                              uint32 *part_id,
                              longlong *func_value)
{
  part_column_list_val *list_col_array= part_info->list_col_array;
  uint num_columns= part_info->part_field_list.elements;
  int list_index, cmp;
  int min_list_index= 0;
  int max_list_index= part_info->num_list_values - 1;
  DBUG_ENTER("get_partition_id_list_col");

  while (max_list_index >= min_list_index)
  {
    list_index= (max_list_index + min_list_index) >> 1;
    cmp= cmp_rec_and_tuple(list_col_array + list_index*num_columns,
                          num_columns);
    if (cmp > 0)
      min_list_index= list_index + 1;
    else if (cmp < 0)
    {
      if (!list_index)
        goto notfound;
      max_list_index= list_index - 1;
    }
    else
    {
      *part_id= (uint32)list_col_array[list_index].partition_id;
      DBUG_RETURN(0);
    }
  }
notfound:
  *part_id= 0;
  DBUG_RETURN(HA_ERR_NO_PARTITION_FOUND);
}


int get_partition_id_list(partition_info *part_info,
                          uint32 *part_id,
                          longlong *func_value)
{
  LIST_PART_ENTRY *list_array= part_info->list_array;
  int list_index;
  int min_list_index= 0;
  int max_list_index= part_info->num_list_values - 1;
  longlong part_func_value;
  int error= part_val_int(part_info->part_expr, &part_func_value);
  longlong list_value;
  bool unsigned_flag= part_info->part_expr->unsigned_flag;
  DBUG_ENTER("get_partition_id_list");

  if (error)
    goto notfound;

  if (part_info->part_expr->null_value)
  {
    if (part_info->has_null_value)
    {
      *part_id= part_info->has_null_part_id;
      DBUG_RETURN(0);
    }
    goto notfound;
  }
  *func_value= part_func_value;
  if (unsigned_flag)
    part_func_value-= 0x8000000000000000ULL;
  while (max_list_index >= min_list_index)
  {
    list_index= (max_list_index + min_list_index) >> 1;
    list_value= list_array[list_index].list_value;
    if (list_value < part_func_value)
      min_list_index= list_index + 1;
    else if (list_value > part_func_value)
    {
      if (!list_index)
        goto notfound;
      max_list_index= list_index - 1;
    }
    else
    {
      *part_id= (uint32)list_array[list_index].partition_id;
      DBUG_RETURN(0);
    }
  }
notfound:
  *part_id= 0;
  DBUG_RETURN(HA_ERR_NO_PARTITION_FOUND);
}


/*
  Find the sub-array part_info->list_array that corresponds to given interval

  SYNOPSIS 
    get_list_array_idx_for_endpoint()
      part_info         Partitioning info (partitioning type must be LIST)
      left_endpoint     TRUE  - the interval is [a; +inf) or (a; +inf)
                        FALSE - the interval is (-inf; a] or (-inf; a)
      include_endpoint  TRUE iff the interval includes the endpoint

  DESCRIPTION
    This function finds the sub-array of part_info->list_array where values of
    list_array[idx].list_value are contained within the specifed interval.
    list_array is ordered by list_value, so
    1. For [a; +inf) or (a; +inf)-type intervals (left_endpoint==TRUE), the 
       sought sub-array starts at some index idx and continues till array end.
       The function returns first number idx, such that 
       list_array[idx].list_value is contained within the passed interval.
       
    2. For (-inf; a] or (-inf; a)-type intervals (left_endpoint==FALSE), the
       sought sub-array starts at array start and continues till some last 
       index idx.
       The function returns first number idx, such that 
       list_array[idx].list_value is NOT contained within the passed interval.
       If all array elements are contained, part_info->num_list_values is
       returned.

  NOTE
    The caller will call this function and then will run along the sub-array of
    list_array to collect partition ids. If the number of list values is 
    significantly higher then number of partitions, this could be slow and
    we could invent some other approach. The "run over list array" part is
    already wrapped in a get_next()-like function.

  RETURN
    The edge of corresponding sub-array of part_info->list_array
*/

uint32 get_partition_id_cols_list_for_endpoint(partition_info *part_info,
                                               bool left_endpoint,
                                               bool include_endpoint,
                                               uint32 nparts)
{
  part_column_list_val *list_col_array= part_info->list_col_array;
  uint num_columns= part_info->part_field_list.elements;
  int list_index, cmp;
  uint min_list_index= 0;
  uint max_list_index= part_info->num_list_values - 1;
  bool tailf= !(left_endpoint ^ include_endpoint);
  DBUG_ENTER("get_partition_id_cols_list_for_endpoint");

  do
  {
    list_index= (max_list_index + min_list_index) >> 1;
    cmp= cmp_rec_and_tuple_prune(list_col_array + list_index*num_columns,
                                 nparts, tailf);
    if (cmp > 0)
      min_list_index= list_index + 1;
    else if (cmp < 0)
    {
      if (!list_index)
        goto notfound;
      max_list_index= list_index - 1;
    }
    else 
    {
      DBUG_RETURN(list_index + test(!tailf));
    }
  } while (max_list_index >= min_list_index);
  if (cmp > 0)
    list_index++;
notfound:
  DBUG_RETURN(list_index);
}


uint32 get_list_array_idx_for_endpoint_charset(partition_info *part_info,
                                               bool left_endpoint,
                                               bool include_endpoint)
{
  uint32 res;
  copy_to_part_field_buffers(part_info->part_field_array,
                             part_info->part_field_buffers,
                             part_info->restore_part_field_ptrs);
  res= get_list_array_idx_for_endpoint(part_info, left_endpoint,
                                       include_endpoint);
  restore_part_field_pointers(part_info->part_field_array,
                              part_info->restore_part_field_ptrs);
  return res;
}

uint32 get_list_array_idx_for_endpoint(partition_info *part_info,
                                       bool left_endpoint,
                                       bool include_endpoint)
{
  LIST_PART_ENTRY *list_array= part_info->list_array;
  uint list_index;
  uint min_list_index= 0, max_list_index= part_info->num_list_values - 1;
  longlong list_value;
  /* Get the partitioning function value for the endpoint */
  longlong part_func_value= 
    part_info->part_expr->val_int_endpoint(left_endpoint, &include_endpoint);
  bool unsigned_flag= part_info->part_expr->unsigned_flag;
  DBUG_ENTER("get_list_array_idx_for_endpoint");

  if (part_info->part_expr->null_value)
  {
    /*
      Special handling for MONOTONIC functions that can return NULL for
      values that are comparable. I.e.
      '2000-00-00' can be compared to '2000-01-01' but TO_DAYS('2000-00-00')
      returns NULL which cannot be compared used <, >, <=, >= etc.

      Otherwise, just return the the first index (lowest value).
    */
    enum_monotonicity_info monotonic;
    monotonic= part_info->part_expr->get_monotonicity_info();
    if (monotonic != MONOTONIC_INCREASING_NOT_NULL && 
        monotonic != MONOTONIC_STRICT_INCREASING_NOT_NULL)
    {
      /* F(col) can not return NULL, return index with lowest value */
      DBUG_RETURN(0);
    }
  }

  if (unsigned_flag)
    part_func_value-= 0x8000000000000000ULL;
  DBUG_ASSERT(part_info->num_list_values);
  do
  {
    list_index= (max_list_index + min_list_index) >> 1;
    list_value= list_array[list_index].list_value;
    if (list_value < part_func_value)
      min_list_index= list_index + 1;
    else if (list_value > part_func_value)
    {
      if (!list_index)
        goto notfound;
      max_list_index= list_index - 1;
    }
    else 
    {
      DBUG_RETURN(list_index + test(left_endpoint ^ include_endpoint));
    }
  } while (max_list_index >= min_list_index);
notfound:
  if (list_value < part_func_value)
    list_index++;
  DBUG_RETURN(list_index);
}


int get_partition_id_range_col(partition_info *part_info,
                               uint32 *part_id,
                               longlong *func_value)
{
  part_column_list_val *range_col_array= part_info->range_col_array;
  uint num_columns= part_info->part_field_list.elements;
  uint max_partition= part_info->num_parts - 1;
  uint min_part_id= 0;
  uint max_part_id= max_partition;
  uint loc_part_id;
  DBUG_ENTER("get_partition_id_range_col");

  while (max_part_id > min_part_id)
  {
    loc_part_id= (max_part_id + min_part_id + 1) >> 1;
    if (cmp_rec_and_tuple(range_col_array + loc_part_id*num_columns,
                          num_columns) >= 0)
      min_part_id= loc_part_id + 1;
    else
      max_part_id= loc_part_id - 1;
  }
  loc_part_id= max_part_id;
  if (loc_part_id != max_partition)
    if (cmp_rec_and_tuple(range_col_array + loc_part_id*num_columns,
                          num_columns) >= 0)
      loc_part_id++;
  *part_id= (uint32)loc_part_id;
  if (loc_part_id == max_partition &&
      (cmp_rec_and_tuple(range_col_array + loc_part_id*num_columns,
                         num_columns) >= 0))
    DBUG_RETURN(HA_ERR_NO_PARTITION_FOUND);

  DBUG_PRINT("exit",("partition: %d", *part_id));
  DBUG_RETURN(0);
}


int get_partition_id_range(partition_info *part_info,
                           uint32 *part_id,
                           longlong *func_value)
{
  longlong *range_array= part_info->range_int_array;
  uint max_partition= part_info->num_parts - 1;
  uint min_part_id= 0;
  uint max_part_id= max_partition;
  uint loc_part_id;
  longlong part_func_value;
  int error= part_val_int(part_info->part_expr, &part_func_value);
  bool unsigned_flag= part_info->part_expr->unsigned_flag;
  DBUG_ENTER("get_partition_id_range");

  if (error)
    DBUG_RETURN(HA_ERR_NO_PARTITION_FOUND);

  if (part_info->part_expr->null_value)
  {
    *part_id= 0;
    DBUG_RETURN(0);
  }
  *func_value= part_func_value;
  if (unsigned_flag)
    part_func_value-= 0x8000000000000000ULL;
  while (max_part_id > min_part_id)
  {
    loc_part_id= (max_part_id + min_part_id) / 2;
    if (range_array[loc_part_id] <= part_func_value)
      min_part_id= loc_part_id + 1;
    else
      max_part_id= loc_part_id;
  }
  loc_part_id= max_part_id;
  *part_id= (uint32)loc_part_id;
  if (loc_part_id == max_partition &&
      part_func_value >= range_array[loc_part_id] &&
      !part_info->defined_max_value)
    DBUG_RETURN(HA_ERR_NO_PARTITION_FOUND);

  DBUG_PRINT("exit",("partition: %d", *part_id));
  DBUG_RETURN(0);
}


/*
  Find the sub-array of part_info->range_int_array that covers given interval
 
  SYNOPSIS 
    get_partition_id_range_for_endpoint()
      part_info         Partitioning info (partitioning type must be RANGE)
      left_endpoint     TRUE  - the interval is [a; +inf) or (a; +inf)
                        FALSE - the interval is (-inf; a] or (-inf; a).
      include_endpoint  TRUE <=> the endpoint itself is included in the
                        interval

  DESCRIPTION
    This function finds the sub-array of part_info->range_int_array where the
    elements have non-empty intersections with the given interval.
 
    A range_int_array element at index idx represents the interval
      
      [range_int_array[idx-1], range_int_array[idx]),

    intervals are disjoint and ordered by their right bound, so
    
    1. For [a; +inf) or (a; +inf)-type intervals (left_endpoint==TRUE), the
       sought sub-array starts at some index idx and continues till array end.
       The function returns first number idx, such that the interval
       represented by range_int_array[idx] has non empty intersection with 
       the passed interval.
       
    2. For (-inf; a] or (-inf; a)-type intervals (left_endpoint==FALSE), the
       sought sub-array starts at array start and continues till some last
       index idx.
       The function returns first number idx, such that the interval
       represented by range_int_array[idx] has EMPTY intersection with the
       passed interval.
       If the interval represented by the last array element has non-empty 
       intersection with the passed interval, part_info->num_parts is
       returned.
       
  RETURN
    The edge of corresponding part_info->range_int_array sub-array.
*/

static uint32
get_partition_id_range_for_endpoint_charset(partition_info *part_info,
                                            bool left_endpoint,
                                            bool include_endpoint)
{
  uint32 res;
  copy_to_part_field_buffers(part_info->part_field_array,
                             part_info->part_field_buffers,
                             part_info->restore_part_field_ptrs);
  res= get_partition_id_range_for_endpoint(part_info, left_endpoint,
                                           include_endpoint);
  restore_part_field_pointers(part_info->part_field_array,
                              part_info->restore_part_field_ptrs);
  return res;
}

uint32 get_partition_id_range_for_endpoint(partition_info *part_info,
                                           bool left_endpoint,
                                           bool include_endpoint)
{
  longlong *range_array= part_info->range_int_array;
<<<<<<< HEAD
  uint max_partition= part_info->num_parts - 1;
=======
  longlong part_end_val;
  uint max_partition= part_info->no_parts - 1;
>>>>>>> 5b0fb8aa
  uint min_part_id= 0, max_part_id= max_partition, loc_part_id;
  /* Get the partitioning function value for the endpoint */
  longlong part_func_value= 
    part_info->part_expr->val_int_endpoint(left_endpoint, &include_endpoint);

  bool unsigned_flag= part_info->part_expr->unsigned_flag;
  DBUG_ENTER("get_partition_id_range_for_endpoint");

  if (part_info->part_expr->null_value)
  {
    /*
      Special handling for MONOTONIC functions that can return NULL for
      values that are comparable. I.e.
      '2000-00-00' can be compared to '2000-01-01' but TO_DAYS('2000-00-00')
      returns NULL which cannot be compared used <, >, <=, >= etc.

      Otherwise, just return the first partition
      (may be included if not left endpoint)
    */
    enum_monotonicity_info monotonic;
    monotonic= part_info->part_expr->get_monotonicity_info();
    if (monotonic != MONOTONIC_INCREASING_NOT_NULL &&
        monotonic != MONOTONIC_STRICT_INCREASING_NOT_NULL)
    {
      /* F(col) can not return NULL, return partition with lowest value */
      if (!left_endpoint && include_endpoint)
        DBUG_RETURN(1);
      DBUG_RETURN(0);               

    }
  }

  if (unsigned_flag)
    part_func_value-= 0x8000000000000000ULL;
  if (left_endpoint && !include_endpoint)
    part_func_value++;

  /*
    Search for the partition containing part_func_value
    (including the right endpoint).
  */
  while (max_part_id > min_part_id)
  {
    loc_part_id= (max_part_id + min_part_id) / 2;
    if (range_array[loc_part_id] < part_func_value)
      min_part_id= loc_part_id + 1;
    else
      max_part_id= loc_part_id;
  }
  loc_part_id= max_part_id;

  /* Adjust for endpoints */
  part_end_val= range_array[loc_part_id];
  if (left_endpoint)
  {
    /*
      In case of PARTITION p VALUES LESS THAN MAXVALUE
      the maximum value is in the current partition.
    */
    if (part_func_value == part_end_val &&
        (loc_part_id < max_partition || !part_info->defined_max_value))
      loc_part_id++;
  }
  else 
  {
    /* if 'WHERE <= X' and partition is LESS THAN (X) include next partition */
    if (include_endpoint && loc_part_id < max_partition &&
        part_func_value == part_end_val)
      loc_part_id++;

    /* Right endpoint, set end after correct partition */
    loc_part_id++;
  }
  DBUG_RETURN(loc_part_id);
}


int get_partition_id_hash_nosub(partition_info *part_info,
                                 uint32 *part_id,
                                 longlong *func_value)
{
  return get_part_id_hash(part_info->num_parts, part_info->part_expr,
                          part_id, func_value);
}


int get_partition_id_linear_hash_nosub(partition_info *part_info,
                                        uint32 *part_id,
                                        longlong *func_value)
{
  return get_part_id_linear_hash(part_info, part_info->num_parts,
                                 part_info->part_expr, part_id, func_value);
}


int get_partition_id_key_nosub(partition_info *part_info,
                                uint32 *part_id,
                                longlong *func_value)
{
  *part_id= get_part_id_key(part_info->part_field_array,
                            part_info->num_parts, func_value);
  return 0;
}


int get_partition_id_linear_key_nosub(partition_info *part_info,
                                      uint32 *part_id,
                                      longlong *func_value)
{
  *part_id= get_part_id_linear_key(part_info,
                                   part_info->part_field_array,
                                   part_info->num_parts, func_value);
  return 0;
}


int get_partition_id_with_sub(partition_info *part_info,
                              uint32 *part_id,
                              longlong *func_value)
{
  uint32 loc_part_id, sub_part_id;
  uint num_subparts;
  int error;
  DBUG_ENTER("get_partition_id_with_sub");

  if (unlikely((error= part_info->get_part_partition_id(part_info,
                                                        &loc_part_id,
                                                        func_value))))
  {
    DBUG_RETURN(error);
  }
  num_subparts= part_info->num_subparts;
  if (unlikely((error= part_info->get_subpartition_id(part_info,
                                                      &sub_part_id))))
  {
    DBUG_RETURN(error);
  } 
  *part_id= get_part_id_for_sub(loc_part_id, sub_part_id, num_subparts);
  DBUG_RETURN(0);
}


/*
  This function is used to calculate the subpartition id

  SYNOPSIS
    get_subpartition_id()
    part_info           A reference to the partition_info struct where all the
                        desired information is given

  RETURN VALUE
    part_id             The subpartition identity

  DESCRIPTION
    A routine used in some SELECT's when only partial knowledge of the
    partitions is known.
    
    It is actually 4 different variants of this function which are called
    through a function pointer.

    get_partition_id_hash_sub
    get_partition_id_key_sub
    get_partition_id_linear_hash_sub
    get_partition_id_linear_key_sub
*/

int get_partition_id_hash_sub(partition_info *part_info,
                              uint32 *part_id)
{
  longlong func_value;
  return get_part_id_hash(part_info->num_subparts, part_info->subpart_expr,
                          part_id, &func_value);
}


int get_partition_id_linear_hash_sub(partition_info *part_info,
                                     uint32 *part_id)
{
  longlong func_value;
  return get_part_id_linear_hash(part_info, part_info->num_subparts,
                                 part_info->subpart_expr, part_id,
                                 &func_value);
}


int get_partition_id_key_sub(partition_info *part_info,
                             uint32 *part_id)
{
  longlong func_value;
  *part_id= get_part_id_key(part_info->subpart_field_array,
                            part_info->num_subparts, &func_value);
  return FALSE;
}


int get_partition_id_linear_key_sub(partition_info *part_info,
                                       uint32 *part_id)
{
  longlong func_value;
  *part_id= get_part_id_linear_key(part_info,
                                   part_info->subpart_field_array,
                                   part_info->num_subparts, &func_value);
  return FALSE;
}


/*
  Set an indicator on all partition fields that are set by the key

  SYNOPSIS
    set_PF_fields_in_key()
    key_info                   Information about the index
    key_length                 Length of key

  RETURN VALUE
    TRUE                       Found partition field set by key
    FALSE                      No partition field set by key
*/

static bool set_PF_fields_in_key(KEY *key_info, uint key_length)
{
  KEY_PART_INFO *key_part;
  bool found_part_field= FALSE;
  DBUG_ENTER("set_PF_fields_in_key");

  for (key_part= key_info->key_part; (int)key_length > 0; key_part++)
  {
    if (key_part->null_bit)
      key_length--;
    if (key_part->type == HA_KEYTYPE_BIT)
    {
      if (((Field_bit*)key_part->field)->bit_len)
        key_length--;
    }
    if (key_part->key_part_flag & (HA_BLOB_PART + HA_VAR_LENGTH_PART))
    {
      key_length-= HA_KEY_BLOB_LENGTH;
    }
    if (key_length < key_part->length)
      break;
    key_length-= key_part->length;
    if (key_part->field->flags & FIELD_IN_PART_FUNC_FLAG)
    {
      found_part_field= TRUE;
      key_part->field->flags|= GET_FIXED_FIELDS_FLAG;
    }
  }
  DBUG_RETURN(found_part_field);
}


/*
  We have found that at least one partition field was set by a key, now
  check if a partition function has all its fields bound or not.

  SYNOPSIS
    check_part_func_bound()
    ptr                     Array of fields NULL terminated (partition fields)

  RETURN VALUE
    TRUE                    All fields in partition function are set
    FALSE                   Not all fields in partition function are set
*/

static bool check_part_func_bound(Field **ptr)
{
  bool result= TRUE;
  DBUG_ENTER("check_part_func_bound");

  for (; *ptr; ptr++)
  {
    if (!((*ptr)->flags & GET_FIXED_FIELDS_FLAG))
    {
      result= FALSE;
      break;
    }
  }
  DBUG_RETURN(result);
}


/*
  Get the id of the subpartitioning part by using the key buffer of the
  index scan.

  SYNOPSIS
    get_sub_part_id_from_key()
    table         The table object
    buf           A buffer that can be used to evaluate the partition function
    key_info      The index object
    key_spec      A key_range containing key and key length
    out:part_id   The returned partition id

  RETURN VALUES
    TRUE                    All fields in partition function are set
    FALSE                   Not all fields in partition function are set

  DESCRIPTION
    Use key buffer to set-up record in buf, move field pointers and
    get the partition identity and restore field pointers afterwards.
*/

static int get_sub_part_id_from_key(const TABLE *table,uchar *buf,
                                    KEY *key_info,
                                    const key_range *key_spec,
                                    uint32 *part_id)
{
  uchar *rec0= table->record[0];
  partition_info *part_info= table->part_info;
  int res;
  DBUG_ENTER("get_sub_part_id_from_key");

  key_restore(buf, (uchar*)key_spec->key, key_info, key_spec->length);
  if (likely(rec0 == buf))
  {
    res= part_info->get_subpartition_id(part_info, part_id);
  }
  else
  {
    Field **part_field_array= part_info->subpart_field_array;
    set_field_ptr(part_field_array, buf, rec0);
    res= part_info->get_subpartition_id(part_info, part_id);
    set_field_ptr(part_field_array, rec0, buf);
  }
  DBUG_RETURN(res);
}

/*
  Get the id of the partitioning part by using the key buffer of the
  index scan.

  SYNOPSIS
    get_part_id_from_key()
    table         The table object
    buf           A buffer that can be used to evaluate the partition function
    key_info      The index object
    key_spec      A key_range containing key and key length
    out:part_id   Partition to use

  RETURN VALUES
    TRUE          Partition to use not found
    FALSE         Ok, part_id indicates partition to use

  DESCRIPTION
    Use key buffer to set-up record in buf, move field pointers and
    get the partition identity and restore field pointers afterwards.
*/

bool get_part_id_from_key(const TABLE *table, uchar *buf, KEY *key_info,
                          const key_range *key_spec, uint32 *part_id)
{
  bool result;
  uchar *rec0= table->record[0];
  partition_info *part_info= table->part_info;
  longlong func_value;
  DBUG_ENTER("get_part_id_from_key");

  key_restore(buf, (uchar*)key_spec->key, key_info, key_spec->length);
  if (likely(rec0 == buf))
  {
    result= part_info->get_part_partition_id(part_info, part_id,
                                             &func_value);
  }
  else
  {
    Field **part_field_array= part_info->part_field_array;
    set_field_ptr(part_field_array, buf, rec0);
    result= part_info->get_part_partition_id(part_info, part_id,
                                             &func_value);
    set_field_ptr(part_field_array, rec0, buf);
  }
  DBUG_RETURN(result);
}

/*
  Get the partitioning id of the full PF by using the key buffer of the
  index scan.

  SYNOPSIS
    get_full_part_id_from_key()
    table         The table object
    buf           A buffer that is used to evaluate the partition function
    key_info      The index object
    key_spec      A key_range containing key and key length
    out:part_spec A partition id containing start part and end part

  RETURN VALUES
    part_spec
    No partitions to scan is indicated by end_part > start_part when returning

  DESCRIPTION
    Use key buffer to set-up record in buf, move field pointers if needed and
    get the partition identity and restore field pointers afterwards.
*/

void get_full_part_id_from_key(const TABLE *table, uchar *buf,
                               KEY *key_info,
                               const key_range *key_spec,
                               part_id_range *part_spec)
{
  bool result;
  partition_info *part_info= table->part_info;
  uchar *rec0= table->record[0];
  longlong func_value;
  DBUG_ENTER("get_full_part_id_from_key");

  key_restore(buf, (uchar*)key_spec->key, key_info, key_spec->length);
  if (likely(rec0 == buf))
  {
    result= part_info->get_partition_id(part_info, &part_spec->start_part,
                                        &func_value);
  }
  else
  {
    Field **part_field_array= part_info->full_part_field_array;
    set_field_ptr(part_field_array, buf, rec0);
    result= part_info->get_partition_id(part_info, &part_spec->start_part,
                                        &func_value);
    set_field_ptr(part_field_array, rec0, buf);
  }
  part_spec->end_part= part_spec->start_part;
  if (unlikely(result))
    part_spec->start_part++;
  DBUG_VOID_RETURN;
}

/*
  Prune the set of partitions to use in query 

  SYNOPSIS
    prune_partition_set()
    table         The table object
    out:part_spec Contains start part, end part 

  DESCRIPTION
    This function is called to prune the range of partitions to scan by
    checking the used_partitions bitmap.
    If start_part > end_part at return it means no partition needs to be
    scanned. If start_part == end_part it always means a single partition
    needs to be scanned.

  RETURN VALUE
    part_spec
*/
void prune_partition_set(const TABLE *table, part_id_range *part_spec)
{
  int last_partition= -1;
  uint i;
  partition_info *part_info= table->part_info;

  DBUG_ENTER("prune_partition_set");
  for (i= part_spec->start_part; i <= part_spec->end_part; i++)
  {
    if (bitmap_is_set(&(part_info->used_partitions), i))
    {
      DBUG_PRINT("info", ("Partition %d is set", i));
      if (last_partition == -1)
        /* First partition found in set and pruned bitmap */
        part_spec->start_part= i;
      last_partition= i;
    }
  }
  if (last_partition == -1)
    /* No partition found in pruned bitmap */
    part_spec->start_part= part_spec->end_part + 1;  
  else //if (last_partition != -1)
    part_spec->end_part= last_partition;

  DBUG_VOID_RETURN;
}

/*
  Get the set of partitions to use in query.

  SYNOPSIS
    get_partition_set()
    table         The table object
    buf           A buffer that can be used to evaluate the partition function
    index         The index of the key used, if MAX_KEY no index used
    key_spec      A key_range containing key and key length
    out:part_spec Contains start part, end part and indicator if bitmap is
                  used for which partitions to scan

  DESCRIPTION
    This function is called to discover which partitions to use in an index
    scan or a full table scan.
    It returns a range of partitions to scan. If there are holes in this
    range with partitions that are not needed to scan a bit array is used
    to signal which partitions to use and which not to use.
    If start_part > end_part at return it means no partition needs to be
    scanned. If start_part == end_part it always means a single partition
    needs to be scanned.

  RETURN VALUE
    part_spec
*/
void get_partition_set(const TABLE *table, uchar *buf, const uint index,
                       const key_range *key_spec, part_id_range *part_spec)
{
  partition_info *part_info= table->part_info;
  uint num_parts= part_info->get_tot_partitions();
  uint i, part_id;
  uint sub_part= num_parts;
  uint32 part_part= num_parts;
  KEY *key_info= NULL;
  bool found_part_field= FALSE;
  DBUG_ENTER("get_partition_set");

  part_spec->start_part= 0;
  part_spec->end_part= num_parts - 1;
  if ((index < MAX_KEY) && 
       key_spec->flag == (uint)HA_READ_KEY_EXACT &&
       part_info->some_fields_in_PF.is_set(index))
  {
    key_info= table->key_info+index;
    /*
      The index can potentially provide at least one PF-field (field in the
      partition function). Thus it is interesting to continue our probe.
    */
    if (key_spec->length == key_info->key_length)
    {
      /*
        The entire key is set so we can check whether we can immediately
        derive either the complete PF or if we can derive either
        the top PF or the subpartitioning PF. This can be established by
        checking precalculated bits on each index.
      */
      if (part_info->all_fields_in_PF.is_set(index))
      {
        /*
          We can derive the exact partition to use, no more than this one
          is needed.
        */
        get_full_part_id_from_key(table,buf,key_info,key_spec,part_spec);
        /*
          Check if range can be adjusted by looking in used_partitions
        */
        prune_partition_set(table, part_spec);
        DBUG_VOID_RETURN;
      }
      else if (part_info->is_sub_partitioned())
      {
        if (part_info->all_fields_in_SPF.is_set(index))
        {
          if (get_sub_part_id_from_key(table, buf, key_info, key_spec, &sub_part))
          {
            part_spec->start_part= num_parts;
            DBUG_VOID_RETURN;
          }
        }
        else if (part_info->all_fields_in_PPF.is_set(index))
        {
          if (get_part_id_from_key(table,buf,key_info,
                                   key_spec,(uint32*)&part_part))
          {
            /*
              The value of the RANGE or LIST partitioning was outside of
              allowed values. Thus it is certain that the result of this
              scan will be empty.
            */
            part_spec->start_part= num_parts;
            DBUG_VOID_RETURN;
          }
        }
      }
    }
    else
    {
      /*
        Set an indicator on all partition fields that are bound.
        If at least one PF-field was bound it pays off to check whether
        the PF or PPF or SPF has been bound.
        (PF = Partition Function, SPF = Subpartition Function and
         PPF = Partition Function part of subpartitioning)
      */
      if ((found_part_field= set_PF_fields_in_key(key_info,
                                                  key_spec->length)))
      {
        if (check_part_func_bound(part_info->full_part_field_array))
        {
          /*
            We were able to bind all fields in the partition function even
            by using only a part of the key. Calculate the partition to use.
          */
          get_full_part_id_from_key(table,buf,key_info,key_spec,part_spec);
          clear_indicator_in_key_fields(key_info);
          /*
            Check if range can be adjusted by looking in used_partitions
          */
          prune_partition_set(table, part_spec);
          DBUG_VOID_RETURN; 
        }
        else if (part_info->is_sub_partitioned())
        {
          if (check_part_func_bound(part_info->subpart_field_array))
          {
            if (get_sub_part_id_from_key(table, buf, key_info, key_spec, &sub_part))
            {
              part_spec->start_part= num_parts;
              clear_indicator_in_key_fields(key_info);
              DBUG_VOID_RETURN;
            }
          }
          else if (check_part_func_bound(part_info->part_field_array))
          {
            if (get_part_id_from_key(table,buf,key_info,key_spec,&part_part))
            {
              part_spec->start_part= num_parts;
              clear_indicator_in_key_fields(key_info);
              DBUG_VOID_RETURN;
            }
          }
        }
      }
    }
  }
  {
    /*
      The next step is to analyse the table condition to see whether any
      information about which partitions to scan can be derived from there.
      Currently not implemented.
    */
  }
  /*
    If we come here we have found a range of sorts we have either discovered
    nothing or we have discovered a range of partitions with possible holes
    in it. We need a bitvector to further the work here.
  */
  if (!(part_part == num_parts && sub_part == num_parts))
  {
    /*
      We can only arrive here if we are using subpartitioning.
    */
    if (part_part != num_parts)
    {
      /*
        We know the top partition and need to scan all underlying
        subpartitions. This is a range without holes.
      */
      DBUG_ASSERT(sub_part == num_parts);
      part_spec->start_part= part_part * part_info->num_subparts;
      part_spec->end_part= part_spec->start_part+part_info->num_subparts - 1;
    }
    else
    {
      DBUG_ASSERT(sub_part != num_parts);
      part_spec->start_part= sub_part;
      part_spec->end_part=sub_part+
                           (part_info->num_subparts*(part_info->num_parts-1));
      for (i= 0, part_id= sub_part; i < part_info->num_parts;
           i++, part_id+= part_info->num_subparts)
        ; //Set bit part_id in bit array
    }
  }
  if (found_part_field)
    clear_indicator_in_key_fields(key_info);
  /*
    Check if range can be adjusted by looking in used_partitions
  */
  prune_partition_set(table, part_spec);
  DBUG_VOID_RETURN;
}

/*
   If the table is partitioned we will read the partition info into the
   .frm file here.
   -------------------------------
   |  Fileinfo     64 bytes      |
   -------------------------------
   | Formnames     7 bytes       |
   -------------------------------
   | Not used    4021 bytes      |
   -------------------------------
   | Keyinfo + record            |
   -------------------------------
   | Padded to next multiple     |
   | of IO_SIZE                  |
   -------------------------------
   | Forminfo     288 bytes      |
   -------------------------------
   | Screen buffer, to make      |
   |field names readable        |
   -------------------------------
   | Packed field info           |
   |17 + 1 + strlen(field_name) |
   | + 1 end of file character   |
   -------------------------------
   | Partition info              |
   -------------------------------
   We provide the length of partition length in Fileinfo[55-58].

   Read the partition syntax from the frm file and parse it to get the
   data structures of the partitioning.

   SYNOPSIS
     mysql_unpack_partition()
     thd                           Thread object
     part_buf                      Partition info from frm file
     part_info_len                 Length of partition syntax
     table                         Table object of partitioned table
     create_table_ind              Is it called from CREATE TABLE
     default_db_type               What is the default engine of the table
     work_part_info_used           Flag is raised if we don't create new
                                   part_info, but used thd->work_part_info

   RETURN VALUE
     TRUE                          Error
     FALSE                         Sucess

   DESCRIPTION
     Read the partition syntax from the current position in the frm file.
     Initiate a LEX object, save the list of item tree objects to free after
     the query is done. Set-up partition info object such that parser knows
     it is called from internally. Call parser to create data structures
     (best possible recreation of item trees and so forth since there is no
     serialisation of these objects other than in parseable text format).
     We need to save the text of the partition functions since it is not
     possible to retrace this given an item tree.
*/

bool mysql_unpack_partition(THD *thd,
                            const char *part_buf, uint part_info_len,
                            const char *part_state, uint part_state_len,
                            TABLE* table, bool is_create_table_ind,
                            handlerton *default_db_type,
                            bool *work_part_info_used)
{
  bool result= TRUE;
  partition_info *part_info;
  CHARSET_INFO *old_character_set_client= thd->variables.character_set_client;
  LEX *old_lex= thd->lex;
  LEX lex;
  DBUG_ENTER("mysql_unpack_partition");

  thd->variables.character_set_client= system_charset_info;

  Parser_state parser_state(thd, part_buf, part_info_len);

  if (init_lex_with_single_table(thd, table, &lex))
    goto end;

  /*
    All Items created is put into a free list on the THD object. This list
    is used to free all Item objects after completing a query. We don't
    want that to happen with the Item tree created as part of the partition
    info. This should be attached to the table object and remain so until
    the table object is released.
    Thus we move away the current list temporarily and start a new list that
    we then save in the partition info structure.
  */
  *work_part_info_used= FALSE;
  lex.part_info= new partition_info();/* Indicates MYSQLparse from this place */
  if (!lex.part_info)
  {
    mem_alloc_error(sizeof(partition_info));
    goto end;
  }
  part_info= lex.part_info;
  part_info->part_state= part_state;
  part_info->part_state_len= part_state_len;
  DBUG_PRINT("info", ("Parse: %s", part_buf));
  if (parse_sql(thd, & parser_state, NULL) ||
      part_info->fix_parser_data(thd))
  {
    thd->free_items();
    goto end;
  }
  /*
    The parsed syntax residing in the frm file can still contain defaults.
    The reason is that the frm file is sometimes saved outside of this
    MySQL Server and used in backup and restore of clusters or partitioned
    tables. It is not certain that the restore will restore exactly the
    same default partitioning.
    
    The easiest manner of handling this is to simply continue using the
    part_info we already built up during mysql_create_table if we are
    in the process of creating a table. If the table already exists we
    need to discover the number of partitions for the default parts. Since
    the handler object hasn't been created here yet we need to postpone this
    to the fix_partition_func method.
  */

  DBUG_PRINT("info", ("Successful parse"));
  DBUG_PRINT("info", ("default engine = %s, default_db_type = %s",
             ha_resolve_storage_engine_name(part_info->default_engine_type),
             ha_resolve_storage_engine_name(default_db_type)));
  if (is_create_table_ind && old_lex->sql_command == SQLCOM_CREATE_TABLE)
  {
    if (old_lex->create_info.options & HA_LEX_CREATE_TABLE_LIKE)
    {
      /*
        This code is executed when we create table in CREATE TABLE t1 LIKE t2.
        old_lex->query_tables contains table list element for t2 and the table
        we are opening has name t1.
      */
      if (partition_default_handling(table, part_info, FALSE,
                                     old_lex->query_tables->table->s->path.str))
      {
        result= TRUE;
        goto end;
      }
    }
    else
    {
      /*
        When we come here we are doing a create table. In this case we
        have already done some preparatory work on the old part_info
        object. We don't really need this new partition_info object.
        Thus we go back to the old partition info object.
        We need to free any memory objects allocated on item_free_list
        by the parser since we are keeping the old info from the first
        parser call in CREATE TABLE.
        We'll ensure that this object isn't put into table cache also
        just to ensure we don't get into strange situations with the
        item objects.
      */
      thd->free_items();
      part_info= thd->work_part_info;
      table->s->version= 0UL;
      *work_part_info_used= true;
    }
  }
  table->part_info= part_info;
  table->file->set_part_info(part_info);
  if (!part_info->default_engine_type)
    part_info->default_engine_type= default_db_type;
  DBUG_ASSERT(part_info->default_engine_type == default_db_type);
  DBUG_ASSERT(part_info->default_engine_type->db_type != DB_TYPE_UNKNOWN);
  DBUG_ASSERT(part_info->default_engine_type != partition_hton);

  {
  /*
    This code part allocates memory for the serialised item information for
    the partition functions. In most cases this is not needed but if the
    table is used for SHOW CREATE TABLES or ALTER TABLE that modifies
    partition information it is needed and the info is lost if we don't
    save it here so unfortunately we have to do it here even if in most
    cases it is not needed. This is a consequence of that item trees are
    not serialisable.
  */
    uint part_func_len= part_info->part_func_len;
    uint subpart_func_len= part_info->subpart_func_len; 
    char *part_func_string= NULL;
    char *subpart_func_string= NULL;
    if ((part_func_len &&
         !((part_func_string= (char*) thd->alloc(part_func_len)))) ||
        (subpart_func_len &&
         !((subpart_func_string= (char*) thd->alloc(subpart_func_len)))))
    {
      mem_alloc_error(part_func_len);
      thd->free_items();
      goto end;
    }
    if (part_func_len)
      memcpy(part_func_string, part_info->part_func_string, part_func_len);
    if (subpart_func_len)
      memcpy(subpart_func_string, part_info->subpart_func_string,
             subpart_func_len);
    part_info->part_func_string= part_func_string;
    part_info->subpart_func_string= subpart_func_string;
  }

  result= FALSE;
end:
  end_lex_with_single_table(thd, table, old_lex);
  thd->variables.character_set_client= old_character_set_client;
  DBUG_RETURN(result);
}


/*
  Set engine type on all partition element objects
  SYNOPSIS
    set_engine_all_partitions()
    part_info                  Partition info
    engine_type                Handlerton reference of engine
  RETURN VALUES
    NONE
*/

static
void
set_engine_all_partitions(partition_info *part_info,
                          handlerton *engine_type)
{
  uint i= 0;
  List_iterator<partition_element> part_it(part_info->partitions);
  do
  {
    partition_element *part_elem= part_it++;

    part_elem->engine_type= engine_type;
    if (part_info->is_sub_partitioned())
    {
      List_iterator<partition_element> sub_it(part_elem->subpartitions);
      uint j= 0;

      do
      {
        partition_element *sub_elem= sub_it++;

        sub_elem->engine_type= engine_type;
      } while (++j < part_info->num_subparts);
    }
  } while (++i < part_info->num_parts);
}
/*
  SYNOPSIS
    fast_end_partition()
    thd                           Thread object
    out:copied                    Number of records copied
    out:deleted                   Number of records deleted
    table_list                    Table list with the one table in it
    empty                         Has nothing been done
    lpt                           Struct to be used by error handler

  RETURN VALUES
    FALSE                         Success
    TRUE                          Failure

  DESCRIPTION
    Support routine to handle the successful cases for partition
    management.
*/

static int fast_end_partition(THD *thd, ulonglong copied,
                              ulonglong deleted,
                              TABLE *table,
                              TABLE_LIST *table_list, bool is_empty,
                              ALTER_PARTITION_PARAM_TYPE *lpt,
                              bool written_bin_log)
{
  int error;
  char tmp_name[80];
  DBUG_ENTER("fast_end_partition");

  thd->proc_info="end";

  if (!is_empty)
    query_cache_invalidate3(thd, table_list, 0);

  error= ha_autocommit_or_rollback(thd, 0);
  if (end_active_trans(thd))
    error= 1;

  if (error)
  {
    /* If error during commit, no need to rollback, it's done. */
    table->file->print_error(error, MYF(0));
    DBUG_RETURN(TRUE);
  }

  if ((!is_empty) && (!written_bin_log) &&
      (!thd->lex->no_write_to_binlog) &&
    write_bin_log(thd, FALSE, thd->query(), thd->query_length()))
    DBUG_RETURN(TRUE);

  my_snprintf(tmp_name, sizeof(tmp_name), ER(ER_INSERT_INFO),
              (ulong) (copied + deleted),
              (ulong) deleted,
              (ulong) 0);
  my_ok(thd, (ha_rows) (copied+deleted),0L, tmp_name);
  DBUG_RETURN(FALSE);
}


/*
  We need to check if engine used by all partitions can handle
  partitioning natively.

  SYNOPSIS
    check_native_partitioned()
    create_info            Create info in CREATE TABLE
    out:ret_val            Return value
    part_info              Partition info
    thd                    Thread object

  RETURN VALUES
  Value returned in bool ret_value
    TRUE                   Native partitioning supported by engine
    FALSE                  Need to use partition handler

  Return value from function
    TRUE                   Error
    FALSE                  Success
*/

static bool check_native_partitioned(HA_CREATE_INFO *create_info,bool *ret_val,
                                     partition_info *part_info, THD *thd)
{
  bool table_engine_set;
  handlerton *engine_type= part_info->default_engine_type;
  handlerton *old_engine_type= engine_type;
  DBUG_ENTER("check_native_partitioned");

  if (create_info->used_fields & HA_CREATE_USED_ENGINE)
  {
    table_engine_set= TRUE;
    engine_type= create_info->db_type;
  }
  else
  {
    table_engine_set= FALSE;
    if (thd->lex->sql_command != SQLCOM_CREATE_TABLE)
    {
      table_engine_set= TRUE;
      DBUG_ASSERT(engine_type && engine_type != partition_hton);
    }
  }
  DBUG_PRINT("info", ("engine_type = %s, table_engine_set = %u",
                       ha_resolve_storage_engine_name(engine_type),
                       table_engine_set));
  if (part_info->check_engine_mix(engine_type, table_engine_set))
    goto error;

  /*
    All engines are of the same type. Check if this engine supports
    native partitioning.
  */

  if (!engine_type)
    engine_type= old_engine_type;
  DBUG_PRINT("info", ("engine_type = %s",
              ha_resolve_storage_engine_name(engine_type)));
  if (engine_type->partition_flags &&
      (engine_type->partition_flags() & HA_CAN_PARTITION))
  {
    create_info->db_type= engine_type;
    DBUG_PRINT("info", ("Changed to native partitioning"));
    *ret_val= TRUE;
  }
  DBUG_RETURN(FALSE);
error:
  /*
    Mixed engines not yet supported but when supported it will need
    the partition handler
  */
  my_error(ER_MIX_HANDLER_ERROR, MYF(0));
  *ret_val= FALSE;
  DBUG_RETURN(TRUE);
}


/*
  Sets which partitions to be used in the command
*/
uint set_part_state(Alter_info *alter_info, partition_info *tab_part_info,
               enum partition_state part_state)
{
  uint part_count= 0;
  uint num_parts_found= 0;
  List_iterator<partition_element> part_it(tab_part_info->partitions);

  do
  {
    partition_element *part_elem= part_it++;
    if ((alter_info->flags & ALTER_ALL_PARTITION) ||
         (is_name_in_list(part_elem->partition_name,
          alter_info->partition_names)))
    {
      /*
        Mark the partition.
        I.e mark the partition as a partition to be "changed" by
        analyzing/optimizing/rebuilding/checking/repairing/...
      */
      num_parts_found++;
      part_elem->part_state= part_state;
      DBUG_PRINT("info", ("Setting part_state to %u for partition %s",
                          part_state, part_elem->partition_name));
    }
    else
      part_elem->part_state= PART_NORMAL;
  } while (++part_count < tab_part_info->num_parts);
  return num_parts_found;
}


/*
  Prepare for ALTER TABLE of partition structure

  SYNOPSIS
    prep_alter_part_table()
    thd                        Thread object
    table                      Table object
    inout:alter_info           Alter information
    inout:create_info          Create info for CREATE TABLE
    old_db_type                Old engine type
    out:partition_changed      Boolean indicating whether partition changed
    out:fast_alter_partition   Boolean indicating whether fast partition
                               change is requested

  RETURN VALUES
    TRUE                       Error
    FALSE                      Success
    partition_changed
    fast_alter_partition

  DESCRIPTION
    This method handles all preparations for ALTER TABLE for partitioned
    tables
    We need to handle both partition management command such as Add Partition
    and others here as well as an ALTER TABLE that completely changes the
    partitioning and yet others that don't change anything at all. We start
    by checking the partition management variants and then check the general
    change patterns.
*/

uint prep_alter_part_table(THD *thd, TABLE *table, Alter_info *alter_info,
                           HA_CREATE_INFO *create_info,
                           handlerton *old_db_type,
                           bool *partition_changed,
                           uint *fast_alter_partition)
{
  DBUG_ENTER("prep_alter_part_table");

  /*
    We are going to manipulate the partition info on the table object
    so we need to ensure that the data structure of the table object
    is freed by setting version to 0. table->s->version= 0 forces a
    flush of the table object in close_thread_tables().
  */
  if (table->part_info)
    table->s->version= 0L;

  thd->work_part_info= thd->lex->part_info;
  if (thd->work_part_info &&
      !(thd->work_part_info= thd->lex->part_info->get_clone()))
    DBUG_RETURN(TRUE);

  /* ALTER_ADMIN_PARTITION is handled in mysql_admin_table */
  DBUG_ASSERT(!(alter_info->flags & ALTER_ADMIN_PARTITION));

  if (alter_info->flags &
      (ALTER_ADD_PARTITION | ALTER_DROP_PARTITION |
       ALTER_COALESCE_PARTITION | ALTER_REORGANIZE_PARTITION |
       ALTER_TABLE_REORG | ALTER_REBUILD_PARTITION))
  {
    partition_info *tab_part_info= table->part_info;
    partition_info *alt_part_info= thd->work_part_info;
    uint flags= 0;
    bool is_last_partition_reorged;
    part_elem_value *tab_max_elem_val= NULL;
    part_elem_value *alt_max_elem_val= NULL;
    longlong tab_max_range= 0, alt_max_range= 0;

    if (!tab_part_info)
    {
      my_error(ER_PARTITION_MGMT_ON_NONPARTITIONED, MYF(0));
      DBUG_RETURN(TRUE);
    }
    if (alter_info->flags & ALTER_TABLE_REORG)
    {
      uint new_part_no, curr_part_no;
      if (tab_part_info->part_type != HASH_PARTITION ||
          tab_part_info->use_default_num_partitions)
      {
        my_error(ER_REORG_NO_PARAM_ERROR, MYF(0));
        DBUG_RETURN(TRUE);
      }
      new_part_no= table->file->get_default_no_partitions(create_info);
      curr_part_no= tab_part_info->num_parts;
      if (new_part_no == curr_part_no)
      {
        /*
          No change is needed, we will have the same number of partitions
          after the change as before. Thus we can reply ok immediately
          without any changes at all.
        */
        *fast_alter_partition= TRUE;
        DBUG_RETURN(FALSE);
      }
      else if (new_part_no > curr_part_no)
      {
        /*
          We will add more partitions, we use the ADD PARTITION without
          setting the flag for no default number of partitions
        */
        alter_info->flags|= ALTER_ADD_PARTITION;
        thd->work_part_info->num_parts= new_part_no - curr_part_no;
      }
      else
      {
        /*
          We will remove hash partitions, we use the COALESCE PARTITION
          without setting the flag for no default number of partitions
        */
        alter_info->flags|= ALTER_COALESCE_PARTITION;
        alter_info->num_parts= curr_part_no - new_part_no;
      }
    }
    if (!(flags= table->file->alter_table_flags(alter_info->flags)))
    {
      my_error(ER_PARTITION_FUNCTION_FAILURE, MYF(0));
      DBUG_RETURN(1);
    }
    *fast_alter_partition=
      ((flags & (HA_FAST_CHANGE_PARTITION | HA_PARTITION_ONE_PHASE)) != 0);
    DBUG_PRINT("info", ("*fast_alter_partition: %d  flags: 0x%x",
                        *fast_alter_partition, flags));
    if ((alter_info->flags & ALTER_ADD_PARTITION) ||
         (alter_info->flags & ALTER_REORGANIZE_PARTITION))
    {
      if (thd->work_part_info->part_type != tab_part_info->part_type)
      {
        if (thd->work_part_info->part_type == NOT_A_PARTITION)
        {
          if (tab_part_info->part_type == RANGE_PARTITION)
          {
            my_error(ER_PARTITIONS_MUST_BE_DEFINED_ERROR, MYF(0), "RANGE");
            DBUG_RETURN(TRUE);
          }
          else if (tab_part_info->part_type == LIST_PARTITION)
          {
            my_error(ER_PARTITIONS_MUST_BE_DEFINED_ERROR, MYF(0), "LIST");
            DBUG_RETURN(TRUE);
          }
          /*
            Hash partitions can be altered without parser finds out about
            that it is HASH partitioned. So no error here.
          */
        }
        else
        {
          if (thd->work_part_info->part_type == RANGE_PARTITION)
          {
            my_error(ER_PARTITION_WRONG_VALUES_ERROR, MYF(0),
                     "RANGE", "LESS THAN");
          }
          else if (thd->work_part_info->part_type == LIST_PARTITION)
          {
            DBUG_ASSERT(thd->work_part_info->part_type == LIST_PARTITION);
            my_error(ER_PARTITION_WRONG_VALUES_ERROR, MYF(0),
                     "LIST", "IN");
          }
          else if (tab_part_info->part_type == RANGE_PARTITION)
          {
            my_error(ER_PARTITION_REQUIRES_VALUES_ERROR, MYF(0),
                     "RANGE", "LESS THAN");
          }
          else
          {
            DBUG_ASSERT(tab_part_info->part_type == LIST_PARTITION);
            my_error(ER_PARTITION_REQUIRES_VALUES_ERROR, MYF(0),
                     "LIST", "IN");
          }
          DBUG_RETURN(TRUE);
        }
      }
      if ((tab_part_info->column_list &&
          alt_part_info->num_columns != tab_part_info->num_columns) ||
          (!tab_part_info->column_list &&
            (tab_part_info->part_type == RANGE_PARTITION ||
             tab_part_info->part_type == LIST_PARTITION) &&
            alt_part_info->num_columns != 1U) ||
          (!tab_part_info->column_list &&
            tab_part_info->part_type == HASH_PARTITION &&
            alt_part_info->num_columns != 0))
      {
        my_error(ER_PARTITION_COLUMN_LIST_ERROR, MYF(0));
        DBUG_RETURN(TRUE);
      }
      alt_part_info->column_list= tab_part_info->column_list;
      if (alt_part_info->fix_parser_data(thd))
      {
        DBUG_RETURN(TRUE);
      }
    }
    if (alter_info->flags & ALTER_ADD_PARTITION)
    {
      /*
        We start by moving the new partitions to the list of temporary
        partitions. We will then check that the new partitions fit in the
        partitioning scheme as currently set-up.
        Partitions are always added at the end in ADD PARTITION.
      */
      uint num_new_partitions= alt_part_info->num_parts;
      uint num_orig_partitions= tab_part_info->num_parts;
      uint check_total_partitions= num_new_partitions + num_orig_partitions;
      uint new_total_partitions= check_total_partitions;
      /*
        We allow quite a lot of values to be supplied by defaults, however we
        must know the number of new partitions in this case.
      */
      if (thd->lex->no_write_to_binlog &&
          tab_part_info->part_type != HASH_PARTITION)
      {
        my_error(ER_NO_BINLOG_ERROR, MYF(0));
        DBUG_RETURN(TRUE);
      }
      if (tab_part_info->defined_max_value)
      {
        my_error(ER_PARTITION_MAXVALUE_ERROR, MYF(0));
        DBUG_RETURN(TRUE);
      }
      if (num_new_partitions == 0)
      {
        my_error(ER_ADD_PARTITION_NO_NEW_PARTITION, MYF(0));
        DBUG_RETURN(TRUE);
      }
      if (tab_part_info->is_sub_partitioned())
      {
        if (alt_part_info->num_subparts == 0)
          alt_part_info->num_subparts= tab_part_info->num_subparts;
        else if (alt_part_info->num_subparts != tab_part_info->num_subparts)
        {
          my_error(ER_ADD_PARTITION_SUBPART_ERROR, MYF(0));
          DBUG_RETURN(TRUE);
        }
        check_total_partitions= new_total_partitions*
                                alt_part_info->num_subparts;
      }
      if (check_total_partitions > MAX_PARTITIONS)
      {
        my_error(ER_TOO_MANY_PARTITIONS_ERROR, MYF(0));
        DBUG_RETURN(TRUE);
      }
      alt_part_info->part_type= tab_part_info->part_type;
      alt_part_info->subpart_type= tab_part_info->subpart_type;
      if (alt_part_info->set_up_defaults_for_partitioning(table->file,
                                                    ULL(0), 
                                                    tab_part_info->num_parts))
      {
        DBUG_RETURN(TRUE);
      }
/*
Handling of on-line cases:

ADD PARTITION for RANGE/LIST PARTITIONING:
------------------------------------------
For range and list partitions add partition is simply adding a
new empty partition to the table. If the handler support this we
will use the simple method of doing this. The figure below shows
an example of this and the states involved in making this change.
            
Existing partitions                                     New added partitions
------       ------        ------        ------      |  ------    ------
|    |       |    |        |    |        |    |      |  |    |    |    |
| p0 |       | p1 |        | p2 |        | p3 |      |  | p4 |    | p5 |
------       ------        ------        ------      |  ------    ------
PART_NORMAL  PART_NORMAL   PART_NORMAL   PART_NORMAL    PART_TO_BE_ADDED*2
PART_NORMAL  PART_NORMAL   PART_NORMAL   PART_NORMAL    PART_IS_ADDED*2

The first line is the states before adding the new partitions and the 
second line is after the new partitions are added. All the partitions are
in the partitions list, no partitions are placed in the temp_partitions
list.

ADD PARTITION for HASH PARTITIONING
-----------------------------------
This little figure tries to show the various partitions involved when
adding two new partitions to a linear hash based partitioned table with
four partitions to start with, which lists are used and the states they
pass through. Adding partitions to a normal hash based is similar except
that it is always all the existing partitions that are reorganised not
only a subset of them.

Existing partitions                                     New added partitions
------       ------        ------        ------      |  ------    ------
|    |       |    |        |    |        |    |      |  |    |    |    |
| p0 |       | p1 |        | p2 |        | p3 |      |  | p4 |    | p5 |
------       ------        ------        ------      |  ------    ------
PART_CHANGED PART_CHANGED  PART_NORMAL   PART_NORMAL    PART_TO_BE_ADDED
PART_IS_CHANGED*2          PART_NORMAL   PART_NORMAL    PART_IS_ADDED
PART_NORMAL  PART_NORMAL   PART_NORMAL   PART_NORMAL    PART_IS_ADDED

Reorganised existing partitions
------      ------
|    |      |    |
| p0'|      | p1'|
------      ------

p0 - p5 will be in the partitions list of partitions.
p0' and p1' will actually not exist as separate objects, there presence can
be deduced from the state of the partition and also the names of those
partitions can be deduced this way.

After adding the partitions and copying the partition data to p0', p1',
p4 and p5 from p0 and p1 the states change to adapt for the new situation
where p0 and p1 is dropped and replaced by p0' and p1' and the new p4 and
p5 are in the table again.

The first line above shows the states of the partitions before we start
adding and copying partitions, the second after completing the adding
and copying and finally the third line after also dropping the partitions
that are reorganised.
*/
      if (*fast_alter_partition &&
          tab_part_info->part_type == HASH_PARTITION)
      {
        uint part_no= 0, start_part= 1, start_sec_part= 1;
        uint end_part= 0, end_sec_part= 0;
        uint upper_2n= tab_part_info->linear_hash_mask + 1;
        uint lower_2n= upper_2n >> 1;
        bool all_parts= TRUE;
        if (tab_part_info->linear_hash_ind &&
            num_new_partitions < upper_2n)
        {
          /*
            An analysis of which parts needs reorganisation shows that it is
            divided into two intervals. The first interval is those parts
            that are reorganised up until upper_2n - 1. From upper_2n and
            onwards it starts again from partition 0 and goes on until
            it reaches p(upper_2n - 1). If the last new partition reaches
            beyond upper_2n - 1 then the first interval will end with
            p(lower_2n - 1) and start with p(num_orig_partitions - lower_2n).
            If lower_2n partitions are added then p0 to p(lower_2n - 1) will
            be reorganised which means that the two interval becomes one
            interval at this point. Thus only when adding less than
            lower_2n partitions and going beyond a total of upper_2n we
            actually get two intervals.

            To exemplify this assume we have 6 partitions to start with and
            add 1, 2, 3, 5, 6, 7, 8, 9 partitions.
            The first to add after p5 is p6 = 110 in bit numbers. Thus we
            can see that 10 = p2 will be partition to reorganise if only one
            partition.
            If 2 partitions are added we reorganise [p2, p3]. Those two
            cases are covered by the second if part below.
            If 3 partitions are added we reorganise [p2, p3] U [p0,p0]. This
            part is covered by the else part below.
            If 5 partitions are added we get [p2,p3] U [p0, p2] = [p0, p3].
            This is covered by the first if part where we need the max check
            to here use lower_2n - 1.
            If 7 partitions are added we get [p2,p3] U [p0, p4] = [p0, p4].
            This is covered by the first if part but here we use the first
            calculated end_part.
            Finally with 9 new partitions we would also reorganise p6 if we
            used the method below but we cannot reorganise more partitions
            than what we had from the start and thus we simply set all_parts
            to TRUE. In this case we don't get into this if-part at all.
          */
          all_parts= FALSE;
          if (num_new_partitions >= lower_2n)
          {
            /*
              In this case there is only one interval since the two intervals
              overlap and this starts from zero to last_part_no - upper_2n
            */
            start_part= 0;
            end_part= new_total_partitions - (upper_2n + 1);
            end_part= max(lower_2n - 1, end_part);
          }
          else if (new_total_partitions <= upper_2n)
          {
            /*
              Also in this case there is only one interval since we are not
              going over a 2**n boundary
            */
            start_part= num_orig_partitions - lower_2n;
            end_part= start_part + (num_new_partitions - 1);
          }
          else
          {
            /* We have two non-overlapping intervals since we are not
               passing a 2**n border and we have not at least lower_2n
               new parts that would ensure that the intervals become
               overlapping.
            */
            start_part= num_orig_partitions - lower_2n;
            end_part= upper_2n - 1;
            start_sec_part= 0;
            end_sec_part= new_total_partitions - (upper_2n + 1);
          }
        }
        List_iterator<partition_element> tab_it(tab_part_info->partitions);
        part_no= 0;
        do
        {
          partition_element *p_elem= tab_it++;
          if (all_parts ||
              (part_no >= start_part && part_no <= end_part) ||
              (part_no >= start_sec_part && part_no <= end_sec_part))
          {
            p_elem->part_state= PART_CHANGED;
          }
        } while (++part_no < num_orig_partitions);
      }
      /*
        Need to concatenate the lists here to make it possible to check the
        partition info for correctness using check_partition_info.
        For on-line add partition we set the state of this partition to
        PART_TO_BE_ADDED to ensure that it is known that it is not yet
        usable (becomes usable when partition is created and the switch of
        partition configuration is made.
      */
      {
        List_iterator<partition_element> alt_it(alt_part_info->partitions);
        uint part_count= 0;
        do
        {
          partition_element *part_elem= alt_it++;
          if (*fast_alter_partition)
            part_elem->part_state= PART_TO_BE_ADDED;
          if (tab_part_info->partitions.push_back(part_elem))
          {
            mem_alloc_error(1);
            DBUG_RETURN(TRUE);
          }
        } while (++part_count < num_new_partitions);
        tab_part_info->num_parts+= num_new_partitions;
      }
      /*
        If we specify partitions explicitly we don't use defaults anymore.
        Using ADD PARTITION also means that we don't have the default number
        of partitions anymore. We use this code also for Table reorganisations
        and here we don't set any default flags to FALSE.
      */
      if (!(alter_info->flags & ALTER_TABLE_REORG))
      {
        if (!alt_part_info->use_default_partitions)
        {
          DBUG_PRINT("info", ("part_info: 0x%lx", (long) tab_part_info));
          tab_part_info->use_default_partitions= FALSE;
        }
        tab_part_info->use_default_num_partitions= FALSE;
        tab_part_info->is_auto_partitioned= FALSE;
      }
    }
    else if (alter_info->flags & ALTER_DROP_PARTITION)
    {
      /*
        Drop a partition from a range partition and list partitioning is
        always safe and can be made more or less immediate. It is necessary
        however to ensure that the partition to be removed is safely removed
        and that REPAIR TABLE can remove the partition if for some reason the
        command to drop the partition failed in the middle.
      */
      uint part_count= 0;
      uint num_parts_dropped= alter_info->partition_names.elements;
      uint num_parts_found= 0;
      List_iterator<partition_element> part_it(tab_part_info->partitions);

      tab_part_info->is_auto_partitioned= FALSE;
      if (!(tab_part_info->part_type == RANGE_PARTITION ||
            tab_part_info->part_type == LIST_PARTITION))
      {
        my_error(ER_ONLY_ON_RANGE_LIST_PARTITION, MYF(0), "DROP");
        DBUG_RETURN(TRUE);
      }
      if (num_parts_dropped >= tab_part_info->num_parts)
      {
        my_error(ER_DROP_LAST_PARTITION, MYF(0));
        DBUG_RETURN(TRUE);
      }
      do
      {
        partition_element *part_elem= part_it++;
        if (is_name_in_list(part_elem->partition_name,
                            alter_info->partition_names))
        {
          /*
            Set state to indicate that the partition is to be dropped.
          */
          num_parts_found++;
          part_elem->part_state= PART_TO_BE_DROPPED;
        }
      } while (++part_count < tab_part_info->num_parts);
      if (num_parts_found != num_parts_dropped)
      {
        my_error(ER_DROP_PARTITION_NON_EXISTENT, MYF(0), "DROP");
        DBUG_RETURN(TRUE);
      }
      if (table->file->is_fk_defined_on_table_or_index(MAX_KEY))
      {
        my_error(ER_ROW_IS_REFERENCED, MYF(0));
        DBUG_RETURN(TRUE);
      }
      tab_part_info->num_parts-= num_parts_dropped;
    }
    else if (alter_info->flags & ALTER_REBUILD_PARTITION)
    {
      uint num_parts_found;
      uint num_parts_opt= alter_info->partition_names.elements;
      num_parts_found= set_part_state(alter_info, tab_part_info, PART_CHANGED);
      if (num_parts_found != num_parts_opt &&
          (!(alter_info->flags & ALTER_ALL_PARTITION)))
      {
        my_error(ER_DROP_PARTITION_NON_EXISTENT, MYF(0), "REBUILD");
        DBUG_RETURN(TRUE);
      }
      if (!(*fast_alter_partition))
      {
        table->file->print_error(HA_ERR_WRONG_COMMAND, MYF(0));
        DBUG_RETURN(TRUE);
      }
    }
    else if (alter_info->flags & ALTER_COALESCE_PARTITION)
    {
      uint num_parts_coalesced= alter_info->num_parts;
      uint num_parts_remain= tab_part_info->num_parts - num_parts_coalesced;
      List_iterator<partition_element> part_it(tab_part_info->partitions);
      if (tab_part_info->part_type != HASH_PARTITION)
      {
        my_error(ER_COALESCE_ONLY_ON_HASH_PARTITION, MYF(0));
        DBUG_RETURN(TRUE);
      }
      if (num_parts_coalesced == 0)
      {
        my_error(ER_COALESCE_PARTITION_NO_PARTITION, MYF(0));
        DBUG_RETURN(TRUE);
      }
      if (num_parts_coalesced >= tab_part_info->num_parts)
      {
        my_error(ER_DROP_LAST_PARTITION, MYF(0));
        DBUG_RETURN(TRUE);
      }
/*
Online handling:
COALESCE PARTITION:
-------------------
The figure below shows the manner in which partitions are handled when
performing an on-line coalesce partition and which states they go through
at start, after adding and copying partitions and finally after dropping
the partitions to drop. The figure shows an example using four partitions
to start with, using linear hash and coalescing one partition (always the
last partition).

Using linear hash then all remaining partitions will have a new reorganised
part.

Existing partitions                     Coalesced partition 
------       ------              ------   |      ------
|    |       |    |              |    |   |      |    |
| p0 |       | p1 |              | p2 |   |      | p3 |
------       ------              ------   |      ------
PART_NORMAL  PART_CHANGED        PART_NORMAL     PART_REORGED_DROPPED
PART_NORMAL  PART_IS_CHANGED     PART_NORMAL     PART_TO_BE_DROPPED
PART_NORMAL  PART_NORMAL         PART_NORMAL     PART_IS_DROPPED

Reorganised existing partitions
            ------
            |    |
            | p1'|
            ------

p0 - p3 is in the partitions list.
The p1' partition will actually not be in any list it is deduced from the
state of p1.
*/
      {
        uint part_count= 0, start_part= 1, start_sec_part= 1;
        uint end_part= 0, end_sec_part= 0;
        bool all_parts= TRUE;
        if (*fast_alter_partition &&
            tab_part_info->linear_hash_ind)
        {
          uint upper_2n= tab_part_info->linear_hash_mask + 1;
          uint lower_2n= upper_2n >> 1;
          all_parts= FALSE;
          if (num_parts_coalesced >= lower_2n)
          {
            all_parts= TRUE;
          }
          else if (num_parts_remain >= lower_2n)
          {
            end_part= tab_part_info->num_parts - (lower_2n + 1);
            start_part= num_parts_remain - lower_2n;
          }
          else
          {
            start_part= 0;
            end_part= tab_part_info->num_parts - (lower_2n + 1);
            end_sec_part= (lower_2n >> 1) - 1;
            start_sec_part= end_sec_part - (lower_2n - (num_parts_remain + 1));
          }
        }
        do
        {
          partition_element *p_elem= part_it++;
          if (*fast_alter_partition &&
              (all_parts ||
              (part_count >= start_part && part_count <= end_part) ||
              (part_count >= start_sec_part && part_count <= end_sec_part)))
            p_elem->part_state= PART_CHANGED;
          if (++part_count > num_parts_remain)
          {
            if (*fast_alter_partition)
              p_elem->part_state= PART_REORGED_DROPPED;
            else
              part_it.remove();
          }
        } while (part_count < tab_part_info->num_parts);
        tab_part_info->num_parts= num_parts_remain;
      }
      if (!(alter_info->flags & ALTER_TABLE_REORG))
      {
        tab_part_info->use_default_num_partitions= FALSE;
        tab_part_info->is_auto_partitioned= FALSE;
      }
    }
    else if (alter_info->flags & ALTER_REORGANIZE_PARTITION)
    {
      /*
        Reorganise partitions takes a number of partitions that are next
        to each other (at least for RANGE PARTITIONS) and then uses those
        to create a set of new partitions. So data is copied from those
        partitions into the new set of partitions. Those new partitions
        can have more values in the LIST value specifications or less both
        are allowed. The ranges can be different but since they are 
        changing a set of consecutive partitions they must cover the same
        range as those changed from.
        This command can be used on RANGE and LIST partitions.
      */
      uint num_parts_reorged= alter_info->partition_names.elements;
      uint num_parts_new= thd->work_part_info->partitions.elements;
      uint check_total_partitions;

      tab_part_info->is_auto_partitioned= FALSE;
      if (num_parts_reorged > tab_part_info->num_parts)
      {
        my_error(ER_REORG_PARTITION_NOT_EXIST, MYF(0));
        DBUG_RETURN(TRUE);
      }
      if (!(tab_part_info->part_type == RANGE_PARTITION ||
            tab_part_info->part_type == LIST_PARTITION) &&
           (num_parts_new != num_parts_reorged))
      {
        my_error(ER_REORG_HASH_ONLY_ON_SAME_NO, MYF(0));
        DBUG_RETURN(TRUE);
      }
      if (tab_part_info->is_sub_partitioned() &&
          alt_part_info->num_subparts &&
          alt_part_info->num_subparts != tab_part_info->num_subparts)
      {
        my_error(ER_PARTITION_WRONG_NO_SUBPART_ERROR, MYF(0));
        DBUG_RETURN(TRUE);
      }
      check_total_partitions= tab_part_info->num_parts + num_parts_new;
      check_total_partitions-= num_parts_reorged;
      if (check_total_partitions > MAX_PARTITIONS)
      {
        my_error(ER_TOO_MANY_PARTITIONS_ERROR, MYF(0));
        DBUG_RETURN(TRUE);
      }
      alt_part_info->part_type= tab_part_info->part_type;
      alt_part_info->subpart_type= tab_part_info->subpart_type;
      alt_part_info->num_subparts= tab_part_info->num_subparts;
      DBUG_ASSERT(!alt_part_info->use_default_partitions);
      if (alt_part_info->set_up_defaults_for_partitioning(table->file,
                                                          ULL(0), 
                                                          0))
      {
        DBUG_RETURN(TRUE);
      }
/*
Online handling:
REORGANIZE PARTITION:
---------------------
The figure exemplifies the handling of partitions, their state changes and
how they are organised. It exemplifies four partitions where two of the
partitions are reorganised (p1 and p2) into two new partitions (p4 and p5).
The reason of this change could be to change range limits, change list
values or for hash partitions simply reorganise the partition which could
also involve moving them to new disks or new node groups (MySQL Cluster).

Existing partitions                                  
------       ------        ------        ------
|    |       |    |        |    |        |    |
| p0 |       | p1 |        | p2 |        | p3 |
------       ------        ------        ------
PART_NORMAL  PART_TO_BE_REORGED          PART_NORMAL
PART_NORMAL  PART_TO_BE_DROPPED          PART_NORMAL
PART_NORMAL  PART_IS_DROPPED             PART_NORMAL

Reorganised new partitions (replacing p1 and p2)
------      ------
|    |      |    |
| p4 |      | p5 |
------      ------
PART_TO_BE_ADDED
PART_IS_ADDED
PART_IS_ADDED

All unchanged partitions and the new partitions are in the partitions list
in the order they will have when the change is completed. The reorganised
partitions are placed in the temp_partitions list. PART_IS_ADDED is only a
temporary state not written in the frm file. It is used to ensure we write
the generated partition syntax in a correct manner.
*/
      {
        List_iterator<partition_element> tab_it(tab_part_info->partitions);
        uint part_count= 0;
        bool found_first= FALSE;
        bool found_last= FALSE;
        uint drop_count= 0;
        do
        {
          partition_element *part_elem= tab_it++;
          is_last_partition_reorged= FALSE;
          if (is_name_in_list(part_elem->partition_name,
                              alter_info->partition_names))
          {
            is_last_partition_reorged= TRUE;
            drop_count++;
            if (tab_part_info->column_list)
            {
              List_iterator<part_elem_value> p(part_elem->list_val_list);
              tab_max_elem_val= p++;
            }
            else
              tab_max_range= part_elem->range_value;
            if (*fast_alter_partition &&
                tab_part_info->temp_partitions.push_back(part_elem))
            {
              mem_alloc_error(1);
              DBUG_RETURN(TRUE);
            }
            if (*fast_alter_partition)
              part_elem->part_state= PART_TO_BE_REORGED;
            if (!found_first)
            {
              uint alt_part_count= 0;
              partition_element *alt_part_elem;
              List_iterator<partition_element>
                                 alt_it(alt_part_info->partitions);
              found_first= TRUE;
              do
              {
                alt_part_elem= alt_it++;
                if (tab_part_info->column_list)
                {
                  List_iterator<part_elem_value> p(alt_part_elem->list_val_list);
                  alt_max_elem_val= p++;
                }
                else
                  alt_max_range= alt_part_elem->range_value;

                if (*fast_alter_partition)
                  alt_part_elem->part_state= PART_TO_BE_ADDED;
                if (alt_part_count == 0)
                  tab_it.replace(alt_part_elem);
                else
                  tab_it.after(alt_part_elem);
              } while (++alt_part_count < num_parts_new);
            }
            else if (found_last)
            {
              my_error(ER_CONSECUTIVE_REORG_PARTITIONS, MYF(0));
              DBUG_RETURN(TRUE);
            }
            else
              tab_it.remove();
          }
          else
          {
            if (found_first)
              found_last= TRUE;
          }
        } while (++part_count < tab_part_info->num_parts);
        if (drop_count != num_parts_reorged)
        {
          my_error(ER_DROP_PARTITION_NON_EXISTENT, MYF(0), "REORGANIZE");
          DBUG_RETURN(TRUE);
        }
        tab_part_info->num_parts= check_total_partitions;
      }
    }
    else
    {
      DBUG_ASSERT(FALSE);
    }
    *partition_changed= TRUE;
    thd->work_part_info= tab_part_info;
    if (alter_info->flags & ALTER_ADD_PARTITION ||
        alter_info->flags & ALTER_REORGANIZE_PARTITION)
    {
      if (tab_part_info->use_default_subpartitions &&
          !alt_part_info->use_default_subpartitions)
      {
        tab_part_info->use_default_subpartitions= FALSE;
        tab_part_info->use_default_num_subpartitions= FALSE;
      }
      if (tab_part_info->check_partition_info(thd, (handlerton**)NULL,
                                              table->file, ULL(0), TRUE))
      {
        DBUG_RETURN(TRUE);
      }
      /*
        The check below needs to be performed after check_partition_info
        since this function "fixes" the item trees of the new partitions
        to reorganize into
      */
      if (alter_info->flags == ALTER_REORGANIZE_PARTITION &&
          tab_part_info->part_type == RANGE_PARTITION &&
          ((is_last_partition_reorged &&
            (tab_part_info->column_list ?
             (tab_part_info->compare_column_values(
                              alt_max_elem_val->col_val_array,
                              tab_max_elem_val->col_val_array) < 0) :
             alt_max_range < tab_max_range)) ||
            (!is_last_partition_reorged &&
             (tab_part_info->column_list ?
              (tab_part_info->compare_column_values(
                              alt_max_elem_val->col_val_array,
                              tab_max_elem_val->col_val_array) != 0) :
              alt_max_range != tab_max_range))))
      {
        /*
          For range partitioning the total resulting range before and
          after the change must be the same except in one case. This is
          when the last partition is reorganised, in this case it is
          acceptable to increase the total range.
          The reason is that it is not allowed to have "holes" in the
          middle of the ranges and thus we should not allow to reorganise
          to create "holes".
        */
        my_error(ER_REORG_OUTSIDE_RANGE, MYF(0));
        DBUG_RETURN(TRUE);
      }
    }
  }
  else
  {
    /*
     When thd->lex->part_info has a reference to a partition_info the
     ALTER TABLE contained a definition of a partitioning.

     Case I:
       If there was a partition before and there is a new one defined.
       We use the new partitioning. The new partitioning is already
       defined in the correct variable so no work is needed to
       accomplish this.
       We do however need to update partition_changed to ensure that not
       only the frm file is changed in the ALTER TABLE command.

     Case IIa:
       There was a partitioning before and there is no new one defined.
       Also the user has not specified to remove partitioning explicitly.

       We use the old partitioning also for the new table. We do this
       by assigning the partition_info from the table loaded in
       open_table to the partition_info struct used by mysql_create_table
       later in this method.

     Case IIb:
       There was a partitioning before and there is no new one defined.
       The user has specified explicitly to remove partitioning

       Since the user has specified explicitly to remove partitioning
       we override the old partitioning info and create a new table using
       the specified engine.
       In this case the partition also is changed.

     Case III:
       There was no partitioning before altering the table, there is
       partitioning defined in the altered table. Use the new partitioning.
       No work needed since the partitioning info is already in the
       correct variable.

       In this case we discover one case where the new partitioning is using
       the same partition function as the default (PARTITION BY KEY or
       PARTITION BY LINEAR KEY with the list of fields equal to the primary
       key fields OR PARTITION BY [LINEAR] KEY() for tables without primary
       key)
       Also here partition has changed and thus a new table must be
       created.

     Case IV:
       There was no partitioning before and no partitioning defined.
       Obviously no work needed.
    */
    if (table->part_info)
    {
      if (alter_info->flags & ALTER_REMOVE_PARTITIONING)
      {
        DBUG_PRINT("info", ("Remove partitioning"));
        if (!(create_info->used_fields & HA_CREATE_USED_ENGINE))
        {
          DBUG_PRINT("info", ("No explicit engine used"));
          create_info->db_type= table->part_info->default_engine_type;
        }
        DBUG_PRINT("info", ("New engine type: %s",
                   ha_resolve_storage_engine_name(create_info->db_type)));
        thd->work_part_info= NULL;
        *partition_changed= TRUE;
      }
      else if (!thd->work_part_info)
      {
        /*
          Retain partitioning but possibly with a new storage engine
          beneath.
        */
        thd->work_part_info= table->part_info;
        if (create_info->used_fields & HA_CREATE_USED_ENGINE &&
            create_info->db_type != table->part_info->default_engine_type)
        {
          /*
            Make sure change of engine happens to all partitions.
          */
          DBUG_PRINT("info", ("partition changed"));
          if (table->part_info->is_auto_partitioned)
          {
            /*
              If the user originally didn't specify partitioning to be
              used we can remove it now.
            */
            thd->work_part_info= NULL;
          }
          else
          {
            /*
              Ensure that all partitions have the proper engine set-up
            */
            set_engine_all_partitions(thd->work_part_info,
                                      create_info->db_type);
          }
          *partition_changed= TRUE;
        }
      }
    }
    if (thd->work_part_info)
    {
      partition_info *part_info= thd->work_part_info;
      bool is_native_partitioned= FALSE;
      /*
        Need to cater for engine types that can handle partition without
        using the partition handler.
      */
      if (thd->work_part_info != table->part_info)
      {
        DBUG_PRINT("info", ("partition changed"));
        *partition_changed= TRUE;
        if (thd->work_part_info->fix_parser_data(thd))
        {
          DBUG_RETURN(TRUE);
        }
      }
      /*
        Set up partition default_engine_type either from the create_info
        or from the previus table
      */
      if (create_info->used_fields & HA_CREATE_USED_ENGINE)
        part_info->default_engine_type= create_info->db_type;
      else
      {
        if (table->part_info)
          part_info->default_engine_type= table->part_info->default_engine_type;
        else
          part_info->default_engine_type= create_info->db_type;
      }
      DBUG_ASSERT(part_info->default_engine_type &&
                  part_info->default_engine_type != partition_hton);
      if (check_native_partitioned(create_info, &is_native_partitioned,
                                   part_info, thd))
      {
        DBUG_RETURN(TRUE);
      }
      if (!is_native_partitioned)
      {
        DBUG_ASSERT(create_info->db_type);
        create_info->db_type= partition_hton;
      }
    }
  }
  DBUG_RETURN(FALSE);
}


/*
  Change partitions, used to implement ALTER TABLE ADD/REORGANIZE/COALESCE
  partitions. This method is used to implement both single-phase and multi-
  phase implementations of ADD/REORGANIZE/COALESCE partitions.

  SYNOPSIS
    mysql_change_partitions()
    lpt                        Struct containing parameters

  RETURN VALUES
    TRUE                          Failure
    FALSE                         Success

  DESCRIPTION
    Request handler to add partitions as set in states of the partition

    Elements of the lpt parameters used:
    create_info                Create information used to create partitions
    db                         Database name
    table_name                 Table name
    copied                     Output parameter where number of copied
                               records are added
    deleted                    Output parameter where number of deleted
                               records are added
*/

static bool mysql_change_partitions(ALTER_PARTITION_PARAM_TYPE *lpt)
{
  char path[FN_REFLEN+1];
  int error;
  handler *file= lpt->table->file;
  DBUG_ENTER("mysql_change_partitions");

  build_table_filename(path, sizeof(path) - 1, lpt->db, lpt->table_name, "", 0);
  if ((error= file->ha_change_partitions(lpt->create_info, path, &lpt->copied,
                                         &lpt->deleted, lpt->pack_frm_data,
                                         lpt->pack_frm_len)))
  {
    file->print_error(error, MYF(error != ER_OUTOFMEMORY ? 0 : ME_FATALERROR));
    DBUG_RETURN(TRUE);
  }
  DBUG_RETURN(FALSE);
}


/*
  Rename partitions in an ALTER TABLE of partitions

  SYNOPSIS
    mysql_rename_partitions()
    lpt                        Struct containing parameters

  RETURN VALUES
    TRUE                          Failure
    FALSE                         Success

  DESCRIPTION
    Request handler to rename partitions as set in states of the partition

    Parameters used:
    db                         Database name
    table_name                 Table name
*/

static bool mysql_rename_partitions(ALTER_PARTITION_PARAM_TYPE *lpt)
{
  char path[FN_REFLEN+1];
  int error;
  DBUG_ENTER("mysql_rename_partitions");

  build_table_filename(path, sizeof(path) - 1, lpt->db, lpt->table_name, "", 0);
  if ((error= lpt->table->file->ha_rename_partitions(path)))
  {
    if (error != 1)
      lpt->table->file->print_error(error, MYF(0));
    DBUG_RETURN(TRUE);
  }
  DBUG_RETURN(FALSE);
}


/*
  Drop partitions in an ALTER TABLE of partitions

  SYNOPSIS
    mysql_drop_partitions()
    lpt                        Struct containing parameters

  RETURN VALUES
    TRUE                          Failure
    FALSE                         Success
  DESCRIPTION
    Drop the partitions marked with PART_TO_BE_DROPPED state and remove
    those partitions from the list.

    Parameters used:
    table                       Table object
    db                          Database name
    table_name                  Table name
*/

static bool mysql_drop_partitions(ALTER_PARTITION_PARAM_TYPE *lpt)
{
  char path[FN_REFLEN+1];
  partition_info *part_info= lpt->table->part_info;
  List_iterator<partition_element> part_it(part_info->partitions);
  uint i= 0;
  uint remove_count= 0;
  int error;
  DBUG_ENTER("mysql_drop_partitions");

  build_table_filename(path, sizeof(path) - 1, lpt->db, lpt->table_name, "", 0);
  if ((error= lpt->table->file->ha_drop_partitions(path)))
  {
    lpt->table->file->print_error(error, MYF(0));
    DBUG_RETURN(TRUE);
  }
  do
  {
    partition_element *part_elem= part_it++;
    if (part_elem->part_state == PART_IS_DROPPED)
    {
      part_it.remove();
      remove_count++;
    }
  } while (++i < part_info->num_parts);
  part_info->num_parts-= remove_count;
  DBUG_RETURN(FALSE);
}


/*
  Insert log entry into list
  SYNOPSIS
    insert_part_info_log_entry_list()
    log_entry
  RETURN VALUES
    NONE
*/

static void insert_part_info_log_entry_list(partition_info *part_info,
                                            DDL_LOG_MEMORY_ENTRY *log_entry)
{
  log_entry->next_active_log_entry= part_info->first_log_entry;
  part_info->first_log_entry= log_entry;
}


/*
  Release all log entries for this partition info struct
  SYNOPSIS
    release_part_info_log_entries()
    first_log_entry                 First log entry in list to release
  RETURN VALUES
    NONE
*/

static void release_part_info_log_entries(DDL_LOG_MEMORY_ENTRY *log_entry)
{
  DBUG_ENTER("release_part_info_log_entries");

  while (log_entry)
  {
    release_ddl_log_memory_entry(log_entry);
    log_entry= log_entry->next_active_log_entry;
  }
  DBUG_VOID_RETURN;
}


/*
  Log an delete/rename frm file
  SYNOPSIS
    write_log_replace_delete_frm()
    lpt                            Struct for parameters
    next_entry                     Next reference to use in log record
    from_path                      Name to rename from
    to_path                        Name to rename to
    replace_flag                   TRUE if replace, else delete
  RETURN VALUES
    TRUE                           Error
    FALSE                          Success
  DESCRIPTION
    Support routine that writes a replace or delete of an frm file into the
    ddl log. It also inserts an entry that keeps track of used space into
    the partition info object
*/

static bool write_log_replace_delete_frm(ALTER_PARTITION_PARAM_TYPE *lpt,
                                         uint next_entry,
                                         const char *from_path,
                                         const char *to_path,
                                         bool replace_flag)
{
  DDL_LOG_ENTRY ddl_log_entry;
  DDL_LOG_MEMORY_ENTRY *log_entry;
  DBUG_ENTER("write_log_replace_delete_frm");

  if (replace_flag)
    ddl_log_entry.action_type= DDL_LOG_REPLACE_ACTION;
  else
    ddl_log_entry.action_type= DDL_LOG_DELETE_ACTION;
  ddl_log_entry.next_entry= next_entry;
  ddl_log_entry.handler_name= reg_ext;
  ddl_log_entry.name= to_path;
  if (replace_flag)
    ddl_log_entry.from_name= from_path;
  if (write_ddl_log_entry(&ddl_log_entry, &log_entry))
  {
    DBUG_RETURN(TRUE);
  }
  insert_part_info_log_entry_list(lpt->part_info, log_entry);
  DBUG_RETURN(FALSE);
}


/*
  Log final partition changes in change partition
  SYNOPSIS
    write_log_changed_partitions()
    lpt                      Struct containing parameters
  RETURN VALUES
    TRUE                     Error
    FALSE                    Success
  DESCRIPTION
    This code is used to perform safe ADD PARTITION for HASH partitions
    and COALESCE for HASH partitions and REORGANIZE for any type of
    partitions.
    We prepare entries for all partitions except the reorganised partitions
    in REORGANIZE partition, those are handled by
    write_log_dropped_partitions. For those partitions that are replaced
    special care is needed to ensure that this is performed correctly and
    this requires a two-phased approach with this log as a helper for this.

    This code is closely intertwined with the code in rename_partitions in
    the partition handler.
*/

static bool write_log_changed_partitions(ALTER_PARTITION_PARAM_TYPE *lpt,
                                         uint *next_entry, const char *path)
{
  DDL_LOG_ENTRY ddl_log_entry;
  partition_info *part_info= lpt->part_info;
  DDL_LOG_MEMORY_ENTRY *log_entry;
  char tmp_path[FN_REFLEN];
  char normal_path[FN_REFLEN];
  List_iterator<partition_element> part_it(part_info->partitions);
  uint temp_partitions= part_info->temp_partitions.elements;
  uint num_elements= part_info->partitions.elements;
  uint i= 0;
  DBUG_ENTER("write_log_changed_partitions");

  do
  {
    partition_element *part_elem= part_it++;
    if (part_elem->part_state == PART_IS_CHANGED ||
        (part_elem->part_state == PART_IS_ADDED && temp_partitions))
    {
      if (part_info->is_sub_partitioned())
      {
        List_iterator<partition_element> sub_it(part_elem->subpartitions);
        uint num_subparts= part_info->num_subparts;
        uint j= 0;
        do
        {
          partition_element *sub_elem= sub_it++;
          ddl_log_entry.next_entry= *next_entry;
          ddl_log_entry.handler_name=
               ha_resolve_storage_engine_name(sub_elem->engine_type);
          create_subpartition_name(tmp_path, path,
                                   part_elem->partition_name,
                                   sub_elem->partition_name,
                                   TEMP_PART_NAME);
          create_subpartition_name(normal_path, path,
                                   part_elem->partition_name,
                                   sub_elem->partition_name,
                                   NORMAL_PART_NAME);
          ddl_log_entry.name= normal_path;
          ddl_log_entry.from_name= tmp_path;
          if (part_elem->part_state == PART_IS_CHANGED)
            ddl_log_entry.action_type= DDL_LOG_REPLACE_ACTION;
          else
            ddl_log_entry.action_type= DDL_LOG_RENAME_ACTION;
          if (write_ddl_log_entry(&ddl_log_entry, &log_entry))
          {
            DBUG_RETURN(TRUE);
          }
          *next_entry= log_entry->entry_pos;
          sub_elem->log_entry= log_entry;
          insert_part_info_log_entry_list(part_info, log_entry);
        } while (++j < num_subparts);
      }
      else
      {
        ddl_log_entry.next_entry= *next_entry;
        ddl_log_entry.handler_name=
               ha_resolve_storage_engine_name(part_elem->engine_type);
        create_partition_name(tmp_path, path,
                              part_elem->partition_name,
                              TEMP_PART_NAME, TRUE);
        create_partition_name(normal_path, path,
                              part_elem->partition_name,
                              NORMAL_PART_NAME, TRUE);
        ddl_log_entry.name= normal_path;
        ddl_log_entry.from_name= tmp_path;
        if (part_elem->part_state == PART_IS_CHANGED)
          ddl_log_entry.action_type= DDL_LOG_REPLACE_ACTION;
        else
          ddl_log_entry.action_type= DDL_LOG_RENAME_ACTION;
        if (write_ddl_log_entry(&ddl_log_entry, &log_entry))
        {
          DBUG_RETURN(TRUE);
        }
        *next_entry= log_entry->entry_pos;
        part_elem->log_entry= log_entry;
        insert_part_info_log_entry_list(part_info, log_entry);
      }
    }
  } while (++i < num_elements);
  DBUG_RETURN(FALSE);
}


/*
  Log dropped partitions
  SYNOPSIS
    write_log_dropped_partitions()
    lpt                      Struct containing parameters
  RETURN VALUES
    TRUE                     Error
    FALSE                    Success
*/

static bool write_log_dropped_partitions(ALTER_PARTITION_PARAM_TYPE *lpt,
                                         uint *next_entry,
                                         const char *path,
                                         bool temp_list)
{
  DDL_LOG_ENTRY ddl_log_entry;
  partition_info *part_info= lpt->part_info;
  DDL_LOG_MEMORY_ENTRY *log_entry;
  char tmp_path[FN_LEN];
  List_iterator<partition_element> part_it(part_info->partitions);
  List_iterator<partition_element> temp_it(part_info->temp_partitions);
  uint num_temp_partitions= part_info->temp_partitions.elements;
  uint num_elements= part_info->partitions.elements;
  DBUG_ENTER("write_log_dropped_partitions");

  ddl_log_entry.action_type= DDL_LOG_DELETE_ACTION;
  if (temp_list)
    num_elements= num_temp_partitions;
  while (num_elements--)
  {
    partition_element *part_elem;
    if (temp_list)
      part_elem= temp_it++;
    else
      part_elem= part_it++;
    if (part_elem->part_state == PART_TO_BE_DROPPED ||
        part_elem->part_state == PART_TO_BE_ADDED ||
        part_elem->part_state == PART_CHANGED)
    {
      uint name_variant;
      if (part_elem->part_state == PART_CHANGED ||
          (part_elem->part_state == PART_TO_BE_ADDED &&
           num_temp_partitions))
        name_variant= TEMP_PART_NAME;
      else
        name_variant= NORMAL_PART_NAME;
      if (part_info->is_sub_partitioned())
      {
        List_iterator<partition_element> sub_it(part_elem->subpartitions);
        uint num_subparts= part_info->num_subparts;
        uint j= 0;
        do
        {
          partition_element *sub_elem= sub_it++;
          ddl_log_entry.next_entry= *next_entry;
          ddl_log_entry.handler_name=
               ha_resolve_storage_engine_name(sub_elem->engine_type);
          create_subpartition_name(tmp_path, path,
                                   part_elem->partition_name,
                                   sub_elem->partition_name,
                                   name_variant);
          ddl_log_entry.name= tmp_path;
          if (write_ddl_log_entry(&ddl_log_entry, &log_entry))
          {
            DBUG_RETURN(TRUE);
          }
          *next_entry= log_entry->entry_pos;
          sub_elem->log_entry= log_entry;
          insert_part_info_log_entry_list(part_info, log_entry);
        } while (++j < num_subparts);
      }
      else
      {
        ddl_log_entry.next_entry= *next_entry;
        ddl_log_entry.handler_name=
               ha_resolve_storage_engine_name(part_elem->engine_type);
        create_partition_name(tmp_path, path,
                              part_elem->partition_name,
                              name_variant, TRUE);
        ddl_log_entry.name= tmp_path;
        if (write_ddl_log_entry(&ddl_log_entry, &log_entry))
        {
          DBUG_RETURN(TRUE);
        }
        *next_entry= log_entry->entry_pos;
        part_elem->log_entry= log_entry;
        insert_part_info_log_entry_list(part_info, log_entry);
      }
    }
  }
  DBUG_RETURN(FALSE);
}


/*
  Set execute log entry in ddl log for this partitioned table
  SYNOPSIS
    set_part_info_exec_log_entry()
    part_info                      Partition info object
    exec_log_entry                 Log entry
  RETURN VALUES
    NONE
*/

static void set_part_info_exec_log_entry(partition_info *part_info,
                                         DDL_LOG_MEMORY_ENTRY *exec_log_entry)
{
  part_info->exec_log_entry= exec_log_entry;
  exec_log_entry->next_active_log_entry= NULL;
}


/*
  Write the log entry to ensure that the shadow frm file is removed at
  crash.
  SYNOPSIS
    write_log_drop_shadow_frm()
    lpt                      Struct containing parameters
    install_frm              Should we log action to install shadow frm or should
                             the action be to remove the shadow frm file.
  RETURN VALUES
    TRUE                     Error
    FALSE                    Success
  DESCRIPTION
    Prepare an entry to the ddl log indicating a drop/install of the shadow frm
    file and its corresponding handler file.
*/

static bool write_log_drop_shadow_frm(ALTER_PARTITION_PARAM_TYPE *lpt)
{
  partition_info *part_info= lpt->part_info;
  DDL_LOG_MEMORY_ENTRY *log_entry;
  DDL_LOG_MEMORY_ENTRY *exec_log_entry= NULL;
  char shadow_path[FN_REFLEN + 1];
  DBUG_ENTER("write_log_drop_shadow_frm");

  build_table_shadow_filename(shadow_path, sizeof(shadow_path) - 1, lpt);
  mysql_mutex_lock(&LOCK_gdl);
  if (write_log_replace_delete_frm(lpt, 0UL, NULL,
                                  (const char*)shadow_path, FALSE))
    goto error;
  log_entry= part_info->first_log_entry;
  if (write_execute_ddl_log_entry(log_entry->entry_pos,
                                    FALSE, &exec_log_entry))
    goto error;
  mysql_mutex_unlock(&LOCK_gdl);
  set_part_info_exec_log_entry(part_info, exec_log_entry);
  DBUG_RETURN(FALSE);

error:
  release_part_info_log_entries(part_info->first_log_entry);
  mysql_mutex_unlock(&LOCK_gdl);
  part_info->first_log_entry= NULL;
  my_error(ER_DDL_LOG_ERROR, MYF(0));
  DBUG_RETURN(TRUE);
}


/*
  Log renaming of shadow frm to real frm name and dropping of old frm
  SYNOPSIS
    write_log_rename_frm()
    lpt                      Struct containing parameters
  RETURN VALUES
    TRUE                     Error
    FALSE                    Success
  DESCRIPTION
    Prepare an entry to ensure that we complete the renaming of the frm
    file if failure occurs in the middle of the rename process.
*/

static bool write_log_rename_frm(ALTER_PARTITION_PARAM_TYPE *lpt)
{
  partition_info *part_info= lpt->part_info;
  DDL_LOG_MEMORY_ENTRY *log_entry;
  DDL_LOG_MEMORY_ENTRY *exec_log_entry= part_info->exec_log_entry;
  char path[FN_REFLEN + 1];
  char shadow_path[FN_REFLEN + 1];
  DDL_LOG_MEMORY_ENTRY *old_first_log_entry= part_info->first_log_entry;
  DBUG_ENTER("write_log_rename_frm");

  part_info->first_log_entry= NULL;
  build_table_filename(path, sizeof(path) - 1, lpt->db,
                       lpt->table_name, "", 0);
  build_table_shadow_filename(shadow_path, sizeof(shadow_path) - 1, lpt);
  mysql_mutex_lock(&LOCK_gdl);
  if (write_log_replace_delete_frm(lpt, 0UL, shadow_path, path, TRUE))
    goto error;
  log_entry= part_info->first_log_entry;
  part_info->frm_log_entry= log_entry;
  if (write_execute_ddl_log_entry(log_entry->entry_pos,
                                    FALSE, &exec_log_entry))
    goto error;
  release_part_info_log_entries(old_first_log_entry);
  mysql_mutex_unlock(&LOCK_gdl);
  DBUG_RETURN(FALSE);

error:
  release_part_info_log_entries(part_info->first_log_entry);
  mysql_mutex_unlock(&LOCK_gdl);
  part_info->first_log_entry= old_first_log_entry;
  part_info->frm_log_entry= NULL;
  my_error(ER_DDL_LOG_ERROR, MYF(0));
  DBUG_RETURN(TRUE);
}


/*
  Write the log entries to ensure that the drop partition command is completed
  even in the presence of a crash.

  SYNOPSIS
    write_log_drop_partition()
    lpt                      Struct containing parameters
  RETURN VALUES
    TRUE                     Error
    FALSE                    Success
  DESCRIPTION
    Prepare entries to the ddl log indicating all partitions to drop and to
    install the shadow frm file and remove the old frm file.
*/

static bool write_log_drop_partition(ALTER_PARTITION_PARAM_TYPE *lpt)
{
  partition_info *part_info= lpt->part_info;
  DDL_LOG_MEMORY_ENTRY *log_entry;
  DDL_LOG_MEMORY_ENTRY *exec_log_entry= part_info->exec_log_entry;
  char tmp_path[FN_REFLEN + 1];
  char path[FN_REFLEN + 1];
  uint next_entry= 0;
  DDL_LOG_MEMORY_ENTRY *old_first_log_entry= part_info->first_log_entry;
  DBUG_ENTER("write_log_drop_partition");

  part_info->first_log_entry= NULL;
  build_table_filename(path, sizeof(path) - 1, lpt->db,
                       lpt->table_name, "", 0);
  build_table_filename(tmp_path, sizeof(tmp_path) - 1, lpt->db,
                       lpt->table_name, "#", 0);
  mysql_mutex_lock(&LOCK_gdl);
  if (write_log_dropped_partitions(lpt, &next_entry, (const char*)path,
                                   FALSE))
    goto error;
  if (write_log_replace_delete_frm(lpt, next_entry, (const char*)tmp_path,
                                  (const char*)path, TRUE))
    goto error;
  log_entry= part_info->first_log_entry;
  part_info->frm_log_entry= log_entry;
  if (write_execute_ddl_log_entry(log_entry->entry_pos,
                                    FALSE, &exec_log_entry))
    goto error;
  release_part_info_log_entries(old_first_log_entry);
  mysql_mutex_unlock(&LOCK_gdl);
  DBUG_RETURN(FALSE);

error:
  release_part_info_log_entries(part_info->first_log_entry);
  mysql_mutex_unlock(&LOCK_gdl);
  part_info->first_log_entry= old_first_log_entry;
  part_info->frm_log_entry= NULL;
  my_error(ER_DDL_LOG_ERROR, MYF(0));
  DBUG_RETURN(TRUE);
}


/*
  Write the log entries to ensure that the add partition command is not
  executed at all if a crash before it has completed

  SYNOPSIS
    write_log_add_change_partition()
    lpt                      Struct containing parameters
  RETURN VALUES
    TRUE                     Error
    FALSE                    Success
  DESCRIPTION
    Prepare entries to the ddl log indicating all partitions to drop and to
    remove the shadow frm file.
    We always inject entries backwards in the list in the ddl log since we
    don't know the entry position until we have written it.
*/

static bool write_log_add_change_partition(ALTER_PARTITION_PARAM_TYPE *lpt)
{
  partition_info *part_info= lpt->part_info;
  DDL_LOG_MEMORY_ENTRY *log_entry;
  DDL_LOG_MEMORY_ENTRY *exec_log_entry= NULL;
  char tmp_path[FN_REFLEN + 1];
  char path[FN_REFLEN + 1];
  uint next_entry= 0;
  DBUG_ENTER("write_log_add_change_partition");

  build_table_filename(path, sizeof(path) - 1, lpt->db,
                       lpt->table_name, "", 0);
  build_table_filename(tmp_path, sizeof(tmp_path) - 1, lpt->db,
                       lpt->table_name, "#", 0);
  mysql_mutex_lock(&LOCK_gdl);
  if (write_log_dropped_partitions(lpt, &next_entry, (const char*)path,
                                   FALSE))
    goto error;
  if (write_log_replace_delete_frm(lpt, next_entry, NULL, tmp_path,
                                  FALSE))
    goto error;
  log_entry= part_info->first_log_entry;
  if (write_execute_ddl_log_entry(log_entry->entry_pos,
                                    FALSE, &exec_log_entry))
    goto error;
  mysql_mutex_unlock(&LOCK_gdl);
  set_part_info_exec_log_entry(part_info, exec_log_entry);
  DBUG_RETURN(FALSE);

error:
  release_part_info_log_entries(part_info->first_log_entry);
  mysql_mutex_unlock(&LOCK_gdl);
  part_info->first_log_entry= NULL;
  my_error(ER_DDL_LOG_ERROR, MYF(0));
  DBUG_RETURN(TRUE);
}


/*
  Write description of how to complete the operation after first phase of
  change partitions.

  SYNOPSIS
    write_log_final_change_partition()
    lpt                      Struct containing parameters
  RETURN VALUES
    TRUE                     Error
    FALSE                    Success
  DESCRIPTION
    We will write log entries that specify to remove all partitions reorganised,
    to rename others to reflect the new naming scheme and to install the shadow
    frm file.
*/

static bool write_log_final_change_partition(ALTER_PARTITION_PARAM_TYPE *lpt)
{
  partition_info *part_info= lpt->part_info;
  DDL_LOG_MEMORY_ENTRY *log_entry;
  DDL_LOG_MEMORY_ENTRY *exec_log_entry= part_info->exec_log_entry;
  char path[FN_REFLEN + 1];
  char shadow_path[FN_REFLEN + 1];
  DDL_LOG_MEMORY_ENTRY *old_first_log_entry= part_info->first_log_entry;
  uint next_entry= 0;
  DBUG_ENTER("write_log_final_change_partition");

  part_info->first_log_entry= NULL;
  build_table_filename(path, sizeof(path) - 1, lpt->db,
                       lpt->table_name, "", 0);
  build_table_shadow_filename(shadow_path, sizeof(shadow_path) - 1, lpt);
  mysql_mutex_lock(&LOCK_gdl);
  if (write_log_dropped_partitions(lpt, &next_entry, (const char*)path,
                      lpt->alter_info->flags & ALTER_REORGANIZE_PARTITION))
    goto error;
  if (write_log_changed_partitions(lpt, &next_entry, (const char*)path))
    goto error;
  if (write_log_replace_delete_frm(lpt, 0UL, shadow_path, path, TRUE))
    goto error;
  log_entry= part_info->first_log_entry;
  part_info->frm_log_entry= log_entry;
  if (write_execute_ddl_log_entry(log_entry->entry_pos,
                                    FALSE, &exec_log_entry))
    goto error;
  release_part_info_log_entries(old_first_log_entry);
  mysql_mutex_unlock(&LOCK_gdl);
  DBUG_RETURN(FALSE);

error:
  release_part_info_log_entries(part_info->first_log_entry);
  mysql_mutex_unlock(&LOCK_gdl);
  part_info->first_log_entry= old_first_log_entry;
  part_info->frm_log_entry= NULL;
  my_error(ER_DDL_LOG_ERROR, MYF(0));
  DBUG_RETURN(TRUE);
}


/*
  Remove entry from ddl log and release resources for others to use

  SYNOPSIS
    write_log_completed()
    lpt                      Struct containing parameters
  RETURN VALUES
    TRUE                     Error
    FALSE                    Success
*/

static void write_log_completed(ALTER_PARTITION_PARAM_TYPE *lpt,
                                bool dont_crash)
{
  partition_info *part_info= lpt->part_info;
  DDL_LOG_MEMORY_ENTRY *log_entry= part_info->exec_log_entry;
  DBUG_ENTER("write_log_completed");

  DBUG_ASSERT(log_entry);
  mysql_mutex_lock(&LOCK_gdl);
  if (write_execute_ddl_log_entry(0UL, TRUE, &log_entry))
  {
    /*
      Failed to write, Bad...
      We have completed the operation but have log records to REMOVE
      stuff that shouldn't be removed. What clever things could one do
      here? An error output was written to the error output by the
      above method so we don't do anything here.
    */
    ;
  }
  release_part_info_log_entries(part_info->first_log_entry);
  release_part_info_log_entries(part_info->exec_log_entry);
  mysql_mutex_unlock(&LOCK_gdl);
  part_info->exec_log_entry= NULL;
  part_info->first_log_entry= NULL;
  DBUG_VOID_RETURN;
}


/*
   Release all log entries
   SYNOPSIS
     release_log_entries()
     part_info                  Partition info struct
   RETURN VALUES
     NONE
*/

static void release_log_entries(partition_info *part_info)
{
  mysql_mutex_lock(&LOCK_gdl);
  release_part_info_log_entries(part_info->first_log_entry);
  release_part_info_log_entries(part_info->exec_log_entry);
  mysql_mutex_unlock(&LOCK_gdl);
  part_info->first_log_entry= NULL;
  part_info->exec_log_entry= NULL;
}


/*
  Final part of partition changes to handle things when under
  LOCK TABLES.
  SYNPOSIS
    alter_partition_lock_handling()
    lpt                        Struct carrying parameters
  RETURN VALUES
    NONE
*/
static void alter_partition_lock_handling(ALTER_PARTITION_PARAM_TYPE *lpt)
{
  int err;
  if (lpt->thd->locked_tables)
  {
    /*
      When we have the table locked, it is necessary to reopen the table
      since all table objects were closed and removed as part of the
      ALTER TABLE of partitioning structure.
    */
    mysql_mutex_lock(&LOCK_open);
    lpt->thd->in_lock_tables= 1;
    err= reopen_tables(lpt->thd, 1, 1);
    lpt->thd->in_lock_tables= 0;
    if (err)
    {
      /*
       Issue a warning since we weren't able to regain the lock again.
       We also need to unlink table from thread's open list and from
       table_cache
     */
      unlink_open_table(lpt->thd, lpt->table, FALSE);
      sql_print_warning("We failed to reacquire LOCKs in ALTER TABLE");
    }
    mysql_mutex_unlock(&LOCK_open);
  }
}

/*
  Unlock and close table before renaming and dropping partitions
  SYNOPSIS
    alter_close_tables()
    lpt                        Struct carrying parameters
  RETURN VALUES
    0
*/

static int alter_close_tables(ALTER_PARTITION_PARAM_TYPE *lpt)
{
  THD *thd= lpt->thd;
  const char *db= lpt->db;
  const char *table_name= lpt->table_name;
  DBUG_ENTER("alter_close_tables");
  /*
    We need to also unlock tables and close all handlers.
    We set lock to zero to ensure we don't do this twice
    and we set db_stat to zero to ensure we don't close twice.
  */
  mysql_mutex_lock(&LOCK_open);
  close_data_files_and_morph_locks(thd, db, table_name);
  mysql_mutex_unlock(&LOCK_open);
  DBUG_RETURN(0);
}


/*
  Handle errors for ALTER TABLE for partitioning
  SYNOPSIS
    handle_alter_part_error()
    lpt                        Struct carrying parameters
    not_completed              Was request in complete phase when error occurred
  RETURN VALUES
    NONE
*/

void handle_alter_part_error(ALTER_PARTITION_PARAM_TYPE *lpt,
                             bool not_completed,
                             bool drop_partition,
                             bool frm_install)
{
  partition_info *part_info= lpt->part_info;
  DBUG_ENTER("handle_alter_part_error");

  if (!part_info->first_log_entry &&
      execute_ddl_log_entry(current_thd,
                            part_info->first_log_entry->entry_pos))
  {
    /*
      We couldn't recover from error, most likely manual interaction
      is required.
    */
    write_log_completed(lpt, FALSE);
    release_log_entries(part_info);
    if (not_completed)
    {
      if (drop_partition)
      {
        /* Table is still ok, but we left a shadow frm file behind. */
        push_warning_printf(lpt->thd, MYSQL_ERROR::WARN_LEVEL_WARN, 1,
                            "%s %s",
           "Operation was unsuccessful, table is still intact,",
           "but it is possible that a shadow frm file was left behind");
      }
      else
      {
        push_warning_printf(lpt->thd, MYSQL_ERROR::WARN_LEVEL_WARN, 1,
                            "%s %s %s %s",
           "Operation was unsuccessful, table is still intact,",
           "but it is possible that a shadow frm file was left behind.",
           "It is also possible that temporary partitions are left behind,",
           "these could be empty or more or less filled with records");
      }
    }
    else
    {
      if (frm_install)
      {
        /*
           Failed during install of shadow frm file, table isn't intact
           and dropped partitions are still there
        */
        push_warning_printf(lpt->thd, MYSQL_ERROR::WARN_LEVEL_WARN, 1,
                            "%s %s %s",
          "Failed during alter of partitions, table is no longer intact.",
          "The frm file is in an unknown state, and a backup",
          "is required.");
      }
      else if (drop_partition)
      {
        /*
          Table is ok, we have switched to new table but left dropped
          partitions still in their places. We remove the log records and
          ask the user to perform the action manually. We remove the log
          records and ask the user to perform the action manually.
        */
        push_warning_printf(lpt->thd, MYSQL_ERROR::WARN_LEVEL_WARN, 1,
                            "%s %s",
              "Failed during drop of partitions, table is intact.",
              "Manual drop of remaining partitions is required");
      }
      else
      {
        /*
          We failed during renaming of partitions. The table is most
          certainly in a very bad state so we give user warning and disable
          the table by writing an ancient frm version into it.
        */
        push_warning_printf(lpt->thd, MYSQL_ERROR::WARN_LEVEL_WARN, 1,
                            "%s %s %s",
           "Failed during renaming of partitions. We are now in a position",
           "where table is not reusable",
           "Table is disabled by writing ancient frm file version into it");
      }
    }
  }
  else
  {
    release_log_entries(part_info);
    if (not_completed)
    {
      /*
        We hit an error before things were completed but managed
        to recover from the error. An error occurred and we have
        restored things to original so no need for further action.
      */
      ;
    }
    else
    {
      /*
        We hit an error after we had completed most of the operation
        and were successful in a second attempt so the operation
        actually is successful now. We need to issue a warning that
        even though we reported an error the operation was successfully
        completed.
      */
      push_warning_printf(lpt->thd, MYSQL_ERROR::WARN_LEVEL_WARN, 1,"%s %s",
         "Operation was successfully completed by failure handling,",
         "after failure of normal operation");
    }
  }
  DBUG_VOID_RETURN;
}


/*
  Actually perform the change requested by ALTER TABLE of partitions
  previously prepared.

  SYNOPSIS
    fast_alter_partition_table()
    thd                           Thread object
    table                         Table object
    alter_info                    ALTER TABLE info
    create_info                   Create info for CREATE TABLE
    table_list                    List of the table involved
    db                            Database name of new table
    table_name                    Table name of new table

  RETURN VALUES
    TRUE                          Error
    FALSE                         Success

  DESCRIPTION
    Perform all ALTER TABLE operations for partitioned tables that can be
    performed fast without a full copy of the original table.
*/

uint fast_alter_partition_table(THD *thd, TABLE *table,
                                Alter_info *alter_info,
                                HA_CREATE_INFO *create_info,
                                TABLE_LIST *table_list,
                                char *db,
                                const char *table_name,
                                uint fast_alter_partition)
{
  /* Set-up struct used to write frm files */
  partition_info *part_info= table->part_info;
  ALTER_PARTITION_PARAM_TYPE lpt_obj;
  ALTER_PARTITION_PARAM_TYPE *lpt= &lpt_obj;
  bool written_bin_log= TRUE;
  bool not_completed= TRUE;
  bool frm_install= FALSE;
  DBUG_ENTER("fast_alter_partition_table");

  lpt->thd= thd;
  lpt->part_info= part_info;
  lpt->alter_info= alter_info;
  lpt->create_info= create_info;
  lpt->db_options= create_info->table_options;
  if (create_info->row_type == ROW_TYPE_DYNAMIC)
    lpt->db_options|= HA_OPTION_PACK_RECORD;
  lpt->table= table;
  lpt->key_info_buffer= 0;
  lpt->key_count= 0;
  lpt->db= db;
  lpt->table_name= table_name;
  lpt->copied= 0;
  lpt->deleted= 0;
  lpt->pack_frm_data= NULL;
  lpt->pack_frm_len= 0;
  thd->work_part_info= part_info;

  /* Never update timestamp columns when alter */
  table->timestamp_field_type= TIMESTAMP_NO_AUTO_SET;

  if (fast_alter_partition & HA_PARTITION_ONE_PHASE)
  {
    /*
      In the case where the engine supports one phase online partition
      changes it is not necessary to have any exclusive locks. The
      correctness is upheld instead by transactions being aborted if they
      access the table after its partition definition has changed (if they
      are still using the old partition definition).

      The handler is in this case responsible to ensure that all users
      start using the new frm file after it has changed. To implement
      one phase it is necessary for the handler to have the master copy
      of the frm file and use discovery mechanisms to renew it. Thus
      write frm will write the frm, pack the new frm and finally
      the frm is deleted and the discovery mechanisms will either restore
      back to the old or installing the new after the change is activated.

      Thus all open tables will be discovered that they are old, if not
      earlier as soon as they try an operation using the old table. One
      should ensure that this is checked already when opening a table,
      even if it is found in the cache of open tables.

      change_partitions will perform all operations and it is the duty of
      the handler to ensure that the frm files in the system gets updated
      in synch with the changes made and if an error occurs that a proper
      error handling is done.

      If the MySQL Server crashes at this moment but the handler succeeds
      in performing the change then the binlog is not written for the
      change. There is no way to solve this as long as the binlog is not
      transactional and even then it is hard to solve it completely.
 
      The first approach here was to downgrade locks. Now a different approach
      is decided upon. The idea is that the handler will have access to the
      Alter_info when store_lock arrives with TL_WRITE_ALLOW_READ. So if the
      handler knows that this functionality can be handled with a lower lock
      level it will set the lock level to TL_WRITE_ALLOW_WRITE immediately.
      Thus the need to downgrade the lock disappears.
      1) Write the new frm, pack it and then delete it
      2) Perform the change within the handler
    */
    if (mysql_write_frm(lpt, WFRM_WRITE_SHADOW | WFRM_PACK_FRM) ||
        mysql_change_partitions(lpt))
    {
      goto err;
    }
  }
  else if (alter_info->flags & ALTER_DROP_PARTITION)
  {
    /*
      Now after all checks and setting state on dropped partitions we can
      start the actual dropping of the partitions.

      Drop partition is actually two things happening. The first is that
      a lot of records are deleted. The second is that the behaviour of
      subsequent updates and writes and deletes will change. The delete
      part can be handled without any particular high lock level by
      transactional engines whereas non-transactional engines need to
      ensure that this change is done with an exclusive lock on the table.
      The second part, the change of partitioning does however require
      an exclusive lock to install the new partitioning as one atomic
      operation. If this is not the case, it is possible for two
      transactions to see the change in a different order than their
      serialisation order. Thus we need an exclusive lock for both
      transactional and non-transactional engines.

      For LIST partitions it could be possible to avoid the exclusive lock
      (and for RANGE partitions if they didn't rearrange range definitions
      after a DROP PARTITION) if one ensured that failed accesses to the
      dropped partitions was aborted for sure (thus only possible for
      transactional engines).

      0) Write an entry that removes the shadow frm file if crash occurs 
      1) Write the new frm file as a shadow frm
      2) Write the ddl log to ensure that the operation is completed
         even in the presence of a MySQL Server crash
      3) Lock the table in TL_WRITE_ONLY to ensure all other accesses to
         the table have completed. This ensures that other threads can not
         execute on the table in parallel.
      4) Get a name lock on the table. This ensures that we can release all
         locks on the table and since no one can open the table, there can
         be no new threads accessing the table. They will be hanging on the
         name lock.
      5) Close all tables that have already been opened but didn't stumble on
         the abort locked previously. This is done as part of the
         close_data_files_and_morph_locks call.
      6) We are now ready to release all locks we got in this thread.
      7) Write the bin log
         Unfortunately the writing of the binlog is not synchronised with
         other logging activities. So no matter in which order the binlog
         is written compared to other activities there will always be cases
         where crashes make strange things occur. In this placement it can
         happen that the ALTER TABLE DROP PARTITION gets performed in the
         master but not in the slaves if we have a crash, after writing the
         ddl log but before writing the binlog. A solution to this would
         require writing the statement first in the ddl log and then
         when recovering from the crash read the binlog and insert it into
         the binlog if not written already.
      8) Install the previously written shadow frm file
      9) Prepare handlers for drop of partitions
      10) Drop the partitions
      11) Remove entries from ddl log
      12) Reopen table if under lock tables
      13) Complete query

      We insert Error injections at all places where it could be interesting
      to test if recovery is properly done.
    */
    if (write_log_drop_shadow_frm(lpt) ||
        ERROR_INJECT_CRASH("crash_drop_partition_1") ||
        mysql_write_frm(lpt, WFRM_WRITE_SHADOW) ||
        ERROR_INJECT_CRASH("crash_drop_partition_2") ||
        write_log_drop_partition(lpt) ||
        ERROR_INJECT_CRASH("crash_drop_partition_3") ||
        (not_completed= FALSE) ||
        abort_and_upgrade_lock(lpt) || /* Always returns 0 */
        ERROR_INJECT_CRASH("crash_drop_partition_4") ||
        alter_close_tables(lpt) ||
        ERROR_INJECT_CRASH("crash_drop_partition_5") ||
        ((!thd->lex->no_write_to_binlog) &&
         (write_bin_log(thd, FALSE,
                        thd->query(), thd->query_length()), FALSE)) ||
        ERROR_INJECT_CRASH("crash_drop_partition_6") ||
        ((frm_install= TRUE), FALSE) ||
        mysql_write_frm(lpt, WFRM_INSTALL_SHADOW) ||
        ((frm_install= FALSE), FALSE) ||
        ERROR_INJECT_CRASH("crash_drop_partition_7") ||
        mysql_drop_partitions(lpt) ||
        ERROR_INJECT_CRASH("crash_drop_partition_8") ||
        (write_log_completed(lpt, FALSE), FALSE) ||
        ERROR_INJECT_CRASH("crash_drop_partition_9") ||
        (alter_partition_lock_handling(lpt), FALSE)) 
    {
      handle_alter_part_error(lpt, not_completed, TRUE, frm_install);
      goto err;
    }
  }
  else if ((alter_info->flags & ALTER_ADD_PARTITION) &&
           (part_info->part_type == RANGE_PARTITION ||
            part_info->part_type == LIST_PARTITION))
  {
    /*
      ADD RANGE/LIST PARTITIONS
      In this case there are no tuples removed and no tuples are added.
      Thus the operation is merely adding a new partition. Thus it is
      necessary to perform the change as an atomic operation. Otherwise
      someone reading without seeing the new partition could potentially
      miss updates made by a transaction serialised before it that are
      inserted into the new partition.

      0) Write an entry that removes the shadow frm file if crash occurs 
      1) Write the new frm file as a shadow frm file
      2) Log the changes to happen in ddl log
      2) Add the new partitions
      3) Lock all partitions in TL_WRITE_ONLY to ensure that no users
         are still using the old partitioning scheme. Wait until all
         ongoing users have completed before progressing.
      4) Get a name lock on the table. This ensures that we can release all
         locks on the table and since no one can open the table, there can
         be no new threads accessing the table. They will be hanging on the
         name lock.
      5) Close all tables that have already been opened but didn't stumble on
         the abort locked previously. This is done as part of the
         close_data_files_and_morph_locks call.
      6) Close all table handlers and unlock all handlers but retain name lock
      7) Write binlog
      8) Now the change is completed except for the installation of the
         new frm file. We thus write an action in the log to change to
         the shadow frm file
      9) Install the new frm file of the table where the partitions are
         added to the table.
      10)Wait until all accesses using the old frm file has completed
      11)Remove entries from ddl log
      12)Reopen tables if under lock tables
      13)Complete query
    */
    if (write_log_add_change_partition(lpt) ||
        ERROR_INJECT_CRASH("crash_add_partition_1") ||
        mysql_write_frm(lpt, WFRM_WRITE_SHADOW) ||
        ERROR_INJECT_CRASH("crash_add_partition_2") ||
        mysql_change_partitions(lpt) ||
        ERROR_INJECT_CRASH("crash_add_partition_3") ||
        abort_and_upgrade_lock(lpt) || /* Always returns 0 */
        ERROR_INJECT_CRASH("crash_add_partition_4") ||
        alter_close_tables(lpt) ||
        ERROR_INJECT_CRASH("crash_add_partition_5") ||
        ((!thd->lex->no_write_to_binlog) &&
         (write_bin_log(thd, FALSE,
                        thd->query(), thd->query_length()), FALSE)) ||
        ERROR_INJECT_CRASH("crash_add_partition_6") ||
        write_log_rename_frm(lpt) ||
        (not_completed= FALSE) ||
        ERROR_INJECT_CRASH("crash_add_partition_7") ||
        ((frm_install= TRUE), FALSE) ||
        mysql_write_frm(lpt, WFRM_INSTALL_SHADOW) ||
        ERROR_INJECT_CRASH("crash_add_partition_8") ||
        (write_log_completed(lpt, FALSE), FALSE) ||
        ERROR_INJECT_CRASH("crash_add_partition_9") ||
        (alter_partition_lock_handling(lpt), FALSE)) 
    {
      handle_alter_part_error(lpt, not_completed, FALSE, frm_install);
      goto err;
    }
  }
  else
  {
    /*
      ADD HASH PARTITION/
      COALESCE PARTITION/
      REBUILD PARTITION/
      REORGANIZE PARTITION
 
      In this case all records are still around after the change although
      possibly organised into new partitions, thus by ensuring that all
      updates go to both the old and the new partitioning scheme we can
      actually perform this operation lock-free. The only exception to
      this is when REORGANIZE PARTITION adds/drops ranges. In this case
      there needs to be an exclusive lock during the time when the range
      changes occur.
      This is only possible if the handler can ensure double-write for a
      period. The double write will ensure that it doesn't matter where the
      data is read from since both places are updated for writes. If such
      double writing is not performed then it is necessary to perform the
      change with the usual exclusive lock. With double writes it is even
      possible to perform writes in parallel with the reorganisation of
      partitions.

      Without double write procedure we get the following procedure.
      The only difference with using double write is that we can downgrade
      the lock to TL_WRITE_ALLOW_WRITE. Double write in this case only
      double writes from old to new. If we had double writing in both
      directions we could perform the change completely without exclusive
      lock for HASH partitions.
      Handlers that perform double writing during the copy phase can actually
      use a lower lock level. This can be handled inside store_lock in the
      respective handler.

      0) Write an entry that removes the shadow frm file if crash occurs 
      1) Write the shadow frm file of new partitioning
      2) Log such that temporary partitions added in change phase are
         removed in a crash situation
      3) Add the new partitions
         Copy from the reorganised partitions to the new partitions
      4) Log that operation is completed and log all complete actions
         needed to complete operation from here
      5) Lock all partitions in TL_WRITE_ONLY to ensure that no users
         are still using the old partitioning scheme. Wait until all
         ongoing users have completed before progressing.
      6) Get a name lock of the table
      7) Close all tables opened but not yet locked, after this call we are
         certain that no other thread is in the lock wait queue or has
         opened the table. The name lock will ensure that they are blocked
         on the open call.
         This is achieved also by close_data_files_and_morph_locks call.
      8) Close all partitions opened by this thread, but retain name lock.
      9) Write bin log
      10) Prepare handlers for rename and delete of partitions
      11) Rename and drop the reorged partitions such that they are no
          longer used and rename those added to their real new names.
      12) Install the shadow frm file
      13) Reopen the table if under lock tables
      14) Complete query
    */
    if (write_log_add_change_partition(lpt) ||
        ERROR_INJECT_CRASH("crash_change_partition_1") ||
        mysql_write_frm(lpt, WFRM_WRITE_SHADOW) ||
        ERROR_INJECT_CRASH("crash_change_partition_2") ||
        mysql_change_partitions(lpt) ||
        ERROR_INJECT_CRASH("crash_change_partition_3") ||
        write_log_final_change_partition(lpt) ||
        ERROR_INJECT_CRASH("crash_change_partition_4") ||
        (not_completed= FALSE) ||
        abort_and_upgrade_lock(lpt) || /* Always returns 0 */
        ERROR_INJECT_CRASH("crash_change_partition_5") ||
        alter_close_tables(lpt) ||
        ERROR_INJECT_CRASH("crash_change_partition_6") ||
        ((!thd->lex->no_write_to_binlog) &&
         (write_bin_log(thd, FALSE,
                        thd->query(), thd->query_length()), FALSE)) ||
        ERROR_INJECT_CRASH("crash_change_partition_7") ||
        mysql_write_frm(lpt, WFRM_INSTALL_SHADOW) ||
        ERROR_INJECT_CRASH("crash_change_partition_8") ||
        mysql_drop_partitions(lpt) ||
        ERROR_INJECT_CRASH("crash_change_partition_9") ||
        mysql_rename_partitions(lpt) ||
        ((frm_install= TRUE), FALSE) ||
        ERROR_INJECT_CRASH("crash_change_partition_10") ||
        (write_log_completed(lpt, FALSE), FALSE) ||
        ERROR_INJECT_CRASH("crash_change_partition_11") ||
        (alter_partition_lock_handling(lpt), FALSE))
    {
      handle_alter_part_error(lpt, not_completed, FALSE, frm_install);
      goto err;
    }
  }
  /*
    A final step is to write the query to the binlog and send ok to the
    user
  */
  DBUG_RETURN(fast_end_partition(thd, lpt->copied, lpt->deleted,
                                 table, table_list, FALSE, NULL,
                                 written_bin_log));
err:
  close_thread_tables(thd);
  DBUG_RETURN(TRUE);
}
#endif


/*
  Prepare for calling val_int on partition function by setting fields to
  point to the record where the values of the PF-fields are stored.

  SYNOPSIS
    set_field_ptr()
    ptr                 Array of fields to change ptr
    new_buf             New record pointer
    old_buf             Old record pointer

  DESCRIPTION
    Set ptr in field objects of field array to refer to new_buf record
    instead of previously old_buf. Used before calling val_int and after
    it is used to restore pointers to table->record[0].
    This routine is placed outside of partition code since it can be useful
    also for other programs.
*/

void set_field_ptr(Field **ptr, const uchar *new_buf,
                   const uchar *old_buf)
{
  my_ptrdiff_t diff= (new_buf - old_buf);
  DBUG_ENTER("set_field_ptr");

  do
  {
    (*ptr)->move_field_offset(diff);
  } while (*(++ptr));
  DBUG_VOID_RETURN;
}


/*
  Prepare for calling val_int on partition function by setting fields to
  point to the record where the values of the PF-fields are stored.
  This variant works on a key_part reference.
  It is not required that all fields are NOT NULL fields.

  SYNOPSIS
    set_key_field_ptr()
    key_info            key info with a set of fields to change ptr
    new_buf             New record pointer
    old_buf             Old record pointer

  DESCRIPTION
    Set ptr in field objects of field array to refer to new_buf record
    instead of previously old_buf. Used before calling val_int and after
    it is used to restore pointers to table->record[0].
    This routine is placed outside of partition code since it can be useful
    also for other programs.
*/

void set_key_field_ptr(KEY *key_info, const uchar *new_buf,
                       const uchar *old_buf)
{
  KEY_PART_INFO *key_part= key_info->key_part;
  uint key_parts= key_info->key_parts;
  uint i= 0;
  my_ptrdiff_t diff= (new_buf - old_buf);
  DBUG_ENTER("set_key_field_ptr");

  do
  {
    key_part->field->move_field_offset(diff);
    key_part++;
  } while (++i < key_parts);
  DBUG_VOID_RETURN;
}


/*
  SYNOPSIS
    mem_alloc_error()
    size                Size of memory attempted to allocate
    None

  RETURN VALUES
    None

  DESCRIPTION
    A routine to use for all the many places in the code where memory
    allocation error can happen, a tremendous amount of them, needs
    simple routine that signals this error.
*/

void mem_alloc_error(size_t size)
{
  my_error(ER_OUTOFMEMORY, MYF(0), size);
}

#ifdef WITH_PARTITION_STORAGE_ENGINE
/*
  Return comma-separated list of used partitions in the provided given string

  SYNOPSIS
    make_used_partitions_str()
      part_info  IN  Partitioning info
      parts_str  OUT The string to fill

  DESCRIPTION
    Generate a list of used partitions (from bits in part_info->used_partitions
    bitmap), asd store it into the provided String object.
    
  NOTE
    The produced string must not be longer then MAX_PARTITIONS * (1 + FN_LEN).
*/

void make_used_partitions_str(partition_info *part_info, String *parts_str)
{
  parts_str->length(0);
  partition_element *pe;
  uint partition_id= 0;
  List_iterator<partition_element> it(part_info->partitions);
  
  if (part_info->is_sub_partitioned())
  {
    partition_element *head_pe;
    while ((head_pe= it++))
    {
      List_iterator<partition_element> it2(head_pe->subpartitions);
      while ((pe= it2++))
      {
        if (bitmap_is_set(&part_info->used_partitions, partition_id))
        {
          if (parts_str->length())
            parts_str->append(',');
          parts_str->append(head_pe->partition_name,
                           strlen(head_pe->partition_name),
                           system_charset_info);
          parts_str->append('_');
          parts_str->append(pe->partition_name,
                           strlen(pe->partition_name),
                           system_charset_info);
        }
        partition_id++;
      }
    }
  }
  else
  {
    while ((pe= it++))
    {
      if (bitmap_is_set(&part_info->used_partitions, partition_id))
      {
        if (parts_str->length())
          parts_str->append(',');
        parts_str->append(pe->partition_name, strlen(pe->partition_name),
                         system_charset_info);
      }
      partition_id++;
    }
  }
}
#endif

/****************************************************************************
 * Partition interval analysis support
 ***************************************************************************/

/*
  Setup partition_info::* members related to partitioning range analysis

  SYNOPSIS
    set_up_partition_func_pointers()
      part_info  Partitioning info structure

  DESCRIPTION
    Assuming that passed partition_info structure already has correct values
    for members that specify [sub]partitioning type, table fields, and
    functions, set up partition_info::* members that are related to
    Partitioning Interval Analysis (see get_partitions_in_range_iter for its
    definition)

  IMPLEMENTATION
    There are two available interval analyzer functions:
    (1) get_part_iter_for_interval_via_mapping 
    (2) get_part_iter_for_interval_cols_via_map 
    (3) get_part_iter_for_interval_via_walking

    They both have limited applicability:
    (1) is applicable for "PARTITION BY <RANGE|LIST>(func(t.field))", where
    func is a monotonic function.

    (2) is applicable for "PARTITION BY <RANGE|LIST> COLUMNS (field_list)

    (3) is applicable for 
      "[SUB]PARTITION BY <any-partitioning-type>(any_func(t.integer_field))"
      
    If both (1) and (3) are applicable, (1) is preferred over (3).
    
    This function sets part_info::get_part_iter_for_interval according to
    this criteria, and also sets some auxilary fields that the function
    uses.
*/
#ifdef WITH_PARTITION_STORAGE_ENGINE
static void set_up_range_analysis_info(partition_info *part_info)
{
  /* Set the catch-all default */
  part_info->get_part_iter_for_interval= NULL;
  part_info->get_subpart_iter_for_interval= NULL;

  /* 
    Check if get_part_iter_for_interval_via_mapping() can be used for 
    partitioning
  */
  switch (part_info->part_type) {
  case RANGE_PARTITION:
  case LIST_PARTITION:
    if (!part_info->column_list)
    {
      if (part_info->part_expr->get_monotonicity_info() != NON_MONOTONIC)
      {
        part_info->get_part_iter_for_interval=
          get_part_iter_for_interval_via_mapping;
        goto setup_subparts;
      }
    }
    else
    {
      part_info->get_part_iter_for_interval=
        get_part_iter_for_interval_cols_via_map;
      goto setup_subparts;
    }
  default:
    ;
  }
   
  /*
    Check if get_part_iter_for_interval_via_walking() can be used for
    partitioning
  */
  if (part_info->num_part_fields == 1)
  {
    Field *field= part_info->part_field_array[0];
    switch (field->type()) {
    case MYSQL_TYPE_TINY:
    case MYSQL_TYPE_SHORT:
    case MYSQL_TYPE_INT24:
    case MYSQL_TYPE_LONG:
    case MYSQL_TYPE_LONGLONG:
      part_info->get_part_iter_for_interval=
        get_part_iter_for_interval_via_walking;
      break;
    default:
      ;
    }
  }

setup_subparts:
  /*
    Check if get_part_iter_for_interval_via_walking() can be used for
    subpartitioning
  */
  if (part_info->num_subpart_fields == 1)
  {
    Field *field= part_info->subpart_field_array[0];
    switch (field->type()) {
    case MYSQL_TYPE_TINY:
    case MYSQL_TYPE_SHORT:
    case MYSQL_TYPE_LONG:
    case MYSQL_TYPE_LONGLONG:
      part_info->get_subpart_iter_for_interval=
        get_part_iter_for_interval_via_walking;
      break;
    default:
      ;
    }
  }
}


/*
  This function takes a memory of packed fields in opt-range format
  and stores it in record format. To avoid having to worry about how
  the length of fields are calculated in opt-range format we send
  an array of lengths used for each field in store_length_array.

  SYNOPSIS
  store_tuple_to_record()
  pfield                         Field array
  store_length_array             Array of field lengths
  value                          Memory where fields are stored
  value_end                      End of memory

  RETURN VALUE
  nparts                         Number of fields assigned
*/
uint32 store_tuple_to_record(Field **pfield,
                             uint32 *store_length_array,
                             uchar *value,
                             uchar *value_end)
{
  /* This function is inspired by store_key_image_rec. */
  uint32 nparts= 0;
  uchar *loc_value;
  while (value < value_end)
  {
    loc_value= value;
    if ((*pfield)->real_maybe_null())
    {
      if (*loc_value)
        (*pfield)->set_null();
      else
        (*pfield)->set_notnull();
      loc_value++;
    }
    uint len= (*pfield)->pack_length();
    (*pfield)->set_key_image(loc_value, len);
    value+= *store_length_array;
    store_length_array++;
    nparts++;
    pfield++;
  }
  return nparts;
}

/*
  RANGE(columns) partitioning: compare value bound and probe tuple.

  The value bound always is a full tuple (but may include the MAXVALUE
  special value).

  The probe tuple may be a prefix of partitioning tuple. The tail_is_min
  parameter specifies whether the suffix components should be assumed to
  hold MAXVALUE
*/

static int cmp_rec_and_tuple(part_column_list_val *val, uint32 nvals_in_rec)
{
  partition_info *part_info= val->part_info;
  Field **field= part_info->part_field_array;
  Field **fields_end= field + nvals_in_rec;
  int res;

  for (; field != fields_end; field++, val++)
  {
    if (val->max_value)
      return -1;
    if ((*field)->is_null())
    {
      if (val->null_value)
        continue;
      return -1;
    }
    if (val->null_value)
      return +1;
    res= (*field)->cmp((const uchar*)val->column_value);
    if (res)
      return res;
  }
  return 0;
}


static int cmp_rec_and_tuple_prune(part_column_list_val *val,
                                   uint32 n_vals_in_rec,
                                   bool tail_is_min)
{
  int cmp;
  Field **field;
  partition_info *part_info;
  if ((cmp= cmp_rec_and_tuple(val, n_vals_in_rec)))
    return cmp;
  part_info= val->part_info;
  field= part_info->part_field_array + n_vals_in_rec;
  for (; *field; field++, val++)
  {
    if (tail_is_min)
      return -1;
    if (!tail_is_min && !val->max_value)
      return +1;
  }
  return 0;
}


typedef uint32 (*get_endpoint_func)(partition_info*, bool left_endpoint,
                                    bool include_endpoint);

typedef uint32 (*get_col_endpoint_func)(partition_info*, bool left_endpoint,
                                        bool include_endpoint,
                                        uint32 num_parts);

/*
  Partitioning Interval Analysis: Initialize the iterator for "mapping" case

  SYNOPSIS
    get_part_iter_for_interval_via_mapping()
      part_info   Partition info
      is_subpart  TRUE  - act for subpartitioning
                  FALSE - act for partitioning
      min_value   minimum field value, in opt_range key format.
      max_value   minimum field value, in opt_range key format.
      flags       Some combination of NEAR_MIN, NEAR_MAX, NO_MIN_RANGE,
                  NO_MAX_RANGE.
      part_iter   Iterator structure to be initialized

  DESCRIPTION
    Initialize partition set iterator to walk over the interval in
    ordered-array-of-partitions (for RANGE partitioning) or 
    ordered-array-of-list-constants (for LIST partitioning) space.

  IMPLEMENTATION
    This function is used when partitioning is done by
    <RANGE|LIST>(ascending_func(t.field)), and we can map an interval in
    t.field space into a sub-array of partition_info::range_int_array or
    partition_info::list_array (see get_partition_id_range_for_endpoint,
    get_list_array_idx_for_endpoint for details).
    
    The function performs this interval mapping, and sets the iterator to
    traverse the sub-array and return appropriate partitions.
    
  RETURN
    0 - No matching partitions (iterator not initialized)
    1 - Ok, iterator intialized for traversal of matching partitions.
   -1 - All partitions would match (iterator not initialized)
*/

uint32 get_partition_id_cols_range_for_endpoint(partition_info *part_info,
                                                bool left_endpoint,
                                                bool include_endpoint,
                                                uint32 nparts)
{
  uint max_partition= part_info->num_parts - 1;
  uint min_part_id= 0, max_part_id= max_partition, loc_part_id;
  part_column_list_val *range_col_array= part_info->range_col_array;
  uint num_columns= part_info->part_field_list.elements;
  bool tailf= !(left_endpoint ^ include_endpoint);
  DBUG_ENTER("get_partition_id_cols_range_for_endpoint");

  /* Get the partitioning function value for the endpoint */
  while (max_part_id > min_part_id)
  {
    loc_part_id= (max_part_id + min_part_id + 1) >> 1;
    if (cmp_rec_and_tuple_prune(range_col_array + loc_part_id*num_columns,
                                nparts, tailf) >= 0)
      min_part_id= loc_part_id + 1;
    else
      max_part_id= loc_part_id - 1;
  }
  loc_part_id= max_part_id;
  if (loc_part_id < max_partition && 
      cmp_rec_and_tuple_prune(range_col_array + (loc_part_id+1)*num_columns,
                              nparts, tailf) >= 0
      )
  {
     loc_part_id++;
  }
  if (left_endpoint)
  {
    if (cmp_rec_and_tuple_prune(range_col_array + loc_part_id*num_columns,
                                nparts, tailf) >= 0)
      loc_part_id++;
  }
  else 
  {
    if (loc_part_id < max_partition)
    {
      int res= cmp_rec_and_tuple_prune(range_col_array +
                                       loc_part_id * num_columns,
                                       nparts, tailf);
      if (!res)
        loc_part_id += test(include_endpoint);
      else if (res > 0)
        loc_part_id++;
    }
    loc_part_id++;
  }
  DBUG_RETURN(loc_part_id);
}


int get_part_iter_for_interval_cols_via_map(partition_info *part_info,
                                            bool is_subpart,
                                            uint32 *store_length_array,
                                            uchar *min_value, uchar *max_value,
                                            uint min_len, uint max_len, 
                                            uint flags,
                                            PARTITION_ITERATOR *part_iter)
{
  uint32 nparts;
  get_col_endpoint_func  get_col_endpoint;
  DBUG_ENTER("get_part_iter_for_interval_cols_via_map");

  if (part_info->part_type == RANGE_PARTITION)
  {
    get_col_endpoint= get_partition_id_cols_range_for_endpoint;
    part_iter->get_next= get_next_partition_id_range;
  }
  else if (part_info->part_type == LIST_PARTITION)
  {
    get_col_endpoint= get_partition_id_cols_list_for_endpoint;
    part_iter->get_next= get_next_partition_id_list;
    part_iter->part_info= part_info;
    DBUG_ASSERT(part_info->num_list_values);
  }
  else
    assert(0);

  if (flags & NO_MIN_RANGE)
    part_iter->part_nums.start= part_iter->part_nums.cur= 0;
  else
  {
    // Copy from min_value to record
    nparts= store_tuple_to_record(part_info->part_field_array,
                                  store_length_array,
                                  min_value,
                                  min_value + min_len);
    part_iter->part_nums.start= part_iter->part_nums.cur=
      get_col_endpoint(part_info, TRUE, !(flags & NEAR_MIN),
                       nparts);
  }
  if (flags & NO_MAX_RANGE)
  {
    if (part_info->part_type == RANGE_PARTITION)
      part_iter->part_nums.end= part_info->num_parts;
    else /* LIST_PARTITION */
    {
      DBUG_ASSERT(part_info->part_type == LIST_PARTITION);
      part_iter->part_nums.end= part_info->num_list_values;
    }
  }
  else
  {
    // Copy from max_value to record
    nparts= store_tuple_to_record(part_info->part_field_array,
                                  store_length_array,
                                  max_value,
                                  max_value + max_len);
    part_iter->part_nums.end= get_col_endpoint(part_info, FALSE,
                                               !(flags & NEAR_MAX),
                                               nparts);
  }
  if (part_iter->part_nums.start == part_iter->part_nums.end)
    DBUG_RETURN(0);
  DBUG_RETURN(1);
}


int get_part_iter_for_interval_via_mapping(partition_info *part_info,
                                           bool is_subpart,
                                           uint32 *store_length_array, /* ignored */
                                           uchar *min_value, uchar *max_value,
                                           uint min_len, uint max_len, /* ignored */
                                           uint flags,
                                           PARTITION_ITERATOR *part_iter)
{
  Field *field= part_info->part_field_array[0];
  uint32             max_endpoint_val;
  get_endpoint_func  get_endpoint;
  bool               can_match_multiple_values;  /* is not '=' */
  uint field_len= field->pack_length_in_rec();
  DBUG_ENTER("get_part_iter_for_interval_via_mapping");
  DBUG_ASSERT(!is_subpart);
  (void) store_length_array;
  (void)min_len;
  (void)max_len;
  part_iter->ret_null_part= part_iter->ret_null_part_orig= FALSE;

  if (part_info->part_type == RANGE_PARTITION)
  {
    if (part_info->part_charset_field_array)
      get_endpoint=        get_partition_id_range_for_endpoint_charset;
    else
      get_endpoint=        get_partition_id_range_for_endpoint;
    max_endpoint_val=    part_info->num_parts;
    part_iter->get_next= get_next_partition_id_range;
  }
  else if (part_info->part_type == LIST_PARTITION)
  {

    if (part_info->part_charset_field_array)
      get_endpoint=        get_list_array_idx_for_endpoint_charset;
    else
      get_endpoint=        get_list_array_idx_for_endpoint;
    max_endpoint_val=    part_info->num_list_values;
    part_iter->get_next= get_next_partition_id_list;
    part_iter->part_info= part_info;
    if (max_endpoint_val == 0)
    {
      /*
        We handle this special case without optimisations since it is
        of little practical value but causes a great number of complex
        checks later in the code.
      */
      part_iter->part_nums.start= part_iter->part_nums.end= 0;
      part_iter->part_nums.cur= 0;
      part_iter->ret_null_part= part_iter->ret_null_part_orig= TRUE;
      DBUG_RETURN(-1);
    }
  }
  else
    assert(0);
  
  can_match_multiple_values= (flags || !min_value || !max_value ||
                              memcmp(min_value, max_value, field_len));
  if (can_match_multiple_values &&
      (part_info->part_type == RANGE_PARTITION ||
       part_info->has_null_value))
  {
    /* Range scan on RANGE or LIST partitioned table */
    enum_monotonicity_info monotonic;
    monotonic= part_info->part_expr->get_monotonicity_info();
    if (monotonic == MONOTONIC_INCREASING_NOT_NULL ||
        monotonic == MONOTONIC_STRICT_INCREASING_NOT_NULL)
    {
      /* col is NOT NULL, but F(col) can return NULL, add NULL partition */
      part_iter->ret_null_part= part_iter->ret_null_part_orig= TRUE;
    }
  }

  /* 
    Find minimum: Do special handling if the interval has left bound in form
     " NULL <= X ":
  */
  if (field->real_maybe_null() && part_info->has_null_value && 
      !(flags & (NO_MIN_RANGE | NEAR_MIN)) && *min_value)
  {
    part_iter->ret_null_part= part_iter->ret_null_part_orig= TRUE;
    part_iter->part_nums.start= part_iter->part_nums.cur= 0;
    if (!(flags & NO_MAX_RANGE) && *max_value)
    {
      /* The right bound is X <= NULL, i.e. it is a "X IS NULL" interval */
      part_iter->part_nums.end= 0;
      DBUG_RETURN(1);
    }
  }
  else
  {
    if (flags & NO_MIN_RANGE)
      part_iter->part_nums.start= part_iter->part_nums.cur= 0;
    else
    {
      /*
        Store the interval edge in the record buffer, and call the
        function that maps the edge in table-field space to an edge
        in ordered-set-of-partitions (for RANGE partitioning) or 
        index-in-ordered-array-of-list-constants (for LIST) space.
      */
      store_key_image_to_rec(field, min_value, field_len);
      bool include_endp= !test(flags & NEAR_MIN);
      part_iter->part_nums.start= get_endpoint(part_info, 1, include_endp);
      if (!can_match_multiple_values && part_info->part_expr->null_value)
      {
        /* col = x and F(x) = NULL -> only search NULL partition */
        part_iter->part_nums.cur= part_iter->part_nums.start= 0;
        part_iter->part_nums.end= 0;
        part_iter->ret_null_part= part_iter->ret_null_part_orig= TRUE;
        DBUG_RETURN(1);
      }
      part_iter->part_nums.cur= part_iter->part_nums.start;
      if (part_iter->part_nums.start == max_endpoint_val)
        DBUG_RETURN(0); /* No partitions */
    }
  }

  /* Find maximum, do the same as above but for right interval bound */
  if (flags & NO_MAX_RANGE)
    part_iter->part_nums.end= max_endpoint_val;
  else
  {
    store_key_image_to_rec(field, max_value, field_len);
    bool include_endp= !test(flags & NEAR_MAX);
    part_iter->part_nums.end= get_endpoint(part_info, 0, include_endp);
    if (part_iter->part_nums.start >= part_iter->part_nums.end &&
        !part_iter->ret_null_part)
      DBUG_RETURN(0); /* No partitions */
  }
  DBUG_RETURN(1); /* Ok, iterator initialized */
}


/* See get_part_iter_for_interval_via_walking for definition of what this is */
#define MAX_RANGE_TO_WALK 32


/*
  Partitioning Interval Analysis: Initialize iterator to walk field interval

  SYNOPSIS
    get_part_iter_for_interval_via_walking()
      part_info   Partition info
      is_subpart  TRUE  - act for subpartitioning
                  FALSE - act for partitioning
      min_value   minimum field value, in opt_range key format.
      max_value   minimum field value, in opt_range key format.
      flags       Some combination of NEAR_MIN, NEAR_MAX, NO_MIN_RANGE,
                  NO_MAX_RANGE.
      part_iter   Iterator structure to be initialized

  DESCRIPTION
    Initialize partition set iterator to walk over interval in integer field
    space. That is, for "const1 <=? t.field <=? const2" interval, initialize 
    the iterator to return a set of [sub]partitions obtained with the
    following procedure:
      get partition id for t.field = const1,   return it
      get partition id for t.field = const1+1, return it
       ...                 t.field = const1+2, ...
       ...                           ...       ...
       ...                 t.field = const2    ...

  IMPLEMENTATION
    See get_partitions_in_range_iter for general description of interval
    analysis. We support walking over the following intervals: 
      "t.field IS NULL" 
      "c1 <=? t.field <=? c2", where c1 and c2 are finite. 
    Intervals with +inf/-inf, and [NULL, c1] interval can be processed but
    that is more tricky and I don't have time to do it right now.

  RETURN
    0 - No matching partitions, iterator not initialized
    1 - Some partitions would match, iterator intialized for traversing them
   -1 - All partitions would match, iterator not initialized
*/

int get_part_iter_for_interval_via_walking(partition_info *part_info,
                                      bool is_subpart,
                                      uint32 *store_length_array, /* ignored */
                                      uchar *min_value, uchar *max_value,
                                      uint min_len, uint max_len, /* ignored */
                                      uint flags,
                                      PARTITION_ITERATOR *part_iter)
{
  Field *field;
  uint total_parts;
  partition_iter_func get_next_func;
  DBUG_ENTER("get_part_iter_for_interval_via_walking");
  (void)store_length_array;
  (void)min_len;
  (void)max_len;

  part_iter->ret_null_part= part_iter->ret_null_part_orig= FALSE;
  if (is_subpart)
  {
    field= part_info->subpart_field_array[0];
    total_parts= part_info->num_subparts;
    get_next_func=  get_next_subpartition_via_walking;
  }
  else
  {
    field= part_info->part_field_array[0];
    total_parts= part_info->num_parts;
    get_next_func=  get_next_partition_via_walking;
  }

  /* Handle the "t.field IS NULL" interval, it is a special case */
  if (field->real_maybe_null() && !(flags & (NO_MIN_RANGE | NO_MAX_RANGE)) &&
      *min_value && *max_value)
  {
    /* 
      We don't have a part_iter->get_next() function that would find which
      partition "t.field IS NULL" belongs to, so find partition that contains 
      NULL right here, and return an iterator over singleton set.
    */
    uint32 part_id;
    field->set_null();
    if (is_subpart)
    {
      if (!part_info->get_subpartition_id(part_info, &part_id))
      {
        init_single_partition_iterator(part_id, part_iter);
        DBUG_RETURN(1); /* Ok, iterator initialized */
      }
    }
    else
    {
      longlong dummy;
      int res= part_info->is_sub_partitioned() ?
                  part_info->get_part_partition_id(part_info, &part_id,
                                                   &dummy):
                  part_info->get_partition_id(part_info, &part_id, &dummy);
      if (!res)
      {
        init_single_partition_iterator(part_id, part_iter);
        DBUG_RETURN(1); /* Ok, iterator initialized */
      }
    }
    DBUG_RETURN(0); /* No partitions match */
  }

  if ((field->real_maybe_null() && 
       ((!(flags & NO_MIN_RANGE) && *min_value) ||  // NULL <? X
        (!(flags & NO_MAX_RANGE) && *max_value))) ||  // X <? NULL
      (flags & (NO_MIN_RANGE | NO_MAX_RANGE)))    // -inf at any bound
  {
    DBUG_RETURN(-1); /* Can't handle this interval, have to use all partitions */
  }
  
  /* Get integers for left and right interval bound */
  longlong a, b;
  uint len= field->pack_length_in_rec();
  store_key_image_to_rec(field, min_value, len);
  a= field->val_int();
  
  store_key_image_to_rec(field, max_value, len);
  b= field->val_int();
  
  /* 
    Handle a special case where the distance between interval bounds is 
    exactly 4G-1. This interval is too big for range walking, and if it is an
    (x,y]-type interval then the following "b +=..." code will convert it to 
    an empty interval by "wrapping around" a + 4G-1 + 1 = a. 
  */
  if ((ulonglong)b - (ulonglong)a == ~0ULL)
    DBUG_RETURN(-1);

  a += test(flags & NEAR_MIN);
  b += test(!(flags & NEAR_MAX));
  ulonglong n_values= b - a;

  /*
    Will it pay off to enumerate all values in the [a..b] range and evaluate
    the partitioning function for every value? It depends on 
     1. whether we'll be able to infer that some partitions are not used 
     2. if time savings from not scanning these partitions will be greater
        than time spent in enumeration.
    We will assume that the cost of accessing one extra partition is greater
    than the cost of evaluating the partitioning function O(#partitions).
    This means we should jump at any chance to eliminate a partition, which
    gives us this logic:

    Do the enumeration if
     - the number of values to enumerate is comparable to the number of
       partitions, or
     - there are not many values to enumerate.
  */
  if ((n_values > 2*total_parts) && n_values > MAX_RANGE_TO_WALK)
    DBUG_RETURN(-1);

  part_iter->field_vals.start= part_iter->field_vals.cur= a;
  part_iter->field_vals.end=   b;
  part_iter->part_info= part_info;
  part_iter->get_next=  get_next_func;
  DBUG_RETURN(1);
}


/*
  PARTITION_ITERATOR::get_next implementation: enumerate partitions in range

  SYNOPSIS
    get_next_partition_id_range()
      part_iter  Partition set iterator structure

  DESCRIPTION
    This is implementation of PARTITION_ITERATOR::get_next() that returns
    [sub]partition ids in [min_partition_id, max_partition_id] range.
    The function conforms to partition_iter_func type.

  RETURN
    partition id
    NOT_A_PARTITION_ID if there are no more partitions
*/

uint32 get_next_partition_id_range(PARTITION_ITERATOR* part_iter)
{
  if (part_iter->part_nums.cur >= part_iter->part_nums.end)
  {
    if (part_iter->ret_null_part)
    {
      part_iter->ret_null_part= FALSE;
      return 0;                    /* NULL always in first range partition */
    }
    part_iter->part_nums.cur= part_iter->part_nums.start;
    part_iter->ret_null_part= part_iter->ret_null_part_orig;
    return NOT_A_PARTITION_ID;
  }
  else
    return part_iter->part_nums.cur++;
}


/*
  PARTITION_ITERATOR::get_next implementation for LIST partitioning

  SYNOPSIS
    get_next_partition_id_list()
      part_iter  Partition set iterator structure

  DESCRIPTION
    This implementation of PARTITION_ITERATOR::get_next() is special for 
    LIST partitioning: it enumerates partition ids in
    part_info->list_array[i] (list_col_array[i] for COLUMNS LIST
    partitioning) where i runs over [min_idx, max_idx] interval.
    The function conforms to partition_iter_func type.

  RETURN 
    partition id
    NOT_A_PARTITION_ID if there are no more partitions
*/

uint32 get_next_partition_id_list(PARTITION_ITERATOR *part_iter)
{
  if (part_iter->part_nums.cur >= part_iter->part_nums.end)
  {
    if (part_iter->ret_null_part)
    {
      part_iter->ret_null_part= FALSE;
      return part_iter->part_info->has_null_part_id;
    }
    part_iter->part_nums.cur= part_iter->part_nums.start;
    part_iter->ret_null_part= part_iter->ret_null_part_orig;
    return NOT_A_PARTITION_ID;
  }
  else
  {
    partition_info *part_info= part_iter->part_info;
    uint32 num_part= part_iter->part_nums.cur++;
    return part_info->column_list ?
           part_info->list_col_array[num_part].partition_id :
           part_info->list_array[num_part].partition_id;
  }
}


/*
  PARTITION_ITERATOR::get_next implementation: walk over field-space interval

  SYNOPSIS
    get_next_partition_via_walking()
      part_iter  Partitioning iterator

  DESCRIPTION
    This implementation of PARTITION_ITERATOR::get_next() returns ids of
    partitions that contain records with partitioning field value within
    [start_val, end_val] interval.
    The function conforms to partition_iter_func type.

  RETURN 
    partition id
    NOT_A_PARTITION_ID if there are no more partitioning.
*/

static uint32 get_next_partition_via_walking(PARTITION_ITERATOR *part_iter)
{
  uint32 part_id;
  Field *field= part_iter->part_info->part_field_array[0];
  while (part_iter->field_vals.cur != part_iter->field_vals.end)
  {
    longlong dummy;
    field->store(part_iter->field_vals.cur++,
                 ((Field_num*)field)->unsigned_flag);
    if ((part_iter->part_info->is_sub_partitioned() &&
        !part_iter->part_info->get_part_partition_id(part_iter->part_info,
                                                     &part_id, &dummy)) ||
        !part_iter->part_info->get_partition_id(part_iter->part_info,
                                                &part_id, &dummy))
      return part_id;
  }
  part_iter->field_vals.cur= part_iter->field_vals.start;
  return NOT_A_PARTITION_ID;
}


/* Same as get_next_partition_via_walking, but for subpartitions */

static uint32 get_next_subpartition_via_walking(PARTITION_ITERATOR *part_iter)
{
  Field *field= part_iter->part_info->subpart_field_array[0];
  uint32 res;
  if (part_iter->field_vals.cur == part_iter->field_vals.end)
  {
    part_iter->field_vals.cur= part_iter->field_vals.start;
    return NOT_A_PARTITION_ID;
  }
  field->store(part_iter->field_vals.cur++, FALSE);
  if (part_iter->part_info->get_subpartition_id(part_iter->part_info,
                                                &res))
    return NOT_A_PARTITION_ID;
  return res;

}


/*
  Create partition names

  SYNOPSIS
    create_partition_name()
    out:out                   Created partition name string
    in1                       First part
    in2                       Second part
    name_variant              Normal, temporary or renamed partition name

  RETURN VALUE
    NONE

  DESCRIPTION
    This method is used to calculate the partition name, service routine to
    the del_ren_cre_table method.
*/

void create_partition_name(char *out, const char *in1,
                           const char *in2, uint name_variant,
                           bool translate)
{
  char transl_part_name[FN_REFLEN];
  const char *transl_part;

  if (translate)
  {
    tablename_to_filename(in2, transl_part_name, FN_REFLEN);
    transl_part= transl_part_name;
  }
  else
    transl_part= in2;
  if (name_variant == NORMAL_PART_NAME)
    strxmov(out, in1, "#P#", transl_part, NullS);
  else if (name_variant == TEMP_PART_NAME)
    strxmov(out, in1, "#P#", transl_part, "#TMP#", NullS);
  else if (name_variant == RENAMED_PART_NAME)
    strxmov(out, in1, "#P#", transl_part, "#REN#", NullS);
}


/*
  Create subpartition name

  SYNOPSIS
    create_subpartition_name()
    out:out                   Created partition name string
    in1                       First part
    in2                       Second part
    in3                       Third part
    name_variant              Normal, temporary or renamed partition name

  RETURN VALUE
    NONE

  DESCRIPTION
  This method is used to calculate the subpartition name, service routine to
  the del_ren_cre_table method.
*/

void create_subpartition_name(char *out, const char *in1,
                              const char *in2, const char *in3,
                              uint name_variant)
{
  char transl_part_name[FN_REFLEN], transl_subpart_name[FN_REFLEN];

  tablename_to_filename(in2, transl_part_name, FN_REFLEN);
  tablename_to_filename(in3, transl_subpart_name, FN_REFLEN);
  if (name_variant == NORMAL_PART_NAME)
    strxmov(out, in1, "#P#", transl_part_name,
            "#SP#", transl_subpart_name, NullS);
  else if (name_variant == TEMP_PART_NAME)
    strxmov(out, in1, "#P#", transl_part_name,
            "#SP#", transl_subpart_name, "#TMP#", NullS);
  else if (name_variant == RENAMED_PART_NAME)
    strxmov(out, in1, "#P#", transl_part_name,
            "#SP#", transl_subpart_name, "#REN#", NullS);
}

uint get_partition_field_store_length(Field *field)
{
  uint store_length;

  store_length= field->key_length();
  if (field->real_maybe_null())
    store_length+= HA_KEY_NULL_LENGTH;
  if (field->real_type() == MYSQL_TYPE_VARCHAR)
    store_length+= HA_KEY_BLOB_LENGTH;
  return store_length;
}
#endif
<|MERGE_RESOLUTION|>--- conflicted
+++ resolved
@@ -3440,12 +3440,8 @@
                                            bool include_endpoint)
 {
   longlong *range_array= part_info->range_int_array;
-<<<<<<< HEAD
+  longlong part_end_val;
   uint max_partition= part_info->num_parts - 1;
-=======
-  longlong part_end_val;
-  uint max_partition= part_info->no_parts - 1;
->>>>>>> 5b0fb8aa
   uint min_part_id= 0, max_part_id= max_partition, loc_part_id;
   /* Get the partitioning function value for the endpoint */
   longlong part_func_value= 
