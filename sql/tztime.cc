--- conflicted
+++ resolved
@@ -1807,16 +1807,11 @@
                               0, HA_READ_KEY_EXACT))
   {
 #ifdef EXTRA_DEBUG    
-<<<<<<< HEAD
-    sql_print_error("Can't find description of time zone '%.*s'", tz_name->length(),
-                    tz_name->ptr());
-=======
     /*
       Most probably user has mistyped time zone name, so no need to bark here
       unless we need it for debugging.
     */
     sql_print_error("Can't find description of time zone '%s'", tz_name_buff);
->>>>>>> c80c503a
 #endif
     goto end;
   }
