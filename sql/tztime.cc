/*
   Copyright (c) 2004, 2010, Oracle and/or its affiliates.

   This program is free software; you can redistribute it and/or modify
   it under the terms of the GNU General Public License as published by
   the Free Software Foundation; version 2 of the License.

   This program is distributed in the hope that it will be useful,
   but WITHOUT ANY WARRANTY; without even the implied warranty of
   MERCHANTABILITY or FITNESS FOR A PARTICULAR PURPOSE.  See the
   GNU General Public License for more details.

   You should have received a copy of the GNU General Public License
   along with this program; if not, write to the Free Software
   Foundation, Inc., 51 Franklin St, Fifth Floor, Boston, MA 02110-1301  USA */

/*
   Most of the following code and structures were derived from
   public domain code from ftp://elsie.nci.nih.gov/pub
   (We will refer to this code as to elsie-code further.)
*/

/*
  We should not include sql_priv.h in mysql_tzinfo_to_sql utility since
  it creates unsolved link dependencies on some platforms.
*/

#ifdef USE_PRAGMA_IMPLEMENTATION
#pragma implementation				// gcc: Class implementation
#endif

#include <my_global.h>
#if !defined(TZINFO2SQL) && !defined(TESTTIME)
#include "sql_priv.h"
#include "unireg.h"
#include "tztime.h"
#include "sql_time.h"                           // localtime_to_TIME
#include "sql_base.h"                           // open_system_tables_for_read,
                                                // close_system_tables
#else
#include <my_time.h>
#include "tztime.h"
#include <my_sys.h>
#include <mysql_version.h>
#include <my_getopt.h>
#endif

#include "tzfile.h"
#include <m_string.h>
#include <my_dir.h>
#include <mysql/psi/mysql_file.h>
#include "lock.h"                               // MYSQL_LOCK_IGNORE_FLUSH,
                                                // MYSQL_LOCK_IGNORE_TIMEOUT

/*
  Now we don't use abbreviations in server but we will do this in future.
*/
#if defined(TZINFO2SQL) || defined(TESTTIME)
#define ABBR_ARE_USED
#else
#if !defined(DBUG_OFF)
/* Let use abbreviations for debug purposes */
#undef ABBR_ARE_USED
#define ABBR_ARE_USED
#endif /* !defined(DBUG_OFF) */
#endif /* defined(TZINFO2SQL) || defined(TESTTIME) */

#define PROGRAM_VERSION "1.1"

/* Structure describing local time type (e.g. Moscow summer time (MSD)) */
typedef struct ttinfo
{
  long tt_gmtoff; // Offset from UTC in seconds
  uint tt_isdst;   // Is daylight saving time or not. Used to set tm_isdst
#ifdef ABBR_ARE_USED
  uint tt_abbrind; // Index of start of abbreviation for this time type.
#endif
  /*
    We don't use tt_ttisstd and tt_ttisgmt members of original elsie-code
    struct since we don't support POSIX-style TZ descriptions in variables.
  */
} TRAN_TYPE_INFO;

/* Structure describing leap-second corrections. */
typedef struct lsinfo
{
  my_time_t ls_trans; // Transition time
  long      ls_corr;  // Correction to apply
} LS_INFO;

/*
  Structure with information describing ranges of my_time_t shifted to local
  time (my_time_t + offset). Used for local MYSQL_TIME -> my_time_t conversion.
  See comments for TIME_to_gmt_sec() for more info.
*/
typedef struct revtinfo
{
  long rt_offset; // Offset of local time from UTC in seconds
  uint rt_type;    // Type of period 0 - Normal period. 1 - Spring time-gap
} REVT_INFO;

#ifdef TZNAME_MAX
#define MY_TZNAME_MAX	TZNAME_MAX
#endif
#ifndef TZNAME_MAX
#define MY_TZNAME_MAX	255
#endif

/*
  Structure which fully describes time zone which is
  described in our db or in zoneinfo files.
*/
typedef struct st_time_zone_info
{
  uint leapcnt;  // Number of leap-second corrections
  uint timecnt;  // Number of transitions between time types
  uint typecnt;  // Number of local time types
  uint charcnt;  // Number of characters used for abbreviations
  uint revcnt;   // Number of transition descr. for TIME->my_time_t conversion
  /* The following are dynamical arrays are allocated in MEM_ROOT */
  my_time_t *ats;       // Times of transitions between time types
  uchar	*types; // Local time types for transitions
  TRAN_TYPE_INFO *ttis; // Local time types descriptions
#ifdef ABBR_ARE_USED
  /* Storage for local time types abbreviations. They are stored as ASCIIZ */
  char *chars;
#endif
  /*
    Leap seconds corrections descriptions, this array is shared by
    all time zones who use leap seconds.
  */
  LS_INFO *lsis;
  /*
    Starting points and descriptions of shifted my_time_t (my_time_t + offset)
    ranges on which shifted my_time_t -> my_time_t mapping is linear or undefined.
    Used for tm -> my_time_t conversion.
  */
  my_time_t *revts;
  REVT_INFO *revtis;
  /*
    Time type which is used for times smaller than first transition or if
    there are no transitions at all.
  */
  TRAN_TYPE_INFO *fallback_tti;

} TIME_ZONE_INFO;


static my_bool prepare_tz_info(TIME_ZONE_INFO *sp, MEM_ROOT *storage);


#if defined(TZINFO2SQL) || defined(TESTTIME)

/*
  Load time zone description from zoneinfo (TZinfo) file.

  SYNOPSIS
    tz_load()
      name - path to zoneinfo file
      sp   - TIME_ZONE_INFO structure to fill

  RETURN VALUES
    0 - Ok
    1 - Error
*/
static my_bool
tz_load(const char *name, TIME_ZONE_INFO *sp, MEM_ROOT *storage)
{
  uchar *p;
  int read_from_file;
  uint i;
  MYSQL_FILE *file;

  if (!(file= mysql_file_fopen(0, name, O_RDONLY|O_BINARY, MYF(MY_WME))))
    return 1;
  {
    union
    {
      struct tzhead tzhead;
      uchar buf[sizeof(struct tzhead) + sizeof(my_time_t) * TZ_MAX_TIMES +
                TZ_MAX_TIMES + sizeof(TRAN_TYPE_INFO) * TZ_MAX_TYPES +
#ifdef ABBR_ARE_USED
               MY_MAX(TZ_MAX_CHARS + 1, (2 * (MY_TZNAME_MAX + 1))) +
#endif
               sizeof(LS_INFO) * TZ_MAX_LEAPS];
    } u;
    uint ttisstdcnt;
    uint ttisgmtcnt;
    char *tzinfo_buf;

    read_from_file= mysql_file_fread(file, u.buf, sizeof(u.buf), MYF(MY_WME));

    if (mysql_file_fclose(file, MYF(MY_WME)) != 0)
      return 1;

    if (read_from_file < (int)sizeof(struct tzhead))
      return 1;

    ttisstdcnt= int4net(u.tzhead.tzh_ttisgmtcnt);
    ttisgmtcnt= int4net(u.tzhead.tzh_ttisstdcnt);
    sp->leapcnt= int4net(u.tzhead.tzh_leapcnt);
    sp->timecnt= int4net(u.tzhead.tzh_timecnt);
    sp->typecnt= int4net(u.tzhead.tzh_typecnt);
    sp->charcnt= int4net(u.tzhead.tzh_charcnt);
    p= u.tzhead.tzh_charcnt + sizeof(u.tzhead.tzh_charcnt);
    if (sp->leapcnt > TZ_MAX_LEAPS ||
        sp->typecnt == 0 || sp->typecnt > TZ_MAX_TYPES ||
        sp->timecnt > TZ_MAX_TIMES ||
        sp->charcnt > TZ_MAX_CHARS ||
        (ttisstdcnt != sp->typecnt && ttisstdcnt != 0) ||
        (ttisgmtcnt != sp->typecnt && ttisgmtcnt != 0))
      return 1;
    if ((uint)(read_from_file - (p - u.buf)) <
        sp->timecnt * 4 +                       /* ats */
        sp->timecnt +                           /* types */
        sp->typecnt * (4 + 2) +                 /* ttinfos */
        sp->charcnt +                           /* chars */
        sp->leapcnt * (4 + 4) +                 /* lsinfos */
        ttisstdcnt +                            /* ttisstds */
        ttisgmtcnt)                             /* ttisgmts */
      return 1;

    if (!(tzinfo_buf= (char *)alloc_root(storage,
                                         ALIGN_SIZE(sp->timecnt *
                                                    sizeof(my_time_t)) +
                                         ALIGN_SIZE(sp->timecnt) +
                                         ALIGN_SIZE(sp->typecnt *
                                                    sizeof(TRAN_TYPE_INFO)) +
#ifdef ABBR_ARE_USED
                                         ALIGN_SIZE(sp->charcnt+1) +
#endif
                                         sp->leapcnt * sizeof(LS_INFO))))
      return 1;

    sp->ats= (my_time_t *)tzinfo_buf;
    tzinfo_buf+= ALIGN_SIZE(sp->timecnt * sizeof(my_time_t));
    sp->types= (uchar *)tzinfo_buf;
    tzinfo_buf+= ALIGN_SIZE(sp->timecnt);
    sp->ttis= (TRAN_TYPE_INFO *)tzinfo_buf;
    tzinfo_buf+= ALIGN_SIZE(sp->typecnt * sizeof(TRAN_TYPE_INFO));
#ifdef ABBR_ARE_USED
    sp->chars= tzinfo_buf;
    tzinfo_buf+= ALIGN_SIZE(sp->charcnt+1);
#endif
    sp->lsis= (LS_INFO *)tzinfo_buf;

    for (i= 0; i < sp->timecnt; i++, p+= 4)
      sp->ats[i]= int4net(p);

    for (i= 0; i < sp->timecnt; i++)
    {
      sp->types[i]= (uchar) *p++;
      if (sp->types[i] >= sp->typecnt)
        return 1;
    }
    for (i= 0; i < sp->typecnt; i++)
    {
      TRAN_TYPE_INFO * ttisp;

      ttisp= &sp->ttis[i];
      ttisp->tt_gmtoff= int4net(p);
      p+= 4;
      ttisp->tt_isdst= (uchar) *p++;
      if (ttisp->tt_isdst != 0 && ttisp->tt_isdst != 1)
        return 1;
      ttisp->tt_abbrind= (uchar) *p++;
      if (ttisp->tt_abbrind > sp->charcnt)
        return 1;
    }
    for (i= 0; i < sp->charcnt; i++)
      sp->chars[i]= *p++;
    sp->chars[i]= '\0';	/* ensure '\0' at end */
    for (i= 0; i < sp->leapcnt; i++)
    {
      LS_INFO *lsisp;

      lsisp= &sp->lsis[i];
      lsisp->ls_trans= int4net(p);
      p+= 4;
      lsisp->ls_corr= int4net(p);
      p+= 4;
    }
    /*
      Since we don't support POSIX style TZ definitions in variables we
      don't read further like glibc or elsie code.
    */
  }

  return prepare_tz_info(sp, storage);
}
#endif /* defined(TZINFO2SQL) || defined(TESTTIME) */


/*
  Finish preparation of time zone description for use in TIME_to_gmt_sec()
  and gmt_sec_to_TIME() functions.

  SYNOPSIS
    prepare_tz_info()
      sp - pointer to time zone description
      storage - pointer to MEM_ROOT where arrays for map allocated

  DESCRIPTION
    First task of this function is to find fallback time type which will
    be used if there are no transitions or we have moment in time before
    any transitions.
    Second task is to build "shifted my_time_t" -> my_time_t map used in
    MYSQL_TIME -> my_time_t conversion.
    Note: See description of TIME_to_gmt_sec() function first.
    In order to perform MYSQL_TIME -> my_time_t conversion we need to build table
    which defines "shifted by tz offset and leap seconds my_time_t" ->
    my_time_t function wich is almost the same (except ranges of ambiguity)
    as reverse function to piecewise linear function used for my_time_t ->
    "shifted my_time_t" conversion and which is also specified as table in
    zoneinfo file or in our db (It is specified as start of time type ranges
    and time type offsets). So basic idea is very simple - let us iterate
    through my_time_t space from one point of discontinuity of my_time_t ->
    "shifted my_time_t" function to another and build our approximation of
    reverse function. (Actually we iterate through ranges on which
    my_time_t -> "shifted my_time_t" is linear function).

  RETURN VALUES
    0	Ok
    1	Error
*/
static my_bool
prepare_tz_info(TIME_ZONE_INFO *sp, MEM_ROOT *storage)
{
  my_time_t cur_t= MY_TIME_T_MIN;
  my_time_t cur_l, end_t, end_l;
  my_time_t cur_max_seen_l= MY_TIME_T_MIN;
  long cur_offset, cur_corr, cur_off_and_corr;
  uint next_trans_idx, next_leap_idx;
  uint i;
  /*
    Temporary arrays where we will store tables. Needed because
    we don't know table sizes ahead. (Well we can estimate their
    upper bound but this will take extra space.)
  */
  my_time_t revts[TZ_MAX_REV_RANGES];
  REVT_INFO revtis[TZ_MAX_REV_RANGES];

  LINT_INIT(end_l);

  /*
    Let us setup fallback time type which will be used if we have not any
    transitions or if we have moment of time before first transition.
    We will find first non-DST local time type and use it (or use first
    local time type if all of them are DST types).
  */
  for (i= 0; i < sp->typecnt && sp->ttis[i].tt_isdst; i++)
    /* no-op */ ;
  if (i == sp->typecnt)
    i= 0;
  sp->fallback_tti= &(sp->ttis[i]);


  /*
    Let us build shifted my_time_t -> my_time_t map.
  */
  sp->revcnt= 0;

  /* Let us find initial offset */
  if (sp->timecnt == 0 || cur_t < sp->ats[0])
  {
    /*
      If we have not any transitions or t is before first transition we are using
      already found fallback time type which index is already in i.
    */
    next_trans_idx= 0;
  }
  else
  {
    /* cur_t == sp->ats[0] so we found transition */
    i= sp->types[0];
    next_trans_idx= 1;
  }

  cur_offset= sp->ttis[i].tt_gmtoff;


  /* let us find leap correction... unprobable, but... */
  for (next_leap_idx= 0; next_leap_idx < sp->leapcnt &&
         cur_t >= sp->lsis[next_leap_idx].ls_trans;
         ++next_leap_idx)
    continue;

  if (next_leap_idx > 0)
    cur_corr= sp->lsis[next_leap_idx - 1].ls_corr;
  else
    cur_corr= 0;

  /* Iterate trough t space */
  while (sp->revcnt < TZ_MAX_REV_RANGES - 1)
  {
    cur_off_and_corr= cur_offset - cur_corr;

    /*
      We assuming that cur_t could be only overflowed downwards,
      we also assume that end_t won't be overflowed in this case.
    */
    if (cur_off_and_corr < 0 &&
        cur_t < MY_TIME_T_MIN - cur_off_and_corr)
      cur_t= MY_TIME_T_MIN - cur_off_and_corr;

    cur_l= cur_t + cur_off_and_corr;

    /*
      Let us choose end_t as point before next time type change or leap
      second correction.
    */
    end_t= MY_MIN((next_trans_idx < sp->timecnt) ? sp->ats[next_trans_idx] - 1:
                                                MY_TIME_T_MAX,
               (next_leap_idx < sp->leapcnt) ?
                 sp->lsis[next_leap_idx].ls_trans - 1: MY_TIME_T_MAX);
    /*
      again assuming that end_t can be overlowed only in positive side
      we also assume that end_t won't be overflowed in this case.
    */
    if (cur_off_and_corr > 0 &&
        end_t > MY_TIME_T_MAX - cur_off_and_corr)
      end_t= MY_TIME_T_MAX - cur_off_and_corr;

    end_l= end_t + cur_off_and_corr;


    if (end_l > cur_max_seen_l)
    {
      /* We want special handling in the case of first range */
      if (cur_max_seen_l == MY_TIME_T_MIN)
      {
        revts[sp->revcnt]= cur_l;
        revtis[sp->revcnt].rt_offset= cur_off_and_corr;
        revtis[sp->revcnt].rt_type= 0;
        sp->revcnt++;
        cur_max_seen_l= end_l;
      }
      else
      {
        if (cur_l > cur_max_seen_l + 1)
        {
          /* We have a spring time-gap and we are not at the first range */
          revts[sp->revcnt]= cur_max_seen_l + 1;
          revtis[sp->revcnt].rt_offset= revtis[sp->revcnt-1].rt_offset;
          revtis[sp->revcnt].rt_type= 1;
          sp->revcnt++;
          if (sp->revcnt == TZ_MAX_TIMES + TZ_MAX_LEAPS + 1)
            break; /* That was too much */
          cur_max_seen_l= cur_l - 1;
        }

        /* Assume here end_l > cur_max_seen_l (because end_l>=cur_l) */

        revts[sp->revcnt]= cur_max_seen_l + 1;
        revtis[sp->revcnt].rt_offset= cur_off_and_corr;
        revtis[sp->revcnt].rt_type= 0;
        sp->revcnt++;
        cur_max_seen_l= end_l;
      }
    }

    if (end_t == MY_TIME_T_MAX ||
        ((cur_off_and_corr > 0) &&
         (end_t >= MY_TIME_T_MAX - cur_off_and_corr)))
      /* end of t space */
      break;

    cur_t= end_t + 1;

    /*
      Let us find new offset and correction. Because of our choice of end_t
      cur_t can only be point where new time type starts or/and leap
      correction is performed.
    */
    if (sp->timecnt != 0 && cur_t >= sp->ats[0]) /* else reuse old offset */
      if (next_trans_idx < sp->timecnt &&
          cur_t == sp->ats[next_trans_idx])
      {
        /* We are at offset point */
        cur_offset= sp->ttis[sp->types[next_trans_idx]].tt_gmtoff;
        ++next_trans_idx;
      }

    if (next_leap_idx < sp->leapcnt &&
        cur_t == sp->lsis[next_leap_idx].ls_trans)
    {
      /* we are at leap point */
      cur_corr= sp->lsis[next_leap_idx].ls_corr;
      ++next_leap_idx;
    }
  }

  /* check if we have had enough space */
  if (sp->revcnt == TZ_MAX_REV_RANGES - 1)
    return 1;

  /* set maximum end_l as finisher */
  revts[sp->revcnt]= end_l;

  /* Allocate arrays of proper size in sp and copy result there */
  if (!(sp->revts= (my_time_t *)alloc_root(storage,
                                  sizeof(my_time_t) * (sp->revcnt + 1))) ||
      !(sp->revtis= (REVT_INFO *)alloc_root(storage,
                                  sizeof(REVT_INFO) * sp->revcnt)))
    return 1;

  memcpy(sp->revts, revts, sizeof(my_time_t) * (sp->revcnt + 1));
  memcpy(sp->revtis, revtis, sizeof(REVT_INFO) * sp->revcnt);

  return 0;
}


#if !defined(TZINFO2SQL)

static const uint mon_lengths[2][MONS_PER_YEAR]=
{
  { 31, 28, 31, 30, 31, 30, 31, 31, 30, 31, 30, 31 },
  { 31, 29, 31, 30, 31, 30, 31, 31, 30, 31, 30, 31 }
};

static const uint mon_starts[2][MONS_PER_YEAR]=
{
  { 0, 31, 59, 90, 120, 151, 181, 212, 243, 273, 304, 334 },
  { 0, 31, 60, 91, 121, 152, 182, 213, 244, 274, 305, 335 }
};

static const uint year_lengths[2]=
{
  DAYS_PER_NYEAR, DAYS_PER_LYEAR
};

#define LEAPS_THRU_END_OF(y)  ((y) / 4 - (y) / 100 + (y) / 400)


/*
  Converts time from my_time_t representation (seconds in UTC since Epoch)
  to broken down representation using given local time zone offset.

  SYNOPSIS
    sec_to_TIME()
      tmp    - pointer to structure for broken down representation
      t      - my_time_t value to be converted
      offset - local time zone offset

  DESCRIPTION
    Convert my_time_t with offset to MYSQL_TIME struct. Differs from timesub
    (from elsie code) because doesn't contain any leap correction and
    TM_GMTOFF and is_dst setting and contains some MySQL specific
    initialization. Funny but with removing of these we almost have
    glibc's offtime function.
*/
static void
sec_to_TIME(MYSQL_TIME * tmp, my_time_t t, long offset)
{
  long days;
  long rem;
  int y;
  int yleap;
  const uint *ip;

  days= (long) (t / SECS_PER_DAY);
  rem=  (long) (t % SECS_PER_DAY);

  /*
    We do this as separate step after dividing t, because this
    allows us handle times near my_time_t bounds without overflows.
  */
  rem+= offset;
  while (rem < 0)
  {
    rem+= SECS_PER_DAY;
    days--;
  }
  while (rem >= SECS_PER_DAY)
  {
    rem -= SECS_PER_DAY;
    days++;
  }
  tmp->hour= (uint)(rem / SECS_PER_HOUR);
  rem= rem % SECS_PER_HOUR;
  tmp->minute= (uint)(rem / SECS_PER_MIN);
  /*
    A positive leap second requires a special
    representation.  This uses "... ??:59:60" et seq.
  */
  tmp->second= (uint)(rem % SECS_PER_MIN);

  y= EPOCH_YEAR;
  while (days < 0 || days >= (long)year_lengths[yleap= isleap(y)])
  {
    int	newy;

    newy= y + days / DAYS_PER_NYEAR;
    if (days < 0)
      newy--;
    days-= (newy - y) * DAYS_PER_NYEAR +
           LEAPS_THRU_END_OF(newy - 1) -
           LEAPS_THRU_END_OF(y - 1);
    y= newy;
  }
  tmp->year= y;

  ip= mon_lengths[yleap];
  for (tmp->month= 0; days >= (long) ip[tmp->month]; tmp->month++)
    days= days - (long) ip[tmp->month];
  tmp->month++;
  tmp->day= (uint)(days + 1);

  /* filling MySQL specific MYSQL_TIME members */
  tmp->neg= 0; tmp->second_part= 0;
  tmp->time_type= MYSQL_TIMESTAMP_DATETIME;
}


/*
  Find time range wich contains given my_time_t value

  SYNOPSIS
    find_time_range()
      t                - my_time_t value for which we looking for range
      range_boundaries - sorted array of range starts.
      higher_bound     - number of ranges

  DESCRIPTION
    Performs binary search for range which contains given my_time_t value.
    It has sense if number of ranges is greater than zero and my_time_t value
    is greater or equal than beginning of first range. It also assumes that
    t belongs to some range specified or end of last is MY_TIME_T_MAX.

    With this localtime_r on real data may takes less time than with linear
    search (I've seen 30% speed up).

  RETURN VALUE
    Index of range to which t belongs
*/
static uint
find_time_range(my_time_t t, const my_time_t *range_boundaries,
                uint higher_bound)
{
  uint i, lower_bound= 0;

  /*
    Function will work without this assertion but result would be meaningless.
  */
  DBUG_ASSERT(higher_bound > 0 && t >= range_boundaries[0]);

  /*
    Do binary search for minimal interval which contain t. We preserve:
    range_boundaries[lower_bound] <= t < range_boundaries[higher_bound]
    invariant and decrease this higher_bound - lower_bound gap twice
    times on each step.
  */

  while (higher_bound - lower_bound > 1)
  {
    i= (lower_bound + higher_bound) >> 1;
    if (range_boundaries[i] <= t)
      lower_bound= i;
    else
      higher_bound= i;
  }
  return lower_bound;
}

/*
  Find local time transition for given my_time_t.

  SYNOPSIS
    find_transition_type()
      t   - my_time_t value to be converted
      sp  - pointer to struct with time zone description

  RETURN VALUE
    Pointer to structure in time zone description describing
    local time type for given my_time_t.
*/
static
const TRAN_TYPE_INFO *
find_transition_type(my_time_t t, const TIME_ZONE_INFO *sp)
{
  if (unlikely(sp->timecnt == 0 || t < sp->ats[0]))
  {
    /*
      If we have not any transitions or t is before first transition let
      us use fallback time type.
    */
    return sp->fallback_tti;
  }

  /*
    Do binary search for minimal interval between transitions which
    contain t. With this localtime_r on real data may takes less
    time than with linear search (I've seen 30% speed up).
  */
  return &(sp->ttis[sp->types[find_time_range(t, sp->ats, sp->timecnt)]]);
}


/*
  Converts time in my_time_t representation (seconds in UTC since Epoch) to
  broken down MYSQL_TIME representation in local time zone.

  SYNOPSIS
    gmt_sec_to_TIME()
      tmp          - pointer to structure for broken down represenatation
      sec_in_utc   - my_time_t value to be converted
      sp           - pointer to struct with time zone description

  TODO
    We can improve this function by creating joined array of transitions and
    leap corrections. This will require adding extra field to TRAN_TYPE_INFO
    for storing number of "extra" seconds to minute occured due to correction
    (60th and 61st second, look how we calculate them as "hit" in this
    function).
    Under realistic assumptions about frequency of transitions the same array
    can be used fot MYSQL_TIME -> my_time_t conversion. For this we need to
    implement tweaked binary search which will take into account that some
    MYSQL_TIME has two matching my_time_t ranges and some of them have none.
*/
static void
gmt_sec_to_TIME(MYSQL_TIME *tmp, my_time_t sec_in_utc, const TIME_ZONE_INFO *sp)
{
  const TRAN_TYPE_INFO *ttisp;
  const LS_INFO *lp;
  long  corr= 0;
  int   hit= 0;
  int   i;

  /*
    Find proper transition (and its local time type) for our sec_in_utc value.
    Funny but again by separating this step in function we receive code
    which very close to glibc's code. No wonder since they obviously use
    the same base and all steps are sensible.
  */
  ttisp= find_transition_type(sec_in_utc, sp);

  /*
    Let us find leap correction for our sec_in_utc value and number of extra
    secs to add to this minute.
    This loop is rarely used because most users will use time zones without
    leap seconds, and even in case when we have such time zone there won't
    be many iterations (we have about 22 corrections at this moment (2004)).
  */
  for ( i= sp->leapcnt; i-- > 0; )
  {
    lp= &sp->lsis[i];
    if (sec_in_utc >= lp->ls_trans)
    {
      if (sec_in_utc == lp->ls_trans)
      {
        hit= ((i == 0 && lp->ls_corr > 0) ||
              lp->ls_corr > sp->lsis[i - 1].ls_corr);
        if (hit)
        {
          while (i > 0 &&
                 sp->lsis[i].ls_trans == sp->lsis[i - 1].ls_trans + 1 &&
                 sp->lsis[i].ls_corr == sp->lsis[i - 1].ls_corr + 1)
          {
            hit++;
            i--;
          }
        }
      }
      corr= lp->ls_corr;
      break;
    }
  }

  sec_to_TIME(tmp, sec_in_utc, ttisp->tt_gmtoff - corr);

  tmp->second+= hit;
}


/*
  Converts local time in broken down representation to local
  time zone analog of my_time_t represenation.

  SYNOPSIS
    sec_since_epoch()
      year, mon, mday, hour, min, sec - broken down representation.

  DESCRIPTION
    Converts time in broken down representation to my_time_t representation
    ignoring time zone. Note that we cannot convert back some valid _local_
    times near ends of my_time_t range because of my_time_t  overflow. But we
    ignore this fact now since MySQL will never pass such argument.

  RETURN VALUE
    Seconds since epoch time representation.
*/
static my_time_t
sec_since_epoch(int year, int mon, int mday, int hour, int min ,int sec)
{
  /* Guard against my_time_t overflow(on system with 32 bit my_time_t) */
  DBUG_ASSERT(!(year == TIMESTAMP_MAX_YEAR && mon == 1 && mday > 17));
#ifndef WE_WANT_TO_HANDLE_UNORMALIZED_DATES
  /*
    It turns out that only whenever month is normalized or unnormalized
    plays role.
  */
  DBUG_ASSERT(mon > 0 && mon < 13);
  long days= year * DAYS_PER_NYEAR - EPOCH_YEAR * DAYS_PER_NYEAR +
             LEAPS_THRU_END_OF(year - 1) -
             LEAPS_THRU_END_OF(EPOCH_YEAR - 1);
  days+= mon_starts[isleap(year)][mon - 1];
#else
  long norm_month= (mon - 1) % MONS_PER_YEAR;
  long a_year= year + (mon - 1)/MONS_PER_YEAR - (int)(norm_month < 0);
  long days= a_year * DAYS_PER_NYEAR - EPOCH_YEAR * DAYS_PER_NYEAR +
             LEAPS_THRU_END_OF(a_year - 1) -
             LEAPS_THRU_END_OF(EPOCH_YEAR - 1);
  days+= mon_starts[isleap(a_year)]
                    [norm_month + (norm_month < 0 ? MONS_PER_YEAR : 0)];
#endif
  days+= mday - 1;

  return ((days * HOURS_PER_DAY + hour) * MINS_PER_HOUR + min) *
         SECS_PER_MIN + sec;
}

/*
  Converts local time in broken down MYSQL_TIME representation to my_time_t
  representation.

  SYNOPSIS
    TIME_to_gmt_sec()
      t               - pointer to structure for broken down represenatation
      sp              - pointer to struct with time zone description
      error_code      - 0, if the conversion was successful;
                        ER_WARN_DATA_OUT_OF_RANGE, if t contains datetime value
                           which is out of TIMESTAMP range;
                        ER_WARN_INVALID_TIMESTAMP, if t represents value which
                           doesn't exists (falls into the spring time-gap).

  DESCRIPTION
    This is mktime analog for MySQL. It is essentially different
    from mktime (or hypotetical my_mktime) because:
    - It has no idea about tm_isdst member so if it
      has two answers it will give the smaller one
    - If we are in spring time gap then it will return
      beginning of the gap
    - It can give wrong results near the ends of my_time_t due to
      overflows, but we are safe since in MySQL we will never
      call this function for such dates (its restriction for year
      between 1970 and 2038 gives us several days of reserve).
    - By default it doesn't support un-normalized input. But if
      sec_since_epoch() function supports un-normalized dates
      then this function should handle un-normalized input right,
      altough it won't normalize structure TIME.

    Traditional approach to problem of conversion from broken down
    representation to time_t is iterative. Both elsie's and glibc
    implementation try to guess what time_t value should correspond to
    this broken-down value. They perform localtime_r function on their
    guessed value and then calculate the difference and try to improve
    their guess. Elsie's code guesses time_t value in bit by bit manner,
    Glibc's code tries to add difference between broken-down value
    corresponding to guess and target broken-down value to current guess.
    It also uses caching of last found correction... So Glibc's approach
    is essentially faster but introduces some undetermenism (in case if
    is_dst member of broken-down representation (tm struct) is not known
    and we have two possible answers).

    We use completely different approach. It is better since it is both
    faster than iterative implementations and fully determenistic. If you
    look at my_time_t to MYSQL_TIME conversion then you'll find that it consist
    of two steps:
    The first is calculating shifted my_time_t value and the second - TIME
    calculation from shifted my_time_t value (well it is a bit simplified
    picture). The part in which we are interested in is my_time_t -> shifted
    my_time_t conversion. It is piecewise linear function which is defined
    by combination of transition times as break points and times offset
    as changing function parameter. The possible inverse function for this
    converison would be ambiguos but with MySQL's restrictions we can use
    some function which is the same as inverse function on unambigiuos
    ranges and coincides with one of branches of inverse function in
    other ranges. Thus we just need to build table which will determine
    this shifted my_time_t -> my_time_t conversion similar to existing
    (my_time_t -> shifted my_time_t table). We do this in
    prepare_tz_info function.

  TODO
    If we can even more improve this function. For doing this we will need to
    build joined map of transitions and leap corrections for gmt_sec_to_TIME()
    function (similar to revts/revtis). Under realistic assumptions about
    frequency of transitions we can use the same array for TIME_to_gmt_sec().
    We need to implement special version of binary search for this. Such step
    will be beneficial to CPU cache since we will decrease data-set used for
    conversion twice.

  RETURN VALUE
    Seconds in UTC since Epoch.
    0 in case of error.
*/

static my_time_t
TIME_to_gmt_sec(const MYSQL_TIME *t, const TIME_ZONE_INFO *sp, uint *error_code)
{
  my_time_t local_t;
  uint saved_seconds;
  uint i;
  int shift= 0;
  DBUG_ENTER("TIME_to_gmt_sec");

  if (!validate_timestamp_range(t))
  {
    *error_code= ER_WARN_DATA_OUT_OF_RANGE;
    DBUG_RETURN(0);
  }

  *error_code= 0;

  /* We need this for correct leap seconds handling */
  if (t->second < SECS_PER_MIN)
    saved_seconds= 0;
  else
    saved_seconds= t->second;

  /*
    NOTE: to convert full my_time_t range we do a shift of the
    boundary dates here to avoid overflow of my_time_t.
    We use alike approach in my_system_gmt_sec().

    However in that function we also have to take into account
    overflow near 0 on some platforms. That's because my_system_gmt_sec
    uses localtime_r(), which doesn't work with negative values correctly
    on platforms with unsigned time_t (QNX). Here we don't use localtime()
    => we negative values of local_t are ok.
  */

  if ((t->year == TIMESTAMP_MAX_YEAR) && (t->month == 1) && t->day > 4)
  {
    /*
      We will pass (t->day - shift) to sec_since_epoch(), and
      want this value to be a positive number, so we shift
      only dates > 4.01.2038 (to avoid owerflow).
    */
    shift= 2;
  }


  local_t= sec_since_epoch(t->year, t->month, (t->day - shift),
                           t->hour, t->minute,
                           saved_seconds ? 0 : t->second);

  /* We have at least one range */
  DBUG_ASSERT(sp->revcnt >= 1);

  if (local_t < sp->revts[0] || local_t > sp->revts[sp->revcnt])
  {
    /*
      This means that source time can't be represented as my_time_t due to
      limited my_time_t range.
    */
    *error_code= ER_WARN_DATA_OUT_OF_RANGE;
    DBUG_RETURN(0);
  }

  /* binary search for our range */
  i= find_time_range(local_t, sp->revts, sp->revcnt);

  /*
    As there are no offset switches at the end of TIMESTAMP range,
    we could simply check for overflow here (and don't need to bother
    about DST gaps etc)
  */
  if (shift)
  {
    if (local_t > (my_time_t) (TIMESTAMP_MAX_VALUE - shift * SECS_PER_DAY +
                               sp->revtis[i].rt_offset - saved_seconds))
    {
      *error_code= ER_WARN_DATA_OUT_OF_RANGE;
      DBUG_RETURN(0);                           /* my_time_t overflow */
    }
    local_t+= shift * SECS_PER_DAY;
  }

  if (sp->revtis[i].rt_type)
  {
    /*
      Oops! We are in spring time gap.
      May be we should return error here?
      Now we are returning my_time_t value corresponding to the
      beginning of the gap.
    */
    *error_code= ER_WARN_INVALID_TIMESTAMP;
    local_t= sp->revts[i] - sp->revtis[i].rt_offset + saved_seconds;
  }
  else
    local_t= local_t - sp->revtis[i].rt_offset + saved_seconds;

  /* check for TIMESTAMP_MAX_VALUE was already done above */
  if (local_t < TIMESTAMP_MIN_VALUE)
  {
    local_t= 0;
    *error_code= ER_WARN_DATA_OUT_OF_RANGE;
  }

  DBUG_RETURN(local_t);
}


/*
  End of elsie derived code.
*/
#endif /* !defined(TZINFO2SQL) */


#if !defined(TESTTIME) && !defined(TZINFO2SQL)

/*
  String with names of SYSTEM time zone.
*/
static const String tz_SYSTEM_name("SYSTEM", 6, &my_charset_latin1);


/*
  Instance of this class represents local time zone used on this system
  (specified by TZ environment variable or via any other system mechanism).
  It uses system functions (localtime_r, my_system_gmt_sec) for conversion
  and is always available. Because of this it is used by default - if there
  were no explicit time zone specified. On the other hand because of this
  conversion methods provided by this class is significantly slower and
  possibly less multi-threaded-friendly than corresponding Time_zone_db
  methods so the latter should be preffered there it is possible.
*/
class Time_zone_system : public Time_zone
{
public:
  Time_zone_system() {}                       /* Remove gcc warning */
  virtual my_time_t TIME_to_gmt_sec(const MYSQL_TIME *t, uint *error_code) const;
  virtual void gmt_sec_to_TIME(MYSQL_TIME *tmp, my_time_t t) const;
  virtual const String * get_name() const;
};


/*
  Converts local time in system time zone in MYSQL_TIME representation
  to its my_time_t representation.

  SYNOPSIS
    TIME_to_gmt_sec()
      t               - pointer to MYSQL_TIME structure with local time in
                        broken-down representation.
      error_code      - 0, if the conversion was successful;
                        ER_WARN_DATA_OUT_OF_RANGE, if t contains datetime value
                           which is out of TIMESTAMP range;
                        ER_WARN_INVALID_TIMESTAMP, if t represents value which
                           doesn't exists (falls into the spring time-gap).

  DESCRIPTION
    This method uses system function (localtime_r()) for conversion
    local time in system time zone in MYSQL_TIME structure to its my_time_t
    representation. Unlike the same function for Time_zone_db class
    it it won't handle unnormalized input properly. Still it will
    return lowest possible my_time_t in case of ambiguity or if we
    provide time corresponding to the time-gap.

    You should call my_init_time() function before using this function.

  RETURN VALUE
    Corresponding my_time_t value or 0 in case of error
*/
my_time_t
Time_zone_system::TIME_to_gmt_sec(const MYSQL_TIME *t, uint *error_code) const
{
  long not_used;
  return my_system_gmt_sec(t, &not_used, error_code);
}


/*
  Converts time from UTC seconds since Epoch (my_time_t) representation
  to system local time zone broken-down representation.

  SYNOPSIS
    gmt_sec_to_TIME()
      tmp - pointer to MYSQL_TIME structure to fill-in
      t   - my_time_t value to be converted

  NOTE
    We assume that value passed to this function will fit into time_t range
    supported by localtime_r. This conversion is putting restriction on
    TIMESTAMP range in MySQL. If we can get rid of SYSTEM time zone at least
    for interaction with client then we can extend TIMESTAMP range down to
    the 1902 easily.
*/
void
Time_zone_system::gmt_sec_to_TIME(MYSQL_TIME *tmp, my_time_t t) const
{
  struct tm tmp_tm;
  time_t tmp_t= (time_t)t;

  localtime_r(&tmp_t, &tmp_tm);
  localtime_to_TIME(tmp, &tmp_tm);
  tmp->time_type= MYSQL_TIMESTAMP_DATETIME;
  adjust_leap_second(tmp);
}


/*
  Get name of time zone

  SYNOPSIS
    get_name()

  RETURN VALUE
    Name of time zone as String
*/
const String *
Time_zone_system::get_name() const
{
  return &tz_SYSTEM_name;
}


/*
  Instance of this class represents UTC time zone. It uses system gmtime_r
  function for conversions and is always available. It is used only for
  my_time_t -> MYSQL_TIME conversions in various UTC_...  functions, it is not
  intended for MYSQL_TIME -> my_time_t conversions and shouldn't be exposed to user.
*/
class Time_zone_utc : public Time_zone
{
public:
  Time_zone_utc() {}                          /* Remove gcc warning */
  virtual my_time_t TIME_to_gmt_sec(const MYSQL_TIME *t,
                                    uint *error_code) const;
  virtual void gmt_sec_to_TIME(MYSQL_TIME *tmp, my_time_t t) const;
  virtual const String * get_name() const;
};


/*
  Convert UTC time from MYSQL_TIME representation to its my_time_t representation.

  DESCRIPTION
    Since Time_zone_utc is used only internally for my_time_t -> TIME
    conversions, this function of Time_zone interface is not implemented for
    this class and should not be called.

  RETURN VALUE
    0
*/
my_time_t
Time_zone_utc::TIME_to_gmt_sec(const MYSQL_TIME *t, uint *error_code) const
{
  /* Should be never called */
  DBUG_ASSERT(0);
  *error_code= ER_WARN_DATA_OUT_OF_RANGE;
  return 0;
}


/*
  Converts time from UTC seconds since Epoch (my_time_t) representation
  to broken-down representation (also in UTC).

  SYNOPSIS
    gmt_sec_to_TIME()
      tmp - pointer to MYSQL_TIME structure to fill-in
      t   - my_time_t value to be converted

  NOTE
    See note for apropriate Time_zone_system method.
*/
void
Time_zone_utc::gmt_sec_to_TIME(MYSQL_TIME *tmp, my_time_t t) const
{
  struct tm tmp_tm;
  time_t tmp_t= (time_t)t;
  gmtime_r(&tmp_t, &tmp_tm);
  localtime_to_TIME(tmp, &tmp_tm);
  tmp->time_type= MYSQL_TIMESTAMP_DATETIME;
  adjust_leap_second(tmp);
}


/*
  Get name of time zone

  SYNOPSIS
    get_name()

  DESCRIPTION
    Since Time_zone_utc is used only internally by SQL's UTC_* functions it
    is not accessible directly, and hence this function of Time_zone
    interface is not implemented for this class and should not be called.

  RETURN VALUE
    0
*/
const String *
Time_zone_utc::get_name() const
{
  /* Should be never called */
  DBUG_ASSERT(0);
  return 0;
}


/*
  Instance of this class represents some time zone which is
  described in mysql.time_zone family of tables.
*/
class Time_zone_db : public Time_zone
{
public:
  Time_zone_db(TIME_ZONE_INFO *tz_info_arg, const String * tz_name_arg);
  virtual my_time_t TIME_to_gmt_sec(const MYSQL_TIME *t, uint *error_code) const;
  virtual void gmt_sec_to_TIME(MYSQL_TIME *tmp, my_time_t t) const;
  virtual const String * get_name() const;
private:
  TIME_ZONE_INFO *tz_info;
  const String *tz_name;
};


/*
  Initializes object representing time zone described by mysql.time_zone
  tables.

  SYNOPSIS
    Time_zone_db()
      tz_info_arg - pointer to TIME_ZONE_INFO structure which is filled
                    according to db or other time zone description
                    (for example by my_tz_init()).
                    Several Time_zone_db instances can share one
                    TIME_ZONE_INFO structure.
      tz_name_arg - name of time zone.
*/
Time_zone_db::Time_zone_db(TIME_ZONE_INFO *tz_info_arg,
                           const String *tz_name_arg):
  tz_info(tz_info_arg), tz_name(tz_name_arg)
{
}


/*
  Converts local time in time zone described from TIME
  representation to its my_time_t representation.

  SYNOPSIS
    TIME_to_gmt_sec()
      t               - pointer to MYSQL_TIME structure with local time
                        in broken-down representation.
      error_code      - 0, if the conversion was successful;
                        ER_WARN_DATA_OUT_OF_RANGE, if t contains datetime value
                           which is out of TIMESTAMP range;
                        ER_WARN_INVALID_TIMESTAMP, if t represents value which
                           doesn't exists (falls into the spring time-gap).

  DESCRIPTION
    Please see ::TIME_to_gmt_sec for function description and
    parameter restrictions.

  RETURN VALUE
    Corresponding my_time_t value or 0 in case of error
*/
my_time_t
Time_zone_db::TIME_to_gmt_sec(const MYSQL_TIME *t, uint *error_code) const
{
  return ::TIME_to_gmt_sec(t, tz_info, error_code);
}


/*
  Converts time from UTC seconds since Epoch (my_time_t) representation
  to local time zone described in broken-down representation.

  SYNOPSIS
    gmt_sec_to_TIME()
      tmp - pointer to MYSQL_TIME structure to fill-in
      t   - my_time_t value to be converted
*/
void
Time_zone_db::gmt_sec_to_TIME(MYSQL_TIME *tmp, my_time_t t) const
{
  ::gmt_sec_to_TIME(tmp, t, tz_info);
  adjust_leap_second(tmp);
}


/*
  Get name of time zone

  SYNOPSIS
    get_name()

  RETURN VALUE
    Name of time zone as ASCIIZ-string
*/
const String *
Time_zone_db::get_name() const
{
  return tz_name;
}


/*
  Instance of this class represents time zone which
  was specified as offset from UTC.
*/
class Time_zone_offset : public Time_zone
{
public:
  Time_zone_offset(long tz_offset_arg);
  virtual my_time_t TIME_to_gmt_sec(const MYSQL_TIME *t,
                                    uint *error_code) const;
  virtual void   gmt_sec_to_TIME(MYSQL_TIME *tmp, my_time_t t) const;
  virtual const String * get_name() const;
  /*
    This have to be public because we want to be able to access it from
    my_offset_tzs_get_key() function
  */
  long offset;
private:
  /* Extra reserve because of snprintf */
  char name_buff[7+16];
  String name;
};


/*
  Initializes object representing time zone described by its offset from UTC.

  SYNOPSIS
    Time_zone_offset()
      tz_offset_arg - offset from UTC in seconds.
                      Positive for direction to east.
*/
Time_zone_offset::Time_zone_offset(long tz_offset_arg):
  offset(tz_offset_arg)
{
  uint hours= abs((int)(offset / SECS_PER_HOUR));
  uint minutes= abs((int)(offset % SECS_PER_HOUR / SECS_PER_MIN));
  ulong length= my_snprintf(name_buff, sizeof(name_buff), "%s%02d:%02d",
                            (offset>=0) ? "+" : "-", hours, minutes);
  name.set(name_buff, length, &my_charset_latin1);
}


/*
  Converts local time in time zone described as offset from UTC
  from MYSQL_TIME representation to its my_time_t representation.

  SYNOPSIS
    TIME_to_gmt_sec()
      t               - pointer to MYSQL_TIME structure with local time
                        in broken-down representation.
      error_code      - 0, if the conversion was successful;
                        ER_WARN_DATA_OUT_OF_RANGE, if t contains datetime value
                           which is out of TIMESTAMP range;
                        ER_WARN_INVALID_TIMESTAMP, if t represents value which
                           doesn't exists (falls into the spring time-gap).

  RETURN VALUE
    Corresponding my_time_t value or 0 in case of error.
*/

my_time_t
Time_zone_offset::TIME_to_gmt_sec(const MYSQL_TIME *t, uint *error_code) const
{
  my_time_t local_t;
  int shift= 0;

  /*
    Check timestamp range.we have to do this as calling function relies on
    us to make all validation checks here.
  */
  if (!validate_timestamp_range(t))
  {
    *error_code= ER_WARN_DATA_OUT_OF_RANGE;
    return 0;
  }
  *error_code= 0;

  /*
    Do a temporary shift of the boundary dates to avoid
    overflow of my_time_t if the time value is near it's
    maximum range
  */
  if ((t->year == TIMESTAMP_MAX_YEAR) && (t->month == 1) && t->day > 4)
    shift= 2;

  local_t= sec_since_epoch(t->year, t->month, (t->day - shift),
                           t->hour, t->minute, t->second) -
           offset;

  if (shift)
  {
    /* Add back the shifted time */
    local_t+= shift * SECS_PER_DAY;
  }

  if (local_t >= TIMESTAMP_MIN_VALUE && local_t <= TIMESTAMP_MAX_VALUE)
    return local_t;

  /* range error*/
  *error_code= ER_WARN_DATA_OUT_OF_RANGE;
  return 0;
}


/*
  Converts time from UTC seconds since Epoch (my_time_t) representation
  to local time zone described as offset from UTC and in broken-down
  representation.

  SYNOPSIS
    gmt_sec_to_TIME()
      tmp - pointer to MYSQL_TIME structure to fill-in
      t   - my_time_t value to be converted
*/
void
Time_zone_offset::gmt_sec_to_TIME(MYSQL_TIME *tmp, my_time_t t) const
{
  sec_to_TIME(tmp, t, offset);
}


/*
  Get name of time zone

  SYNOPSIS
    get_name()

  RETURN VALUE
    Name of time zone as pointer to String object
*/
const String *
Time_zone_offset::get_name() const
{
  return &name;
}


static Time_zone_utc tz_UTC;
static Time_zone_system tz_SYSTEM;
static Time_zone_offset tz_OFFSET0(0);

Time_zone *my_tz_OFFSET0= &tz_OFFSET0;
Time_zone *my_tz_UTC= &tz_UTC;
Time_zone *my_tz_SYSTEM= &tz_SYSTEM;

static HASH tz_names;
static HASH offset_tzs;
static MEM_ROOT tz_storage;

/*
  These mutex protects offset_tzs and tz_storage.
  These protection needed only when we are trying to set
  time zone which is specified as offset, and searching for existing
  time zone in offset_tzs or creating if it didn't existed before in
  tz_storage. So contention is low.
*/
static mysql_mutex_t tz_LOCK;
static bool tz_inited= 0;

/*
  This two static variables are inteded for holding info about leap seconds
  shared by all time zones.
*/
static uint tz_leapcnt= 0;
static LS_INFO *tz_lsis= 0;

/*
  Shows whenever we have found time zone tables during start-up.
  Used for avoiding of putting those tables to global table list
  for queries that use time zone info.
*/
static bool time_zone_tables_exist= 1;


/*
  Names of tables (with their lengths) that are needed
  for dynamical loading of time zone descriptions.
*/

static const LEX_STRING tz_tables_names[MY_TZ_TABLES_COUNT]=
{
  { C_STRING_WITH_LEN("time_zone_name")},
  { C_STRING_WITH_LEN("time_zone")},
  { C_STRING_WITH_LEN("time_zone_transition_type")},
  { C_STRING_WITH_LEN("time_zone_transition")}
};

/* Name of database to which those tables belong. */

static const LEX_STRING tz_tables_db_name= { C_STRING_WITH_LEN("mysql")};


class Tz_names_entry: public Sql_alloc
{
public:
  String name;
  Time_zone *tz;
};


/*
  We are going to call both of these functions from C code so
  they should obey C calling conventions.
*/

extern "C" uchar *
my_tz_names_get_key(Tz_names_entry *entry, size_t *length,
                    my_bool not_used __attribute__((unused)))
{
  *length= entry->name.length();
  return (uchar*) entry->name.ptr();
}

extern "C" uchar *
my_offset_tzs_get_key(Time_zone_offset *entry,
                      size_t *length,
                      my_bool not_used __attribute__((unused)))
{
  *length= sizeof(long);
  return (uchar*) &entry->offset;
}


/*
  Prepare table list with time zone related tables from preallocated array.

  SYNOPSIS
    tz_init_table_list()
      tz_tabs         - pointer to preallocated array of MY_TZ_TABLES_COUNT
                        TABLE_LIST objects

  DESCRIPTION
    This function prepares list of TABLE_LIST objects which can be used
    for opening of time zone tables from preallocated array.
*/

static void
tz_init_table_list(TABLE_LIST *tz_tabs)
{
  bzero(tz_tabs, sizeof(TABLE_LIST) * MY_TZ_TABLES_COUNT);

  for (int i= 0; i < MY_TZ_TABLES_COUNT; i++)
  {
    tz_tabs[i].alias= tz_tabs[i].table_name= tz_tables_names[i].str;
    tz_tabs[i].table_name_length= tz_tables_names[i].length;
    tz_tabs[i].db= tz_tables_db_name.str;
    tz_tabs[i].db_length= tz_tables_db_name.length;
    tz_tabs[i].lock_type= TL_READ;

    if (i != MY_TZ_TABLES_COUNT - 1)
      tz_tabs[i].next_global= tz_tabs[i].next_local= &tz_tabs[i+1];
    if (i != 0)
      tz_tabs[i].prev_global= &tz_tabs[i-1].next_global;
  }
}

#ifdef HAVE_PSI_INTERFACE
static PSI_mutex_key key_tz_LOCK;

static PSI_mutex_info all_tz_mutexes[]=
{
  { & key_tz_LOCK, "tz_LOCK", PSI_FLAG_GLOBAL}
};

static void init_tz_psi_keys(void)
{
  const char* category= "sql";
  int count;

  if (PSI_server == NULL)
    return;

  count= array_elements(all_tz_mutexes);
  PSI_server->register_mutex(category, all_tz_mutexes, count);
}
#endif /* HAVE_PSI_INTERFACE */


/*
  Initialize time zone support infrastructure.

  SYNOPSIS
    my_tz_init()
      thd            - current thread object
      default_tzname - default time zone or 0 if none.
      bootstrap      - indicates whenever we are in bootstrap mode

  DESCRIPTION
    This function will init memory structures needed for time zone support,
    it will register mandatory SYSTEM time zone in them. It will try to open
    mysql.time_zone* tables and load information about default time zone and
    information which further will be shared among all time zones loaded.
    If system tables with time zone descriptions don't exist it won't fail
    (unless default_tzname is time zone from tables). If bootstrap parameter
    is true then this routine assumes that we are in bootstrap mode and won't
    load time zone descriptions unless someone specifies default time zone
    which is supposedly stored in those tables.
    It'll also set default time zone if it is specified.

  RETURN VALUES
    0 - ok
    1 - Error
*/
my_bool
my_tz_init(THD *org_thd, const char *default_tzname, my_bool bootstrap)
{
  THD *thd;
  TABLE_LIST tz_tables[1+MY_TZ_TABLES_COUNT];
  TABLE *table;
  Tz_names_entry *tmp_tzname;
  my_bool return_val= 1;
  char db[]= "mysql";
  int res;
  DBUG_ENTER("my_tz_init");

#ifdef HAVE_PSI_INTERFACE
  init_tz_psi_keys();
#endif

  /*
    To be able to run this from boot, we allocate a temporary THD
  */
  if (!(thd= new THD))
    DBUG_RETURN(1);
  thd->thread_stack= (char*) &thd;
  thd->store_globals();

  /* Init all memory structures that require explicit destruction */
  if (my_hash_init(&tz_names, &my_charset_latin1, 20,
                   0, 0, (my_hash_get_key) my_tz_names_get_key, 0, 0))
  {
    sql_print_error("Fatal error: OOM while initializing time zones");
    goto end;
  }
  if (my_hash_init(&offset_tzs, &my_charset_latin1, 26, 0, 0,
                   (my_hash_get_key)my_offset_tzs_get_key, 0, 0))
  {
    sql_print_error("Fatal error: OOM while initializing time zones");
    my_hash_free(&tz_names);
    goto end;
  }
  init_sql_alloc(&tz_storage, 32 * 1024, 0, MYF(0));
  mysql_mutex_init(key_tz_LOCK, &tz_LOCK, MY_MUTEX_INIT_FAST);
  tz_inited= 1;

  /* Add 'SYSTEM' time zone to tz_names hash */
  if (!(tmp_tzname= new (&tz_storage) Tz_names_entry()))
  {
    sql_print_error("Fatal error: OOM while initializing time zones");
    goto end_with_cleanup;
  }
  tmp_tzname->name.set(STRING_WITH_LEN("SYSTEM"), &my_charset_latin1);
  tmp_tzname->tz= my_tz_SYSTEM;
  if (my_hash_insert(&tz_names, (const uchar *)tmp_tzname))
  {
    sql_print_error("Fatal error: OOM while initializing time zones");
    goto end_with_cleanup;
  }

  if (bootstrap)
  {
    /* If we are in bootstrap mode we should not load time zone tables */
    return_val= time_zone_tables_exist= 0;
    goto end_with_setting_default_tz;
  }

  /*
    After this point all memory structures are inited and we even can live
    without time zone description tables. Now try to load information about
    leap seconds shared by all time zones.
  */

  thd->set_db(db, sizeof(db)-1);
  bzero((char*) &tz_tables[0], sizeof(TABLE_LIST));
  tz_tables[0].alias= tz_tables[0].table_name=
    (char*)"time_zone_leap_second";
  tz_tables[0].table_name_length= 21;
  tz_tables[0].db= db;
  tz_tables[0].db_length= sizeof(db)-1;
  tz_tables[0].lock_type= TL_READ;

  tz_init_table_list(tz_tables+1);
  tz_tables[0].next_global= tz_tables[0].next_local= &tz_tables[1];
  tz_tables[1].prev_global= &tz_tables[0].next_global;
  init_mdl_requests(tz_tables);

  /*
    We need to open only mysql.time_zone_leap_second, but we try to
    open all time zone tables to see if they exist.
  */
  if (open_and_lock_tables(thd, tz_tables, FALSE,
                           MYSQL_OPEN_IGNORE_FLUSH | MYSQL_LOCK_IGNORE_TIMEOUT))
  {
    sql_print_warning("Can't open and lock time zone table: %s "
                      "trying to live without them",
                      thd->get_stmt_da()->message());
    /* We will try emulate that everything is ok */
    return_val= time_zone_tables_exist= 0;
    goto end_with_setting_default_tz;
  }

  for (TABLE_LIST *tl= tz_tables; tl; tl= tl->next_global)
  {
    tl->table->use_all_columns();
    /* Force close at the end of the function to free memory. */
    tl->table->m_needs_reopen= TRUE;
  }

  /*
    Now we are going to load leap seconds descriptions that are shared
    between all time zones that use them. We are using index for getting
    records in proper order. Since we share the same MEM_ROOT between
    all time zones we just allocate enough memory for it first.
  */
  if (!(tz_lsis= (LS_INFO*) alloc_root(&tz_storage,
                                       sizeof(LS_INFO) * TZ_MAX_LEAPS)))
  {
    sql_print_error("Fatal error: Out of memory while loading "
                    "mysql.time_zone_leap_second table");
    goto end_with_close;
  }

  table= tz_tables[0].table;

  if (table->file->ha_index_init(0, 1))
    goto end_with_close;

  table->use_all_columns();
  tz_leapcnt= 0;

  res= table->file->ha_index_first(table->record[0]);

  while (!res)
  {
    if (tz_leapcnt + 1 > TZ_MAX_LEAPS)
    {
      sql_print_error("Fatal error: While loading mysql.time_zone_leap_second"
                      " table: too much leaps");
      table->file->ha_index_end();
      goto end_with_close;
    }

    tz_lsis[tz_leapcnt].ls_trans= (my_time_t)table->field[0]->val_int();
    tz_lsis[tz_leapcnt].ls_corr= (long)table->field[1]->val_int();

    tz_leapcnt++;

    DBUG_PRINT("info",
               ("time_zone_leap_second table: tz_leapcnt: %u  tt_time: %lu  offset: %ld",
                tz_leapcnt, (ulong) tz_lsis[tz_leapcnt-1].ls_trans,
                tz_lsis[tz_leapcnt-1].ls_corr));

    res= table->file->ha_index_next(table->record[0]);
  }

  (void)table->file->ha_index_end();

  if (res != HA_ERR_END_OF_FILE)
  {
    sql_print_error("Fatal error: Error while loading "
                    "mysql.time_zone_leap_second table");
    goto end_with_close;
  }

  /*
    Loading of info about leap seconds succeeded
  */

  return_val= 0;


end_with_setting_default_tz:
  /* If we have default time zone try to load it */
  if (default_tzname)
  {
    String tmp_tzname2(default_tzname, &my_charset_latin1);
    /*
      Time zone tables may be open here, and my_tz_find() may open
      most of them once more, but this is OK for system tables open
      for READ.
    */
    if (!(global_system_variables.time_zone= my_tz_find(thd, &tmp_tzname2)))
    {
      sql_print_error("Fatal error: Illegal or unknown default time zone '%s'",
                      default_tzname);
      return_val= 1;
    }
  }

end_with_close:
  if (time_zone_tables_exist)
    close_mysql_tables(thd);

end_with_cleanup:

  /* if there were error free time zone describing structs */
  if (return_val)
    my_tz_free();
end:
  delete thd;
  if (org_thd)
    org_thd->store_globals();			/* purecov: inspected */
  else
  {
    /* Remember that we don't have a THD */
    set_current_thd(0);
    my_pthread_setspecific_ptr(THR_MALLOC,  0);
  }
  
  default_tz= default_tz_name ? global_system_variables.time_zone
                              : my_tz_SYSTEM;

  DBUG_RETURN(return_val);
}


/*
  Free resources used by time zone support infrastructure.

  SYNOPSIS
    my_tz_free()
*/

void my_tz_free()
{
  if (tz_inited)
  {
    tz_inited= 0;
    mysql_mutex_destroy(&tz_LOCK);
    my_hash_free(&offset_tzs);
    my_hash_free(&tz_names);
    free_root(&tz_storage, MYF(0));
  }
}


/*
  Load time zone description from system tables.

  SYNOPSIS
    tz_load_from_open_tables()
      tz_name   - name of time zone that should be loaded.
      tz_tables - list of tables from which time zone description
                  should be loaded

  DESCRIPTION
    This function will try to load information about time zone specified
    from the list of the already opened and locked tables (first table in
    tz_tables should be time_zone_name, next time_zone, then
    time_zone_transition_type and time_zone_transition should be last).
    It will also update information in hash used for time zones lookup.

  RETURN VALUES
    Returns pointer to newly created Time_zone object or 0 in case of error.

*/

static Time_zone*
tz_load_from_open_tables(const String *tz_name, TABLE_LIST *tz_tables)
{
  TABLE *table= 0;
  TIME_ZONE_INFO *tz_info= NULL;
  Tz_names_entry *tmp_tzname;
  Time_zone *return_val= 0;
  int res;
  uint tzid, ttid;
  my_time_t ttime;
  char buff[MAX_FIELD_WIDTH];
  uchar keybuff[32];
  Field *field;
  String abbr(buff, sizeof(buff), &my_charset_latin1);
  char *alloc_buff= NULL;
  char *tz_name_buff= NULL;
  /*
    Temporary arrays that are used for loading of data for filling
    TIME_ZONE_INFO structure
  */
  my_time_t ats[TZ_MAX_TIMES];
  uchar types[TZ_MAX_TIMES];
  TRAN_TYPE_INFO ttis[TZ_MAX_TYPES];
#ifdef ABBR_ARE_USED
  char chars[MY_MAX(TZ_MAX_CHARS + 1, (2 * (MY_TZNAME_MAX + 1)))];
#endif
  /* 
    Used as a temporary tz_info until we decide that we actually want to
    allocate and keep the tz info and tz name in tz_storage.
  */
  TIME_ZONE_INFO tmp_tz_info;
  memset(&tmp_tz_info, 0, sizeof(TIME_ZONE_INFO));

  DBUG_ENTER("tz_load_from_open_tables");

  /*
    Let us find out time zone id by its name (there is only one index
    and it is specifically for this purpose).
  */
  table= tz_tables->table;
  tz_tables= tz_tables->next_local;
  table->field[0]->store(tz_name->ptr(), tz_name->length(),
                         &my_charset_latin1);
  if (table->file->ha_index_init(0, 1))
    goto end;

  if (table->file->ha_index_read_map(table->record[0], table->field[0]->ptr,
                                     HA_WHOLE_KEY, HA_READ_KEY_EXACT))
  {
#ifdef EXTRA_DEBUG
    /*
      Most probably user has mistyped time zone name, so no need to bark here
      unless we need it for debugging.
    */
     sql_print_error("Can't find description of time zone '%.*s'", 
                     tz_name->length(), tz_name->ptr());
#endif
    goto end;
  }

  tzid= (uint)table->field[1]->val_int();

  (void)table->file->ha_index_end();

  /*
    Now we need to lookup record in mysql.time_zone table in order to
    understand whenever this timezone uses leap seconds (again we are
    using the only index in this table).
  */
  table= tz_tables->table;
  tz_tables= tz_tables->next_local;
  field= table->field[0];
  field->store((longlong) tzid, TRUE);
  DBUG_ASSERT(field->key_length() <= sizeof(keybuff));
  field->get_key_image(keybuff,
                       MY_MIN(field->key_length(), sizeof(keybuff)),
                       Field::itRAW);
  if (table->file->ha_index_init(0, 1))
    goto end;

  if (table->file->ha_index_read_map(table->record[0], keybuff,
                                     HA_WHOLE_KEY, HA_READ_KEY_EXACT))
  {
    sql_print_error("Can't find description of time zone '%u'", tzid);
    goto end;
  }

  /* If Uses_leap_seconds == 'Y' */
  if (table->field[1]->val_int() == 1)
  {
    tmp_tz_info.leapcnt= tz_leapcnt;
    tmp_tz_info.lsis= tz_lsis;
  }

  (void)table->file->ha_index_end();

  /*
    Now we will iterate through records for out time zone in
    mysql.time_zone_transition_type table. Because we want records
    only for our time zone guess what are we doing?
    Right - using special index.
  */
  table= tz_tables->table;
  tz_tables= tz_tables->next_local;
  field= table->field[0];
  field->store((longlong) tzid, TRUE);
  DBUG_ASSERT(field->key_length() <= sizeof(keybuff));
  field->get_key_image(keybuff,
                       MY_MIN(field->key_length(), sizeof(keybuff)),
                       Field::itRAW);
  if (table->file->ha_index_init(0, 1))
    goto end;

  res= table->file->ha_index_read_map(table->record[0], keybuff,
                                      (key_part_map)1, HA_READ_KEY_EXACT);
  while (!res)
  {
    ttid= (uint)table->field[1]->val_int();

    if (ttid >= TZ_MAX_TYPES)
    {
      sql_print_error("Error while loading time zone description from "
                      "mysql.time_zone_transition_type table: too big "
                      "transition type id");
      goto end;
    }

    ttis[ttid].tt_gmtoff= (long)table->field[2]->val_int();
    ttis[ttid].tt_isdst= (table->field[3]->val_int() > 0);

#ifdef ABBR_ARE_USED
    // FIXME should we do something with duplicates here ?
    table->field[4]->val_str(&abbr, &abbr);
    if (tmp_tz_info.charcnt + abbr.length() + 1 > sizeof(chars))
    {
      sql_print_error("Error while loading time zone description from "
                      "mysql.time_zone_transition_type table: not enough "
                      "room for abbreviations");
      goto end;
    }
    ttis[ttid].tt_abbrind= tmp_tz_info.charcnt;
    memcpy(chars + tmp_tz_info.charcnt, abbr.ptr(), abbr.length());
    tmp_tz_info.charcnt+= abbr.length();
    chars[tmp_tz_info.charcnt]= 0;
    tmp_tz_info.charcnt++;

    DBUG_PRINT("info",
      ("time_zone_transition_type table: tz_id=%u tt_id=%u tt_gmtoff=%ld "
       "abbr='%s' tt_isdst=%u", tzid, ttid, ttis[ttid].tt_gmtoff,
       chars + ttis[ttid].tt_abbrind, ttis[ttid].tt_isdst));
#else
    DBUG_PRINT("info",
      ("time_zone_transition_type table: tz_id=%u tt_id=%u tt_gmtoff=%ld "
       "tt_isdst=%u", tzid, ttid, ttis[ttid].tt_gmtoff, ttis[ttid].tt_isdst));
#endif

    /* ttid is increasing because we are reading using index */
    DBUG_ASSERT(ttid >= tmp_tz_info.typecnt);

    tmp_tz_info.typecnt= ttid + 1;

    res= table->file->ha_index_next_same(table->record[0], keybuff, 4);
  }

  if (res != HA_ERR_END_OF_FILE)
  {
    sql_print_error("Error while loading time zone description from "
                    "mysql.time_zone_transition_type table");
    goto end;
  }

  (void)table->file->ha_index_end();


  /*
    At last we are doing the same thing for records in
    mysql.time_zone_transition table. Here we additionaly need records
    in ascending order by index scan also satisfies us.
  */
  table= tz_tables->table; 
  table->field[0]->store((longlong) tzid, TRUE);
  if (table->file->ha_index_init(0, 1))
    goto end;

  res= table->file->ha_index_read_map(table->record[0], keybuff,
                                      (key_part_map)1, HA_READ_KEY_EXACT);
  while (!res)
  {
    ttime= (my_time_t)table->field[1]->val_int();
    ttid= (uint)table->field[2]->val_int();

    if (tmp_tz_info.timecnt + 1 > TZ_MAX_TIMES)
    {
      sql_print_error("Error while loading time zone description from "
                      "mysql.time_zone_transition table: "
                      "too much transitions");
      goto end;
    }
    if (ttid + 1 > tmp_tz_info.typecnt)
    {
      sql_print_error("Error while loading time zone description from "
                      "mysql.time_zone_transition table: "
                      "bad transition type id");
      goto end;
    }

    ats[tmp_tz_info.timecnt]= ttime;
    types[tmp_tz_info.timecnt]= ttid;
    tmp_tz_info.timecnt++;

    DBUG_PRINT("info",
      ("time_zone_transition table: tz_id: %u  tt_time: %lu  tt_id: %u",
       tzid, (ulong) ttime, ttid));

    res= table->file->ha_index_next_same(table->record[0], keybuff, 4);
  }

  /*
    We have to allow HA_ERR_KEY_NOT_FOUND because some time zones
    for example UTC have no transitons.
  */
  if (res != HA_ERR_END_OF_FILE && res != HA_ERR_KEY_NOT_FOUND)
  {
    sql_print_error("Error while loading time zone description from "
                    "mysql.time_zone_transition table");
    goto end;
  }

  (void)table->file->ha_index_end();
  table= 0;

  /*
    Let us check how correct our time zone description is. We don't check for
    tz->timecnt < 1 since it is ok for GMT.
  */
  if (tmp_tz_info.typecnt < 1)
  {
    sql_print_error("loading time zone without transition types");
    goto end;
  }

  /* Allocate memory for the timezone info and timezone name in tz_storage. */
  if (!(alloc_buff= (char*) alloc_root(&tz_storage, sizeof(TIME_ZONE_INFO) +
                                       tz_name->length() + 1)))
  {
    sql_print_error("Out of memory while loading time zone description");
    return 0;
  }

  /* Move the temporary tz_info into the allocated area */
  tz_info= (TIME_ZONE_INFO *)alloc_buff;
  memcpy(tz_info, &tmp_tz_info, sizeof(TIME_ZONE_INFO));
  tz_name_buff= alloc_buff + sizeof(TIME_ZONE_INFO);
  /*
    By writing zero to the end we guarantee that we can call ptr()
    instead of c_ptr() for time zone name.
  */
  strmake(tz_name_buff, tz_name->ptr(), tz_name->length());

  /*
    Now we will allocate memory and init TIME_ZONE_INFO structure.
  */
  if (!(alloc_buff= (char*) alloc_root(&tz_storage,
                                       ALIGN_SIZE(sizeof(my_time_t) *
                                                  tz_info->timecnt) +
                                       ALIGN_SIZE(tz_info->timecnt) +
#ifdef ABBR_ARE_USED
                                       ALIGN_SIZE(tz_info->charcnt) +
#endif
                                       sizeof(TRAN_TYPE_INFO) *
                                       tz_info->typecnt)))
  {
    sql_print_error("Out of memory while loading time zone description");
    goto end;
  }

  tz_info->ats= (my_time_t *) alloc_buff;
  memcpy(tz_info->ats, ats, tz_info->timecnt * sizeof(my_time_t));
  alloc_buff+= ALIGN_SIZE(sizeof(my_time_t) * tz_info->timecnt);
  tz_info->types= (uchar *)alloc_buff;
  memcpy(tz_info->types, types, tz_info->timecnt);
  alloc_buff+= ALIGN_SIZE(tz_info->timecnt);
#ifdef ABBR_ARE_USED
  tz_info->chars= alloc_buff;
  memcpy(tz_info->chars, chars, tz_info->charcnt);
  alloc_buff+= ALIGN_SIZE(tz_info->charcnt);
#endif
  tz_info->ttis= (TRAN_TYPE_INFO *)alloc_buff;
  memcpy(tz_info->ttis, ttis, tz_info->typecnt * sizeof(TRAN_TYPE_INFO));

  /* Build reversed map. */
  if (prepare_tz_info(tz_info, &tz_storage))
  {
    sql_print_error("Unable to build mktime map for time zone");
    goto end;
  }


  if (!(tmp_tzname= new (&tz_storage) Tz_names_entry()) ||
      !(tmp_tzname->tz= new (&tz_storage) Time_zone_db(tz_info,
                                            &(tmp_tzname->name))) ||
      (tmp_tzname->name.set(tz_name_buff, tz_name->length(),
                            &my_charset_latin1),
       my_hash_insert(&tz_names, (const uchar *)tmp_tzname)))
  {
    sql_print_error("Out of memory while loading time zone");
    goto end;
  }

  /*
    Loading of time zone succeeded
  */
  return_val= tmp_tzname->tz;

end:

  if (table && table->file->inited)
    (void) table->file->ha_index_end();

  DBUG_RETURN(return_val);
}


/*
  Parse string that specifies time zone as offset from UTC.

  SYNOPSIS
    str_to_offset()
      str    - pointer to string which contains offset
      length - length of string
      offset - out parameter for storing found offset in seconds.

  DESCRIPTION
    This function parses string which contains time zone offset
    in form similar to '+10:00' and converts found value to
    seconds from UTC form (east is positive).

  RETURN VALUE
    0 - Ok
    1 - String doesn't contain valid time zone offset
*/
my_bool
str_to_offset(const char *str, uint length, long *offset)
{
  const char *end= str + length;
  my_bool negative;
  ulong number_tmp;
  long offset_tmp;

  if (length < 4)
    return 1;

  if (*str == '+')
    negative= 0;
  else if (*str == '-')
    negative= 1;
  else
    return 1;
  str++;

  number_tmp= 0;

  while (str < end && my_isdigit(&my_charset_latin1, *str))
  {
    number_tmp= number_tmp*10 + *str - '0';
    str++;
  }

  if (str + 1 >= end || *str != ':')
    return 1;
  str++;

  offset_tmp = number_tmp * MINS_PER_HOUR; number_tmp= 0;

  while (str < end && my_isdigit(&my_charset_latin1, *str))
  {
    number_tmp= number_tmp * 10 + *str - '0';
    str++;
  }

  if (str != end)
    return 1;

  offset_tmp= (offset_tmp + number_tmp) * SECS_PER_MIN;

  if (negative)
    offset_tmp= -offset_tmp;

  /*
    Check if offset is in range prescribed by standard
    (from -12:59 to 13:00).
  */

  if (number_tmp > 59 || offset_tmp < -13 * SECS_PER_HOUR + 1 ||
      offset_tmp > 13 * SECS_PER_HOUR)
    return 1;

  *offset= offset_tmp;

  return 0;
}


/*
  Get Time_zone object for specified time zone.

  SYNOPSIS
    my_tz_find()
      thd  - pointer to thread THD structure
      name - time zone specification

  DESCRIPTION
    This function checks if name is one of time zones described in db,
    predefined SYSTEM time zone or valid time zone specification as
    offset from UTC (In last case it will create proper Time_zone_offset
    object if there were not any.). If name is ok it returns corresponding
    Time_zone object.

    Clients of this function are not responsible for releasing resources
    occupied by returned Time_zone object so they can just forget pointers
    to Time_zone object if they are not needed longer.

    Other important property of this function: if some Time_zone found once
    it will be for sure found later, so this function can also be used for
    checking if proper Time_zone object exists (and if there will be error
    it will be reported during first call).

    If name pointer is 0 then this function returns 0 (this allows to pass 0
    values as parameter without additional external check and this property
    is used by @@time_zone variable handling code).

    It will perform lookup in system tables (mysql.time_zone*),
    opening and locking them, and closing afterwards. It won't perform
    such lookup if no time zone describing tables were found during
    server start up.

  RETURN VALUE
    Pointer to corresponding Time_zone object. 0 - in case of bad time zone
    specification or other error.

*/
Time_zone *
my_tz_find(THD *thd, const String *name)
{
  Tz_names_entry *tmp_tzname;
  Time_zone *result_tz= 0;
  long offset;
  DBUG_ENTER("my_tz_find");
  DBUG_PRINT("enter", ("time zone name='%s'",
                       name ? ((String *)name)->c_ptr_safe() : "NULL"));

  if (!name || name->is_empty())
    DBUG_RETURN(0);

  mysql_mutex_lock(&tz_LOCK);

  if (!str_to_offset(name->ptr(), name->length(), &offset))
  {
    if (!(result_tz= (Time_zone_offset *)my_hash_search(&offset_tzs,
                                                        (const uchar *)&offset,
                                                        sizeof(long))))
    {
      DBUG_PRINT("info", ("Creating new Time_zone_offset object"));

      if (!(result_tz= new (&tz_storage) Time_zone_offset(offset)) ||
          my_hash_insert(&offset_tzs, (const uchar *) result_tz))
      {
        result_tz= 0;
        sql_print_error("Fatal error: Out of memory "
                        "while setting new time zone");
      }
    }
  }
  else
  {
    result_tz= 0;
    if ((tmp_tzname= (Tz_names_entry *)my_hash_search(&tz_names,
                                                      (const uchar *)
                                                      name->ptr(),
                                                      name->length())))
      result_tz= tmp_tzname->tz;
    else if (time_zone_tables_exist)
    {
      TABLE_LIST tz_tables[MY_TZ_TABLES_COUNT];
      Open_tables_backup open_tables_state_backup;

      tz_init_table_list(tz_tables);
      init_mdl_requests(tz_tables);
      if (!open_system_tables_for_read(thd, tz_tables,
                                       &open_tables_state_backup))
      {
        result_tz= tz_load_from_open_tables(name, tz_tables);
        close_system_tables(thd, &open_tables_state_backup);
      }
    }
  }

  mysql_mutex_unlock(&tz_LOCK);

  if (result_tz && result_tz != my_tz_SYSTEM && result_tz != my_tz_UTC)
    status_var_increment(thd->status_var.feature_timezone);

  DBUG_RETURN(result_tz);
}


/**
  Convert leap seconds into non-leap

  This function will convert the leap seconds added by the OS to 
  non-leap seconds, e.g. 23:59:59, 23:59:60 -> 23:59:59, 00:00:01 ...
  This check is not checking for years on purpose : although it's not a
  complete check this way it doesn't require looking (and having installed)
  the leap seconds table.

  @param[in,out] broken down time structure as filled in by the OS
*/

void Time_zone::adjust_leap_second(MYSQL_TIME *t)
{
  if (t->second == 60 || t->second == 61)
    t->second= 59;
}

#endif /* !defined(TESTTIME) && !defined(TZINFO2SQL) */


#ifdef TZINFO2SQL
/*
  This code belongs to mysql_tzinfo_to_sql converter command line utility.
  This utility should be used by db admin for populating mysql.time_zone
  tables.
*/

/*
  Print info about time zone described by TIME_ZONE_INFO struct as
  SQL statements populating mysql.time_zone* tables.

  SYNOPSIS
    print_tz_as_sql()
      tz_name - name of time zone
      sp      - structure describing time zone
*/
void
print_tz_as_sql(const char* tz_name, const TIME_ZONE_INFO *sp)
{
  uint i;

  /* Here we assume that all time zones have same leap correction tables */
  printf("INSERT INTO time_zone (Use_leap_seconds) VALUES ('%s');\n",
         sp->leapcnt ? "Y" : "N");
  printf("SET @time_zone_id= LAST_INSERT_ID();\n");
  printf("INSERT INTO time_zone_name (Name, Time_zone_id) VALUES \
('%s', @time_zone_id);\n", tz_name);

  if (sp->timecnt)
  {
    printf("INSERT INTO time_zone_transition \
(Time_zone_id, Transition_time, Transition_type_id) VALUES\n");
    for (i= 0; i < sp->timecnt; i++)
      printf("%s(@time_zone_id, %ld, %u)\n", (i == 0 ? " " : ","), sp->ats[i],
             (uint)sp->types[i]);
    printf(";\n");
  }

  printf("INSERT INTO time_zone_transition_type \
(Time_zone_id, Transition_type_id, Offset, Is_DST, Abbreviation) VALUES\n");

  for (i= 0; i < sp->typecnt; i++)
    printf("%s(@time_zone_id, %u, %ld, %d, '%s')\n", (i == 0 ? " " : ","), i,
           sp->ttis[i].tt_gmtoff, sp->ttis[i].tt_isdst,
           sp->chars + sp->ttis[i].tt_abbrind);
  printf(";\n");
}


/*
  Print info about leap seconds in time zone as SQL statements
  populating mysql.time_zone_leap_second table.

  SYNOPSIS
    print_tz_leaps_as_sql()
      sp      - structure describing time zone
*/
void
print_tz_leaps_as_sql(const TIME_ZONE_INFO *sp)
{
  uint i;

  /*
    We are assuming that there are only one list of leap seconds
    For all timezones.
  */
  printf("TRUNCATE TABLE time_zone_leap_second;\n");

  if (sp->leapcnt)
  {
    printf("INSERT INTO time_zone_leap_second \
(Transition_time, Correction) VALUES\n");
    for (i= 0; i < sp->leapcnt; i++)
      printf("%s(%ld, %ld)\n", (i == 0 ? " " : ","),
             sp->lsis[i].ls_trans, sp->lsis[i].ls_corr);
    printf(";\n");
  }

  printf("ALTER TABLE time_zone_leap_second ORDER BY Transition_time;\n");
}


/*
  Some variables used as temporary or as parameters
  in recursive scan_tz_dir() code.
*/
TIME_ZONE_INFO tz_info;
MEM_ROOT tz_storage;
char fullname[FN_REFLEN + 1];
char *root_name_end;

/*
  known file types that exist in the zoneinfo directory that are safe to
  silently skip
*/
const char *known_extensions[]= {
  ".tab",
  NullS
};


/*
  Recursively scan zoneinfo directory and print all found time zone
  descriptions as SQL.

  SYNOPSIS
    scan_tz_dir()
      name_end - pointer to end of path to directory to be searched.
      symlink_recursion_level   How many symlink directory levels are used
      verbose			>0 if we should print warnings

  DESCRIPTION
    This auxiliary recursive function also uses several global
    variables as in parameters and for storing temporary values.

    fullname      - path to directory that should be scanned.
    root_name_end - pointer to place in fullname where part with
                    path to initial directory ends.
    current_tz_id - last used time zone id

  RETURN VALUE
    0 - Ok, 1 - Fatal error

*/
my_bool
scan_tz_dir(char * name_end, uint symlink_recursion_level, uint verbose)
{
  MY_DIR *cur_dir;
  char *name_end_tmp;
  uint i;

  /* Sort directory data, to pass mtr tests on different platforms. */
  if (!(cur_dir= my_dir(fullname, MYF(MY_WANT_STAT|MY_WANT_SORT))))
    return 1;

  name_end= strmake(name_end, "/", FN_REFLEN - (name_end - fullname));

  for (i= 0; i < cur_dir->number_of_files; i++)
  {
    if (cur_dir->dir_entry[i].name[0] != '.')
    {
      name_end_tmp= strmake(name_end, cur_dir->dir_entry[i].name,
                            FN_REFLEN - (name_end - fullname));

      if (MY_S_ISDIR(cur_dir->dir_entry[i].mystat->st_mode))
      {
        my_bool is_symlink;
        if ((is_symlink= my_is_symlink(fullname)) &&
            symlink_recursion_level > 0)
        {
          /*
            The timezone definition data in some Linux distributions
             (e.g. the "timezone-data-2013f" package in Gentoo)
            may have synlimks like:
              /usr/share/zoneinfo/posix/ -> /usr/share/zoneinfo/,
            so the same timezone files are available under two names
            (e.g. "CET" and "posix/CET").

            We allow one level of symlink recursion for backward
            compatibility with earlier timezone data packages that have
            duplicate copies of the same timezone files inside the root
            directory and the "posix" subdirectory (instead of symlinking).
            This makes "posix/CET" still available, but helps to avoid
            following such symlinks infinitely:
              /usr/share/zoneinfo/posix/posix/posix/.../posix/
          */

          /*
            This is a normal case and not critical. only print warning if
            verbose mode is choosen.
          */
          if (verbose > 0)
          {
            fflush(stdout);
            fprintf(stderr, "Warning: Skipping directory '%s': "
                    "to avoid infinite symlink recursion.\n", fullname);
          }
          continue;
        }
        if (scan_tz_dir(name_end_tmp, symlink_recursion_level + is_symlink,
                        verbose))
        {
          my_dirend(cur_dir);
          return 1;
        }
      }
      else if (MY_S_ISREG(cur_dir->dir_entry[i].mystat->st_mode))
      {
        init_alloc_root(&tz_storage, 32768, 0, MYF(MY_THREAD_SPECIFIC));
        if (!tz_load(fullname, &tz_info, &tz_storage))
          print_tz_as_sql(root_name_end + 1, &tz_info);
        else
        {
          /*
            Some systems (like debian, opensuse etc) have description
            files (.tab).  We skip these silently if verbose is > 0
          */
          const char *current_ext= fn_ext(fullname);
          my_bool known_ext= 0;

          for (const char **ext= known_extensions ; *ext ; ext++)
          {
            if (!strcmp(*ext, current_ext))
            {
              known_ext= 1;
              break;
            }
          }
          if (verbose > 0 || !known_ext)
          {
            fflush(stdout);
            fprintf(stderr,
                    "Warning: Unable to load '%s' as time zone. Skipping it.\n",
                    fullname);
          }
        }
        free_root(&tz_storage, MYF(0));
      }
      else
      {
        fflush(stdout);
        fprintf(stderr, "Warning: '%s' is not regular file or directory\n",
                fullname);
      }
    }
  }

  my_dirend(cur_dir);

  return 0;
}


my_bool opt_leap, opt_verbose;

static const char *load_default_groups[]=
{ "mysql_tzinfo_to_sql", 0};

static struct my_option my_long_options[] =
{
  {"help", '?', "Display this help and exit.", 0, 0, 0, GET_NO_ARG, NO_ARG,
   0, 0, 0, 0, 0, 0},
#ifdef DBUG_OFF
  {"debug", '#', "This is a non-debug version. Catch this and exit",
   0,0, 0, GET_DISABLED, OPT_ARG, 0, 0, 0, 0, 0, 0},
#else
  {"debug", '#', "Output debug log. Often this is 'd:t:o,filename'.",
   0, 0, 0, GET_STR, OPT_ARG, 0, 0, 0, 0, 0, 0},
#endif
  {"leap", 'l', "Print the leap second information from the given time zone file. By convention, when --leap is used the next argument is the timezonefile",
   &opt_leap, &opt_leap, 0, GET_BOOL, NO_ARG, 0, 0, 0, 0, 0, 0},
  {"verbose", 'v', "Write non critical warnings",
   &opt_verbose, &opt_verbose, 0, GET_BOOL, NO_ARG, 0, 0, 0, 0, 0, 0},
  {"version", 'V', "Output version information and exit.",
   0, 0, 0, GET_NO_ARG, NO_ARG, 0, 0, 0, 0, 0, 0},
  { 0, 0, 0, 0, 0, 0, GET_NO_ARG, NO_ARG, 0, 0, 0, 0, 0, 0}
};


C_MODE_START
static my_bool get_one_option(int optid, const struct my_option *,
                              char *argument);
C_MODE_END

static void print_version(void)
{
  printf("%s  Ver %s Distrib %s, for %s (%s)\n",my_progname, PROGRAM_VERSION,
	 MYSQL_SERVER_VERSION,SYSTEM_TYPE,MACHINE_TYPE);
}

static void print_usage(void)
{
  fprintf(stderr, "Usage:\n");
  fprintf(stderr, " %s [options] timezonedir\n", my_progname);
  fprintf(stderr, " %s [options] timezonefile timezonename\n", my_progname);
  print_defaults("my",load_default_groups);
  puts("");
  my_print_help(my_long_options);
  my_print_variables(my_long_options);
}


static my_bool
get_one_option(int optid, const struct my_option *opt, char *argument)
{
  switch(optid) {
  case '#':
#ifndef DBUG_OFF
    DBUG_PUSH(argument ? argument : "d:t:S:i:O,/tmp/mysq_tzinfo_to_sql.trace");
#endif
    break;
  case '?':
    print_version();
    puts("");
    print_usage();
    exit(0);
  case 'V':
    print_version();
    exit(0);
  }
  return 0;
}


int
main(int argc, char **argv)
{
  char **default_argv;
  MY_INIT(argv[0]);

  if (load_defaults("my",load_default_groups,&argc,&argv))
    exit(1);

  default_argv= argv;

  if ((handle_options(&argc, &argv, my_long_options, get_one_option)))
    exit(1);

  if ((argc != 1 && argc != 2) || (opt_leap && argc != 1))
  {
    print_usage();
    free_defaults(default_argv);
    return 1;
  }

#ifdef WITH_WSREP
  // Replicate MyISAM DDL for this session, cf. lp:1161432
  printf("SET GLOBAL wsrep_replicate_myisam= ON;\n");
#endif /* WITH_WSREP */

  if (argc == 1 && !opt_leap)
  {
    /* Argument is timezonedir */

    root_name_end= strmake_buf(fullname, argv[0]);

    printf("TRUNCATE TABLE time_zone;\n");
    printf("TRUNCATE TABLE time_zone_name;\n");
    printf("TRUNCATE TABLE time_zone_transition;\n");
    printf("TRUNCATE TABLE time_zone_transition_type;\n");

    if (scan_tz_dir(root_name_end, 0, opt_verbose))
    {
      fflush(stdout);
      fprintf(stderr,
              "There were fatal errors during processing "
              "of zoneinfo directory '%s'\n", fullname);
      return 1;
    }

    printf("ALTER TABLE time_zone_transition "
           "ORDER BY Time_zone_id, Transition_time;\n");
    printf("ALTER TABLE time_zone_transition_type "
           "ORDER BY Time_zone_id, Transition_type_id;\n");
  }
  else
  {
    /*
      First argument is timezonefile.
      The second is timezonename if opt_leap is not given
    */
    init_alloc_root(&tz_storage, 32768, 0, MYF(0));

    if (tz_load(argv[0], &tz_info, &tz_storage))
    {
      fflush(stdout);
      fprintf(stderr, "Problems with zoneinfo file '%s'\n", argv[0]);
      return 1;
    }
    if (opt_leap)
      print_tz_leaps_as_sql(&tz_info);
    else
      print_tz_as_sql(argv[1], &tz_info);

    free_root(&tz_storage, MYF(0));
  }

<<<<<<< HEAD
=======
#ifdef WITH_WSREP
  // Reset wsrep_replicate_myisam. lp:1161432
  printf("SET GLOBAL wsrep_replicate_myisam= OFF;\n");
#endif /* WITH_WSREP */

>>>>>>> a500865c
  free_defaults(default_argv);
  my_end(0);
  return 0;
}

#endif /* defined(TZINFO2SQL) */


#ifdef TESTTIME

/*
   Some simple brute-force test wich allowed to catch a pair of bugs.
   Also can provide interesting facts about system's time zone support
   implementation.
*/

#ifndef CHAR_BIT
#define CHAR_BIT 8
#endif

#ifndef TYPE_BIT
#define TYPE_BIT(type)	(sizeof (type) * CHAR_BIT)
#endif

#ifndef TYPE_SIGNED
#define TYPE_SIGNED(type) (((type) -1) < 0)
#endif

my_bool
is_equal_TIME_tm(const TIME* time_arg, const struct tm * tm_arg)
{
  return (time_arg->year == (uint)tm_arg->tm_year+TM_YEAR_BASE) &&
         (time_arg->month == (uint)tm_arg->tm_mon+1) &&
         (time_arg->day == (uint)tm_arg->tm_mday) &&
         (time_arg->hour == (uint)tm_arg->tm_hour) &&
         (time_arg->minute == (uint)tm_arg->tm_min) &&
         (time_arg->second == (uint)tm_arg->tm_sec) &&
         time_arg->second_part == 0;
}


int
main(int argc, char **argv)
{
  my_bool localtime_negative;
  TIME_ZONE_INFO tz_info;
  struct tm tmp;
  MYSQL_TIME time_tmp;
  time_t t, t1, t2;
  char fullname[FN_REFLEN+1];
  char *str_end;
  MEM_ROOT tz_storage;

  MY_INIT(argv[0]);

  init_alloc_root(&tz_storage, 32768, MYF(0));

  /* let us set some well known timezone */
  setenv("TZ", "MET", 1);
  tzset();

  /* Some initial time zone related system info */
  printf("time_t: %s %u bit\n", TYPE_SIGNED(time_t) ? "signed" : "unsigned",
                                (uint)TYPE_BIT(time_t));
  if (TYPE_SIGNED(time_t))
  {
    t= -100;
    localtime_negative= MY_TEST(localtime_r(&t, &tmp) != 0);
    printf("localtime_r %s negative params \
           (time_t=%d is %d-%d-%d %d:%d:%d)\n",
           (localtime_negative ? "supports" : "doesn't support"), (int)t,
           TM_YEAR_BASE + tmp.tm_year, tmp.tm_mon + 1, tmp.tm_mday,
           tmp.tm_hour, tmp.tm_min, tmp.tm_sec);

    printf("mktime %s negative results (%d)\n",
           (t == mktime(&tmp) ? "doesn't support" : "supports"),
           (int)mktime(&tmp));
  }

  tmp.tm_year= 103; tmp.tm_mon= 2; tmp.tm_mday= 30;
  tmp.tm_hour= 2; tmp.tm_min= 30; tmp.tm_sec= 0; tmp.tm_isdst= -1;
  t= mktime(&tmp);
  printf("mktime returns %s for spring time gap (%d)\n",
         (t != (time_t)-1 ? "something" : "error"), (int)t);

  tmp.tm_year= 103; tmp.tm_mon= 8; tmp.tm_mday= 1;
  tmp.tm_hour= 0; tmp.tm_min= 0; tmp.tm_sec= 0; tmp.tm_isdst= 0;
  t= mktime(&tmp);
  printf("mktime returns %s for non existing date (%d)\n",
         (t != (time_t)-1 ? "something" : "error"), (int)t);

  tmp.tm_year= 103; tmp.tm_mon= 8; tmp.tm_mday= 1;
  tmp.tm_hour= 25; tmp.tm_min=0; tmp.tm_sec=0; tmp.tm_isdst=1;
  t= mktime(&tmp);
  printf("mktime %s unnormalized input (%d)\n",
         (t != (time_t)-1 ? "handles" : "doesn't handle"), (int)t);

  tmp.tm_year= 103; tmp.tm_mon= 9; tmp.tm_mday= 26;
  tmp.tm_hour= 0; tmp.tm_min= 30; tmp.tm_sec= 0; tmp.tm_isdst= 1;
  mktime(&tmp);
  tmp.tm_hour= 2; tmp.tm_isdst= -1;
  t= mktime(&tmp);
  tmp.tm_hour= 4; tmp.tm_isdst= 0;
  mktime(&tmp);
  tmp.tm_hour= 2; tmp.tm_isdst= -1;
  t1= mktime(&tmp);
  printf("mktime is %s (%d %d)\n",
         (t == t1 ? "determenistic" : "is non-determenistic"),
         (int)t, (int)t1);

  /* Let us load time zone description */
  str_end= strmake_buf(fullname, TZDIR);
  strmake(str_end, "/MET", FN_REFLEN - (str_end - fullname));

  if (tz_load(fullname, &tz_info, &tz_storage))
  {
    printf("Unable to load time zone info from '%s'\n", fullname);
    free_root(&tz_storage, MYF(0));
    return 1;
  }

  printf("Testing our implementation\n");

  if (TYPE_SIGNED(time_t) && localtime_negative)
  {
    for (t= -40000; t < 20000; t++)
    {
      localtime_r(&t, &tmp);
      gmt_sec_to_TIME(&time_tmp, (my_time_t)t, &tz_info);
      if (!is_equal_TIME_tm(&time_tmp, &tmp))
      {
        printf("Problem with negative time_t = %d\n", (int)t);
        free_root(&tz_storage, MYF(0));
        return 1;
      }
    }
    printf("gmt_sec_to_TIME = localtime for time_t in [-40000,20000) range\n");
  }

  for (t= 1000000000; t < 1100000000; t+= 13)
  {
    localtime_r(&t,&tmp);
    gmt_sec_to_TIME(&time_tmp, (my_time_t)t, &tz_info);

    if (!is_equal_TIME_tm(&time_tmp, &tmp))
    {
      printf("Problem with time_t = %d\n", (int)t);
      free_root(&tz_storage, MYF(0));
      return 1;
    }
  }
  printf("gmt_sec_to_TIME = localtime for time_t in [1000000000,1100000000) range\n");

  my_init_time();

  /*
    Be careful here! my_system_gmt_sec doesn't fully handle unnormalized
    dates.
  */
  for (time_tmp.year= 1980; time_tmp.year < 2010; time_tmp.year++)
  {
    for (time_tmp.month= 1; time_tmp.month < 13; time_tmp.month++)
    {
      for (time_tmp.day= 1;
           time_tmp.day < mon_lengths[isleap(time_tmp.year)][time_tmp.month-1];
           time_tmp.day++)
      {
        for (time_tmp.hour= 0; time_tmp.hour < 24; time_tmp.hour++)
        {
          for (time_tmp.minute= 0; time_tmp.minute < 60; time_tmp.minute+= 5)
          {
            for (time_tmp.second=0; time_tmp.second<60; time_tmp.second+=25)
            {
              long not_used;
              uint not_used_2;
              t= (time_t)my_system_gmt_sec(&time_tmp, &not_used, &not_used_2);
              t1= (time_t)TIME_to_gmt_sec(&time_tmp, &tz_info, &not_used_2);
              if (t != t1)
              {
                /*
                  We need special handling during autumn since my_system_gmt_sec
                  prefers greater time_t values (in MET) for ambiguity.
                  And BTW that is a bug which should be fixed !!!
                */
                tmp.tm_year= time_tmp.year - TM_YEAR_BASE;
                tmp.tm_mon= time_tmp.month - 1;
                tmp.tm_mday= time_tmp.day;
                tmp.tm_hour= time_tmp.hour;
                tmp.tm_min= time_tmp.minute;
                tmp.tm_sec= time_tmp.second;
                tmp.tm_isdst= 1;

                t2= mktime(&tmp);

                if (t1 == t2)
                  continue;

                printf("Problem: %u/%u/%u %u:%u:%u with times t=%d, t1=%d\n",
                       time_tmp.year, time_tmp.month, time_tmp.day,
                       time_tmp.hour, time_tmp.minute, time_tmp.second,
                       (int)t,(int)t1);

                free_root(&tz_storage, MYF(0));
                return 1;
              }
            }
          }
        }
      }
    }
  }

  printf("TIME_to_gmt_sec = my_system_gmt_sec for test range\n");

  free_root(&tz_storage, MYF(0));
  return 0;
}

#endif /* defined(TESTTIME) */<|MERGE_RESOLUTION|>--- conflicted
+++ resolved
@@ -2761,14 +2761,11 @@
     free_root(&tz_storage, MYF(0));
   }
 
-<<<<<<< HEAD
-=======
 #ifdef WITH_WSREP
   // Reset wsrep_replicate_myisam. lp:1161432
   printf("SET GLOBAL wsrep_replicate_myisam= OFF;\n");
 #endif /* WITH_WSREP */
 
->>>>>>> a500865c
   free_defaults(default_argv);
   my_end(0);
   return 0;
