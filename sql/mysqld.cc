/* Copyright (c) 2000, 2015, Oracle and/or its affiliates.
   Copyright (c) 2008, 2016, MariaDB

   This program is free software; you can redistribute it and/or modify
   it under the terms of the GNU General Public License as published by
   the Free Software Foundation; version 2 of the License.

   This program is distributed in the hope that it will be useful,
   but WITHOUT ANY WARRANTY; without even the implied warranty of
   MERCHANTABILITY or FITNESS FOR A PARTICULAR PURPOSE.  See the
   GNU General Public License for more details.

   You should have received a copy of the GNU General Public License
   along with this program; if not, write to the Free Software
   Foundation, Inc., 51 Franklin Street, Fifth Floor, Boston, MA  02110-1301, USA */

#include "sql_plugin.h"                         // Includes my_global.h
#include "sql_priv.h"
#include "unireg.h"
#include <signal.h>
#ifndef __WIN__
#include <netdb.h>        // getservbyname, servent
#endif
#include "sql_parse.h"    // path_starts_from_data_home_dir
#include "sql_cache.h"    // query_cache, query_cache_*
#include "sql_locale.h"   // MY_LOCALES, my_locales, my_locale_by_name
#include "sql_show.h"     // free_status_vars, add_status_vars,
                          // reset_status_vars
#include "strfunc.h"      // find_set_from_flags
#include "parse_file.h"   // File_parser_dummy_hook
#include "sql_db.h"       // my_dboptions_cache_free
                          // my_dboptions_cache_init
#include "sql_table.h"    // release_ddl_log, execute_ddl_log_recovery
#include "sql_connect.h"  // free_max_user_conn, init_max_user_conn,
                          // handle_one_connection
#include "sql_time.h"     // known_date_time_formats,
                          // get_date_time_format_str,
                          // date_time_format_make
#include "tztime.h"       // my_tz_free, my_tz_init, my_tz_SYSTEM
#include "hostname.h"     // hostname_cache_free, hostname_cache_init
#include "sql_acl.h"      // acl_free, grant_free, acl_init,
                          // grant_init
#include "sql_base.h"
#include "sql_test.h"     // mysql_print_status
#include "item_create.h"  // item_create_cleanup, item_create_init
#include "sql_servers.h"  // servers_free, servers_init
#include "init.h"         // unireg_init
#include "derror.h"       // init_errmessage
#include "derror.h"       // init_errmessage
#include "des_key_file.h" // load_des_key_file
#include "sql_manager.h"  // stop_handle_manager, start_handle_manager
#include "sql_expression_cache.h" // subquery_cache_miss, subquery_cache_hit
#include "sys_vars_shared.h"

#include <m_ctype.h>
#include <my_dir.h>
#include <my_bit.h>
#include "slave.h"
#include "rpl_mi.h"
#include "sql_repl.h"
#include "rpl_filter.h"
#include "client_settings.h"
#include "repl_failsafe.h"
#include <sql_common.h>
#include <my_stacktrace.h>
#include "mysqld_suffix.h"
#include "mysys_err.h"
#include "events.h"
#include "sql_audit.h"
#include "probes_mysql.h"
#include "scheduler.h"
#include <waiting_threads.h>
#include "debug_sync.h"
#include "wsrep_mysqld.h"
#include "wsrep_var.h"
#include "wsrep_thd.h"
#include "wsrep_sst.h"

#include "sql_callback.h"
#include "threadpool.h"

#ifdef WITH_PERFSCHEMA_STORAGE_ENGINE
#include "../storage/perfschema/pfs_server.h"
#endif /* WITH_PERFSCHEMA_STORAGE_ENGINE */
#include <mysql/psi/mysql_idle.h>
#include <mysql/psi/mysql_socket.h>
#include <mysql/psi/mysql_statement.h>
#include "mysql_com_server.h"

#include "keycaches.h"
#include "../storage/myisam/ha_myisam.h"
#include "set_var.h"

#include "rpl_injector.h"

#include "rpl_handler.h"

#ifdef HAVE_SYS_PRCTL_H
#include <sys/prctl.h>
#endif

#include <thr_alarm.h>
#include <ft_global.h>
#include <errmsg.h>
#include "sp_rcontext.h"
#include "sp_cache.h"
#include "sql_reload.h"  // reload_acl_and_cache
#include "pcre.h"

#ifdef HAVE_POLL_H
#include <poll.h>
#endif

#include <my_systemd.h>

#define mysqld_charset &my_charset_latin1

/* We have HAVE_valgrind below as this speeds up the shutdown of MySQL */

#if defined(SIGNALS_DONT_BREAK_READ) || defined(HAVE_valgrind) && defined(__linux__)
#define HAVE_CLOSE_SERVER_SOCK 1
#endif

extern "C" {					// Because of SCO 3.2V4.2
#include <sys/stat.h>
#ifndef __GNU_LIBRARY__
#define __GNU_LIBRARY__				// Skip warnings in getopt.h
#endif
#include <my_getopt.h>
#ifdef HAVE_SYSENT_H
#include <sysent.h>
#endif
#ifdef HAVE_PWD_H
#include <pwd.h>				// For struct passwd
#endif
#include <my_net.h>

#if !defined(__WIN__)
#include <sys/resource.h>
#ifdef HAVE_SYS_UN_H
#include <sys/un.h>
#endif
#ifdef HAVE_SELECT_H
#include <select.h>
#endif
#ifdef HAVE_SYS_SELECT_H
#include <sys/select.h>
#endif
#include <sys/utsname.h>
#endif /* __WIN__ */

#include <my_libwrap.h>

#ifdef HAVE_SYS_MMAN_H
#include <sys/mman.h>
#endif

#ifdef __WIN__ 
#include <crtdbg.h>
#endif

#ifdef HAVE_SOLARIS_LARGE_PAGES
#include <sys/mman.h>
#if defined(__sun__) && defined(__GNUC__) && defined(__cplusplus) \
    && defined(_XOPEN_SOURCE)
extern int getpagesizes(size_t *, int);
extern int getpagesizes2(size_t *, int);
extern int memcntl(caddr_t, size_t, int, caddr_t, int, int);
#endif /* __sun__ ... */
#endif /* HAVE_SOLARIS_LARGE_PAGES */

#ifdef _AIX41
int initgroups(const char *,unsigned int);
#endif

#if defined(__FreeBSD__) && defined(HAVE_IEEEFP_H) && !defined(HAVE_FEDISABLEEXCEPT)
#include <ieeefp.h>
#ifdef HAVE_FP_EXCEPT				// Fix type conflict
typedef fp_except fp_except_t;
#endif
#endif /* __FreeBSD__ && HAVE_IEEEFP_H && !HAVE_FEDISABLEEXCEPT */
#ifdef HAVE_SYS_FPU_H
/* for IRIX to use set_fpc_csr() */
#include <sys/fpu.h>
#endif
#ifdef HAVE_FPU_CONTROL_H
#include <fpu_control.h>
#endif
#if defined(__i386__) && !defined(HAVE_FPU_CONTROL_H)
# define fpu_control_t unsigned int
# define _FPU_EXTENDED 0x300
# define _FPU_DOUBLE 0x200
# if defined(__GNUC__) || (defined(__SUNPRO_CC) && __SUNPRO_CC >= 0x590)
#  define _FPU_GETCW(cw) asm volatile ("fnstcw %0" : "=m" (*&cw))
#  define _FPU_SETCW(cw) asm volatile ("fldcw %0" : : "m" (*&cw))
# else
#  define _FPU_GETCW(cw) (cw= 0)
#  define _FPU_SETCW(cw)
# endif
#endif

#ifndef HAVE_FCNTL
#define fcntl(X,Y,Z) 0
#endif

extern "C" my_bool reopen_fstreams(const char *filename,
                                   FILE *outstream, FILE *errstream);

inline void setup_fpu()
{
#if defined(__FreeBSD__) && defined(HAVE_IEEEFP_H) && !defined(HAVE_FEDISABLEEXCEPT)
  /* We can't handle floating point exceptions with threads, so disable
     this on freebsd
     Don't fall for overflow, underflow,divide-by-zero or loss of precision.
     fpsetmask() is deprecated in favor of fedisableexcept() in C99.
  */
#if defined(FP_X_DNML)
  fpsetmask(~(FP_X_INV | FP_X_DNML | FP_X_OFL | FP_X_UFL | FP_X_DZ |
	      FP_X_IMP));
#else
  fpsetmask(~(FP_X_INV |             FP_X_OFL | FP_X_UFL | FP_X_DZ |
              FP_X_IMP));
#endif /* FP_X_DNML */
#endif /* __FreeBSD__ && HAVE_IEEEFP_H && !HAVE_FEDISABLEEXCEPT */

#ifdef HAVE_FEDISABLEEXCEPT
  fedisableexcept(FE_ALL_EXCEPT);
#endif

#ifdef HAVE_FESETROUND
    /* Set FPU rounding mode to "round-to-nearest" */
  fesetround(FE_TONEAREST);
#endif /* HAVE_FESETROUND */

  /*
    x86 (32-bit) requires FPU precision to be explicitly set to 64 bit
    (double precision) for portable results of floating point operations.
    However, there is no need to do so if compiler is using SSE2 for floating
    point, double values will be stored and processed in 64 bits anyway.
  */
#if defined(__i386__) && !defined(__SSE2_MATH__)
#if defined(_WIN32)
#if !defined(_WIN64)
  _control87(_PC_53, MCW_PC);
#endif /* !_WIN64 */
#else /* !_WIN32 */
  fpu_control_t cw;
  _FPU_GETCW(cw);
  cw= (cw & ~_FPU_EXTENDED) | _FPU_DOUBLE;
  _FPU_SETCW(cw);
#endif /* _WIN32 && */
#endif /* __i386__ */

#if defined(__sgi) && defined(HAVE_SYS_FPU_H)
  /* Enable denormalized DOUBLE values support for IRIX */
  union fpc_csr n;
  n.fc_word = get_fpc_csr();
  n.fc_struct.flush = 0;
  set_fpc_csr(n.fc_word);
#endif
}

} /* cplusplus */

#define MYSQL_KILL_SIGNAL SIGTERM

#include <my_pthread.h>			// For thr_setconcurency()

#ifdef SOLARIS
extern "C" int gethostname(char *name, int namelen);
#endif

extern "C" sig_handler handle_fatal_signal(int sig);

#if defined(__linux__)
#define ENABLE_TEMP_POOL 1
#else
#define ENABLE_TEMP_POOL 0
#endif

int init_io_cache_encryption();

/* Constants */

#include <welcome_copyright_notice.h> // ORACLE_WELCOME_COPYRIGHT_NOTICE

const char *show_comp_option_name[]= {"YES", "NO", "DISABLED"};

static const char *tc_heuristic_recover_names[]=
{
  "OFF", "COMMIT", "ROLLBACK", NullS
};
static TYPELIB tc_heuristic_recover_typelib=
{
  array_elements(tc_heuristic_recover_names)-1,"",
  tc_heuristic_recover_names, NULL
};

const char *first_keyword= "first", *binary_keyword= "BINARY";
const char *my_localhost= "localhost", *delayed_user= "DELAYED";

bool opt_large_files= sizeof(my_off_t) > 4;
static my_bool opt_autocommit; ///< for --autocommit command-line option

/*
  Used with --help for detailed option
*/
static my_bool opt_verbose= 0;

arg_cmp_func Arg_comparator::comparator_matrix[6][2] =
{{&Arg_comparator::compare_string,     &Arg_comparator::compare_e_string},
 {&Arg_comparator::compare_real,       &Arg_comparator::compare_e_real},
 {&Arg_comparator::compare_int_signed, &Arg_comparator::compare_e_int},
 {&Arg_comparator::compare_row,        &Arg_comparator::compare_e_row},
 {&Arg_comparator::compare_decimal,    &Arg_comparator::compare_e_decimal},
 {&Arg_comparator::compare_datetime,   &Arg_comparator::compare_e_datetime}};

/* Timer info to be used by the SQL layer */
MY_TIMER_INFO sys_timer_info;

/* static variables */

#ifdef HAVE_PSI_INTERFACE
#if (defined(_WIN32) || defined(HAVE_SMEM)) && !defined(EMBEDDED_LIBRARY)
static PSI_thread_key key_thread_handle_con_namedpipes;
static PSI_cond_key key_COND_handler_count;
#endif /* _WIN32 || HAVE_SMEM && !EMBEDDED_LIBRARY */

#if defined(HAVE_SMEM) && !defined(EMBEDDED_LIBRARY)
static PSI_thread_key key_thread_handle_con_sharedmem;
#endif /* HAVE_SMEM && !EMBEDDED_LIBRARY */

#if (defined(_WIN32) || defined(HAVE_SMEM)) && !defined(EMBEDDED_LIBRARY)
static PSI_thread_key key_thread_handle_con_sockets;
#endif /* _WIN32 || HAVE_SMEM && !EMBEDDED_LIBRARY */

#ifdef __WIN__
static PSI_thread_key key_thread_handle_shutdown;
#endif /* __WIN__ */

#if defined (HAVE_OPENSSL) && !defined(HAVE_YASSL)
static PSI_rwlock_key key_rwlock_openssl;
#endif
#endif /* HAVE_PSI_INTERFACE */

#ifdef HAVE_NPTL
volatile sig_atomic_t ld_assume_kernel_is_set= 0;
#endif

/**
  Statement instrumentation key for replication.
*/
#ifdef HAVE_PSI_STATEMENT_INTERFACE
PSI_statement_info stmt_info_rpl;
#endif

/* the default log output is log tables */
static bool lower_case_table_names_used= 0;
static bool max_long_data_size_used= false;
static bool volatile select_thread_in_use, signal_thread_in_use;
static volatile bool ready_to_exit;
static my_bool opt_debugging= 0, opt_external_locking= 0, opt_console= 0;
static my_bool opt_short_log_format= 0, opt_silent_startup= 0;
uint kill_cached_threads;
static uint wake_thread;
ulong max_used_connections;
static volatile ulong cached_thread_count= 0;
static char *mysqld_user, *mysqld_chroot;
static char *default_character_set_name;
static char *character_set_filesystem_name;
static char *lc_messages;
static char *lc_time_names_name;
char *my_bind_addr_str;
static char *default_collation_name;
char *default_storage_engine, *default_tmp_storage_engine;
char *enforced_storage_engine=NULL;
static char compiled_default_collation_name[]= MYSQL_DEFAULT_COLLATION_NAME;
static I_List<THD> thread_cache;
static bool binlog_format_used= false;
LEX_STRING opt_init_connect, opt_init_slave;
mysql_cond_t COND_thread_cache;
static mysql_cond_t COND_flush_thread_cache;
mysql_cond_t COND_slave_background;
static DYNAMIC_ARRAY all_options;

/* Global variables */

bool opt_bin_log, opt_bin_log_used=0, opt_ignore_builtin_innodb= 0;
my_bool opt_log, debug_assert_if_crashed_table= 0, opt_help= 0;
my_bool disable_log_notes;
static my_bool opt_abort;
ulonglong log_output_options;
my_bool opt_userstat_running;
my_bool opt_log_queries_not_using_indexes= 0;
bool opt_error_log= IF_WIN(1,0);
bool opt_disable_networking=0, opt_skip_show_db=0;
bool opt_skip_name_resolve=0;
my_bool opt_character_set_client_handshake= 1;
bool server_id_supplied = 0;
bool opt_endinfo, using_udf_functions;
my_bool locked_in_memory;
bool opt_using_transactions;
bool volatile abort_loop;
bool volatile shutdown_in_progress;
uint volatile global_disable_checkpoint;
#if defined(_WIN32) && !defined(EMBEDDED_LIBRARY)
ulong slow_start_timeout;
#endif
/*
  True if the bootstrap thread is running. Protected by LOCK_thread_count,
  just like thread_count.
  Used in bootstrap() function to determine if the bootstrap thread
  has completed. Note, that we can't use 'thread_count' instead,
  since in 5.1, in presence of the Event Scheduler, there may be
  event threads running in parallel, so it's impossible to know
  what value of 'thread_count' is a sign of completion of the
  bootstrap thread.

  At the same time, we can't start the event scheduler after
  bootstrap either, since we want to be able to process event-related
  SQL commands in the init file and in --bootstrap mode.
*/
bool in_bootstrap= FALSE;
/**
   @brief 'grant_option' is used to indicate if privileges needs
   to be checked, in which case the lock, LOCK_grant, is used
   to protect access to the grant table.
   @note This flag is dropped in 5.1
   @see grant_init()
 */
bool volatile grant_option;

my_bool opt_skip_slave_start = 0; ///< If set, slave is not autostarted
my_bool opt_reckless_slave = 0;
my_bool opt_enable_named_pipe= 0;
my_bool opt_local_infile, opt_slave_compressed_protocol;
my_bool opt_safe_user_create = 0;
my_bool opt_show_slave_auth_info;
my_bool opt_log_slave_updates= 0;
my_bool opt_replicate_annotate_row_events= 0;
my_bool opt_mysql56_temporal_format=0, strict_password_validation= 1;
my_bool opt_explicit_defaults_for_timestamp= 0;
char *opt_slave_skip_errors;

/*
  Legacy global handlerton. These will be removed (please do not add more).
*/
handlerton *heap_hton;
handlerton *myisam_hton;
handlerton *partition_hton;

my_bool read_only= 0, opt_readonly= 0;
my_bool use_temp_pool, relay_log_purge;
my_bool relay_log_recovery;
my_bool opt_sync_frm, opt_allow_suspicious_udfs;
my_bool opt_secure_auth= 0;
char* opt_secure_file_priv;
my_bool opt_log_slow_admin_statements= 0;
my_bool opt_log_slow_slave_statements= 0;
my_bool lower_case_file_system= 0;
my_bool opt_large_pages= 0;
my_bool opt_super_large_pages= 0;
my_bool opt_myisam_use_mmap= 0;
uint   opt_large_page_size= 0;
#if defined(ENABLED_DEBUG_SYNC)
MYSQL_PLUGIN_IMPORT uint    opt_debug_sync_timeout= 0;
#endif /* defined(ENABLED_DEBUG_SYNC) */
my_bool opt_old_style_user_limits= 0, trust_function_creators= 0;
ulong opt_replicate_events_marked_for_skip;

/*
  True if there is at least one per-hour limit for some user, so we should
  check them before each query (and possibly reset counters when hour is
  changed). False otherwise.
*/
volatile bool mqh_used = 0;
my_bool opt_noacl;
my_bool sp_automatic_privileges= 1;

ulong opt_binlog_rows_event_max_size;
my_bool opt_master_verify_checksum= 0;
my_bool opt_slave_sql_verify_checksum= 1;
const char *binlog_format_names[]= {"MIXED", "STATEMENT", "ROW", NullS};
volatile sig_atomic_t calling_initgroups= 0; /**< Used in SIGSEGV handler. */
uint mysqld_port, test_flags, select_errors, dropping_tables, ha_open_options;
uint mysqld_extra_port;
uint mysqld_port_timeout;
ulong delay_key_write_options;
uint protocol_version;
uint lower_case_table_names;
ulong tc_heuristic_recover= 0;
int32 thread_count, service_thread_count;
int32 thread_running;
int32 slave_open_temp_tables;
ulong thread_created;
ulong back_log, connect_timeout, concurrency, server_id;
ulong what_to_log;
ulong slow_launch_time;
ulong open_files_limit, max_binlog_size;
ulong slave_trans_retries;
uint  slave_net_timeout;
ulong slave_exec_mode_options;
ulong slave_run_triggers_for_rbr= 0;
ulong slave_ddl_exec_mode_options= SLAVE_EXEC_MODE_IDEMPOTENT;
ulonglong slave_type_conversions_options;
ulong thread_cache_size=0;
ulonglong binlog_cache_size=0;
ulonglong max_binlog_cache_size=0;
ulong slave_max_allowed_packet= 0;
ulonglong binlog_stmt_cache_size=0;
ulonglong  max_binlog_stmt_cache_size=0;
ulonglong query_cache_size=0;
ulong query_cache_limit=0;
ulong executed_events=0;
query_id_t global_query_id;
ulong aborted_threads, aborted_connects;
ulong delayed_insert_timeout, delayed_insert_limit, delayed_queue_size;
ulong delayed_insert_threads, delayed_insert_writes, delayed_rows_in_use;
ulong delayed_insert_errors,flush_time;
ulong specialflag=0;
ulong binlog_cache_use= 0, binlog_cache_disk_use= 0;
ulong binlog_stmt_cache_use= 0, binlog_stmt_cache_disk_use= 0;
ulong max_connections, max_connect_errors;
ulong extra_max_connections;
uint max_digest_length= 0;
ulong slave_retried_transactions;
ulonglong slave_skipped_errors;
ulong feature_files_opened_with_delayed_keys;
ulonglong denied_connections;
my_decimal decimal_zero;

/*
  Maximum length of parameter value which can be set through
  mysql_send_long_data() call.
*/
ulong max_long_data_size;

bool max_user_connections_checking=0;
/**
  Limit of the total number of prepared statements in the server.
  Is necessary to protect the server against out-of-memory attacks.
*/
ulong max_prepared_stmt_count;
/**
  Current total number of prepared statements in the server. This number
  is exact, and therefore may not be equal to the difference between
  `com_stmt_prepare' and `com_stmt_close' (global status variables), as
  the latter ones account for all registered attempts to prepare
  a statement (including unsuccessful ones).  Prepared statements are
  currently connection-local: if the same SQL query text is prepared in
  two different connections, this counts as two distinct prepared
  statements.
*/
ulong prepared_stmt_count=0;
ulong thread_id=1L,current_pid;
ulong slow_launch_threads = 0;
uint sync_binlog_period= 0, sync_relaylog_period= 0,
     sync_relayloginfo_period= 0, sync_masterinfo_period= 0;
ulong expire_logs_days = 0;
ulong rpl_recovery_rank=0;
/**
  Soft upper limit for number of sp_head objects that can be stored
  in the sp_cache for one connection.
*/
ulong stored_program_cache_size= 0;

ulong opt_slave_parallel_threads= 0;
ulong opt_slave_domain_parallel_threads= 0;
ulong opt_slave_parallel_mode= SLAVE_PARALLEL_CONSERVATIVE;
ulong opt_binlog_commit_wait_count= 0;
ulong opt_binlog_commit_wait_usec= 0;
ulong opt_slave_parallel_max_queued= 131072;
my_bool opt_gtid_ignore_duplicates= FALSE;

const double log_10[] = {
  1e000, 1e001, 1e002, 1e003, 1e004, 1e005, 1e006, 1e007, 1e008, 1e009,
  1e010, 1e011, 1e012, 1e013, 1e014, 1e015, 1e016, 1e017, 1e018, 1e019,
  1e020, 1e021, 1e022, 1e023, 1e024, 1e025, 1e026, 1e027, 1e028, 1e029,
  1e030, 1e031, 1e032, 1e033, 1e034, 1e035, 1e036, 1e037, 1e038, 1e039,
  1e040, 1e041, 1e042, 1e043, 1e044, 1e045, 1e046, 1e047, 1e048, 1e049,
  1e050, 1e051, 1e052, 1e053, 1e054, 1e055, 1e056, 1e057, 1e058, 1e059,
  1e060, 1e061, 1e062, 1e063, 1e064, 1e065, 1e066, 1e067, 1e068, 1e069,
  1e070, 1e071, 1e072, 1e073, 1e074, 1e075, 1e076, 1e077, 1e078, 1e079,
  1e080, 1e081, 1e082, 1e083, 1e084, 1e085, 1e086, 1e087, 1e088, 1e089,
  1e090, 1e091, 1e092, 1e093, 1e094, 1e095, 1e096, 1e097, 1e098, 1e099,
  1e100, 1e101, 1e102, 1e103, 1e104, 1e105, 1e106, 1e107, 1e108, 1e109,
  1e110, 1e111, 1e112, 1e113, 1e114, 1e115, 1e116, 1e117, 1e118, 1e119,
  1e120, 1e121, 1e122, 1e123, 1e124, 1e125, 1e126, 1e127, 1e128, 1e129,
  1e130, 1e131, 1e132, 1e133, 1e134, 1e135, 1e136, 1e137, 1e138, 1e139,
  1e140, 1e141, 1e142, 1e143, 1e144, 1e145, 1e146, 1e147, 1e148, 1e149,
  1e150, 1e151, 1e152, 1e153, 1e154, 1e155, 1e156, 1e157, 1e158, 1e159,
  1e160, 1e161, 1e162, 1e163, 1e164, 1e165, 1e166, 1e167, 1e168, 1e169,
  1e170, 1e171, 1e172, 1e173, 1e174, 1e175, 1e176, 1e177, 1e178, 1e179,
  1e180, 1e181, 1e182, 1e183, 1e184, 1e185, 1e186, 1e187, 1e188, 1e189,
  1e190, 1e191, 1e192, 1e193, 1e194, 1e195, 1e196, 1e197, 1e198, 1e199,
  1e200, 1e201, 1e202, 1e203, 1e204, 1e205, 1e206, 1e207, 1e208, 1e209,
  1e210, 1e211, 1e212, 1e213, 1e214, 1e215, 1e216, 1e217, 1e218, 1e219,
  1e220, 1e221, 1e222, 1e223, 1e224, 1e225, 1e226, 1e227, 1e228, 1e229,
  1e230, 1e231, 1e232, 1e233, 1e234, 1e235, 1e236, 1e237, 1e238, 1e239,
  1e240, 1e241, 1e242, 1e243, 1e244, 1e245, 1e246, 1e247, 1e248, 1e249,
  1e250, 1e251, 1e252, 1e253, 1e254, 1e255, 1e256, 1e257, 1e258, 1e259,
  1e260, 1e261, 1e262, 1e263, 1e264, 1e265, 1e266, 1e267, 1e268, 1e269,
  1e270, 1e271, 1e272, 1e273, 1e274, 1e275, 1e276, 1e277, 1e278, 1e279,
  1e280, 1e281, 1e282, 1e283, 1e284, 1e285, 1e286, 1e287, 1e288, 1e289,
  1e290, 1e291, 1e292, 1e293, 1e294, 1e295, 1e296, 1e297, 1e298, 1e299,
  1e300, 1e301, 1e302, 1e303, 1e304, 1e305, 1e306, 1e307, 1e308
};

time_t server_start_time, flush_status_time;

char mysql_home[FN_REFLEN], pidfile_name[FN_REFLEN], system_time_zone[30];
char *default_tz_name;
char log_error_file[FN_REFLEN], glob_hostname[FN_REFLEN], *opt_log_basename;
char mysql_real_data_home[FN_REFLEN],
     lc_messages_dir[FN_REFLEN], reg_ext[FN_EXTLEN],
     mysql_charsets_dir[FN_REFLEN],
     *opt_init_file, *opt_tc_log_file;
char *lc_messages_dir_ptr= lc_messages_dir, *log_error_file_ptr;
char mysql_unpacked_real_data_home[FN_REFLEN];
int mysql_unpacked_real_data_home_len;
uint mysql_real_data_home_len, mysql_data_home_len= 1;
uint reg_ext_length;
const key_map key_map_empty(0);
key_map key_map_full(0);                        // Will be initialized later

DATE_TIME_FORMAT global_date_format, global_datetime_format, global_time_format;
Time_zone *default_tz;

const char *mysql_real_data_home_ptr= mysql_real_data_home;
char server_version[SERVER_VERSION_LENGTH];
char *mysqld_unix_port, *opt_mysql_tmpdir;
ulong thread_handling;

my_bool encrypt_binlog;
my_bool encrypt_tmp_disk_tables, encrypt_tmp_files;

/** name of reference on left expression in rewritten IN subquery */
const char *in_left_expr_name= "<left expr>";
/** name of additional condition */
const char *in_additional_cond= "<IN COND>";
const char *in_having_cond= "<IN HAVING>";

/** Number of connection errors when selecting on the listening port */
ulong connection_errors_select= 0;
/** Number of connection errors when accepting sockets in the listening port. */
ulong connection_errors_accept= 0;
/** Number of connection errors from TCP wrappers. */
ulong connection_errors_tcpwrap= 0;
/** Number of connection errors from internal server errors. */
ulong connection_errors_internal= 0;
/** Number of connection errors from the server max_connection limit. */
ulong connection_errors_max_connection= 0;
/** Number of errors when reading the peer address. */
ulong connection_errors_peer_addr= 0;

/* classes for comparation parsing/processing */
Eq_creator eq_creator;
Ne_creator ne_creator;
Gt_creator gt_creator;
Lt_creator lt_creator;
Ge_creator ge_creator;
Le_creator le_creator;

MYSQL_FILE *bootstrap_file;
int bootstrap_error;

I_List<THD> threads;
Rpl_filter* cur_rpl_filter;
Rpl_filter* global_rpl_filter;
Rpl_filter* binlog_filter;

THD *first_global_thread()
{
  if (threads.is_empty())
    return NULL;
  return threads.head();
}

THD *next_global_thread(THD *thd)
{
  if (threads.is_last(thd))
    return NULL;
  struct ilink *next= thd->next;
  return static_cast<THD*>(next);
}

struct system_variables global_system_variables;
struct system_variables max_system_variables;
struct system_status_var global_status_var;

MY_TMPDIR mysql_tmpdir_list;
MY_BITMAP temp_pool;

CHARSET_INFO *system_charset_info, *files_charset_info ;
CHARSET_INFO *national_charset_info, *table_alias_charset;
CHARSET_INFO *character_set_filesystem;
CHARSET_INFO *error_message_charset_info;

MY_LOCALE *my_default_lc_messages;
MY_LOCALE *my_default_lc_time_names;

SHOW_COMP_OPTION have_ssl, have_symlink, have_dlopen, have_query_cache;
SHOW_COMP_OPTION have_geometry, have_rtree_keys;
SHOW_COMP_OPTION have_crypt, have_compress;
SHOW_COMP_OPTION have_profiling;
SHOW_COMP_OPTION have_openssl;

/* Thread specific variables */

pthread_key(MEM_ROOT**,THR_MALLOC);
pthread_key(THD*, THR_THD);
mysql_mutex_t LOCK_thread_count, LOCK_thread_cache;
mysql_mutex_t
  LOCK_status, LOCK_show_status, LOCK_error_log, LOCK_short_uuid_generator,
  LOCK_delayed_insert, LOCK_delayed_status, LOCK_delayed_create,
  LOCK_crypt,
  LOCK_global_system_variables,
  LOCK_user_conn, LOCK_slave_list,
  LOCK_connection_count, LOCK_error_messages, LOCK_slave_background;

mysql_mutex_t LOCK_stats, LOCK_global_user_client_stats,
              LOCK_global_table_stats, LOCK_global_index_stats;

/* This protects against changes in master_info_index */
mysql_mutex_t LOCK_active_mi;

/**
  The below lock protects access to two global server variables:
  max_prepared_stmt_count and prepared_stmt_count. These variables
  set the limit and hold the current total number of prepared statements
  in the server, respectively. As PREPARE/DEALLOCATE rate in a loaded
  server may be fairly high, we need a dedicated lock.
*/
mysql_mutex_t LOCK_prepared_stmt_count;
#ifdef HAVE_OPENSSL
mysql_mutex_t LOCK_des_key_file;
#endif
mysql_rwlock_t LOCK_grant, LOCK_sys_init_connect, LOCK_sys_init_slave;
mysql_rwlock_t LOCK_system_variables_hash;
mysql_cond_t COND_thread_count;
pthread_t signal_thread;
pthread_attr_t connection_attrib;
mysql_mutex_t LOCK_server_started;
mysql_cond_t COND_server_started;

int mysqld_server_started=0, mysqld_server_initialized= 0;
File_parser_dummy_hook file_parser_dummy_hook;

/* replication parameters, if master_host is not NULL, we are a slave */
uint report_port= 0;
ulong master_retry_count=0;
char *master_info_file;
char *relay_log_info_file, *report_user, *report_password, *report_host;
char *opt_relay_logname = 0, *opt_relaylog_index_name=0;
char *opt_logname, *opt_slow_logname, *opt_bin_logname;

/* Static variables */

static volatile sig_atomic_t kill_in_progress;
my_bool opt_stack_trace;
my_bool opt_expect_abort= 0, opt_bootstrap= 0;
static my_bool opt_myisam_log;
static int cleanup_done;
static ulong opt_specialflag;
static char *opt_binlog_index_name;
char *mysql_home_ptr, *pidfile_name_ptr;
/** Initial command line arguments (count), after load_defaults().*/
static int defaults_argc;
/**
  Initial command line arguments (arguments), after load_defaults().
  This memory is allocated by @c load_defaults() and should be freed
  using @c free_defaults().
  Do not modify defaults_argc / defaults_argv,
  use remaining_argc / remaining_argv instead to parse the command
  line arguments in multiple steps.
*/
static char **defaults_argv;
/** Remaining command line arguments (count), filtered by handle_options().*/
static int remaining_argc;
/** Remaining command line arguments (arguments), filtered by handle_options().*/
static char **remaining_argv;

int orig_argc;
char **orig_argv;

static struct my_option pfs_early_options[]=
{
#ifdef WITH_PERFSCHEMA_STORAGE_ENGINE
  {"performance_schema_instrument", OPT_PFS_INSTRUMENT,
    "Default startup value for a performance schema instrument.",
    &pfs_param.m_pfs_instrument, &pfs_param.m_pfs_instrument, 0, GET_STR,
    OPT_ARG, 0, 0, 0, 0, 0, 0},
  {"performance_schema_consumer_events_stages_current", 0,
    "Default startup value for the events_stages_current consumer.",
    &pfs_param.m_consumer_events_stages_current_enabled,
    &pfs_param.m_consumer_events_stages_current_enabled, 0, GET_BOOL,
    OPT_ARG, FALSE, 0, 0, 0, 0, 0},
  {"performance_schema_consumer_events_stages_history", 0,
    "Default startup value for the events_stages_history consumer.",
    &pfs_param.m_consumer_events_stages_history_enabled,
    &pfs_param.m_consumer_events_stages_history_enabled, 0,
    GET_BOOL, OPT_ARG, FALSE, 0, 0, 0, 0, 0},
  {"performance_schema_consumer_events_stages_history_long", 0,
    "Default startup value for the events_stages_history_long consumer.",
    &pfs_param.m_consumer_events_stages_history_long_enabled,
    &pfs_param.m_consumer_events_stages_history_long_enabled, 0,
    GET_BOOL, OPT_ARG, FALSE, 0, 0, 0, 0, 0},
  {"performance_schema_consumer_events_statements_current", 0,
    "Default startup value for the events_statements_current consumer.",
    &pfs_param.m_consumer_events_statements_current_enabled,
    &pfs_param.m_consumer_events_statements_current_enabled, 0,
    GET_BOOL, OPT_ARG, TRUE, 0, 0, 0, 0, 0},
  {"performance_schema_consumer_events_statements_history", 0,
    "Default startup value for the events_statements_history consumer.",
    &pfs_param.m_consumer_events_statements_history_enabled,
    &pfs_param.m_consumer_events_statements_history_enabled, 0,
    GET_BOOL, OPT_ARG, FALSE, 0, 0, 0, 0, 0},
  {"performance_schema_consumer_events_statements_history_long", 0,
    "Default startup value for the events_statements_history_long consumer.",
    &pfs_param.m_consumer_events_statements_history_long_enabled,
    &pfs_param.m_consumer_events_statements_history_long_enabled, 0,
    GET_BOOL, OPT_ARG, FALSE, 0, 0, 0, 0, 0},
  {"performance_schema_consumer_events_waits_current", 0,
    "Default startup value for the events_waits_current consumer.",
    &pfs_param.m_consumer_events_waits_current_enabled,
    &pfs_param.m_consumer_events_waits_current_enabled, 0,
    GET_BOOL, OPT_ARG, FALSE, 0, 0, 0, 0, 0},
  {"performance_schema_consumer_events_waits_history", 0,
    "Default startup value for the events_waits_history consumer.",
    &pfs_param.m_consumer_events_waits_history_enabled,
    &pfs_param.m_consumer_events_waits_history_enabled, 0,
    GET_BOOL, OPT_ARG, FALSE, 0, 0, 0, 0, 0},
  {"performance_schema_consumer_events_waits_history_long", 0,
    "Default startup value for the events_waits_history_long consumer.",
    &pfs_param.m_consumer_events_waits_history_long_enabled,
    &pfs_param.m_consumer_events_waits_history_long_enabled, 0,
    GET_BOOL, OPT_ARG, FALSE, 0, 0, 0, 0, 0},
  {"performance_schema_consumer_global_instrumentation", 0,
    "Default startup value for the global_instrumentation consumer.",
    &pfs_param.m_consumer_global_instrumentation_enabled,
    &pfs_param.m_consumer_global_instrumentation_enabled, 0,
    GET_BOOL, OPT_ARG, TRUE, 0, 0, 0, 0, 0},
  {"performance_schema_consumer_thread_instrumentation", 0,
    "Default startup value for the thread_instrumentation consumer.",
    &pfs_param.m_consumer_thread_instrumentation_enabled,
    &pfs_param.m_consumer_thread_instrumentation_enabled, 0,
    GET_BOOL, OPT_ARG, TRUE, 0, 0, 0, 0, 0},
  {"performance_schema_consumer_statements_digest", 0,
    "Default startup value for the statements_digest consumer.",
    &pfs_param.m_consumer_statement_digest_enabled,
    &pfs_param.m_consumer_statement_digest_enabled, 0,
    GET_BOOL, OPT_ARG, TRUE, 0, 0, 0, 0, 0},
#endif /* WITH_PERFSCHEMA_STORAGE_ENGINE */
  {"getopt-prefix-matching", 0,
    "Recognize command-line options by their unambiguos prefixes.",
    &my_getopt_prefix_matching, &my_getopt_prefix_matching, 0, GET_BOOL,
    NO_ARG, 1, 0, 1, 0, 0, 0}
};

#ifdef HAVE_PSI_INTERFACE
#ifdef HAVE_MMAP
PSI_mutex_key key_PAGE_lock, key_LOCK_sync, key_LOCK_active, key_LOCK_pool,
  key_LOCK_pending_checkpoint;
#endif /* HAVE_MMAP */

#ifdef HAVE_OPENSSL
PSI_mutex_key key_LOCK_des_key_file;
#endif /* HAVE_OPENSSL */

PSI_mutex_key key_BINLOG_LOCK_index, key_BINLOG_LOCK_xid_list,
  key_BINLOG_LOCK_binlog_background_thread,
  m_key_LOCK_binlog_end_pos,
  key_delayed_insert_mutex, key_hash_filo_lock, key_LOCK_active_mi,
  key_LOCK_connection_count, key_LOCK_crypt, key_LOCK_delayed_create,
  key_LOCK_delayed_insert, key_LOCK_delayed_status, key_LOCK_error_log,
  key_LOCK_gdl, key_LOCK_global_system_variables,
  key_LOCK_manager,
  key_LOCK_prepared_stmt_count,
  key_LOCK_rpl_status, key_LOCK_server_started,
  key_LOCK_status, key_LOCK_show_status,
  key_LOCK_system_variables_hash, key_LOCK_thd_data,
  key_LOCK_user_conn, key_LOCK_uuid_short_generator, key_LOG_LOCK_log,
  key_master_info_data_lock, key_master_info_run_lock,
  key_master_info_sleep_lock, key_master_info_start_stop_lock,
  key_mutex_slave_reporting_capability_err_lock, key_relay_log_info_data_lock,
  key_rpl_group_info_sleep_lock,
  key_relay_log_info_log_space_lock, key_relay_log_info_run_lock,
  key_structure_guard_mutex, key_TABLE_SHARE_LOCK_ha_data,
  key_LOCK_error_messages, key_LOG_INFO_lock,
  key_LOCK_thread_count, key_LOCK_thread_cache,
  key_PARTITION_LOCK_auto_inc;
PSI_mutex_key key_RELAYLOG_LOCK_index;
PSI_mutex_key key_LOCK_slave_state, key_LOCK_binlog_state,
  key_LOCK_rpl_thread, key_LOCK_rpl_thread_pool, key_LOCK_parallel_entry;

PSI_mutex_key key_LOCK_stats,
  key_LOCK_global_user_client_stats, key_LOCK_global_table_stats,
  key_LOCK_global_index_stats,
  key_LOCK_wakeup_ready, key_LOCK_wait_commit;
PSI_mutex_key key_LOCK_gtid_waiting;

PSI_mutex_key key_LOCK_after_binlog_sync;
PSI_mutex_key key_LOCK_prepare_ordered, key_LOCK_commit_ordered,
  key_LOCK_slave_background;
PSI_mutex_key key_TABLE_SHARE_LOCK_share;

static PSI_mutex_info all_server_mutexes[]=
{
#ifdef HAVE_MMAP
  { &key_PAGE_lock, "PAGE::lock", 0},
  { &key_LOCK_sync, "TC_LOG_MMAP::LOCK_sync", 0},
  { &key_LOCK_active, "TC_LOG_MMAP::LOCK_active", 0},
  { &key_LOCK_pool, "TC_LOG_MMAP::LOCK_pool", 0},
  { &key_LOCK_pool, "TC_LOG_MMAP::LOCK_pending_checkpoint", 0},
#endif /* HAVE_MMAP */

#ifdef HAVE_OPENSSL
  { &key_LOCK_des_key_file, "LOCK_des_key_file", PSI_FLAG_GLOBAL},
#endif /* HAVE_OPENSSL */

  { &key_BINLOG_LOCK_index, "MYSQL_BIN_LOG::LOCK_index", 0},
  { &key_BINLOG_LOCK_xid_list, "MYSQL_BIN_LOG::LOCK_xid_list", 0},
  { &key_BINLOG_LOCK_binlog_background_thread, "MYSQL_BIN_LOG::LOCK_binlog_background_thread", 0},
  { &m_key_LOCK_binlog_end_pos, "MYSQL_BIN_LOG::LOCK_binlog_end_pos", 0 },
  { &key_RELAYLOG_LOCK_index, "MYSQL_RELAY_LOG::LOCK_index", 0},
  { &key_delayed_insert_mutex, "Delayed_insert::mutex", 0},
  { &key_hash_filo_lock, "hash_filo::lock", 0},
  { &key_LOCK_active_mi, "LOCK_active_mi", PSI_FLAG_GLOBAL},
  { &key_LOCK_connection_count, "LOCK_connection_count", PSI_FLAG_GLOBAL},
  { &key_LOCK_crypt, "LOCK_crypt", PSI_FLAG_GLOBAL},
  { &key_LOCK_delayed_create, "LOCK_delayed_create", PSI_FLAG_GLOBAL},
  { &key_LOCK_delayed_insert, "LOCK_delayed_insert", PSI_FLAG_GLOBAL},
  { &key_LOCK_delayed_status, "LOCK_delayed_status", PSI_FLAG_GLOBAL},
  { &key_LOCK_error_log, "LOCK_error_log", PSI_FLAG_GLOBAL},
  { &key_LOCK_gdl, "LOCK_gdl", PSI_FLAG_GLOBAL},
  { &key_LOCK_global_system_variables, "LOCK_global_system_variables", PSI_FLAG_GLOBAL},
  { &key_LOCK_manager, "LOCK_manager", PSI_FLAG_GLOBAL},
  { &key_LOCK_prepared_stmt_count, "LOCK_prepared_stmt_count", PSI_FLAG_GLOBAL},
  { &key_LOCK_rpl_status, "LOCK_rpl_status", PSI_FLAG_GLOBAL},
  { &key_LOCK_server_started, "LOCK_server_started", PSI_FLAG_GLOBAL},
  { &key_LOCK_status, "LOCK_status", PSI_FLAG_GLOBAL},
  { &key_LOCK_show_status, "LOCK_show_status", PSI_FLAG_GLOBAL},
  { &key_LOCK_system_variables_hash, "LOCK_system_variables_hash", PSI_FLAG_GLOBAL},
  { &key_LOCK_stats, "LOCK_stats", PSI_FLAG_GLOBAL},
  { &key_LOCK_global_user_client_stats, "LOCK_global_user_client_stats", PSI_FLAG_GLOBAL},
  { &key_LOCK_global_table_stats, "LOCK_global_table_stats", PSI_FLAG_GLOBAL},
  { &key_LOCK_global_index_stats, "LOCK_global_index_stats", PSI_FLAG_GLOBAL},
  { &key_LOCK_wakeup_ready, "THD::LOCK_wakeup_ready", 0},
  { &key_LOCK_wait_commit, "wait_for_commit::LOCK_wait_commit", 0},
  { &key_LOCK_gtid_waiting, "gtid_waiting::LOCK_gtid_waiting", 0},
  { &key_LOCK_thd_data, "THD::LOCK_thd_data", 0},
  { &key_LOCK_user_conn, "LOCK_user_conn", PSI_FLAG_GLOBAL},
  { &key_LOCK_uuid_short_generator, "LOCK_uuid_short_generator", PSI_FLAG_GLOBAL},
  { &key_LOG_LOCK_log, "LOG::LOCK_log", 0},
  { &key_master_info_data_lock, "Master_info::data_lock", 0},
  { &key_master_info_start_stop_lock, "Master_info::start_stop_lock", 0},
  { &key_master_info_run_lock, "Master_info::run_lock", 0},
  { &key_master_info_sleep_lock, "Master_info::sleep_lock", 0},
  { &key_mutex_slave_reporting_capability_err_lock, "Slave_reporting_capability::err_lock", 0},
  { &key_relay_log_info_data_lock, "Relay_log_info::data_lock", 0},
  { &key_relay_log_info_log_space_lock, "Relay_log_info::log_space_lock", 0},
  { &key_relay_log_info_run_lock, "Relay_log_info::run_lock", 0},
  { &key_rpl_group_info_sleep_lock, "Rpl_group_info::sleep_lock", 0},
  { &key_structure_guard_mutex, "Query_cache::structure_guard_mutex", 0},
  { &key_TABLE_SHARE_LOCK_ha_data, "TABLE_SHARE::LOCK_ha_data", 0},
  { &key_TABLE_SHARE_LOCK_share, "TABLE_SHARE::LOCK_share", 0},
  { &key_LOCK_error_messages, "LOCK_error_messages", PSI_FLAG_GLOBAL},
  { &key_LOCK_prepare_ordered, "LOCK_prepare_ordered", PSI_FLAG_GLOBAL},
  { &key_LOCK_after_binlog_sync, "LOCK_after_binlog_sync", PSI_FLAG_GLOBAL},
  { &key_LOCK_commit_ordered, "LOCK_commit_ordered", PSI_FLAG_GLOBAL},
  { &key_LOCK_slave_background, "LOCK_slave_background", PSI_FLAG_GLOBAL},
  { &key_LOG_INFO_lock, "LOG_INFO::lock", 0},
  { &key_LOCK_thread_count, "LOCK_thread_count", PSI_FLAG_GLOBAL},
  { &key_LOCK_thread_cache, "LOCK_thread_cache", PSI_FLAG_GLOBAL},
  { &key_PARTITION_LOCK_auto_inc, "HA_DATA_PARTITION::LOCK_auto_inc", 0},
  { &key_LOCK_slave_state, "LOCK_slave_state", 0},
  { &key_LOCK_binlog_state, "LOCK_binlog_state", 0},
  { &key_LOCK_rpl_thread, "LOCK_rpl_thread", 0},
  { &key_LOCK_rpl_thread_pool, "LOCK_rpl_thread_pool", 0},
  { &key_LOCK_parallel_entry, "LOCK_parallel_entry", 0}
};

PSI_rwlock_key key_rwlock_LOCK_grant, key_rwlock_LOCK_logger,
  key_rwlock_LOCK_sys_init_connect, key_rwlock_LOCK_sys_init_slave,
  key_rwlock_LOCK_system_variables_hash, key_rwlock_query_cache_query_lock;

static PSI_rwlock_info all_server_rwlocks[]=
{
#if defined (HAVE_OPENSSL) && !defined(HAVE_YASSL)
  { &key_rwlock_openssl, "CRYPTO_dynlock_value::lock", 0},
#endif
  { &key_rwlock_LOCK_grant, "LOCK_grant", PSI_FLAG_GLOBAL},
  { &key_rwlock_LOCK_logger, "LOGGER::LOCK_logger", 0},
  { &key_rwlock_LOCK_sys_init_connect, "LOCK_sys_init_connect", PSI_FLAG_GLOBAL},
  { &key_rwlock_LOCK_sys_init_slave, "LOCK_sys_init_slave", PSI_FLAG_GLOBAL},
  { &key_rwlock_LOCK_system_variables_hash, "LOCK_system_variables_hash", PSI_FLAG_GLOBAL},
  { &key_rwlock_query_cache_query_lock, "Query_cache_query::lock", 0}
};

#ifdef HAVE_MMAP
PSI_cond_key key_PAGE_cond, key_COND_active, key_COND_pool;
#endif /* HAVE_MMAP */

PSI_cond_key key_BINLOG_COND_xid_list, key_BINLOG_update_cond,
  key_BINLOG_COND_binlog_background_thread,
  key_BINLOG_COND_binlog_background_thread_end,
  key_COND_cache_status_changed, key_COND_manager,
  key_COND_rpl_status, key_COND_server_started,
  key_delayed_insert_cond, key_delayed_insert_cond_client,
  key_item_func_sleep_cond, key_master_info_data_cond,
  key_master_info_start_cond, key_master_info_stop_cond,
  key_master_info_sleep_cond,
  key_relay_log_info_data_cond, key_relay_log_info_log_space_cond,
  key_relay_log_info_start_cond, key_relay_log_info_stop_cond,
  key_rpl_group_info_sleep_cond,
  key_TABLE_SHARE_cond, key_user_level_lock_cond,
  key_COND_thread_count, key_COND_thread_cache, key_COND_flush_thread_cache,
  key_BINLOG_COND_queue_busy;
PSI_cond_key key_RELAYLOG_update_cond, key_COND_wakeup_ready,
  key_COND_wait_commit;
PSI_cond_key key_RELAYLOG_COND_queue_busy;
PSI_cond_key key_TC_LOG_MMAP_COND_queue_busy;
PSI_cond_key key_COND_rpl_thread_queue, key_COND_rpl_thread,
  key_COND_rpl_thread_stop, key_COND_rpl_thread_pool,
  key_COND_parallel_entry, key_COND_group_commit_orderer,
  key_COND_prepare_ordered, key_COND_slave_background;
PSI_cond_key key_COND_wait_gtid, key_COND_gtid_ignore_duplicates;

static PSI_cond_info all_server_conds[]=
{
#if (defined(_WIN32) || defined(HAVE_SMEM)) && !defined(EMBEDDED_LIBRARY)
  { &key_COND_handler_count, "COND_handler_count", PSI_FLAG_GLOBAL},
#endif /* _WIN32 || HAVE_SMEM && !EMBEDDED_LIBRARY */
#ifdef HAVE_MMAP
  { &key_PAGE_cond, "PAGE::cond", 0},
  { &key_COND_active, "TC_LOG_MMAP::COND_active", 0},
  { &key_COND_pool, "TC_LOG_MMAP::COND_pool", 0},
  { &key_TC_LOG_MMAP_COND_queue_busy, "TC_LOG_MMAP::COND_queue_busy", 0},
#endif /* HAVE_MMAP */
  { &key_BINLOG_COND_xid_list, "MYSQL_BIN_LOG::COND_xid_list", 0},
  { &key_BINLOG_update_cond, "MYSQL_BIN_LOG::update_cond", 0},
  { &key_BINLOG_COND_binlog_background_thread, "MYSQL_BIN_LOG::COND_binlog_background_thread", 0},
  { &key_BINLOG_COND_binlog_background_thread_end, "MYSQL_BIN_LOG::COND_binlog_background_thread_end", 0},
  { &key_BINLOG_COND_queue_busy, "MYSQL_BIN_LOG::COND_queue_busy", 0},
  { &key_RELAYLOG_update_cond, "MYSQL_RELAY_LOG::update_cond", 0},
  { &key_RELAYLOG_COND_queue_busy, "MYSQL_RELAY_LOG::COND_queue_busy", 0},
  { &key_COND_wakeup_ready, "THD::COND_wakeup_ready", 0},
  { &key_COND_wait_commit, "wait_for_commit::COND_wait_commit", 0},
  { &key_COND_cache_status_changed, "Query_cache::COND_cache_status_changed", 0},
  { &key_COND_manager, "COND_manager", PSI_FLAG_GLOBAL},
  { &key_COND_server_started, "COND_server_started", PSI_FLAG_GLOBAL},
  { &key_delayed_insert_cond, "Delayed_insert::cond", 0},
  { &key_delayed_insert_cond_client, "Delayed_insert::cond_client", 0},
  { &key_item_func_sleep_cond, "Item_func_sleep::cond", 0},
  { &key_master_info_data_cond, "Master_info::data_cond", 0},
  { &key_master_info_start_cond, "Master_info::start_cond", 0},
  { &key_master_info_stop_cond, "Master_info::stop_cond", 0},
  { &key_master_info_sleep_cond, "Master_info::sleep_cond", 0},
  { &key_relay_log_info_data_cond, "Relay_log_info::data_cond", 0},
  { &key_relay_log_info_log_space_cond, "Relay_log_info::log_space_cond", 0},
  { &key_relay_log_info_start_cond, "Relay_log_info::start_cond", 0},
  { &key_relay_log_info_stop_cond, "Relay_log_info::stop_cond", 0},
  { &key_rpl_group_info_sleep_cond, "Rpl_group_info::sleep_cond", 0},
  { &key_TABLE_SHARE_cond, "TABLE_SHARE::cond", 0},
  { &key_user_level_lock_cond, "User_level_lock::cond", 0},
  { &key_COND_thread_count, "COND_thread_count", PSI_FLAG_GLOBAL},
  { &key_COND_thread_cache, "COND_thread_cache", PSI_FLAG_GLOBAL},
  { &key_COND_flush_thread_cache, "COND_flush_thread_cache", PSI_FLAG_GLOBAL},
  { &key_COND_rpl_thread, "COND_rpl_thread", 0},
  { &key_COND_rpl_thread_queue, "COND_rpl_thread_queue", 0},
  { &key_COND_rpl_thread_stop, "COND_rpl_thread_stop", 0},
  { &key_COND_rpl_thread_pool, "COND_rpl_thread_pool", 0},
  { &key_COND_parallel_entry, "COND_parallel_entry", 0},
  { &key_COND_group_commit_orderer, "COND_group_commit_orderer", 0},
  { &key_COND_prepare_ordered, "COND_prepare_ordered", 0},
  { &key_COND_slave_background, "COND_slave_background", 0},
  { &key_COND_wait_gtid, "COND_wait_gtid", 0},
  { &key_COND_gtid_ignore_duplicates, "COND_gtid_ignore_duplicates", 0}
};

PSI_thread_key key_thread_bootstrap, key_thread_delayed_insert,
  key_thread_handle_manager, key_thread_main,
  key_thread_one_connection, key_thread_signal_hand,
  key_thread_slave_background, key_rpl_parallel_thread;

static PSI_thread_info all_server_threads[]=
{
#if (defined(_WIN32) || defined(HAVE_SMEM)) && !defined(EMBEDDED_LIBRARY)
  { &key_thread_handle_con_namedpipes, "con_named_pipes", PSI_FLAG_GLOBAL},
#endif /* _WIN32 || HAVE_SMEM && !EMBEDDED_LIBRARY */

#if defined(HAVE_SMEM) && !defined(EMBEDDED_LIBRARY)
  { &key_thread_handle_con_sharedmem, "con_shared_mem", PSI_FLAG_GLOBAL},
#endif /* HAVE_SMEM && !EMBEDDED_LIBRARY */

#if (defined(_WIN32) || defined(HAVE_SMEM)) && !defined(EMBEDDED_LIBRARY)
  { &key_thread_handle_con_sockets, "con_sockets", PSI_FLAG_GLOBAL},
#endif /* _WIN32 || HAVE_SMEM && !EMBEDDED_LIBRARY */

#ifdef __WIN__
  { &key_thread_handle_shutdown, "shutdown", PSI_FLAG_GLOBAL},
#endif /* __WIN__ */

  { &key_thread_bootstrap, "bootstrap", PSI_FLAG_GLOBAL},
  { &key_thread_delayed_insert, "delayed_insert", 0},
  { &key_thread_handle_manager, "manager", PSI_FLAG_GLOBAL},
  { &key_thread_main, "main", PSI_FLAG_GLOBAL},
  { &key_thread_one_connection, "one_connection", 0},
  { &key_thread_signal_hand, "signal_handler", PSI_FLAG_GLOBAL},
  { &key_thread_slave_background, "slave_background", PSI_FLAG_GLOBAL},
  { &key_rpl_parallel_thread, "rpl_parallel_thread", 0}
};

#ifdef HAVE_MMAP
PSI_file_key key_file_map;
#endif /* HAVE_MMAP */

PSI_file_key key_file_binlog, key_file_binlog_index, key_file_casetest,
  key_file_dbopt, key_file_des_key_file, key_file_ERRMSG, key_select_to_file,
  key_file_fileparser, key_file_frm, key_file_global_ddl_log, key_file_load,
  key_file_loadfile, key_file_log_event_data, key_file_log_event_info,
  key_file_master_info, key_file_misc, key_file_partition,
  key_file_pid, key_file_relay_log_info, key_file_send_file, key_file_tclog,
  key_file_trg, key_file_trn, key_file_init;
PSI_file_key key_file_query_log, key_file_slow_log;
PSI_file_key key_file_relaylog, key_file_relaylog_index;
PSI_file_key key_file_binlog_state;

#endif /* HAVE_PSI_INTERFACE */

#ifdef HAVE_PSI_STATEMENT_INTERFACE
PSI_statement_info stmt_info_new_packet;
#endif

#ifndef EMBEDDED_LIBRARY
void net_before_header_psi(struct st_net *net, void *user_data, size_t /* unused: count */)
{
  THD *thd;
  thd= static_cast<THD*> (user_data);
  DBUG_ASSERT(thd != NULL);

  /*
    We only come where when the server is IDLE, waiting for the next command.
    Technically, it is a wait on a socket, which may take a long time,
    because the call is blocking.
    Disable the socket instrumentation, to avoid recording a SOCKET event.
    Instead, start explicitly an IDLE event.
  */
  MYSQL_SOCKET_SET_STATE(net->vio->mysql_socket, PSI_SOCKET_STATE_IDLE);
  MYSQL_START_IDLE_WAIT(thd->m_idle_psi, &thd->m_idle_state);
}

void net_after_header_psi(struct st_net *net, void *user_data,
                          size_t /* unused: count */, my_bool rc)
{
  THD *thd;
  thd= static_cast<THD*> (user_data);
  DBUG_ASSERT(thd != NULL);

  /*
    The server just got data for a network packet header,
    from the network layer.
    The IDLE event is now complete, since we now have a message to process.
    We need to:
    - start a new STATEMENT event
    - start a new STAGE event, within this statement,
    - start recording SOCKET WAITS events, within this stage.
    The proper order is critical to get events numbered correctly,
    and nested in the proper parent.
  */
  MYSQL_END_IDLE_WAIT(thd->m_idle_psi);

  if (! rc)
  {
    thd->m_statement_psi= MYSQL_START_STATEMENT(&thd->m_statement_state,
                                                stmt_info_new_packet.m_key,
                                                thd->db, thd->db_length,
                                                thd->charset());

    THD_STAGE_INFO(thd, stage_init);
  }

  /*
    TODO: consider recording a SOCKET event for the bytes just read,
    by also passing count here.
  */
  MYSQL_SOCKET_SET_STATE(net->vio->mysql_socket, PSI_SOCKET_STATE_ACTIVE);
}


void init_net_server_extension(THD *thd)
{
  /* Start with a clean state for connection events. */
  thd->m_idle_psi= NULL;
  thd->m_statement_psi= NULL;
  /* Hook up the NET_SERVER callback in the net layer. */
  thd->m_net_server_extension.m_user_data= thd;
  thd->m_net_server_extension.m_before_header= net_before_header_psi;
  thd->m_net_server_extension.m_after_header= net_after_header_psi;
  /* Activate this private extension for the mysqld server. */
  thd->net.extension= & thd->m_net_server_extension;
}
#endif /* EMBEDDED_LIBRARY */

/**
  A log message for the error log, buffered in memory.
  Log messages are temporarily buffered when generated before the error log
  is initialized, and then printed once the error log is ready.
*/
class Buffered_log : public Sql_alloc
{
public:
  Buffered_log(enum loglevel level, const char *message);

  ~Buffered_log()
  {}

  void print(void);

private:
  /** Log message level. */
  enum loglevel m_level;
  /** Log message text. */
  String m_message;
};

/**
  Constructor.
  @param level          the message log level
  @param message        the message text
*/
Buffered_log::Buffered_log(enum loglevel level, const char *message)
  : m_level(level), m_message()
{
  m_message.copy(message, strlen(message), &my_charset_latin1);
}

/**
  Print a buffered log to the real log file.
*/
void Buffered_log::print()
{
  /*
    Since messages are buffered, they can be printed out
    of order with other entries in the log.
    Add "Buffered xxx" to the message text to prevent confusion.
  */
  switch(m_level)
  {
  case ERROR_LEVEL:
    sql_print_error("Buffered error: %s\n", m_message.c_ptr_safe());
    break;
  case WARNING_LEVEL:
    sql_print_warning("Buffered warning: %s\n", m_message.c_ptr_safe());
    break;
  case INFORMATION_LEVEL:
    /*
      Messages printed as "information" still end up in the mysqld *error* log,
      but with a [Note] tag instead of an [ERROR] tag.
      While this is probably fine for a human reading the log,
      it is upsetting existing automated scripts used to parse logs,
      because such scripts are likely to not already handle [Note] properly.
      INFORMATION_LEVEL messages are simply silenced, on purpose,
      to avoid un needed verbosity.
    */
    break;
  }
}

/**
  Collection of all the buffered log messages.
*/
class Buffered_logs
{
public:
  Buffered_logs()
  {}

  ~Buffered_logs()
  {}

  void init();
  void cleanup();

  void buffer(enum loglevel m_level, const char *msg);
  void print();
private:
  /**
    Memory root to use to store buffered logs.
    This memory root lifespan is between init and cleanup.
    Once the buffered logs are printed, they are not needed anymore,
    and all the memory used is reclaimed.
  */
  MEM_ROOT m_root;
  /** List of buffered log messages. */
  List<Buffered_log> m_list;
};

void Buffered_logs::init()
{
  init_alloc_root(&m_root, 1024, 0, MYF(0));
}

void Buffered_logs::cleanup()
{
  m_list.delete_elements();
  free_root(&m_root, MYF(0));
}

/**
  Add a log message to the buffer.
*/
void Buffered_logs::buffer(enum loglevel level, const char *msg)
{
  /*
    Do not let Sql_alloc::operator new(size_t) allocate memory,
    there is no memory root associated with the main() thread.
    Give explicitly the proper memory root to use to
    Sql_alloc::operator new(size_t, MEM_ROOT *) instead.
  */
  Buffered_log *log= new (&m_root) Buffered_log(level, msg);
  if (log)
    m_list.push_back(log, &m_root);
}

/**
  Print buffered log messages.
*/
void Buffered_logs::print()
{
  Buffered_log *log;
  List_iterator_fast<Buffered_log> it(m_list);
  while ((log= it++))
    log->print();
}

/** Logs reported before a logger is available. */
static Buffered_logs buffered_logs;

static MYSQL_SOCKET unix_sock, base_ip_sock, extra_ip_sock;
struct my_rnd_struct sql_rand; ///< used by sql_class.cc:THD::THD()

#ifndef EMBEDDED_LIBRARY
/**
  Error reporter that buffer log messages.
  @param level          log message level
  @param format         log message format string
*/
C_MODE_START
static void buffered_option_error_reporter(enum loglevel level,
                                           const char *format, ...)
{
  va_list args;
  char buffer[1024];

  va_start(args, format);
  my_vsnprintf(buffer, sizeof(buffer), format, args);
  va_end(args);
  buffered_logs.buffer(level, buffer);
}


/**
  Character set and collation error reporter that prints to sql error log.
  @param level          log message level
  @param format         log message format string

  This routine is used to print character set and collation
  warnings and errors inside an already running mysqld server,
  e.g. when a character set or collation is requested for the very first time
  and its initialization does not go well for some reasons.

  Note: At early mysqld initialization stage,
  when error log is not yet available,
  we use buffered_option_error_reporter() instead,
  to print general character set subsystem initialization errors,
  such as Index.xml syntax problems, bad XML tag hierarchy, etc.
*/
static void charset_error_reporter(enum loglevel level,
                                   const char *format, ...)
{
  va_list args;
  va_start(args, format);
  vprint_msg_to_log(level, format, args);
  va_end(args);                      
}
C_MODE_END

struct passwd *user_info;
static pthread_t select_thread;
#endif

/* OS specific variables */

#ifdef __WIN__
#undef	 getpid
#include <process.h>

static mysql_cond_t COND_handler_count;
static uint handler_count;
static bool start_mode=0, use_opt_args;
static int opt_argc;
static char **opt_argv;

#if !defined(EMBEDDED_LIBRARY)
static HANDLE hEventShutdown;
static char shutdown_event_name[40];
#include "nt_servc.h"
static	 NTService  Service;	      ///< Service object for WinNT
#endif /* EMBEDDED_LIBRARY */
#endif /* __WIN__ */

#ifdef _WIN32
static char pipe_name[512];
static SECURITY_ATTRIBUTES saPipeSecurity;
static SECURITY_DESCRIPTOR sdPipeDescriptor;
static HANDLE hPipe = INVALID_HANDLE_VALUE;
#endif

#ifndef EMBEDDED_LIBRARY
bool mysqld_embedded=0;
#else
bool mysqld_embedded=1;
#endif

my_bool plugins_are_initialized= FALSE;

#ifndef DBUG_OFF
static const char* default_dbug_option;
#endif
const char *current_dbug_option="";
#ifdef HAVE_LIBWRAP
const char *libwrapName= NULL;
int allow_severity = LOG_INFO;
int deny_severity = LOG_WARNING;
#endif
#ifdef HAVE_QUERY_CACHE
ulong query_cache_min_res_unit= QUERY_CACHE_MIN_RESULT_DATA_SIZE;
Query_cache query_cache;
#endif
#ifdef HAVE_SMEM
const char *shared_memory_base_name= default_shared_memory_base_name;
my_bool opt_enable_shared_memory;
HANDLE smem_event_connect_request= 0;
#endif

my_bool opt_use_ssl  = 0;
char *opt_ssl_ca= NULL, *opt_ssl_capath= NULL, *opt_ssl_cert= NULL,
  *opt_ssl_cipher= NULL, *opt_ssl_key= NULL, *opt_ssl_crl= NULL,
  *opt_ssl_crlpath= NULL;


static scheduler_functions thread_scheduler_struct, extra_thread_scheduler_struct;
scheduler_functions *thread_scheduler= &thread_scheduler_struct,
                    *extra_thread_scheduler= &extra_thread_scheduler_struct;

#ifdef HAVE_OPENSSL
#include <openssl/crypto.h>
#ifndef HAVE_YASSL
typedef struct CRYPTO_dynlock_value
{
  mysql_rwlock_t lock;
} openssl_lock_t;

static openssl_lock_t *openssl_stdlocks;
static openssl_lock_t *openssl_dynlock_create(const char *, int);
static void openssl_dynlock_destroy(openssl_lock_t *, const char *, int);
static void openssl_lock_function(int, int, const char *, int);
static void openssl_lock(int, openssl_lock_t *, const char *, int);
#endif
char *des_key_file;
#ifndef EMBEDDED_LIBRARY
struct st_VioSSLFd *ssl_acceptor_fd;
#endif
#endif /* HAVE_OPENSSL */

/**
  Number of currently active user connections. The variable is protected by
  LOCK_connection_count.
*/
uint connection_count= 0, extra_connection_count= 0;

my_bool opt_gtid_strict_mode= FALSE;


/* Function declarations */

pthread_handler_t signal_hand(void *arg);
static int mysql_init_variables(void);
static int get_options(int *argc_ptr, char ***argv_ptr);
static bool add_terminator(DYNAMIC_ARRAY *options);
static bool add_many_options(DYNAMIC_ARRAY *, my_option *, size_t);
extern "C" my_bool mysqld_get_one_option(int, const struct my_option *, char *);
static int init_thread_environment();
static char *get_relative_path(const char *path);
static int fix_paths(void);
void handle_connections_sockets();
#ifdef _WIN32
pthread_handler_t handle_connections_sockets_thread(void *arg);
#endif
pthread_handler_t kill_server_thread(void *arg);
static void bootstrap(MYSQL_FILE *file);
static bool read_init_file(char *file_name);
#ifdef _WIN32
pthread_handler_t handle_connections_namedpipes(void *arg);
#endif
#ifdef HAVE_SMEM
pthread_handler_t handle_connections_shared_memory(void *arg);
#endif
pthread_handler_t handle_slave(void *arg);
static void clean_up(bool print_message);
static int test_if_case_insensitive(const char *dir_name);

#ifndef EMBEDDED_LIBRARY
static bool pid_file_created= false;
static void usage(void);
static void start_signal_handler(void);
static void close_server_sock();
static void clean_up_mutexes(void);
static void wait_for_signal_thread_to_end(void);
static void create_pid_file();
static void mysqld_exit(int exit_code) __attribute__((noreturn));
#endif
static void delete_pid_file(myf flags);
static void end_ssl();


#ifndef EMBEDDED_LIBRARY
/****************************************************************************
** Code to end mysqld
****************************************************************************/

static void close_connections(void)
{
#ifdef EXTRA_DEBUG
  int count=0;
#endif
  DBUG_ENTER("close_connections");

  /* Clear thread cache */
  kill_cached_threads++;
  flush_thread_cache();

  /* kill connection thread */
#if !defined(__WIN__)
  DBUG_PRINT("quit", ("waiting for select thread: 0x%lx",
                      (ulong) select_thread));
  mysql_mutex_lock(&LOCK_thread_count);

  while (select_thread_in_use)
  {
    struct timespec abstime;
    int UNINIT_VAR(error);
    DBUG_PRINT("info",("Waiting for select thread"));

#ifndef DONT_USE_THR_ALARM
    if (pthread_kill(select_thread, thr_client_alarm))
      break;					// allready dead
#endif
    set_timespec(abstime, 2);
    for (uint tmp=0 ; tmp < 10 && select_thread_in_use; tmp++)
    {
      error= mysql_cond_timedwait(&COND_thread_count, &LOCK_thread_count,
                                  &abstime);
      if (error != EINTR)
	break;
    }
#ifdef EXTRA_DEBUG
    if (error != 0 && error != ETIMEDOUT && !count++)
      sql_print_error("Got error %d from mysql_cond_timedwait", error);
#endif
    close_server_sock();
  }
  mysql_mutex_unlock(&LOCK_thread_count);
#endif /* __WIN__ */


  /* Abort listening to new connections */
  DBUG_PRINT("quit",("Closing sockets"));
  if (!opt_disable_networking )
  {
    if (mysql_socket_getfd(base_ip_sock) != INVALID_SOCKET)
    {
      (void) mysql_socket_shutdown(base_ip_sock, SHUT_RDWR);
      (void) mysql_socket_close(base_ip_sock);
      base_ip_sock= MYSQL_INVALID_SOCKET;
    }
    if (mysql_socket_getfd(extra_ip_sock) != INVALID_SOCKET)
    {
      (void) mysql_socket_shutdown(extra_ip_sock, SHUT_RDWR);
      (void) mysql_socket_close(extra_ip_sock);
      extra_ip_sock= MYSQL_INVALID_SOCKET;
    }
  }
#ifdef _WIN32
  if (hPipe != INVALID_HANDLE_VALUE && opt_enable_named_pipe)
  {
    HANDLE temp;
    DBUG_PRINT("quit", ("Closing named pipes") );

    /* Create connection to the handle named pipe handler to break the loop */
    if ((temp = CreateFile(pipe_name,
			   GENERIC_READ | GENERIC_WRITE,
			   0,
			   NULL,
			   OPEN_EXISTING,
			   0,
			   NULL )) != INVALID_HANDLE_VALUE)
    {
      WaitNamedPipe(pipe_name, 1000);
      DWORD dwMode = PIPE_READMODE_BYTE | PIPE_WAIT;
      SetNamedPipeHandleState(temp, &dwMode, NULL, NULL);
      CancelIo(temp);
      DisconnectNamedPipe(temp);
      CloseHandle(temp);
    }
  }
#endif
#ifdef HAVE_SYS_UN_H
  if (mysql_socket_getfd(unix_sock) != INVALID_SOCKET)
  {
    (void) mysql_socket_shutdown(unix_sock, SHUT_RDWR);
    (void) mysql_socket_close(unix_sock);
    (void) unlink(mysqld_unix_port);
    unix_sock= MYSQL_INVALID_SOCKET;
  }
#endif
  end_thr_alarm(0);			 // Abort old alarms.

  /*
    First signal all threads that it's time to die
    This will give the threads some time to gracefully abort their
    statements and inform their clients that the server is about to die.
  */

  THD *tmp;
  mysql_mutex_lock(&LOCK_thread_count); // For unlink from list

  I_List_iterator<THD> it(threads);
  while ((tmp=it++))
  {
    DBUG_PRINT("quit",("Informing thread %ld that it's time to die",
		       tmp->thread_id));
    /* We skip slave threads & scheduler on this first loop through. */
    if (tmp->slave_thread)
      continue;

#ifdef WITH_WSREP
    /* skip wsrep system threads as well */
    if (WSREP(tmp) && (tmp->wsrep_exec_mode==REPL_RECV || tmp->wsrep_applier))
      continue;
#endif
    tmp->killed= KILL_SERVER_HARD;
    MYSQL_CALLBACK(thread_scheduler, post_kill_notification, (tmp));
    mysql_mutex_lock(&tmp->LOCK_thd_data);
    if (tmp->mysys_var)
    {
      tmp->mysys_var->abort=1;
      mysql_mutex_lock(&tmp->mysys_var->mutex);
      if (tmp->mysys_var->current_cond)
      {
        uint i;
        for (i=0; i < 2; i++)
        {
          int ret= mysql_mutex_trylock(tmp->mysys_var->current_mutex);
          mysql_cond_broadcast(tmp->mysys_var->current_cond);
          if (!ret)
          {
            /* Thread has surely got the signal, unlock and abort */
            mysql_mutex_unlock(tmp->mysys_var->current_mutex);
            break;
          }
          sleep(1);
        }
      }
      mysql_mutex_unlock(&tmp->mysys_var->mutex);
    }
    mysql_mutex_unlock(&tmp->LOCK_thd_data);
  }
  mysql_mutex_unlock(&LOCK_thread_count); // For unlink from list

  Events::deinit();
  slave_prepare_for_shutdown();

  /*
    Give threads time to die.

    In 5.5, this was waiting 100 rounds @ 20 milliseconds/round, so as little
    as 2 seconds, depending on thread scheduling.

    From 10.0, we increase this to 1000 rounds / 20 seconds. The rationale is
    that on a server with heavy I/O load, it is quite possible for eg. an
    fsync() of the binlog or whatever to cause something like LOCK_log to be
    held for more than 2 seconds. We do not want to force kill threads in
    such cases, if it can be avoided. Note that normally, the wait will be
    much smaller than even 2 seconds, this is only a safety fallback against
    stuck threads so server shutdown is not held up forever.
  */
  for (int i= 0; *(volatile int32*) &thread_count && i < 1000; i++)
    my_sleep(20000);

  /*
    Force remaining threads to die by closing the connection to the client
    This will ensure that threads that are waiting for a command from the
    client on a blocking read call are aborted.
  */

  for (;;)
  {
    DBUG_PRINT("quit",("Locking LOCK_thread_count"));
    mysql_mutex_lock(&LOCK_thread_count); // For unlink from list
    if (!(tmp=threads.get()))
    {
      DBUG_PRINT("quit",("Unlocking LOCK_thread_count"));
      mysql_mutex_unlock(&LOCK_thread_count);
      break;
    }
#ifndef __bsdi__				// Bug in BSDI kernel
    if (tmp->vio_ok())
    {
      if (global_system_variables.log_warnings)
        sql_print_warning(ER_DEFAULT(ER_FORCING_CLOSE),my_progname,
                          tmp->thread_id,
                          (tmp->main_security_ctx.user ?
                           tmp->main_security_ctx.user : ""));
      close_connection(tmp,ER_SERVER_SHUTDOWN);
    }
#endif
#ifdef WITH_WSREP
    /*
     * WSREP_TODO:
     *       this code block may turn out redundant. wsrep->disconnect()
     *       should terminate slave threads gracefully, and we don't need
     *       to signal them here. 
     *       The code here makes sure mysqld will not hang during shutdown
     *       even if wsrep provider has problems in shutting down.
     */
    if (WSREP(tmp) && tmp->wsrep_exec_mode==REPL_RECV)
    {
      sql_print_information("closing wsrep system thread");
      tmp->killed= KILL_CONNECTION;
      MYSQL_CALLBACK(thread_scheduler, post_kill_notification, (tmp));
      if (tmp->mysys_var)
      {
        tmp->mysys_var->abort=1;
        mysql_mutex_lock(&tmp->mysys_var->mutex);
        if (tmp->mysys_var->current_cond)
        {
          mysql_mutex_lock(tmp->mysys_var->current_mutex);
          mysql_cond_broadcast(tmp->mysys_var->current_cond);
          mysql_mutex_unlock(tmp->mysys_var->current_mutex);
        }
        mysql_mutex_unlock(&tmp->mysys_var->mutex);
      }
    }
#endif
    DBUG_PRINT("quit",("Unlocking LOCK_thread_count"));
    mysql_mutex_unlock(&LOCK_thread_count);
  }
  end_slave();
  /* All threads has now been aborted */
  DBUG_PRINT("quit",("Waiting for threads to die (count=%u)",thread_count));
  mysql_mutex_lock(&LOCK_thread_count);
  while (thread_count || service_thread_count)
  {
    mysql_cond_wait(&COND_thread_count, &LOCK_thread_count);
    DBUG_PRINT("quit",("One thread died (count=%u)",thread_count));
  }
  mysql_mutex_unlock(&LOCK_thread_count);

  DBUG_PRINT("quit",("close_connections thread"));
  DBUG_VOID_RETURN;
}


#ifdef HAVE_CLOSE_SERVER_SOCK
static void close_socket(MYSQL_SOCKET sock, const char *info)
{
  DBUG_ENTER("close_socket");

  if (mysql_socket_getfd(sock) != INVALID_SOCKET)
  {
    DBUG_PRINT("info", ("calling shutdown on %s socket", info));
    (void) mysql_socket_shutdown(sock, SHUT_RDWR);
  }
  DBUG_VOID_RETURN;
}
#endif


static void close_server_sock()
{
#ifdef HAVE_CLOSE_SERVER_SOCK
  DBUG_ENTER("close_server_sock");

  close_socket(base_ip_sock, "TCP/IP");
  close_socket(extra_ip_sock, "TCP/IP");
  close_socket(unix_sock, "unix/IP");

  if (mysql_socket_getfd(unix_sock) != INVALID_SOCKET)
    (void) unlink(mysqld_unix_port);
  base_ip_sock= extra_ip_sock= unix_sock= MYSQL_INVALID_SOCKET;

  DBUG_VOID_RETURN;
#endif
}

#endif /*EMBEDDED_LIBRARY*/


void kill_mysql(void)
{
  DBUG_ENTER("kill_mysql");

#if defined(SIGNALS_DONT_BREAK_READ) && !defined(EMBEDDED_LIBRARY)
  abort_loop=1;					// Break connection loops
  close_server_sock();				// Force accept to wake up
#endif

#if defined(__WIN__)
#if !defined(EMBEDDED_LIBRARY)
  {
    if (!SetEvent(hEventShutdown))
    {
      DBUG_PRINT("error",("Got error: %ld from SetEvent",GetLastError()));
    }
    /*
      or:
      HANDLE hEvent=OpenEvent(0, FALSE, "MySqlShutdown");
      SetEvent(hEventShutdown);
      CloseHandle(hEvent);
    */
  }
#endif
#elif defined(HAVE_PTHREAD_KILL)
  if (pthread_kill(signal_thread, MYSQL_KILL_SIGNAL))
  {
    DBUG_PRINT("error",("Got error %d from pthread_kill",errno)); /* purecov: inspected */
  }
#elif !defined(SIGNALS_DONT_BREAK_READ)
  kill(current_pid, MYSQL_KILL_SIGNAL);
#endif
  DBUG_PRINT("quit",("After pthread_kill"));
  shutdown_in_progress=1;			// Safety if kill didn't work
#ifdef SIGNALS_DONT_BREAK_READ
  if (!kill_in_progress)
  {
    pthread_t tmp;
    int error;
    abort_loop=1;
    if ((error= mysql_thread_create(0, /* Not instrumented */
                                    &tmp, &connection_attrib,
                                    kill_server_thread, (void*) 0)))
      sql_print_error("Can't create thread to kill server (errno= %d).", error);
  }
#endif
  DBUG_VOID_RETURN;
}

/**
  Force server down. Kill all connections and threads and exit.

  @param  sig_ptr       Signal number that caused kill_server to be called.

  @note
    A signal number of 0 mean that the function was not called
    from a signal handler and there is thus no signal to block
    or stop, we just want to kill the server.
*/

#if !defined(__WIN__)
static void *kill_server(void *sig_ptr)
#define RETURN_FROM_KILL_SERVER return 0
#else
static void __cdecl kill_server(int sig_ptr)
#define RETURN_FROM_KILL_SERVER return
#endif
{
  DBUG_ENTER("kill_server");
#ifndef EMBEDDED_LIBRARY
  int sig=(int) (long) sig_ptr;			// This is passed a int
  // if there is a signal during the kill in progress, ignore the other
  if (kill_in_progress)				// Safety
  {
    DBUG_LEAVE;
    RETURN_FROM_KILL_SERVER;
  }
  kill_in_progress=TRUE;
  abort_loop=1;					// This should be set
  if (sig != 0) // 0 is not a valid signal number
    my_sigset(sig, SIG_IGN);                    /* purify inspected */
  if (sig == MYSQL_KILL_SIGNAL || sig == 0)
    sql_print_information(ER_DEFAULT(ER_NORMAL_SHUTDOWN),my_progname);
  else
    sql_print_error(ER_DEFAULT(ER_GOT_SIGNAL),my_progname,sig); /* purecov: inspected */

#ifdef HAVE_SMEM
  /*
    Send event to smem_event_connect_request for aborting
  */
  if (opt_enable_shared_memory)
  {
    if (!SetEvent(smem_event_connect_request))
    {
      DBUG_PRINT("error",
                 ("Got error: %ld from SetEvent of smem_event_connect_request",
                  GetLastError()));
    }
  }
#endif

  /* Stop wsrep threads in case they are running. */
  if (wsrep_running_threads > 0)
  {
    wsrep_stop_replication(NULL);
  }

  close_connections();

  if (wsrep_inited == 1)
    wsrep_deinit(true);

  wsrep_thr_deinit();

  if (sig != MYSQL_KILL_SIGNAL &&
      sig != 0)
    unireg_abort(1);				/* purecov: inspected */
  else
    unireg_end();

  /* purecov: begin deadcode */
  DBUG_LEAVE;                                   // Must match DBUG_ENTER()
  my_thread_end();
  pthread_exit(0);
  /* purecov: end */

  RETURN_FROM_KILL_SERVER;                      // Avoid compiler warnings

#else /* EMBEDDED_LIBRARY*/

  DBUG_LEAVE;
  RETURN_FROM_KILL_SERVER;

#endif /* EMBEDDED_LIBRARY */
}


#if defined(USE_ONE_SIGNAL_HAND)
pthread_handler_t kill_server_thread(void *arg __attribute__((unused)))
{
  my_thread_init();				// Initialize new thread
  kill_server(0);
  /* purecov: begin deadcode */
  my_thread_end();
  pthread_exit(0);
  return 0;
  /* purecov: end */
}
#endif


extern "C" sig_handler print_signal_warning(int sig)
{
  if (global_system_variables.log_warnings)
    sql_print_warning("Got signal %d from thread %ld", sig,my_thread_id());
#ifdef SIGNAL_HANDLER_RESET_ON_DELIVERY
  my_sigset(sig,print_signal_warning);		/* int. thread system calls */
#endif
#if !defined(__WIN__)
  if (sig == SIGALRM)
    alarm(2);					/* reschedule alarm */
#endif
}

#ifndef EMBEDDED_LIBRARY

static void init_error_log_mutex()
{
  mysql_mutex_init(key_LOCK_error_log, &LOCK_error_log, MY_MUTEX_INIT_FAST);
}


static void clean_up_error_log_mutex()
{
  mysql_mutex_destroy(&LOCK_error_log);
}


/**
  cleanup all memory and end program nicely.

    If SIGNALS_DONT_BREAK_READ is defined, this function is called
    by the main thread. To get MySQL to shut down nicely in this case
    (Mac OS X) we have to call exit() instead if pthread_exit().

  @note
    This function never returns.
*/
void unireg_end(void)
{
  clean_up(1);
  my_thread_end();
  sd_notify(0, "STATUS=MariaDB server is down");
#if defined(SIGNALS_DONT_BREAK_READ)
  exit(0);
#else
  pthread_exit(0);				// Exit is in main thread
#endif
}


extern "C" void unireg_abort(int exit_code)
{
  DBUG_ENTER("unireg_abort");

  if (opt_help)
    usage();
  if (exit_code)
    sql_print_error("Aborting\n");
  /* Don't write more notes to the log to not hide error message */
  disable_log_notes= 1;

#ifdef WITH_WSREP
  /* Check if wsrep class is used. If yes, then cleanup wsrep */
  if (wsrep)
  {
    /*
      This is an abort situation, we cannot expect to gracefully close all
      wsrep threads here, we can only diconnect from service
    */
    wsrep_close_client_connections(FALSE);
    shutdown_in_progress= 1;
    wsrep->disconnect(wsrep);
    WSREP_INFO("Service disconnected.");
    wsrep_close_threads(NULL); /* this won't close all threads */
    sleep(1); /* so give some time to exit for those which can */
    WSREP_INFO("Some threads may fail to exit.");

    /* In bootstrap mode we deinitialize wsrep here. */
    if (opt_bootstrap && wsrep_inited)
      wsrep_deinit(true);
  }
#endif // WITH_WSREP

  clean_up(!opt_abort && (exit_code || !opt_bootstrap)); /* purecov: inspected */
  DBUG_PRINT("quit",("done with cleanup in unireg_abort"));
  mysqld_exit(exit_code);
}


static void cleanup_tls()
{
  if (THR_THD)
    (void)pthread_key_delete(THR_THD);
  if (THR_MALLOC)
    (void)pthread_key_delete(THR_MALLOC);
}


static void mysqld_exit(int exit_code)
{
  DBUG_ENTER("mysqld_exit");
  /*
    Important note: we wait for the signal thread to end,
    but if a kill -15 signal was sent, the signal thread did
    spawn the kill_server_thread thread, which is running concurrently.
  */
  rpl_deinit_gtid_waiting();
  rpl_deinit_gtid_slave_state();
  wait_for_signal_thread_to_end();
  mysql_audit_finalize();
  clean_up_mutexes();
  clean_up_error_log_mutex();
  my_end((opt_endinfo ? MY_CHECK_ERROR | MY_GIVE_INFO : 0));
#ifdef WITH_PERFSCHEMA_STORAGE_ENGINE
  shutdown_performance_schema();        // we do it as late as possible
#endif
  cleanup_tls();
  DBUG_LEAVE;
  sd_notify(0, "STATUS=MariaDB server is down");
  exit(exit_code); /* purecov: inspected */
}

#endif /* !EMBEDDED_LIBRARY */

void clean_up(bool print_message)
{
  DBUG_PRINT("exit",("clean_up"));
  if (cleanup_done++)
    return; /* purecov: inspected */

#ifdef HAVE_REPLICATION
  // We must call end_slave() as clean_up may have been called during startup
  end_slave();
  if (use_slave_mask)
    my_bitmap_free(&slave_error_mask);
#endif
  stop_handle_manager();
  release_ddl_log();

  logger.cleanup_base();

  injector::free_instance();
  mysql_bin_log.cleanup();

  my_tz_free();
  my_dboptions_cache_free();
  ignore_db_dirs_free();
  servers_free(1);
#ifndef NO_EMBEDDED_ACCESS_CHECKS
  acl_free(1);
  grant_free();
#endif
  query_cache_destroy();
  hostname_cache_free();
  item_func_sleep_free();
  lex_free();				/* Free some memory */
  item_create_cleanup();
  tdc_start_shutdown();
  plugin_shutdown();
  udf_free();
  ha_end();
  if (tc_log)
    tc_log->close();
  delegates_destroy();
  xid_cache_free();
  tdc_deinit();
  mdl_destroy();
  dflt_key_cache= 0;
  key_caches.delete_elements((void (*)(const char*, uchar*)) free_key_cache);
  wt_end();
  multi_keycache_free();
  sp_cache_end();
  free_status_vars();
  end_thr_alarm(1);			/* Free allocated memory */
#ifndef EMBEDDED_LIBRARY
  end_thr_timer();
#endif
  my_free_open_file_info();
  if (defaults_argv)
    free_defaults(defaults_argv);
  free_tmpdir(&mysql_tmpdir_list);
  my_bitmap_free(&temp_pool);
  free_max_user_conn();
  free_global_user_stats();
  free_global_client_stats();
  free_global_table_stats();
  free_global_index_stats();
  delete_dynamic(&all_options);
  free_all_rpl_filters();
#ifdef HAVE_REPLICATION
  end_slave_list();
#endif
  my_uuid_end();
  delete binlog_filter;
  delete global_rpl_filter;
  end_ssl();
#ifndef EMBEDDED_LIBRARY
  vio_end();
#endif /*!EMBEDDED_LIBRARY*/
#if defined(ENABLED_DEBUG_SYNC)
  /* End the debug sync facility. See debug_sync.cc. */
  debug_sync_end();
#endif /* defined(ENABLED_DEBUG_SYNC) */

  delete_pid_file(MYF(0));

  if (print_message && my_default_lc_messages && server_start_time)
    sql_print_information(ER_DEFAULT(ER_SHUTDOWN_COMPLETE),my_progname);
  cleanup_errmsgs();
  MYSQL_CALLBACK(thread_scheduler, end, ());
  thread_scheduler= 0;
  mysql_library_end();
  finish_client_errs();
  (void) my_error_unregister(ER_ERROR_FIRST, ER_ERROR_LAST); // finish server errs
  DBUG_PRINT("quit", ("Error messages freed"));
  /* Tell main we are ready */
  logger.cleanup_end();
  sys_var_end();
  free_charsets();
  mysql_mutex_lock(&LOCK_thread_count);
  DBUG_PRINT("quit", ("got thread count lock"));
  ready_to_exit=1;
  /* do the broadcast inside the lock to ensure that my_end() is not called */
  mysql_cond_broadcast(&COND_thread_count);
  mysql_mutex_unlock(&LOCK_thread_count);

  my_free(const_cast<char*>(log_bin_basename));
  my_free(const_cast<char*>(log_bin_index));
#ifndef EMBEDDED_LIBRARY
  my_free(const_cast<char*>(relay_log_basename));
  my_free(const_cast<char*>(relay_log_index));
#endif
  free_list(opt_plugin_load_list_ptr);

  /*
    The following lines may never be executed as the main thread may have
    killed us
  */
  DBUG_PRINT("quit", ("done with cleanup"));
} /* clean_up */


#ifndef EMBEDDED_LIBRARY

/**
  This is mainly needed when running with purify, but it's still nice to
  know that all child threads have died when mysqld exits.
*/
static void wait_for_signal_thread_to_end()
{
  uint i;
  /*
    Wait up to 10 seconds for signal thread to die. We use this mainly to
    avoid getting warnings that my_thread_end has not been called
  */
  for (i= 0 ; i < 100 && signal_thread_in_use; i++)
  {
    if (pthread_kill(signal_thread, MYSQL_KILL_SIGNAL) == ESRCH)
      break;
    my_sleep(100);				// Give it time to die
  }
}
#endif /*EMBEDDED_LIBRARY*/

static void clean_up_mutexes()
{
  DBUG_ENTER("clean_up_mutexes");
  mysql_rwlock_destroy(&LOCK_grant);
  mysql_mutex_destroy(&LOCK_thread_count);
  mysql_mutex_destroy(&LOCK_thread_cache);
  mysql_mutex_destroy(&LOCK_status);
  mysql_mutex_destroy(&LOCK_show_status);
  mysql_mutex_destroy(&LOCK_delayed_insert);
  mysql_mutex_destroy(&LOCK_delayed_status);
  mysql_mutex_destroy(&LOCK_delayed_create);
  mysql_mutex_destroy(&LOCK_crypt);
  mysql_mutex_destroy(&LOCK_user_conn);
  mysql_mutex_destroy(&LOCK_connection_count);
  mysql_mutex_destroy(&LOCK_stats);
  mysql_mutex_destroy(&LOCK_global_user_client_stats);
  mysql_mutex_destroy(&LOCK_global_table_stats);
  mysql_mutex_destroy(&LOCK_global_index_stats);
#ifdef HAVE_OPENSSL
  mysql_mutex_destroy(&LOCK_des_key_file);
#ifndef HAVE_YASSL
  for (int i= 0; i < CRYPTO_num_locks(); ++i)
    mysql_rwlock_destroy(&openssl_stdlocks[i].lock);
  OPENSSL_free(openssl_stdlocks);
#endif /* HAVE_YASSL */
#endif /* HAVE_OPENSSL */
#ifdef HAVE_REPLICATION
  mysql_mutex_destroy(&LOCK_rpl_status);
#endif /* HAVE_REPLICATION */
  mysql_mutex_destroy(&LOCK_active_mi);
  mysql_rwlock_destroy(&LOCK_sys_init_connect);
  mysql_rwlock_destroy(&LOCK_sys_init_slave);
  mysql_mutex_destroy(&LOCK_global_system_variables);
  mysql_rwlock_destroy(&LOCK_system_variables_hash);
  mysql_mutex_destroy(&LOCK_short_uuid_generator);
  mysql_mutex_destroy(&LOCK_prepared_stmt_count);
  mysql_mutex_destroy(&LOCK_error_messages);
  mysql_cond_destroy(&COND_thread_count);
  mysql_cond_destroy(&COND_thread_cache);
  mysql_cond_destroy(&COND_flush_thread_cache);
  mysql_mutex_destroy(&LOCK_server_started);
  mysql_cond_destroy(&COND_server_started);
  mysql_mutex_destroy(&LOCK_prepare_ordered);
  mysql_cond_destroy(&COND_prepare_ordered);
  mysql_mutex_destroy(&LOCK_after_binlog_sync);
  mysql_mutex_destroy(&LOCK_commit_ordered);
  mysql_mutex_destroy(&LOCK_slave_background);
  mysql_cond_destroy(&COND_slave_background);
  DBUG_VOID_RETURN;
}


/****************************************************************************
** Init IP and UNIX socket
****************************************************************************/

#ifdef EMBEDDED_LIBRARY
static void set_ports()
{
}

#else
static void set_ports()
{
  char	*env;
  if (!mysqld_port && !opt_disable_networking)
  {					// Get port if not from commandline
    mysqld_port= MYSQL_PORT;

    /*
      if builder specifically requested a default port, use that
      (even if it coincides with our factory default).
      only if they didn't do we check /etc/services (and, failing
      on that, fall back to the factory default of 3306).
      either default can be overridden by the environment variable
      MYSQL_TCP_PORT, which in turn can be overridden with command
      line options.
    */

#if MYSQL_PORT_DEFAULT == 0
    struct  servent *serv_ptr;
    if ((serv_ptr= getservbyname("mysql", "tcp")))
      SYSVAR_AUTOSIZE(mysqld_port, ntohs((u_short) serv_ptr->s_port));
#endif
    if ((env = getenv("MYSQL_TCP_PORT")))
    {
      mysqld_port= (uint) atoi(env);
      set_sys_var_value_origin(&mysqld_port, sys_var::ENV);
    }
  }
  if (!mysqld_unix_port)
  {
#ifdef __WIN__
    mysqld_unix_port= (char*) MYSQL_NAMEDPIPE;
#else
    mysqld_unix_port= (char*) MYSQL_UNIX_ADDR;
#endif
    if ((env = getenv("MYSQL_UNIX_PORT")))
    {
      mysqld_unix_port= env;
      set_sys_var_value_origin(&mysqld_unix_port, sys_var::ENV);
    }
  }
}

/* Change to run as another user if started with --user */

static struct passwd *check_user(const char *user)
{
  myf flags= 0;
  if (global_system_variables.log_warnings)
    flags|= MY_WME;
  if (!opt_bootstrap && !opt_help)
    flags|= MY_FAE;

  struct passwd *tmp_user_info= my_check_user(user, MYF(flags));

  if (!tmp_user_info && my_errno==EINVAL && (flags & MY_FAE))
    unireg_abort(1);

  return tmp_user_info;
}

static inline void allow_coredumps()
{
#ifdef PR_SET_DUMPABLE
  if (test_flags & TEST_CORE_ON_SIGNAL)
  {
    /* inform kernel that process is dumpable */
    (void) prctl(PR_SET_DUMPABLE, 1);
  }
#endif
}


static void set_user(const char *user, struct passwd *user_info_arg)
{
  /*
    We can get a SIGSEGV when calling initgroups() on some systems when NSS
    is configured to use LDAP and the server is statically linked.  We set
    calling_initgroups as a flag to the SIGSEGV handler that is then used to
    output a specific message to help the user resolve this problem.
  */
  calling_initgroups= 1;
  int res= my_set_user(user, user_info_arg, MYF(MY_WME));
  calling_initgroups= 0;
  if (res)
    unireg_abort(1);
  allow_coredumps();
}


static void set_effective_user(struct passwd *user_info_arg)
{
#if !defined(__WIN__)
  DBUG_ASSERT(user_info_arg != 0);
  if (setregid((gid_t)-1, user_info_arg->pw_gid) == -1)
  {
    sql_perror("setregid");
    unireg_abort(1);
  }
  if (setreuid((uid_t)-1, user_info_arg->pw_uid) == -1)
  {
    sql_perror("setreuid");
    unireg_abort(1);
  }
  allow_coredumps();
#endif
}


/** Change root user if started with @c --chroot . */
static void set_root(const char *path)
{
#if !defined(__WIN__)
  if (chroot(path) == -1)
  {
    sql_perror("chroot");
    unireg_abort(1);
  }
  my_setwd("/", MYF(0));
#endif
}

/**
   Activate usage of a tcp port
*/

static MYSQL_SOCKET activate_tcp_port(uint port)
{
  struct addrinfo *ai, *a;
  struct addrinfo hints;
  int error;
  int	arg;
  char port_buf[NI_MAXSERV];
  const char *real_bind_addr_str;
  MYSQL_SOCKET ip_sock= MYSQL_INVALID_SOCKET;
  DBUG_ENTER("activate_tcp_port");
  DBUG_PRINT("general",("IP Socket is %d",port));

  bzero(&hints, sizeof (hints));
  hints.ai_flags= AI_PASSIVE;
  hints.ai_socktype= SOCK_STREAM;
  hints.ai_family= AF_UNSPEC;
  
  if (my_bind_addr_str && strcmp(my_bind_addr_str, "*") == 0)
    real_bind_addr_str= NULL; // windows doesn't seem to support * here
  else
    real_bind_addr_str= my_bind_addr_str;

  my_snprintf(port_buf, NI_MAXSERV, "%d", port);
  error= getaddrinfo(real_bind_addr_str, port_buf, &hints, &ai);
  if (error != 0)
  {
    DBUG_PRINT("error",("Got error: %d from getaddrinfo()", error));

    sql_print_error("%s: %s", ER_DEFAULT(ER_IPSOCK_ERROR), gai_strerror(error));
    unireg_abort(1);				/* purecov: tested */
  }

  /*
    special case: for wildcard addresses prefer ipv6 over ipv4,
    because we later switch off IPV6_V6ONLY, so ipv6 wildcard
    addresses will work for ipv4 too
  */
  if (!real_bind_addr_str && ai->ai_family == AF_INET && ai->ai_next
      && ai->ai_next->ai_family == AF_INET6)
  {
    a= ai;
    ai= ai->ai_next;
    a->ai_next= ai->ai_next;
    ai->ai_next= a;
  }

  for (a= ai; a != NULL; a= a->ai_next)
  {
    ip_sock= mysql_socket_socket(key_socket_tcpip, a->ai_family,
                                 a->ai_socktype, a->ai_protocol);

    char ip_addr[INET6_ADDRSTRLEN];
    if (vio_get_normalized_ip_string(a->ai_addr, a->ai_addrlen,
                                     ip_addr, sizeof (ip_addr)))
    {
      ip_addr[0]= 0;
    }

    if (mysql_socket_getfd(ip_sock) == INVALID_SOCKET)
    {
      sql_print_message_func func= real_bind_addr_str ? sql_print_error
                                                      : sql_print_warning;
      func("Failed to create a socket for %s '%s': errno: %d.",
           (a->ai_family == AF_INET) ? "IPv4" : "IPv6",
           (const char *) ip_addr, (int) socket_errno);
    }
    else 
    {
      sql_print_information("Server socket created on IP: '%s'.",
                          (const char *) ip_addr);
      break;
    }
  }

  if (mysql_socket_getfd(ip_sock) == INVALID_SOCKET)
  {
    DBUG_PRINT("error",("Got error: %d from socket()",socket_errno));
    sql_perror(ER_DEFAULT(ER_IPSOCK_ERROR));  /* purecov: tested */
    unireg_abort(1);				/* purecov: tested */
  }

  mysql_socket_set_thread_owner(ip_sock);

#ifndef __WIN__
  /*
    We should not use SO_REUSEADDR on windows as this would enable a
    user to open two mysqld servers with the same TCP/IP port.
  */
  arg= 1;
  (void) mysql_socket_setsockopt(ip_sock,SOL_SOCKET,SO_REUSEADDR,(char*)&arg,
                                 sizeof(arg));
#endif /* __WIN__ */

#ifdef IPV6_V6ONLY
   /*
     For interoperability with older clients, IPv6 socket should
     listen on both IPv6 and IPv4 wildcard addresses.
     Turn off IPV6_V6ONLY option.

     NOTE: this will work starting from Windows Vista only.
     On Windows XP dual stack is not available, so it will not
     listen on the corresponding IPv4-address.
   */
  if (a->ai_family == AF_INET6)
  {
    arg= 0;
    (void) mysql_socket_setsockopt(ip_sock, IPPROTO_IPV6, IPV6_V6ONLY,
                                   (char*)&arg, sizeof(arg));
  }
#endif

#ifdef IP_FREEBIND
  arg= 1;
  (void) mysql_socket_setsockopt(ip_sock, IPPROTO_IP, IP_FREEBIND, (char*) &arg,
                                 sizeof(arg));
#endif
  /*
    Sometimes the port is not released fast enough when stopping and
    restarting the server. This happens quite often with the test suite
    on busy Linux systems. Retry to bind the address at these intervals:
    Sleep intervals: 1, 2, 4,  6,  9, 13, 17, 22, ...
    Retry at second: 1, 3, 7, 13, 22, 35, 52, 74, ...
    Limit the sequence by mysqld_port_timeout (set --port-open-timeout=#).
  */
  int ret;
  uint waited, retry, this_wait;
  for (waited= 0, retry= 1; ; retry++, waited+= this_wait)
  {
    if (((ret= mysql_socket_bind(ip_sock, a->ai_addr, a->ai_addrlen)) >= 0 ) ||
        (socket_errno != SOCKET_EADDRINUSE) ||
        (waited >= mysqld_port_timeout))
      break;
    sql_print_information("Retrying bind on TCP/IP port %u", port);
    this_wait= retry * retry / 3 + 1;
    sleep(this_wait);
  }
  freeaddrinfo(ai);
  if (ret < 0)
  {
    char buff[100];
    sprintf(buff, "Can't start server: Bind on TCP/IP port. Got error: %d",
            (int) socket_errno);
    sql_perror(buff);
    sql_print_error("Do you already have another mysqld server running on "
                    "port: %u ?", port);
    unireg_abort(1);
  }
  if (mysql_socket_listen(ip_sock,(int) back_log) < 0)
  {
    sql_perror("Can't start server: listen() on TCP/IP port");
    sql_print_error("listen() on TCP/IP failed with error %d",
                    socket_errno);
    unireg_abort(1);
  }

#ifdef FD_CLOEXEC
  (void) fcntl(mysql_socket_getfd(ip_sock), F_SETFD, FD_CLOEXEC);
#endif

  DBUG_RETURN(ip_sock);
}

static void network_init(void)
{
#ifdef HAVE_SYS_UN_H
  struct sockaddr_un	UNIXaddr;
  int	arg;
#endif
  DBUG_ENTER("network_init");

  if (MYSQL_CALLBACK_ELSE(thread_scheduler, init, (), 0))
    unireg_abort(1);			/* purecov: inspected */

  set_ports();

  if (report_port == 0)
  {
    SYSVAR_AUTOSIZE(report_port, mysqld_port);
  }
#ifndef DBUG_OFF
  if (!opt_disable_networking)
    DBUG_ASSERT(report_port != 0);
#endif
  if (!opt_disable_networking && !opt_bootstrap)
  {
    if (mysqld_port)
      base_ip_sock= activate_tcp_port(mysqld_port);
    if (mysqld_extra_port)
      extra_ip_sock= activate_tcp_port(mysqld_extra_port);
  }

#ifdef _WIN32
  /* create named pipe */
  if (Service.IsNT() && mysqld_unix_port[0] && !opt_bootstrap &&
      opt_enable_named_pipe)
  {

    strxnmov(pipe_name, sizeof(pipe_name)-1, "\\\\.\\pipe\\",
	     mysqld_unix_port, NullS);
    bzero((char*) &saPipeSecurity, sizeof(saPipeSecurity));
    bzero((char*) &sdPipeDescriptor, sizeof(sdPipeDescriptor));
    if (!InitializeSecurityDescriptor(&sdPipeDescriptor,
				      SECURITY_DESCRIPTOR_REVISION))
    {
      sql_perror("Can't start server : Initialize security descriptor");
      unireg_abort(1);
    }
    if (!SetSecurityDescriptorDacl(&sdPipeDescriptor, TRUE, NULL, FALSE))
    {
      sql_perror("Can't start server : Set security descriptor");
      unireg_abort(1);
    }
    saPipeSecurity.nLength = sizeof(SECURITY_ATTRIBUTES);
    saPipeSecurity.lpSecurityDescriptor = &sdPipeDescriptor;
    saPipeSecurity.bInheritHandle = FALSE;
    if ((hPipe= CreateNamedPipe(pipe_name,
        PIPE_ACCESS_DUPLEX | FILE_FLAG_OVERLAPPED | FILE_FLAG_FIRST_PIPE_INSTANCE,
        PIPE_TYPE_BYTE | PIPE_READMODE_BYTE | PIPE_WAIT,
        PIPE_UNLIMITED_INSTANCES,
        (int) global_system_variables.net_buffer_length,
        (int) global_system_variables.net_buffer_length,
        NMPWAIT_USE_DEFAULT_WAIT,
        &saPipeSecurity)) == INVALID_HANDLE_VALUE)
    {
      sql_perror("Create named pipe failed");
      unireg_abort(1);
    }
  }
#endif

#if defined(HAVE_SYS_UN_H)
  /*
  ** Create the UNIX socket
  */
  if (mysqld_unix_port[0] && !opt_bootstrap)
  {
    DBUG_PRINT("general",("UNIX Socket is %s",mysqld_unix_port));

    if (strlen(mysqld_unix_port) > (sizeof(UNIXaddr.sun_path) - 1))
    {
      sql_print_error("The socket file path is too long (> %u): %s",
                      (uint) sizeof(UNIXaddr.sun_path) - 1, mysqld_unix_port);
      unireg_abort(1);
    }
    unix_sock= mysql_socket_socket(key_socket_unix, AF_UNIX, SOCK_STREAM, 0);
    if (mysql_socket_getfd(unix_sock) < 0)
    {
      sql_perror("Can't start server : UNIX Socket "); /* purecov: inspected */
      unireg_abort(1);				/* purecov: inspected */
    }

    mysql_socket_set_thread_owner(unix_sock);

    bzero((char*) &UNIXaddr, sizeof(UNIXaddr));
    UNIXaddr.sun_family = AF_UNIX;
    strmov(UNIXaddr.sun_path, mysqld_unix_port);
    (void) unlink(mysqld_unix_port);
    arg= 1;
    (void) mysql_socket_setsockopt(unix_sock,SOL_SOCKET,SO_REUSEADDR,
                                   (char*)&arg, sizeof(arg));
    umask(0);
    if (mysql_socket_bind(unix_sock,
                          reinterpret_cast<struct sockaddr *>(&UNIXaddr),
                          sizeof(UNIXaddr)) < 0)
    {
      sql_perror("Can't start server : Bind on unix socket"); /* purecov: tested */
      sql_print_error("Do you already have another mysqld server running on socket: %s ?",mysqld_unix_port);
      unireg_abort(1);					/* purecov: tested */
    }
    umask(((~my_umask) & 0666));
#if defined(S_IFSOCK) && defined(SECURE_SOCKETS)
    (void) chmod(mysqld_unix_port,S_IFSOCK);	/* Fix solaris 2.6 bug */
#endif
    if (mysql_socket_listen(unix_sock,(int) back_log) < 0)
      sql_print_warning("listen() on Unix socket failed with error %d",
		      socket_errno);
#ifdef FD_CLOEXEC
    (void) fcntl(mysql_socket_getfd(unix_sock), F_SETFD, FD_CLOEXEC);
#endif
  }
#endif
  DBUG_PRINT("info",("server started"));
  DBUG_VOID_RETURN;
}


/**
  Close a connection.

  @param thd        Thread handle.
  @param sql_errno  The error code to send before disconnect.

  @note
    For the connection that is doing shutdown, this is called twice
*/
void close_connection(THD *thd, uint sql_errno)
{
  DBUG_ENTER("close_connection");

  if (sql_errno)
    net_send_error(thd, sql_errno, ER_DEFAULT(sql_errno), NULL);

  thd->print_aborted_warning(3, sql_errno ? ER_DEFAULT(sql_errno)
                                          : "CLOSE_CONNECTION");

  thd->disconnect();

  MYSQL_CONNECTION_DONE((int) sql_errno, thd->thread_id);

  if (MYSQL_CONNECTION_DONE_ENABLED())
  {
    sleep(0); /* Workaround to avoid tailcall optimisation */
  }
  mysql_audit_notify_connection_disconnect(thd, sql_errno);
  DBUG_VOID_RETURN;
}
#endif /* EMBEDDED_LIBRARY */


/** Called when mysqld is aborted with ^C */
/* ARGSUSED */
extern "C" sig_handler end_mysqld_signal(int sig __attribute__((unused)))
{
  DBUG_ENTER("end_mysqld_signal");
  /* Don't call kill_mysql() if signal thread is not running */
  if (signal_thread_in_use)
    kill_mysql();                          // Take down mysqld nicely
  DBUG_VOID_RETURN;				/* purecov: deadcode */
}


/*
  Cleanup THD object

  SYNOPSIS
    thd_cleanup()
    thd		 Thread handler
*/

void thd_cleanup(THD *thd)
{
  thd->cleanup();
}

/*
  Decrease number of connections

  SYNOPSIS
    dec_connection_count()
*/

void dec_connection_count(THD *thd)
{
#ifdef WITH_WSREP
  /*
    Do not decrement when its wsrep system thread. wsrep_applier is set for
    applier as well as rollbacker threads.
  */
  if (thd->wsrep_applier)
    return;
#endif /* WITH_WSREP */

  DBUG_ASSERT(*thd->scheduler->connection_count > 0);
  mysql_mutex_lock(&LOCK_connection_count);
  (*thd->scheduler->connection_count)--;
  mysql_mutex_unlock(&LOCK_connection_count);
}


/*
  Send a signal to unblock close_conneciton() if there is no more
  threads running with a THD attached

  It's safe to check for thread_count and service_thread_count outside
  of a mutex as we are only interested to see if they where decremented
  to 0 by a previous unlink_thd() call.

  We should only signal COND_thread_count if both variables are 0,
  false positives are ok.
*/

void signal_thd_deleted()
{
  if (!thread_count && ! service_thread_count)
  {
    /* Signal close_connections() that all THD's are freed */
    mysql_mutex_lock(&LOCK_thread_count);
    mysql_cond_broadcast(&COND_thread_count);
    mysql_mutex_unlock(&LOCK_thread_count);
  }
}


/*
  Unlink thd from global list of available connections and free thd

  SYNOPSIS
    unlink_thd()
    thd		 Thread handler

  NOTES
    LOCK_thread_count is locked and left locked
*/

void unlink_thd(THD *thd)
{
  DBUG_ENTER("unlink_thd");
  DBUG_PRINT("enter", ("thd: 0x%lx", (long) thd));

  thd_cleanup(thd);
  dec_connection_count(thd);

  thd->add_status_to_global();

  mysql_mutex_lock(&LOCK_thread_count);
  thd->unlink();
  /*
    Used by binlog_reset_master.  It would be cleaner to use
    DEBUG_SYNC here, but that's not possible because the THD's debug
    sync feature has been shut down at this point.
  */
  DBUG_EXECUTE_IF("sleep_after_lock_thread_count_before_delete_thd", sleep(5););
  mysql_mutex_unlock(&LOCK_thread_count);

  delete thd;
  thread_safe_decrement32(&thread_count);

  DBUG_VOID_RETURN;
}


/*
  Store thread in cache for reuse by new connections

  SYNOPSIS
    cache_thread()

  NOTES
    LOCK_thread_cache is used to protect the cache variables

  RETURN
    0  Thread was not put in cache
    1  Thread is to be reused by new connection.
       (ie, caller should return, not abort with pthread_exit())
*/


static bool cache_thread()
{
  DBUG_ENTER("cache_thread");

  mysql_mutex_lock(&LOCK_thread_cache);
  if (cached_thread_count < thread_cache_size &&
      ! abort_loop && !kill_cached_threads)
  {
    /* Don't kill the thread, just put it in cache for reuse */
    DBUG_PRINT("info", ("Adding thread to cache"));
    cached_thread_count++;

#ifdef HAVE_PSI_THREAD_INTERFACE
    /*
      Delete the instrumentation for the job that just completed,
      before parking this pthread in the cache (blocked on COND_thread_cache).
    */
    PSI_THREAD_CALL(delete_current_thread)();
#endif

    while (!abort_loop && ! wake_thread && ! kill_cached_threads)
      mysql_cond_wait(&COND_thread_cache, &LOCK_thread_cache);
    cached_thread_count--;
    if (kill_cached_threads)
      mysql_cond_signal(&COND_flush_thread_cache);
    if (wake_thread)
    {
      THD *thd;
      wake_thread--;
      thd= thread_cache.get();
      mysql_mutex_unlock(&LOCK_thread_cache);

      thd->thread_stack= (char*) &thd;          // For store_globals
      (void) thd->store_globals();

#ifdef HAVE_PSI_THREAD_INTERFACE
      /*
        Create new instrumentation for the new THD job,
        and attach it to this running pthread.
      */
      PSI_thread *psi= PSI_THREAD_CALL(new_thread)(key_thread_one_connection,
                                                   thd, thd->thread_id);
      PSI_THREAD_CALL(set_thread)(psi);
#endif

      /*
        THD::mysys_var::abort is associated with physical thread rather
        than with THD object. So we need to reset this flag before using
        this thread for handling of new THD object/connection.
      */
      thd->mysys_var->abort= 0;
      thd->thr_create_utime= microsecond_interval_timer();
      thd->start_utime= thd->thr_create_utime;

      /* Link thd into list of all active threads (THD's) */
      mysql_mutex_lock(&LOCK_thread_count);
      threads.append(thd);
      mysql_mutex_unlock(&LOCK_thread_count);
      DBUG_RETURN(1);
    }
  }
  mysql_mutex_unlock(&LOCK_thread_cache);
  DBUG_RETURN(0);
}


/*
  End thread for the current connection

  SYNOPSIS
    one_thread_per_connection_end()
    thd		  Thread handler
    put_in_cache  Store thread in cache, if there is room in it
                  Normally this is true in all cases except when we got
                  out of resources initializing the current thread

  NOTES
    If thread is cached, we will wait until thread is scheduled to be
    reused and then we will return.
    If thread is not cached, we end the thread.

  RETURN
    0    Signal to handle_one_connection to reuse connection
*/

bool one_thread_per_connection_end(THD *thd, bool put_in_cache)
{
  DBUG_ENTER("one_thread_per_connection_end");
  const bool wsrep_applier= IF_WSREP(thd->wsrep_applier, false);

  unlink_thd(thd);

  if (!wsrep_applier && put_in_cache && cache_thread())
    DBUG_RETURN(0);                             // Thread is reused

  signal_thd_deleted();
  DBUG_LEAVE;                                   // Must match DBUG_ENTER()
#if defined(HAVE_OPENSSL) && !defined(EMBEDDED_LIBRARY)
  ERR_remove_state(0);
#endif
  my_thread_end();

  pthread_exit(0);
  return 0;                                     // Avoid compiler warnings
}


void flush_thread_cache()
{
  DBUG_ENTER("flush_thread_cache");
  mysql_mutex_lock(&LOCK_thread_cache);
  kill_cached_threads++;
  while (cached_thread_count)
  {
    mysql_cond_broadcast(&COND_thread_cache);
    mysql_cond_wait(&COND_flush_thread_cache, &LOCK_thread_cache);
  }
  kill_cached_threads--;
  mysql_mutex_unlock(&LOCK_thread_cache);
  DBUG_VOID_RETURN;
}


/******************************************************************************
  Setup a signal thread with handles all signals.
  Because Linux doesn't support schemas use a mutex to check that
  the signal thread is ready before continuing
******************************************************************************/

#if defined(__WIN__)


/*
  On Windows, we use native SetConsoleCtrlHandler for handle events like Ctrl-C
  with graceful shutdown.
  Also, we do not use signal(), but SetUnhandledExceptionFilter instead - as it
  provides possibility to pass the exception to just-in-time debugger, collect
  dumps and potentially also the exception and thread context used to output
  callstack.
*/

static BOOL WINAPI console_event_handler( DWORD type ) 
{
  DBUG_ENTER("console_event_handler");
#ifndef EMBEDDED_LIBRARY
  if(type == CTRL_C_EVENT)
  {
     /*
       Do not shutdown before startup is finished and shutdown
       thread is initialized. Otherwise there is a race condition 
       between main thread doing initialization and CTRL-C thread doing
       cleanup, which can result into crash.
     */
#ifndef EMBEDDED_LIBRARY
     if(hEventShutdown)
       kill_mysql();
     else
#endif
       sql_print_warning("CTRL-C ignored during startup");
     DBUG_RETURN(TRUE);
  }
#endif
  DBUG_RETURN(FALSE);
}




#ifdef DEBUG_UNHANDLED_EXCEPTION_FILTER
#define DEBUGGER_ATTACH_TIMEOUT 120
/*
  Wait for debugger to attach and break into debugger. If debugger is
  not attached, resume after timeout.
*/
static void wait_for_debugger(int timeout_sec)
{
   if(!IsDebuggerPresent())
   {
     int i;
     printf("Waiting for debugger to attach, pid=%u\n",GetCurrentProcessId());
     fflush(stdout);
     for(i= 0; i < timeout_sec; i++)
     {
       Sleep(1000);
       if(IsDebuggerPresent())
       {
         /* Break into debugger */
         __debugbreak();
         return;
       }
     }
     printf("pid=%u, debugger not attached after %d seconds, resuming\n",GetCurrentProcessId(),
       timeout_sec);
     fflush(stdout);
   }
}
#endif /* DEBUG_UNHANDLED_EXCEPTION_FILTER */

LONG WINAPI my_unhandler_exception_filter(EXCEPTION_POINTERS *ex_pointers)
{
   static BOOL first_time= TRUE;
   if(!first_time)
   {
     /*
       This routine can be called twice, typically
       when detaching in JIT debugger.
       Return EXCEPTION_EXECUTE_HANDLER to terminate process.
     */
     return EXCEPTION_EXECUTE_HANDLER;
   }
   first_time= FALSE;
#ifdef DEBUG_UNHANDLED_EXCEPTION_FILTER
   /*
    Unfortunately there is no clean way to debug unhandled exception filters,
    as debugger does not stop there(also documented in MSDN) 
    To overcome, one could put a MessageBox, but this will not work in service.
    Better solution is to print error message and sleep some minutes 
    until debugger is attached
  */
  wait_for_debugger(DEBUGGER_ATTACH_TIMEOUT);
#endif /* DEBUG_UNHANDLED_EXCEPTION_FILTER */
  __try
  {
    my_set_exception_pointers(ex_pointers);
    handle_fatal_signal(ex_pointers->ExceptionRecord->ExceptionCode);
  }
  __except(EXCEPTION_EXECUTE_HANDLER)
  {
    DWORD written;
    const char msg[] = "Got exception in exception handler!\n";
    WriteFile(GetStdHandle(STD_OUTPUT_HANDLE),msg, sizeof(msg)-1, 
      &written,NULL);
  }
  /*
    Return EXCEPTION_CONTINUE_SEARCH to give JIT debugger
    (drwtsn32 or vsjitdebugger) possibility to attach,
    if JIT debugger is configured.
    Windows Error reporting might generate a dump here.
  */
  return EXCEPTION_CONTINUE_SEARCH;
}


void init_signals(void)
{
  if(opt_console)
    SetConsoleCtrlHandler(console_event_handler,TRUE);

    /* Avoid MessageBox()es*/
  _CrtSetReportMode(_CRT_WARN, _CRTDBG_MODE_FILE);
  _CrtSetReportFile(_CRT_WARN, _CRTDBG_FILE_STDERR);
  _CrtSetReportMode(_CRT_ERROR, _CRTDBG_MODE_FILE);
  _CrtSetReportFile(_CRT_ERROR, _CRTDBG_FILE_STDERR);
  _CrtSetReportMode(_CRT_ASSERT, _CRTDBG_MODE_FILE);
  _CrtSetReportFile(_CRT_ASSERT, _CRTDBG_FILE_STDERR);

   /*
     Do not use SEM_NOGPFAULTERRORBOX in the following SetErrorMode (),
     because it would prevent JIT debugger and Windows error reporting
     from working. We need WER or JIT-debugging, since our own unhandled
     exception filter is not guaranteed to work in all situation
     (like heap corruption or stack overflow)
   */
  SetErrorMode(SetErrorMode(0) | SEM_FAILCRITICALERRORS
                               | SEM_NOOPENFILEERRORBOX);
  SetUnhandledExceptionFilter(my_unhandler_exception_filter);
}


static void start_signal_handler(void)
{
#ifndef EMBEDDED_LIBRARY
  // Save vm id of this process
  if (!opt_bootstrap)
    create_pid_file();
#endif /* EMBEDDED_LIBRARY */
}


static void check_data_home(const char *path)
{}

#endif /* __WIN__ */


#if BACKTRACE_DEMANGLE
#include <cxxabi.h>
extern "C" char *my_demangle(const char *mangled_name, int *status)
{
  return abi::__cxa_demangle(mangled_name, NULL, NULL, status);
}
#endif


/*
  pthread_attr_setstacksize() without so much platform-dependency

  Return: The actual stack size if possible.
*/

#ifndef EMBEDDED_LIBRARY
static size_t my_setstacksize(pthread_attr_t *attr, size_t stacksize)
{
  size_t guard_size __attribute__((unused))= 0;

#if defined(__ia64__) || defined(__ia64)
  /*
    On IA64, half of the requested stack size is used for "normal stack"
    and half for "register stack".  The space measured by check_stack_overrun
    is the "normal stack", so double the request to make sure we have the
    caller-expected amount of normal stack.

    NOTE: there is no guarantee that the register stack can't grow faster
    than normal stack, so it's very unclear that we won't dump core due to
    stack overrun despite check_stack_overrun's efforts.  Experimentation
    shows that in the execution_constants test, the register stack grows
    less than half as fast as normal stack, but perhaps other scenarios are
    less forgiving.  If it turns out that more space is needed for the
    register stack, that could be forced (rather inefficiently) by using a
    multiplier higher than 2 here.
  */
  stacksize *= 2;
#endif

  /*
    On many machines, the "guard space" is subtracted from the requested
    stack size, and that space is quite large on some platforms.  So add
    it to our request, if we can find out what it is.
  */
#ifdef HAVE_PTHREAD_ATTR_GETGUARDSIZE
  if (pthread_attr_getguardsize(attr, &guard_size))
    guard_size = 0;		/* if can't find it out, treat as 0 */
#endif

  pthread_attr_setstacksize(attr, stacksize + guard_size);

  /* Retrieve actual stack size if possible */
#ifdef HAVE_PTHREAD_ATTR_GETSTACKSIZE
  {
    size_t real_stack_size= 0;
    /* We must ignore real_stack_size = 0 as Solaris 2.9 can return 0 here */
    if (pthread_attr_getstacksize(attr, &real_stack_size) == 0 &&
	real_stack_size > guard_size)
    {
      real_stack_size -= guard_size;
      if (real_stack_size < stacksize)
      {
	if (global_system_variables.log_warnings)
          sql_print_warning("Asked for %zu thread stack, but got %zu",
                            stacksize, real_stack_size);
	stacksize= real_stack_size;
      }
    }
  }
#endif /* !EMBEDDED_LIBRARY */

#if defined(__ia64__) || defined(__ia64)
  stacksize /= 2;
#endif
  return stacksize;
}
#endif


#if !defined(__WIN__)
#ifndef SA_RESETHAND
#define SA_RESETHAND 0
#endif /* SA_RESETHAND */
#ifndef SA_NODEFER
#define SA_NODEFER 0
#endif /* SA_NODEFER */

#ifndef EMBEDDED_LIBRARY

void init_signals(void)
{
  sigset_t set;
  struct sigaction sa;
  DBUG_ENTER("init_signals");

  my_sigset(THR_SERVER_ALARM,print_signal_warning); // Should never be called!

  if (opt_stack_trace || (test_flags & TEST_CORE_ON_SIGNAL))
  {
    sa.sa_flags = SA_RESETHAND | SA_NODEFER;
    sigemptyset(&sa.sa_mask);
    sigprocmask(SIG_SETMASK,&sa.sa_mask,NULL);

    my_init_stacktrace();
#if defined(__amiga__)
    sa.sa_handler=(void(*)())handle_fatal_signal;
#else
    sa.sa_handler=handle_fatal_signal;
#endif
    sigaction(SIGSEGV, &sa, NULL);
    sigaction(SIGABRT, &sa, NULL);
#ifdef SIGBUS
    sigaction(SIGBUS, &sa, NULL);
#endif
    sigaction(SIGILL, &sa, NULL);
    sigaction(SIGFPE, &sa, NULL);
  }

#ifdef HAVE_GETRLIMIT
  if (test_flags & TEST_CORE_ON_SIGNAL)
  {
    /* Change limits so that we will get a core file */
    STRUCT_RLIMIT rl;
    rl.rlim_cur = rl.rlim_max = (rlim_t) RLIM_INFINITY;
    if (setrlimit(RLIMIT_CORE, &rl) && global_system_variables.log_warnings)
      sql_print_warning("setrlimit could not change the size of core files to 'infinity';  We may not be able to generate a core file on signals");
  }
#endif
  (void) sigemptyset(&set);
  my_sigset(SIGPIPE,SIG_IGN);
  sigaddset(&set,SIGPIPE);
#ifndef IGNORE_SIGHUP_SIGQUIT
  sigaddset(&set,SIGQUIT);
  sigaddset(&set,SIGHUP);
#endif
  sigaddset(&set,SIGTERM);

  /* Fix signals if blocked by parents (can happen on Mac OS X) */
  sigemptyset(&sa.sa_mask);
  sa.sa_flags = 0;
  sa.sa_handler = print_signal_warning;
  sigaction(SIGTERM, &sa, (struct sigaction*) 0);
  sa.sa_flags = 0;
  sa.sa_handler = print_signal_warning;
  sigaction(SIGHUP, &sa, (struct sigaction*) 0);
  if (thd_lib_detected != THD_LIB_LT)
    sigaddset(&set,THR_SERVER_ALARM);
  if (test_flags & TEST_SIGINT)
  {
    /* Allow SIGINT to break mysqld. This is for debugging with --gdb */
    my_sigset(SIGINT, end_mysqld_signal);
    sigdelset(&set, SIGINT);
  }
  else
  {
    sigaddset(&set,SIGINT);
#ifdef SIGTSTP
    sigaddset(&set,SIGTSTP);
#endif
  }

  sigprocmask(SIG_SETMASK,&set,NULL);
  pthread_sigmask(SIG_SETMASK,&set,NULL);
  DBUG_VOID_RETURN;
}


static void start_signal_handler(void)
{
  int error;
  pthread_attr_t thr_attr;
  DBUG_ENTER("start_signal_handler");

  (void) pthread_attr_init(&thr_attr);
  pthread_attr_setscope(&thr_attr,PTHREAD_SCOPE_SYSTEM);
  (void) pthread_attr_setdetachstate(&thr_attr,PTHREAD_CREATE_DETACHED);
  (void) my_setstacksize(&thr_attr,my_thread_stack_size);

  mysql_mutex_lock(&LOCK_thread_count);
  if ((error= mysql_thread_create(key_thread_signal_hand,
                                  &signal_thread, &thr_attr, signal_hand, 0)))
  {
    sql_print_error("Can't create interrupt-thread (error %d, errno: %d)",
		    error,errno);
    exit(1);
  }
  mysql_cond_wait(&COND_thread_count, &LOCK_thread_count);
  mysql_mutex_unlock(&LOCK_thread_count);

  (void) pthread_attr_destroy(&thr_attr);
  DBUG_VOID_RETURN;
}


/** This threads handles all signals and alarms. */
/* ARGSUSED */
pthread_handler_t signal_hand(void *arg __attribute__((unused)))
{
  sigset_t set;
  int sig;
  my_thread_init();				// Init new thread
  DBUG_ENTER("signal_hand");
  signal_thread_in_use= 1;

  /*
    Setup alarm handler
    This should actually be '+ max_number_of_slaves' instead of +10,
    but the +10 should be quite safe.
  */
  init_thr_alarm(thread_scheduler->max_threads + extra_max_connections +
		 global_system_variables.max_insert_delayed_threads + 10);
  if (test_flags & TEST_SIGINT)
  {
    /* Allow SIGINT to break mysqld. This is for debugging with --gdb */
    (void) sigemptyset(&set);
    (void) sigaddset(&set,SIGINT);
    (void) pthread_sigmask(SIG_UNBLOCK,&set,NULL);
  }
  (void) sigemptyset(&set);			// Setup up SIGINT for debug
#ifdef USE_ONE_SIGNAL_HAND
  (void) sigaddset(&set,THR_SERVER_ALARM);	// For alarms
#endif
#ifndef IGNORE_SIGHUP_SIGQUIT
  (void) sigaddset(&set,SIGQUIT);
  (void) sigaddset(&set,SIGHUP);
#endif
  (void) sigaddset(&set,SIGTERM);
  (void) sigaddset(&set,SIGTSTP);

  /* Save pid to this process (or thread on Linux) */
  if (!opt_bootstrap)
    create_pid_file();

  /*
    signal to start_signal_handler that we are ready
    This works by waiting for start_signal_handler to free mutex,
    after which we signal it that we are ready.
    At this pointer there is no other threads running, so there
    should not be any other mysql_cond_signal() calls.
  */
  mysql_mutex_lock(&LOCK_thread_count);
  mysql_mutex_unlock(&LOCK_thread_count);
  mysql_cond_broadcast(&COND_thread_count);

  (void) pthread_sigmask(SIG_BLOCK,&set,NULL);
  for (;;)
  {
    int error;					// Used when debugging
    if (shutdown_in_progress && !abort_loop)
    {
      sig= SIGTERM;
      error=0;
    }
    else
      while ((error=my_sigwait(&set,&sig)) == EINTR) ;
    if (cleanup_done)
    {
      DBUG_PRINT("quit",("signal_handler: calling my_thread_end()"));
      my_thread_end();
      DBUG_LEAVE;                               // Must match DBUG_ENTER()
      signal_thread_in_use= 0;
      pthread_exit(0);				// Safety
      return 0;                                 // Avoid compiler warnings
    }
    switch (sig) {
    case SIGTERM:
    case SIGQUIT:
    case SIGKILL:
#ifdef EXTRA_DEBUG
      sql_print_information("Got signal %d to shutdown mysqld",sig);
#endif
      /* switch to the old log message processing */
      logger.set_handlers(LOG_FILE, global_system_variables.sql_log_slow ? LOG_FILE:LOG_NONE,
                          opt_log ? LOG_FILE:LOG_NONE);
      DBUG_PRINT("info",("Got signal: %d  abort_loop: %d",sig,abort_loop));
      if (!abort_loop)
      {
	abort_loop=1;				// mark abort for threads
#ifdef HAVE_PSI_THREAD_INTERFACE
        /* Delete the instrumentation for the signal thread */
        PSI_THREAD_CALL(delete_current_thread)();
#endif
#ifdef USE_ONE_SIGNAL_HAND
	pthread_t tmp;
        if ((error= mysql_thread_create(0, /* Not instrumented */
                                        &tmp, &connection_attrib,
                                        kill_server_thread,
                                        (void*) &sig)))
          sql_print_error("Can't create thread to kill server (errno= %d)",
                          error);
#else
	kill_server((void*) sig);	// MIT THREAD has a alarm thread
#endif
      }
      break;
    case SIGHUP:
      if (!abort_loop)
      {
        int not_used;
	mysql_print_status();		// Print some debug info
	reload_acl_and_cache((THD*) 0,
			     (REFRESH_LOG | REFRESH_TABLES | REFRESH_FAST |
			      REFRESH_GRANT |
			      REFRESH_THREADS | REFRESH_HOSTS),
			     (TABLE_LIST*) 0, &not_used); // Flush logs
      }
      /* reenable logs after the options were reloaded */
      if (log_output_options & LOG_NONE)
      {
        logger.set_handlers(LOG_FILE,
                            global_system_variables.sql_log_slow ?
                            LOG_TABLE : LOG_NONE,
                            opt_log ? LOG_TABLE : LOG_NONE);
      }
      else
      {
        logger.set_handlers(LOG_FILE,
                            global_system_variables.sql_log_slow ?
                            log_output_options : LOG_NONE,
                            opt_log ? log_output_options : LOG_NONE);
      }
      break;
#ifdef USE_ONE_SIGNAL_HAND
    case THR_SERVER_ALARM:
      process_alarm(sig);			// Trigger alarms.
      break;
#endif
    default:
#ifdef EXTRA_DEBUG
      sql_print_warning("Got signal: %d  error: %d",sig,error); /* purecov: tested */
#endif
      break;					/* purecov: tested */
    }
  }
  return(0);					/* purecov: deadcode */
}

static void check_data_home(const char *path)
{}

#endif /*!EMBEDDED_LIBRARY*/
#endif	/* __WIN__*/


/**
  All global error messages are sent here where the first one is stored
  for the client.
*/
/* ARGSUSED */
extern "C" void my_message_sql(uint error, const char *str, myf MyFlags);

void my_message_sql(uint error, const char *str, myf MyFlags)
{
  THD *thd= current_thd;
  Sql_condition::enum_warning_level level;
  sql_print_message_func func;
  DBUG_ENTER("my_message_sql");
  DBUG_PRINT("error", ("error: %u  message: '%s'  Flag: %lu", error, str,
                       MyFlags));

  DBUG_ASSERT(str != NULL);
  DBUG_ASSERT(error != 0);

  if (MyFlags & ME_JUST_INFO)
  {
    level= Sql_condition::WARN_LEVEL_NOTE;
    func= sql_print_information;
  }
  else if (MyFlags & ME_JUST_WARNING)
  {
    level= Sql_condition::WARN_LEVEL_WARN;
    func= sql_print_warning;
  }
  else
  {
    level= Sql_condition::WARN_LEVEL_ERROR;
    func= sql_print_error;
  }

  if (thd)
  {
    if (MyFlags & ME_FATALERROR)
      thd->is_fatal_error= 1;
    (void) thd->raise_condition(error, NULL, level, str);
  }
  else
    mysql_audit_general(0, MYSQL_AUDIT_GENERAL_ERROR, error, str);

  /* When simulating OOM, skip writing to error log to avoid mtr errors */
  DBUG_EXECUTE_IF("simulate_out_of_memory", DBUG_VOID_RETURN;);

  if (!thd || thd->log_all_errors || (MyFlags & ME_NOREFRESH))
    (*func)("%s: %s", my_progname_short, str); /* purecov: inspected */
  DBUG_VOID_RETURN;
}


extern "C" void *my_str_malloc_mysqld(size_t size);
extern "C" void my_str_free_mysqld(void *ptr);
extern "C" void *my_str_realloc_mysqld(void *ptr, size_t size);

void *my_str_malloc_mysqld(size_t size)
{
  return my_malloc(size, MYF(MY_FAE));
}


void my_str_free_mysqld(void *ptr)
{
  my_free(ptr);
}

void *my_str_realloc_mysqld(void *ptr, size_t size)
{
  return my_realloc(ptr, size, MYF(MY_FAE));
}


#ifdef __WIN__

pthread_handler_t handle_shutdown(void *arg)
{
  MSG msg;
  my_thread_init();

  /* this call should create the message queue for this thread */
  PeekMessage(&msg, NULL, 1, 65534,PM_NOREMOVE);
#if !defined(EMBEDDED_LIBRARY)
  if (WaitForSingleObject(hEventShutdown,INFINITE)==WAIT_OBJECT_0)
#endif /* EMBEDDED_LIBRARY */
     kill_server(MYSQL_KILL_SIGNAL);
  return 0;
}
#endif

#include <mysqld_default_groups.h>

#if defined(__WIN__) && !defined(EMBEDDED_LIBRARY)
static const int load_default_groups_sz=
sizeof(load_default_groups)/sizeof(load_default_groups[0]);
#endif


#ifndef EMBEDDED_LIBRARY
/**
  This function is used to check for stack overrun for pathological
  cases of  regular expressions and 'like' expressions.
*/
extern "C" int
check_enough_stack_size_slow()
{
  uchar stack_top;
  THD *my_thd= current_thd;
  if (my_thd != NULL)
    return check_stack_overrun(my_thd, STACK_MIN_SIZE * 2, &stack_top);
  return 0;
}


/*
  The call to current_thd in check_enough_stack_size_slow is quite expensive,
  so we try to avoid it for the normal cases.
  The size of  each stack frame for the wildcmp() routines is ~128 bytes,
  so checking  *every* recursive call is not necessary.
 */
extern "C" int
check_enough_stack_size(int recurse_level)
{
  if (recurse_level % 16 != 0)
    return 0;
  return check_enough_stack_size_slow();
}
#endif



/*
   Initialize my_str_malloc() and my_str_free()
*/
static void init_libstrings()
{
  my_str_malloc= &my_str_malloc_mysqld;
  my_str_free= &my_str_free_mysqld;
  my_str_realloc= &my_str_realloc_mysqld;
#ifndef EMBEDDED_LIBRARY
  my_string_stack_guard= check_enough_stack_size;
#endif
}

ulonglong my_pcre_frame_size;

static void init_pcre()
{
  pcre_malloc= pcre_stack_malloc= my_str_malloc_mysqld;
  pcre_free= pcre_stack_free= my_str_free_mysqld;
#ifndef EMBEDDED_LIBRARY
  pcre_stack_guard= check_enough_stack_size_slow;
  /* See http://pcre.org/original/doc/html/pcrestack.html */
  my_pcre_frame_size= -pcre_exec(NULL, NULL, NULL, -999, -999, 0, NULL, 0) + 16;
#endif
}


/**
  Initialize one of the global date/time format variables.

  @param format_type		What kind of format should be supported
  @param var_ptr		Pointer to variable that should be updated

  @retval
    0 ok
  @retval
    1 error
*/

static bool init_global_datetime_format(timestamp_type format_type,
                                        DATE_TIME_FORMAT *format)
{
  /*
    Get command line option
    format->format.str is already set by my_getopt
  */
  format->format.length= strlen(format->format.str);

  if (parse_date_time_format(format_type, format))
  {
    fprintf(stderr, "Wrong date/time format specifier: %s\n",
            format->format.str);
    return true;
  }
  return false;
}

#define COM_STATUS(X)  (void*) offsetof(STATUS_VAR, X), SHOW_LONG_STATUS
#define STMT_STATUS(X) COM_STATUS(com_stat[(uint) X])

SHOW_VAR com_status_vars[]= {
  {"admin_commands",       COM_STATUS(com_other)},
  {"alter_db",             STMT_STATUS(SQLCOM_ALTER_DB)},
  {"alter_db_upgrade",     STMT_STATUS(SQLCOM_ALTER_DB_UPGRADE)},
  {"alter_event",          STMT_STATUS(SQLCOM_ALTER_EVENT)},
  {"alter_function",       STMT_STATUS(SQLCOM_ALTER_FUNCTION)},
  {"alter_procedure",      STMT_STATUS(SQLCOM_ALTER_PROCEDURE)},
  {"alter_server",         STMT_STATUS(SQLCOM_ALTER_SERVER)},
  {"alter_table",          STMT_STATUS(SQLCOM_ALTER_TABLE)},
  {"alter_tablespace",     STMT_STATUS(SQLCOM_ALTER_TABLESPACE)},
  {"analyze",              STMT_STATUS(SQLCOM_ANALYZE)},
  {"assign_to_keycache",   STMT_STATUS(SQLCOM_ASSIGN_TO_KEYCACHE)},
  {"begin",                STMT_STATUS(SQLCOM_BEGIN)},
  {"binlog",               STMT_STATUS(SQLCOM_BINLOG_BASE64_EVENT)},
  {"call_procedure",       STMT_STATUS(SQLCOM_CALL)},
  {"change_db",            STMT_STATUS(SQLCOM_CHANGE_DB)},
  {"change_master",        STMT_STATUS(SQLCOM_CHANGE_MASTER)},
  {"check",                STMT_STATUS(SQLCOM_CHECK)},
  {"checksum",             STMT_STATUS(SQLCOM_CHECKSUM)},
  {"commit",               STMT_STATUS(SQLCOM_COMMIT)},
  {"compound_sql",         STMT_STATUS(SQLCOM_COMPOUND)},
  {"create_db",            STMT_STATUS(SQLCOM_CREATE_DB)},
  {"create_event",         STMT_STATUS(SQLCOM_CREATE_EVENT)},
  {"create_function",      STMT_STATUS(SQLCOM_CREATE_SPFUNCTION)},
  {"create_index",         STMT_STATUS(SQLCOM_CREATE_INDEX)},
  {"create_procedure",     STMT_STATUS(SQLCOM_CREATE_PROCEDURE)},
  {"create_role",          STMT_STATUS(SQLCOM_CREATE_ROLE)},
  {"create_server",        STMT_STATUS(SQLCOM_CREATE_SERVER)},
  {"create_table",         STMT_STATUS(SQLCOM_CREATE_TABLE)},
  {"create_temporary_table", COM_STATUS(com_create_tmp_table)},
  {"create_trigger",       STMT_STATUS(SQLCOM_CREATE_TRIGGER)},
  {"create_udf",           STMT_STATUS(SQLCOM_CREATE_FUNCTION)},
  {"create_user",          STMT_STATUS(SQLCOM_CREATE_USER)},
  {"create_view",          STMT_STATUS(SQLCOM_CREATE_VIEW)},
  {"dealloc_sql",          STMT_STATUS(SQLCOM_DEALLOCATE_PREPARE)},
  {"delete",               STMT_STATUS(SQLCOM_DELETE)},
  {"delete_multi",         STMT_STATUS(SQLCOM_DELETE_MULTI)},
  {"do",                   STMT_STATUS(SQLCOM_DO)},
  {"drop_db",              STMT_STATUS(SQLCOM_DROP_DB)},
  {"drop_event",           STMT_STATUS(SQLCOM_DROP_EVENT)},
  {"drop_function",        STMT_STATUS(SQLCOM_DROP_FUNCTION)},
  {"drop_index",           STMT_STATUS(SQLCOM_DROP_INDEX)},
  {"drop_procedure",       STMT_STATUS(SQLCOM_DROP_PROCEDURE)},
  {"drop_role",            STMT_STATUS(SQLCOM_DROP_ROLE)},
  {"drop_server",          STMT_STATUS(SQLCOM_DROP_SERVER)},
  {"drop_table",           STMT_STATUS(SQLCOM_DROP_TABLE)},
  {"drop_temporary_table", COM_STATUS(com_drop_tmp_table)},
  {"drop_trigger",         STMT_STATUS(SQLCOM_DROP_TRIGGER)},
  {"drop_user",            STMT_STATUS(SQLCOM_DROP_USER)},
  {"drop_view",            STMT_STATUS(SQLCOM_DROP_VIEW)},
  {"empty_query",          STMT_STATUS(SQLCOM_EMPTY_QUERY)},
  {"execute_sql",          STMT_STATUS(SQLCOM_EXECUTE)},
  {"flush",                STMT_STATUS(SQLCOM_FLUSH)},
  {"get_diagnostics",      STMT_STATUS(SQLCOM_GET_DIAGNOSTICS)},
  {"grant",                STMT_STATUS(SQLCOM_GRANT)},
  {"grant_role",           STMT_STATUS(SQLCOM_GRANT_ROLE)},
  {"ha_close",             STMT_STATUS(SQLCOM_HA_CLOSE)},
  {"ha_open",              STMT_STATUS(SQLCOM_HA_OPEN)},
  {"ha_read",              STMT_STATUS(SQLCOM_HA_READ)},
  {"help",                 STMT_STATUS(SQLCOM_HELP)},
  {"insert",               STMT_STATUS(SQLCOM_INSERT)},
  {"insert_select",        STMT_STATUS(SQLCOM_INSERT_SELECT)},
  {"install_plugin",       STMT_STATUS(SQLCOM_INSTALL_PLUGIN)},
  {"kill",                 STMT_STATUS(SQLCOM_KILL)},
  {"load",                 STMT_STATUS(SQLCOM_LOAD)},
  {"lock_tables",          STMT_STATUS(SQLCOM_LOCK_TABLES)},
  {"optimize",             STMT_STATUS(SQLCOM_OPTIMIZE)},
  {"preload_keys",         STMT_STATUS(SQLCOM_PRELOAD_KEYS)},
  {"prepare_sql",          STMT_STATUS(SQLCOM_PREPARE)},
  {"purge",                STMT_STATUS(SQLCOM_PURGE)},
  {"purge_before_date",    STMT_STATUS(SQLCOM_PURGE_BEFORE)},
  {"release_savepoint",    STMT_STATUS(SQLCOM_RELEASE_SAVEPOINT)},
  {"rename_table",         STMT_STATUS(SQLCOM_RENAME_TABLE)},
  {"rename_user",          STMT_STATUS(SQLCOM_RENAME_USER)},
  {"repair",               STMT_STATUS(SQLCOM_REPAIR)},
  {"replace",              STMT_STATUS(SQLCOM_REPLACE)},
  {"replace_select",       STMT_STATUS(SQLCOM_REPLACE_SELECT)},
  {"reset",                STMT_STATUS(SQLCOM_RESET)},
  {"resignal",             STMT_STATUS(SQLCOM_RESIGNAL)},
  {"revoke",               STMT_STATUS(SQLCOM_REVOKE)},
  {"revoke_all",           STMT_STATUS(SQLCOM_REVOKE_ALL)},
  {"revoke_role",          STMT_STATUS(SQLCOM_REVOKE_ROLE)},
  {"rollback",             STMT_STATUS(SQLCOM_ROLLBACK)},
  {"rollback_to_savepoint",STMT_STATUS(SQLCOM_ROLLBACK_TO_SAVEPOINT)},
  {"savepoint",            STMT_STATUS(SQLCOM_SAVEPOINT)},
  {"select",               STMT_STATUS(SQLCOM_SELECT)},
  {"set_option",           STMT_STATUS(SQLCOM_SET_OPTION)},
  {"show_authors",         STMT_STATUS(SQLCOM_SHOW_AUTHORS)},
  {"show_binlog_events",   STMT_STATUS(SQLCOM_SHOW_BINLOG_EVENTS)},
  {"show_binlogs",         STMT_STATUS(SQLCOM_SHOW_BINLOGS)},
  {"show_charsets",        STMT_STATUS(SQLCOM_SHOW_CHARSETS)},
  {"show_collations",      STMT_STATUS(SQLCOM_SHOW_COLLATIONS)},
  {"show_contributors",    STMT_STATUS(SQLCOM_SHOW_CONTRIBUTORS)},
  {"show_create_db",       STMT_STATUS(SQLCOM_SHOW_CREATE_DB)},
  {"show_create_event",    STMT_STATUS(SQLCOM_SHOW_CREATE_EVENT)},
  {"show_create_func",     STMT_STATUS(SQLCOM_SHOW_CREATE_FUNC)},
  {"show_create_proc",     STMT_STATUS(SQLCOM_SHOW_CREATE_PROC)},
  {"show_create_table",    STMT_STATUS(SQLCOM_SHOW_CREATE)},
  {"show_create_trigger",  STMT_STATUS(SQLCOM_SHOW_CREATE_TRIGGER)},
  {"show_databases",       STMT_STATUS(SQLCOM_SHOW_DATABASES)},
  {"show_engine_logs",     STMT_STATUS(SQLCOM_SHOW_ENGINE_LOGS)},
  {"show_engine_mutex",    STMT_STATUS(SQLCOM_SHOW_ENGINE_MUTEX)},
  {"show_engine_status",   STMT_STATUS(SQLCOM_SHOW_ENGINE_STATUS)},
  {"show_errors",          STMT_STATUS(SQLCOM_SHOW_ERRORS)},
  {"show_events",          STMT_STATUS(SQLCOM_SHOW_EVENTS)},
  {"show_explain",         STMT_STATUS(SQLCOM_SHOW_EXPLAIN)},
  {"show_fields",          STMT_STATUS(SQLCOM_SHOW_FIELDS)},
#ifndef DBUG_OFF
  {"show_function_code",   STMT_STATUS(SQLCOM_SHOW_FUNC_CODE)},
#endif
  {"show_function_status", STMT_STATUS(SQLCOM_SHOW_STATUS_FUNC)},
  {"show_generic",         STMT_STATUS(SQLCOM_SHOW_GENERIC)},
  {"show_grants",          STMT_STATUS(SQLCOM_SHOW_GRANTS)},
  {"show_keys",            STMT_STATUS(SQLCOM_SHOW_KEYS)},
  {"show_master_status",   STMT_STATUS(SQLCOM_SHOW_MASTER_STAT)},
  {"show_open_tables",     STMT_STATUS(SQLCOM_SHOW_OPEN_TABLES)},
  {"show_plugins",         STMT_STATUS(SQLCOM_SHOW_PLUGINS)},
  {"show_privileges",      STMT_STATUS(SQLCOM_SHOW_PRIVILEGES)},
#ifndef DBUG_OFF
  {"show_procedure_code",  STMT_STATUS(SQLCOM_SHOW_PROC_CODE)},
#endif
  {"show_procedure_status",STMT_STATUS(SQLCOM_SHOW_STATUS_PROC)},
  {"show_processlist",     STMT_STATUS(SQLCOM_SHOW_PROCESSLIST)},
  {"show_profile",         STMT_STATUS(SQLCOM_SHOW_PROFILE)},
  {"show_profiles",        STMT_STATUS(SQLCOM_SHOW_PROFILES)},
  {"show_relaylog_events", STMT_STATUS(SQLCOM_SHOW_RELAYLOG_EVENTS)},
  {"show_slave_hosts",     STMT_STATUS(SQLCOM_SHOW_SLAVE_HOSTS)},
  {"show_slave_status",    STMT_STATUS(SQLCOM_SHOW_SLAVE_STAT)},
  {"show_status",          STMT_STATUS(SQLCOM_SHOW_STATUS)},
  {"show_storage_engines", STMT_STATUS(SQLCOM_SHOW_STORAGE_ENGINES)},
  {"show_table_status",    STMT_STATUS(SQLCOM_SHOW_TABLE_STATUS)},
  {"show_tables",          STMT_STATUS(SQLCOM_SHOW_TABLES)},
  {"show_triggers",        STMT_STATUS(SQLCOM_SHOW_TRIGGERS)},
  {"show_variables",       STMT_STATUS(SQLCOM_SHOW_VARIABLES)},
  {"show_warnings",        STMT_STATUS(SQLCOM_SHOW_WARNS)},
  {"shutdown",             STMT_STATUS(SQLCOM_SHUTDOWN)},
  {"signal",               STMT_STATUS(SQLCOM_SIGNAL)},
  {"start_all_slaves",     STMT_STATUS(SQLCOM_SLAVE_ALL_START)},
  {"start_slave",          STMT_STATUS(SQLCOM_SLAVE_START)},
  {"stmt_close",           COM_STATUS(com_stmt_close)},
  {"stmt_execute",         COM_STATUS(com_stmt_execute)},
  {"stmt_fetch",           COM_STATUS(com_stmt_fetch)},
  {"stmt_prepare",         COM_STATUS(com_stmt_prepare)},
  {"stmt_reprepare",       COM_STATUS(com_stmt_reprepare)},
  {"stmt_reset",           COM_STATUS(com_stmt_reset)},
  {"stmt_send_long_data",  COM_STATUS(com_stmt_send_long_data)},
  {"stop_all_slaves",      STMT_STATUS(SQLCOM_SLAVE_ALL_STOP)},
  {"stop_slave",           STMT_STATUS(SQLCOM_SLAVE_STOP)},
  {"truncate",             STMT_STATUS(SQLCOM_TRUNCATE)},
  {"uninstall_plugin",     STMT_STATUS(SQLCOM_UNINSTALL_PLUGIN)},
  {"unlock_tables",        STMT_STATUS(SQLCOM_UNLOCK_TABLES)},
  {"update",               STMT_STATUS(SQLCOM_UPDATE)},
  {"update_multi",         STMT_STATUS(SQLCOM_UPDATE_MULTI)},
  {"xa_commit",            STMT_STATUS(SQLCOM_XA_COMMIT)},
  {"xa_end",               STMT_STATUS(SQLCOM_XA_END)},
  {"xa_prepare",           STMT_STATUS(SQLCOM_XA_PREPARE)},
  {"xa_recover",           STMT_STATUS(SQLCOM_XA_RECOVER)},
  {"xa_rollback",          STMT_STATUS(SQLCOM_XA_ROLLBACK)},
  {"xa_start",             STMT_STATUS(SQLCOM_XA_START)},
  {NullS, NullS, SHOW_LONG}
};


#ifdef HAVE_PSI_STATEMENT_INTERFACE
PSI_statement_info sql_statement_info[(uint) SQLCOM_END + 1];
PSI_statement_info com_statement_info[(uint) COM_END + 1];

/**
  Initialize the command names array.
  Since we do not want to maintain a separate array,
  this is populated from data mined in com_status_vars,
  which already has one name for each command.
*/
void init_sql_statement_info()
{
  size_t first_com= offsetof(STATUS_VAR, com_stat[0]);
  size_t last_com=  offsetof(STATUS_VAR, com_stat[(uint) SQLCOM_END]);
  int record_size= offsetof(STATUS_VAR, com_stat[1])
                   - offsetof(STATUS_VAR, com_stat[0]);
  size_t ptr;
  uint i;
  uint com_index;

  static const char* dummy= "";
  for (i= 0; i < ((uint) SQLCOM_END + 1); i++)
  {
    sql_statement_info[i].m_name= dummy;
    sql_statement_info[i].m_flags= 0;
  }

  SHOW_VAR *var= &com_status_vars[0];
  while (var->name != NULL)
  {
    ptr= (size_t)(var->value);
    if ((first_com <= ptr) && (ptr < last_com))
    {
      com_index= ((int)(ptr - first_com))/record_size;
      DBUG_ASSERT(com_index < (uint) SQLCOM_END);
      sql_statement_info[com_index].m_name= var->name;
    }
    var++;
  }

  DBUG_ASSERT(strcmp(sql_statement_info[(uint) SQLCOM_SELECT].m_name, "select") == 0);
  DBUG_ASSERT(strcmp(sql_statement_info[(uint) SQLCOM_SIGNAL].m_name, "signal") == 0);

  sql_statement_info[(uint) SQLCOM_END].m_name= "error";
}

void init_com_statement_info()
{
  uint index;

  for (index= 0; index < (uint) COM_END + 1; index++)
  {
    com_statement_info[index].m_name= command_name[index].str;
    com_statement_info[index].m_flags= 0;
  }

  /* "statement/abstract/query" can mutate into "statement/sql/..." */
  com_statement_info[(uint) COM_QUERY].m_flags= PSI_FLAG_MUTABLE;
}
#endif


#ifdef SAFEMALLOC
/*
  Return the id for the current THD, to allow safemalloc to associate
  the memory with the right id.
*/

extern "C" my_thread_id mariadb_dbug_id()
{
  THD *thd;
  if ((thd= current_thd))
  {
    return thd->thread_id;
  }
  return my_thread_dbug_id();
}
#endif /* SAFEMALLOC */

/* Thread Mem Usage By P.Linux */
extern "C" {
static void my_malloc_size_cb_func(long long size, my_bool is_thread_specific)
{
  THD *thd= current_thd;

  if (is_thread_specific)  /* If thread specific memory */
  {
    /*
      When thread specfic is set, both mysqld_server_initialized and thd
      must be set
    */
    DBUG_ASSERT(mysqld_server_initialized && thd);

    DBUG_PRINT("info", ("thd memory_used: %lld  size: %lld",
                        (longlong) thd->status_var.local_memory_used,
                        size));
    thd->status_var.local_memory_used+= size;
    if (thd->status_var.local_memory_used > (int64)thd->variables.max_mem_used &&
        !thd->killed)
    {
      char buf[1024];
      thd->killed= KILL_QUERY;
      my_snprintf(buf, sizeof(buf), "--max-thread-mem-used=%llu",
                  thd->variables.max_mem_used);
      my_error(ER_OPTION_PREVENTS_STATEMENT, MYF(0), buf);
    }
    DBUG_ASSERT((longlong) thd->status_var.local_memory_used >= 0);
  }
  else if (likely(thd))
  {
    DBUG_PRINT("info", ("global thd memory_used: %lld  size: %lld",
                        (longlong) thd->status_var.global_memory_used, size));
    thd->status_var.global_memory_used+= size;
  }
  else
  {
    update_global_memory_status(size);
  }
}
}

/**
  Create a replication file name or base for file names.

  @param[in] opt Value of option, or NULL
  @param[in] def Default value if option value is not set.
  @param[in] ext Extension to use for the path

  @returns Pointer to string containing the full file path, or NULL if
  it was not possible to create the path.
 */
static inline const char *
rpl_make_log_name(const char *opt,
                  const char *def,
                  const char *ext)
{
  DBUG_ENTER("rpl_make_log_name");
  DBUG_PRINT("enter", ("opt: %s, def: %s, ext: %s", opt, def, ext));
  char buff[FN_REFLEN];
  const char *base= opt ? opt : def;
  unsigned int options=
    MY_REPLACE_EXT | MY_UNPACK_FILENAME | MY_SAFE_PATH;

  /* mysql_real_data_home_ptr  may be null if no value of datadir has been
     specified through command-line or througha cnf file. If that is the
     case we make mysql_real_data_home_ptr point to mysql_real_data_home
     which, in that case holds the default path for data-dir.
  */
  if(mysql_real_data_home_ptr == NULL)
    mysql_real_data_home_ptr= mysql_real_data_home;

  if (fn_format(buff, base, mysql_real_data_home_ptr, ext, options))
    DBUG_RETURN(my_strdup(buff, MYF(MY_WME)));
  else
    DBUG_RETURN(NULL);
}

/* We have to setup my_malloc_size_cb_func early to catch all mallocs */

static int init_early_variables()
{
  if (pthread_key_create(&THR_THD, NULL))
  {
    fprintf(stderr, "Fatal error: Can't create thread-keys\n");
    return 1;
  }
  set_current_thd(0);
  set_malloc_size_cb(my_malloc_size_cb_func);
  global_status_var.global_memory_used= 0;
  return 0;
}


static int init_common_variables()
{
  umask(((~my_umask) & 0666));
  connection_errors_select= 0;
  connection_errors_accept= 0;
  connection_errors_tcpwrap= 0;
  connection_errors_internal= 0;
  connection_errors_max_connection= 0;
  connection_errors_peer_addr= 0;
  my_decimal_set_zero(&decimal_zero); // set decimal_zero constant;

  if (pthread_key_create(&THR_MALLOC,NULL))
  {
    sql_print_error("Can't create thread-keys");
    return 1;
  }

  init_libstrings();
  tzset();			// Set tzname

  sf_leaking_memory= 0; // no memory leaks from now on
#ifdef SAFEMALLOC
  sf_malloc_dbug_id= mariadb_dbug_id;
#endif

  max_system_variables.pseudo_thread_id= (ulong)~0;
  server_start_time= flush_status_time= my_time(0);
  my_disable_copystat_in_redel= 1;

  global_rpl_filter= new Rpl_filter;
  binlog_filter= new Rpl_filter;
  if (!global_rpl_filter || !binlog_filter)
  {
    sql_perror("Could not allocate replication and binlog filters");
    return 1;
  }

  if (init_thread_environment() ||
      mysql_init_variables())
    return 1;

  if (ignore_db_dirs_init())
    return 1;

#ifdef HAVE_TZNAME
  struct tm tm_tmp;
  localtime_r(&server_start_time,&tm_tmp);
  const char *tz_name=  tzname[tm_tmp.tm_isdst != 0 ? 1 : 0];
#ifdef _WIN32
  /*
    Time zone name may be localized and contain non-ASCII characters,
    Convert from ANSI encoding to UTF8.
  */
  wchar_t wtz_name[sizeof(system_time_zone)];
  mbstowcs(wtz_name, tz_name, sizeof(system_time_zone)-1);
  WideCharToMultiByte(CP_UTF8,0, wtz_name, -1, system_time_zone, 
    sizeof(system_time_zone) - 1, NULL, NULL);
#else
  strmake_buf(system_time_zone, tz_name);
#endif /* _WIN32 */
#endif /* HAVE_TZNAME */

  /*
    We set SYSTEM time zone as reasonable default and
    also for failure of my_tz_init() and bootstrap mode.
    If user explicitly set time zone with --default-time-zone
    option we will change this value in my_tz_init().
  */
  global_system_variables.time_zone= my_tz_SYSTEM;

#ifdef HAVE_PSI_INTERFACE
  /*
    Complete the mysql_bin_log initialization.
    Instrumentation keys are known only after the performance schema
    initialization, and can not be set in the MYSQL_BIN_LOG
    constructor (called before main()).
  */
  mysql_bin_log.set_psi_keys(key_BINLOG_LOCK_index,
                             key_BINLOG_update_cond,
                             key_file_binlog,
                             key_file_binlog_index,
                             key_BINLOG_COND_queue_busy);
#endif

  /*
    Init mutexes for the global MYSQL_BIN_LOG objects.
    As safe_mutex depends on what MY_INIT() does, we can't init the mutexes of
    global MYSQL_BIN_LOGs in their constructors, because then they would be
    inited before MY_INIT(). So we do it here.
  */
  mysql_bin_log.init_pthread_objects();

  /* TODO: remove this when my_time_t is 64 bit compatible */
  if (!IS_TIME_T_VALID_FOR_TIMESTAMP(server_start_time))
  {
    sql_print_error("This MySQL server doesn't support dates later then 2038");
    return 1;
  }

  opt_log_basename= const_cast<char *>("mysql");

  if (gethostname(glob_hostname,sizeof(glob_hostname)) < 0)
  {
    /*
      Get hostname of computer (used by 'show variables') and as default
      basename for the pid file if --log-basename is not given.
    */
    strmake(glob_hostname, STRING_WITH_LEN("localhost"));
    sql_print_warning("gethostname failed, using '%s' as hostname",
                        glob_hostname);
  }
  else if (is_filename_allowed(glob_hostname, strlen(glob_hostname), FALSE))
    opt_log_basename= glob_hostname;

  strmake(pidfile_name, opt_log_basename, sizeof(pidfile_name)-5);
  strmov(fn_ext(pidfile_name),".pid");		// Add proper extension
  SYSVAR_AUTOSIZE(pidfile_name_ptr, pidfile_name);
  set_sys_var_value_origin(&opt_tc_log_size, sys_var::AUTO);

  /*
    The default-storage-engine entry in my_long_options should have a
    non-null default value. It was earlier intialized as
    (longlong)"MyISAM" in my_long_options but this triggered a
    compiler error in the Sun Studio 12 compiler. As a work-around we
    set the def_value member to 0 in my_long_options and initialize it
    to the correct value here.

    From MySQL 5.5 onwards, the default storage engine is InnoDB
    (except in the embedded server, where the default continues to
    be MyISAM)
  */
#if defined(WITH_INNOBASE_STORAGE_ENGINE) || defined(WITH_XTRADB_STORAGE_ENGINE)
  default_storage_engine= const_cast<char *>("InnoDB");
#else
  default_storage_engine= const_cast<char *>("MyISAM");
#endif
  default_tmp_storage_engine= NULL;

  /*
    Add server status variables to the dynamic list of
    status variables that is shown by SHOW STATUS.
    Later, in plugin_init, and mysql_install_plugin
    new entries could be added to that list.
  */
  if (add_status_vars(status_vars))
    return 1; // an error was already reported

#ifndef DBUG_OFF
  /*
    We have few debug-only commands in com_status_vars, only visible in debug
    builds. for simplicity we enable the assert only in debug builds

    There are 10 Com_ variables which don't have corresponding SQLCOM_ values:
    (TODO strictly speaking they shouldn't be here, should not have Com_ prefix
    that is. Perhaps Stmt_ ? Comstmt_ ? Prepstmt_ ?)

      Com_admin_commands         => com_other
      Com_create_temporary_table => com_create_tmp_table
      Com_drop_temporary_table   => com_drop_tmp_table
      Com_stmt_close             => com_stmt_close
      Com_stmt_execute           => com_stmt_execute
      Com_stmt_fetch             => com_stmt_fetch
      Com_stmt_prepare           => com_stmt_prepare
      Com_stmt_reprepare         => com_stmt_reprepare
      Com_stmt_reset             => com_stmt_reset
      Com_stmt_send_long_data    => com_stmt_send_long_data

    With this correction the number of Com_ variables (number of elements in
    the array, excluding the last element - terminator) must match the number
    of SQLCOM_ constants.
  */
  compile_time_assert(sizeof(com_status_vars)/sizeof(com_status_vars[0]) - 1 ==
                     SQLCOM_END + 10);
#endif

  if (get_options(&remaining_argc, &remaining_argv))
    return 1;
  set_server_version();

  if (!opt_abort)
    sql_print_information("%s (mysqld %s) starting as process %lu ...",
                          my_progname, server_version, (ulong) getpid());

#ifndef EMBEDDED_LIBRARY
  if (opt_abort && !opt_verbose)
    unireg_abort(0);
#endif /*!EMBEDDED_LIBRARY*/

  DBUG_PRINT("info",("%s  Ver %s for %s on %s\n",my_progname,
		     server_version, SYSTEM_TYPE,MACHINE_TYPE));

#ifdef HAVE_LARGE_PAGES
  /* Initialize large page size */
  if (opt_large_pages)
  {
    SYSVAR_AUTOSIZE(opt_large_page_size, my_get_large_page_size());
    if (opt_large_page_size)
    {
      DBUG_PRINT("info", ("Large page set, large_page_size = %d",
                 opt_large_page_size));
      my_use_large_pages= 1;
      my_large_page_size= opt_large_page_size;
    }
    else
      SYSVAR_AUTOSIZE(opt_large_pages, 0);
  }
#endif /* HAVE_LARGE_PAGES */
#ifdef HAVE_SOLARIS_LARGE_PAGES
#define LARGE_PAGESIZE (4*1024*1024)  /* 4MB */
#define SUPER_LARGE_PAGESIZE (256*1024*1024)  /* 256MB */
  if (opt_large_pages)
  {
  /*
    tell the kernel that we want to use 4/256MB page for heap storage
    and also for the stack. We use 4 MByte as default and if the
    super-large-page is set we increase it to 256 MByte. 256 MByte
    is for server installations with GBytes of RAM memory where
    the MySQL Server will have page caches and other memory regions
    measured in a number of GBytes.
    We use as big pages as possible which isn't bigger than the above
    desired page sizes.
  */
   int nelem;
   size_t max_desired_page_size;
   if (opt_super_large_pages)
     max_desired_page_size= SUPER_LARGE_PAGESIZE;
   else
     max_desired_page_size= LARGE_PAGESIZE;
   nelem = getpagesizes(NULL, 0);
   if (nelem > 0)
   {
     size_t *pagesize = (size_t *) malloc(sizeof(size_t) * nelem);
     if (pagesize != NULL && getpagesizes(pagesize, nelem) > 0)
     {
       size_t max_page_size= 0;
       for (int i= 0; i < nelem; i++)
       {
         if (pagesize[i] > max_page_size &&
             pagesize[i] <= max_desired_page_size)
            max_page_size= pagesize[i];
       }
       free(pagesize);
       if (max_page_size > 0)
       {
         struct memcntl_mha mpss;

         mpss.mha_cmd= MHA_MAPSIZE_BSSBRK;
         mpss.mha_pagesize= max_page_size;
         mpss.mha_flags= 0;
         memcntl(NULL, 0, MC_HAT_ADVISE, (caddr_t)&mpss, 0, 0);
         mpss.mha_cmd= MHA_MAPSIZE_STACK;
         memcntl(NULL, 0, MC_HAT_ADVISE, (caddr_t)&mpss, 0, 0);
       }
     }
   }
  }
#endif /* HAVE_SOLARIS_LARGE_PAGES */


#if defined(HAVE_POOL_OF_THREADS) && !defined(_WIN32)
  if (IS_SYSVAR_AUTOSIZE(&threadpool_size))
    SYSVAR_AUTOSIZE(threadpool_size, my_getncpus());
#endif

  /* Fix host_cache_size. */
  if (IS_SYSVAR_AUTOSIZE(&host_cache_size))
  {
    if (max_connections <= 628 - 128)
      SYSVAR_AUTOSIZE(host_cache_size, 128 + max_connections);
    else if (max_connections <= ((ulong)(2000 - 628)) * 20 + 500)
      SYSVAR_AUTOSIZE(host_cache_size, 628 + ((max_connections - 500) / 20));
    else
      SYSVAR_AUTOSIZE(host_cache_size, 2000);
  }

  /* Fix back_log (back_log == 0 added for MySQL compatibility) */
  if (back_log == 0 || IS_SYSVAR_AUTOSIZE(&back_log))
  {
    if ((900 - 50) * 5 >= max_connections)
     SYSVAR_AUTOSIZE(back_log, (50 + max_connections / 5));
    else
     SYSVAR_AUTOSIZE(back_log, 900);
  }

  /* connections and databases needs lots of files */
  {
    uint files, wanted_files, max_open_files;

    /* MyISAM requires two file handles per table. */
    wanted_files= (10 + max_connections + extra_max_connections +
                   tc_size * 2);
    /*
      We are trying to allocate no less than max_connections*5 file
      handles (i.e. we are trying to set the limit so that they will
      be available).  In addition, we allocate no less than how much
      was already allocated.  However below we report a warning and
      recompute values only if we got less file handles than were
      explicitly requested.  No warning and re-computation occur if we
      can't get max_connections*5 but still got no less than was
      requested (value of wanted_files).
    */
    max_open_files= MY_MAX(MY_MAX(wanted_files,
                            (max_connections + extra_max_connections)*5),
                        open_files_limit);
    files= my_set_max_open_files(max_open_files);

    if (files < wanted_files)
    {
      if (!open_files_limit)
      {
        /*
          If we have requested too much file handles than we bring
          max_connections in supported bounds.
        */
        SYSVAR_AUTOSIZE(max_connections,
           (ulong) MY_MIN(files-10-TABLE_OPEN_CACHE_MIN*2, max_connections));
        /*
          Decrease tc_size according to max_connections, but
          not below TABLE_OPEN_CACHE_MIN.  Outer MY_MIN() ensures that we
          never increase tc_size automatically (that could
          happen if max_connections is decreased above).
        */
        SYSVAR_AUTOSIZE(tc_size, 
                        (ulong) MY_MIN(MY_MAX((files - 10 - max_connections) / 2,
                                              TABLE_OPEN_CACHE_MIN), tc_size));
	DBUG_PRINT("warning",
		   ("Changed limits: max_open_files: %u  max_connections: %ld  table_cache: %ld",
		    files, max_connections, tc_size));
	if (global_system_variables.log_warnings > 1)
	  sql_print_warning("Changed limits: max_open_files: %u  max_connections: %ld  table_cache: %ld",
			files, max_connections, tc_size);
      }
      else if (global_system_variables.log_warnings)
	sql_print_warning("Could not increase number of max_open_files to more than %u (request: %u)", files, wanted_files);
    }
    SYSVAR_AUTOSIZE(open_files_limit, files);
  }
  unireg_init(opt_specialflag); /* Set up extern variabels */
  if (!(my_default_lc_messages=
        my_locale_by_name(lc_messages)))
  {
    sql_print_error("Unknown locale: '%s'", lc_messages);
    return 1;
  }

  if (init_errmessage())	/* Read error messages from file */
    return 1;
  global_system_variables.lc_messages= my_default_lc_messages;
  global_system_variables.errmsgs= my_default_lc_messages->errmsgs->errmsgs;
  init_client_errs();
  mysql_library_init(unused,unused,unused); /* for replication */
  lex_init();
  if (item_create_init())
    return 1;
  item_init();
  init_pcre();
  /*
    Process a comma-separated character set list and choose
    the first available character set. This is mostly for
    test purposes, to be able to start "mysqld" even if
    the requested character set is not available (see bug#18743).
  */
  for (;;)
  {
    char *next_character_set_name= strchr(default_character_set_name, ',');
    if (next_character_set_name)
      *next_character_set_name++= '\0';
    if (!(default_charset_info=
          get_charset_by_csname(default_character_set_name,
                                MY_CS_PRIMARY, MYF(MY_WME))))
    {
      if (next_character_set_name)
      {
        default_character_set_name= next_character_set_name;
        default_collation_name= 0;          // Ignore collation
      }
      else
        return 1;                           // Eof of the list
    }
    else
      break;
  }

  if (default_collation_name)
  {
    CHARSET_INFO *default_collation;
    default_collation= get_charset_by_name(default_collation_name, MYF(0));
    if (!default_collation)
    {
#ifdef WITH_PERFSCHEMA_STORAGE_ENGINE
      buffered_logs.print();
      buffered_logs.cleanup();
#endif
      sql_print_error(ER_DEFAULT(ER_UNKNOWN_COLLATION), default_collation_name);
      return 1;
    }
    if (!my_charset_same(default_charset_info, default_collation))
    {
      sql_print_error(ER_DEFAULT(ER_COLLATION_CHARSET_MISMATCH),
		      default_collation_name,
		      default_charset_info->csname);
      return 1;
    }
    default_charset_info= default_collation;
  }
  /* Set collactions that depends on the default collation */
  global_system_variables.collation_server= default_charset_info;
  global_system_variables.collation_database= default_charset_info;
  if (is_supported_parser_charset(default_charset_info))
  {
    global_system_variables.collation_connection= default_charset_info;
    global_system_variables.character_set_results= default_charset_info;
    global_system_variables.character_set_client= default_charset_info;
  }
  else
  {
    sql_print_warning("'%s' can not be used as client character set. "
                      "'%s' will be used as default client character set.",
                      default_charset_info->csname,
                      my_charset_latin1.csname);
    global_system_variables.collation_connection= &my_charset_latin1;
    global_system_variables.character_set_results= &my_charset_latin1;
    global_system_variables.character_set_client= &my_charset_latin1;
  }

  if (!(character_set_filesystem=
        get_charset_by_csname(character_set_filesystem_name,
                              MY_CS_PRIMARY, MYF(MY_WME))))
    return 1;
  global_system_variables.character_set_filesystem= character_set_filesystem;

  if (!(my_default_lc_time_names=
        my_locale_by_name(lc_time_names_name)))
  {
    sql_print_error("Unknown locale: '%s'", lc_time_names_name);
    return 1;
  }
  global_system_variables.lc_time_names= my_default_lc_time_names;

  /* check log options and issue warnings if needed */
  if (opt_log && opt_logname && *opt_logname &&
      !(log_output_options & (LOG_FILE | LOG_NONE)))
    sql_print_warning("Although a path was specified for the "
                      "--log option, log tables are used. "
                      "To enable logging to files use the --log-output option.");

  if (global_system_variables.sql_log_slow && opt_slow_logname &&
      *opt_slow_logname &&
      !(log_output_options & (LOG_FILE | LOG_NONE)))
    sql_print_warning("Although a path was specified for the "
                      "--log-slow-queries option, log tables are used. "
                      "To enable logging to files use the --log-output=file option.");

  if (!opt_logname || !*opt_logname)
    make_default_log_name(&opt_logname, ".log", false);
  if (!opt_slow_logname || !*opt_slow_logname)
    make_default_log_name(&opt_slow_logname, "-slow.log", false);

#if defined(ENABLED_DEBUG_SYNC)
  /* Initialize the debug sync facility. See debug_sync.cc. */
  if (debug_sync_init())
    return 1; /* purecov: tested */
#endif /* defined(ENABLED_DEBUG_SYNC) */

#if (ENABLE_TEMP_POOL)
  if (use_temp_pool && my_bitmap_init(&temp_pool,0,1024,1))
    return 1;
#else
  use_temp_pool= 0;
#endif

  if (my_dboptions_cache_init())
    return 1;

  /*
    Ensure that lower_case_table_names is set on system where we have case
    insensitive names.  If this is not done the users MyISAM tables will
    get corrupted if accesses with names of different case.
  */
  DBUG_PRINT("info", ("lower_case_table_names: %d", lower_case_table_names));
  SYSVAR_AUTOSIZE(lower_case_file_system,
                  test_if_case_insensitive(mysql_real_data_home));
  if (!lower_case_table_names && lower_case_file_system == 1)
  {
    if (lower_case_table_names_used)
    {
      sql_print_error("The server option 'lower_case_table_names' is "
                      "configured to use case sensitive table names but the "
                      "data directory resides on a case-insensitive file system. "
                      "Please use a case sensitive file system for your data "
                      "directory or switch to a case-insensitive table name "
                      "mode.");
      return 1;
    }
    else
    {
      if (global_system_variables.log_warnings)
	sql_print_warning("Setting lower_case_table_names=2 because file "
                  "system for %s is case insensitive", mysql_real_data_home);
      SYSVAR_AUTOSIZE(lower_case_table_names, 2);
    }
  }
  else if (lower_case_table_names == 2 &&
           !(lower_case_file_system= (lower_case_file_system == 1)))
  {
    if (global_system_variables.log_warnings)
      sql_print_warning("lower_case_table_names was set to 2, even though your "
                        "the file system '%s' is case sensitive.  Now setting "
                        "lower_case_table_names to 0 to avoid future problems.",
			mysql_real_data_home);
    SYSVAR_AUTOSIZE(lower_case_table_names, 0);
  }
  else
  {
    lower_case_file_system= (lower_case_file_system == 1);
  }

  /* Reset table_alias_charset, now that lower_case_table_names is set. */
  table_alias_charset= (lower_case_table_names ?
			files_charset_info :
			&my_charset_bin);

  if (ignore_db_dirs_process_additions())
  {
    sql_print_error("An error occurred while storing ignore_db_dirs to a hash.");
    return 1;
  }

  return 0;
}


static int init_thread_environment()
{
  DBUG_ENTER("init_thread_environment");
  mysql_mutex_init(key_LOCK_thread_count, &LOCK_thread_count, MY_MUTEX_INIT_FAST);
  mysql_mutex_init(key_LOCK_thread_cache, &LOCK_thread_cache, MY_MUTEX_INIT_FAST);
  mysql_mutex_init(key_LOCK_status, &LOCK_status, MY_MUTEX_INIT_FAST);
  mysql_mutex_init(key_LOCK_show_status, &LOCK_show_status, MY_MUTEX_INIT_SLOW);
  mysql_mutex_init(key_LOCK_delayed_insert,
                   &LOCK_delayed_insert, MY_MUTEX_INIT_FAST);
  mysql_mutex_init(key_LOCK_delayed_status,
                   &LOCK_delayed_status, MY_MUTEX_INIT_FAST);
  mysql_mutex_init(key_LOCK_delayed_create,
                   &LOCK_delayed_create, MY_MUTEX_INIT_SLOW);
  mysql_mutex_init(key_LOCK_crypt, &LOCK_crypt, MY_MUTEX_INIT_FAST);
  mysql_mutex_init(key_LOCK_user_conn, &LOCK_user_conn, MY_MUTEX_INIT_FAST);
  mysql_mutex_init(key_LOCK_active_mi, &LOCK_active_mi, MY_MUTEX_INIT_FAST);
  mysql_mutex_init(key_LOCK_global_system_variables,
                   &LOCK_global_system_variables, MY_MUTEX_INIT_FAST);
  mysql_mutex_record_order(&LOCK_active_mi, &LOCK_global_system_variables);
  mysql_mutex_record_order(&LOCK_status, &LOCK_thread_count);
  mysql_rwlock_init(key_rwlock_LOCK_system_variables_hash,
                    &LOCK_system_variables_hash);
  mysql_mutex_init(key_LOCK_prepared_stmt_count,
                   &LOCK_prepared_stmt_count, MY_MUTEX_INIT_FAST);
  mysql_mutex_init(key_LOCK_error_messages,
                   &LOCK_error_messages, MY_MUTEX_INIT_FAST);
  mysql_mutex_init(key_LOCK_uuid_short_generator,
                   &LOCK_short_uuid_generator, MY_MUTEX_INIT_FAST);
  mysql_mutex_init(key_LOCK_connection_count,
                   &LOCK_connection_count, MY_MUTEX_INIT_FAST);
  mysql_mutex_init(key_LOCK_stats, &LOCK_stats, MY_MUTEX_INIT_FAST);
  mysql_mutex_init(key_LOCK_global_user_client_stats,
                   &LOCK_global_user_client_stats, MY_MUTEX_INIT_FAST);
  mysql_mutex_init(key_LOCK_global_table_stats,
                   &LOCK_global_table_stats, MY_MUTEX_INIT_FAST);
  mysql_mutex_init(key_LOCK_global_index_stats,
                   &LOCK_global_index_stats, MY_MUTEX_INIT_FAST);
  mysql_mutex_init(key_LOCK_prepare_ordered, &LOCK_prepare_ordered,
                   MY_MUTEX_INIT_SLOW);
  mysql_cond_init(key_COND_prepare_ordered, &COND_prepare_ordered, NULL);
  mysql_mutex_init(key_LOCK_after_binlog_sync, &LOCK_after_binlog_sync,
                   MY_MUTEX_INIT_SLOW);
  mysql_mutex_init(key_LOCK_commit_ordered, &LOCK_commit_ordered,
                   MY_MUTEX_INIT_SLOW);
  mysql_mutex_init(key_LOCK_slave_background, &LOCK_slave_background,
                   MY_MUTEX_INIT_SLOW);
  mysql_cond_init(key_COND_slave_background, &COND_slave_background, NULL);

#ifdef HAVE_OPENSSL
  mysql_mutex_init(key_LOCK_des_key_file,
                   &LOCK_des_key_file, MY_MUTEX_INIT_FAST);
#ifndef HAVE_YASSL
  openssl_stdlocks= (openssl_lock_t*) OPENSSL_malloc(CRYPTO_num_locks() *
                                                     sizeof(openssl_lock_t));
  for (int i= 0; i < CRYPTO_num_locks(); ++i)
    mysql_rwlock_init(key_rwlock_openssl, &openssl_stdlocks[i].lock);
  CRYPTO_set_dynlock_create_callback(openssl_dynlock_create);
  CRYPTO_set_dynlock_destroy_callback(openssl_dynlock_destroy);
  CRYPTO_set_dynlock_lock_callback(openssl_lock);
  CRYPTO_set_locking_callback(openssl_lock_function);
#endif
#endif
  mysql_rwlock_init(key_rwlock_LOCK_sys_init_connect, &LOCK_sys_init_connect);
  mysql_rwlock_init(key_rwlock_LOCK_sys_init_slave, &LOCK_sys_init_slave);
  mysql_rwlock_init(key_rwlock_LOCK_grant, &LOCK_grant);
  mysql_cond_init(key_COND_thread_count, &COND_thread_count, NULL);
  mysql_cond_init(key_COND_thread_cache, &COND_thread_cache, NULL);
  mysql_cond_init(key_COND_flush_thread_cache, &COND_flush_thread_cache, NULL);
#ifdef HAVE_REPLICATION
  mysql_mutex_init(key_LOCK_rpl_status, &LOCK_rpl_status, MY_MUTEX_INIT_FAST);
#endif
  mysql_mutex_init(key_LOCK_server_started,
                   &LOCK_server_started, MY_MUTEX_INIT_FAST);
  mysql_cond_init(key_COND_server_started, &COND_server_started, NULL);
  sp_cache_init();
#ifdef HAVE_EVENT_SCHEDULER
  Events::init_mutexes();
#endif
  init_show_explain_psi_keys();
  /* Parameter for threads created for connections */
  (void) pthread_attr_init(&connection_attrib);
  (void) pthread_attr_setdetachstate(&connection_attrib,
				     PTHREAD_CREATE_DETACHED);
  pthread_attr_setscope(&connection_attrib, PTHREAD_SCOPE_SYSTEM);

#ifdef HAVE_REPLICATION
  rpl_init_gtid_slave_state();
  rpl_init_gtid_waiting();
#endif

  DBUG_RETURN(0);
}


#if defined(HAVE_OPENSSL) && !defined(HAVE_YASSL)
static openssl_lock_t *openssl_dynlock_create(const char *file, int line)
{
  openssl_lock_t *lock= new openssl_lock_t;
  mysql_rwlock_init(key_rwlock_openssl, &lock->lock);
  return lock;
}


static void openssl_dynlock_destroy(openssl_lock_t *lock, const char *file,
				    int line)
{
  mysql_rwlock_destroy(&lock->lock);
  delete lock;
}


static void openssl_lock_function(int mode, int n, const char *file, int line)
{
  if (n < 0 || n > CRYPTO_num_locks())
  {
    /* Lock number out of bounds. */
    sql_print_error("Fatal: OpenSSL interface problem (n = %d)", n);
    abort();
  }
  openssl_lock(mode, &openssl_stdlocks[n], file, line);
}


static void openssl_lock(int mode, openssl_lock_t *lock, const char *file,
			 int line)
{
  int err;
  char const *what;

  switch (mode) {
  case CRYPTO_LOCK|CRYPTO_READ:
    what = "read lock";
    err= mysql_rwlock_rdlock(&lock->lock);
    break;
  case CRYPTO_LOCK|CRYPTO_WRITE:
    what = "write lock";
    err= mysql_rwlock_wrlock(&lock->lock);
    break;
  case CRYPTO_UNLOCK|CRYPTO_READ:
  case CRYPTO_UNLOCK|CRYPTO_WRITE:
    what = "unlock";
    err= mysql_rwlock_unlock(&lock->lock);
    break;
  default:
    /* Unknown locking mode. */
    sql_print_error("Fatal: OpenSSL interface problem (mode=0x%x)", mode);
    abort();
  }
  if (err)
  {
    sql_print_error("Fatal: can't %s OpenSSL lock", what);
    abort();
  }
}
#endif /* HAVE_OPENSSL */


static void init_ssl()
{
#if defined(HAVE_OPENSSL) && !defined(EMBEDDED_LIBRARY)
  if (opt_use_ssl)
  {
    enum enum_ssl_init_error error= SSL_INITERR_NOERROR;

    /* having ssl_acceptor_fd != 0 signals the use of SSL */
    ssl_acceptor_fd= new_VioSSLAcceptorFd(opt_ssl_key, opt_ssl_cert,
					  opt_ssl_ca, opt_ssl_capath,
					  opt_ssl_cipher, &error,
                                          opt_ssl_crl, opt_ssl_crlpath);
    DBUG_PRINT("info",("ssl_acceptor_fd: 0x%lx", (long) ssl_acceptor_fd));
    if (!ssl_acceptor_fd)
    {
      sql_print_warning("Failed to setup SSL");
      sql_print_warning("SSL error: %s", sslGetErrString(error));
      opt_use_ssl = 0;
      have_ssl= SHOW_OPTION_DISABLED;
    }
    if (global_system_variables.log_warnings > 0)
    {
      ulong err;
      while ((err= ERR_get_error()))
        sql_print_warning("SSL error: %s", ERR_error_string(err, NULL));
    }
    else
      ERR_remove_state(0);
  }
  else
  {
    have_ssl= SHOW_OPTION_DISABLED;
  }
  if (des_key_file)
    load_des_key_file(des_key_file);
#endif /* HAVE_OPENSSL && ! EMBEDDED_LIBRARY */
}


static void end_ssl()
{
#ifdef HAVE_OPENSSL
#ifndef EMBEDDED_LIBRARY
  if (ssl_acceptor_fd)
  {
    free_vio_ssl_acceptor_fd(ssl_acceptor_fd);
    ssl_acceptor_fd= 0;
  }
#endif /* ! EMBEDDED_LIBRARY */
#endif /* HAVE_OPENSSL */
}

#ifdef _WIN32
/**
  Registers a file to be collected when Windows Error Reporting creates a crash 
  report.

  @note only works on Vista and later, since WerRegisterFile() is not available
  on earlier Windows.
*/
#include <werapi.h>
static void add_file_to_crash_report(char *file)
{
  /* Load WerRegisterFile function dynamically.*/
  HRESULT (WINAPI *pWerRegisterFile)(PCWSTR, WER_REGISTER_FILE_TYPE, DWORD)
    =(HRESULT (WINAPI *) (PCWSTR, WER_REGISTER_FILE_TYPE, DWORD))
    GetProcAddress(GetModuleHandle("kernel32"),"WerRegisterFile");

  if (pWerRegisterFile)
  {
    wchar_t wfile[MAX_PATH+1]= {0};
    if (mbstowcs(wfile, file, MAX_PATH) != (size_t)-1)
    {
      pWerRegisterFile(wfile, WerRegFileTypeOther, WER_FILE_ANONYMOUS_DATA);
    }
  }
}
#endif

#define init_default_storage_engine(X,Y) \
  init_default_storage_engine_impl(#X, X, &global_system_variables.Y)

static int init_default_storage_engine_impl(const char *opt_name,
                                            char *engine_name, plugin_ref *res)
{
  if (!engine_name)
  {
    *res= 0;
    return 0;
  }

  LEX_STRING name= { engine_name, strlen(engine_name) };
  plugin_ref plugin;
  handlerton *hton;
  if ((plugin= ha_resolve_by_name(0, &name, false)))
    hton= plugin_hton(plugin);
  else
  {
    sql_print_error("Unknown/unsupported storage engine: %s", engine_name);
    return 1;
  }
  if (!ha_storage_engine_is_enabled(hton))
  {
    if (!opt_bootstrap)
    {
      sql_print_error("%s (%s) is not available", opt_name, engine_name);
      return 1;
    }
    DBUG_ASSERT(*res);
  }
  else
  {
    /*
      Need to unlock as global_system_variables.table_plugin
      was acquired during plugin_init()
    */
    mysql_mutex_lock(&LOCK_global_system_variables);
    if (*res)
      plugin_unlock(0, *res);
    *res= plugin;
    mysql_mutex_unlock(&LOCK_global_system_variables);
  }
  return 0;
}

static int init_server_components()
{
  DBUG_ENTER("init_server_components");
  /*
    We need to call each of these following functions to ensure that
    all things are initialized so that unireg_abort() doesn't fail
  */
  mdl_init();
  tdc_init();
  if (hostname_cache_init())
    unireg_abort(1);

  query_cache_set_min_res_unit(query_cache_min_res_unit);
  query_cache_result_size_limit(query_cache_limit);
  /* if we set size of QC non zero in config then probably we want it ON */
  if (query_cache_size != 0 &&
      global_system_variables.query_cache_type == 0 &&
      !IS_SYSVAR_AUTOSIZE(&query_cache_size))
  {
    global_system_variables.query_cache_type= 1;
  }
  query_cache_init();
  query_cache_resize(query_cache_size);
  my_rnd_init(&sql_rand,(ulong) server_start_time,(ulong) server_start_time/2);
  setup_fpu();
  init_thr_lock();

#ifndef EMBEDDED_LIBRARY
  if (init_thr_timer(thread_scheduler->max_threads + extra_max_connections))
  {
    fprintf(stderr, "Can't initialize timers\n");
    unireg_abort(1);
  }
#endif

  my_uuid_init((ulong) (my_rnd(&sql_rand))*12345,12345);
#ifdef HAVE_REPLICATION
  init_slave_list();
#endif
  wt_init();

  /* Setup logs */

  /*
    Enable old-fashioned error log, except when the user has requested
    help information. Since the implementation of plugin server
    variables the help output is now written much later.
  */
  if (opt_error_log && !opt_abort)
  {
    if (!log_error_file_ptr[0])
    {
      fn_format(log_error_file, pidfile_name, mysql_data_home, ".err",
                MY_REPLACE_EXT); /* replace '.<domain>' by '.err', bug#4997 */
      SYSVAR_AUTOSIZE(log_error_file_ptr, log_error_file);
    }
    else
    {
      fn_format(log_error_file, log_error_file_ptr, mysql_data_home, ".err",
                MY_UNPACK_FILENAME | MY_SAFE_PATH);
      log_error_file_ptr= log_error_file;
    }
    if (!log_error_file[0])
      opt_error_log= 0;                         // Too long file name
    else
    {
      my_bool res;
#ifndef EMBEDDED_LIBRARY
      res= reopen_fstreams(log_error_file, stdout, stderr);
#else
      res= reopen_fstreams(log_error_file, NULL, stderr);
#endif

      if (!res)
        setbuf(stderr, NULL);

#ifdef _WIN32
      /* Add error log to windows crash reporting. */
      add_file_to_crash_report(log_error_file);
#endif
    }
  }

  /* set up the hook before initializing plugins which may use it */
  error_handler_hook= my_message_sql;
  proc_info_hook= set_thd_stage_info;

#ifdef WITH_PERFSCHEMA_STORAGE_ENGINE
  /*
    Parsing the performance schema command line option may have reported
    warnings/information messages.
    Now that the logger is finally available, and redirected
    to the proper file when the --log--error option is used,
    print the buffered messages to the log.
  */
  buffered_logs.print();
  buffered_logs.cleanup();
#endif /* WITH_PERFSCHEMA_STORAGE_ENGINE */

#ifndef EMBEDDED_LIBRARY
  /*
    Now that the logger is available, redirect character set
    errors directly to the logger
    (instead of the buffered_logs used at the server startup time).
  */
  my_charset_error_reporter= charset_error_reporter;
#endif

  xid_cache_init();

  /*
    initialize delegates for extension observers, errors have already
    been reported in the function
  */
  if (delegates_init())
    unireg_abort(1);

  /* need to configure logging before initializing storage engines */
  if (!opt_bin_log_used && !WSREP_ON)
  {
    if (opt_log_slave_updates)
      sql_print_warning("You need to use --log-bin to make "
                        "--log-slave-updates work.");
    if (binlog_format_used)
      sql_print_warning("You need to use --log-bin to make "
                        "--binlog-format work.");
  }

  /* Check that we have not let the format to unspecified at this point */
  DBUG_ASSERT((uint)global_system_variables.binlog_format <=
              array_elements(binlog_format_names)-1);

#ifdef HAVE_REPLICATION
  if (opt_log_slave_updates && replicate_same_server_id)
  {
    if (opt_bin_log)
    {
      sql_print_error("using --replicate-same-server-id in conjunction with "
                      "--log-slave-updates is impossible, it would lead to "
                      "infinite loops in this server.");
      unireg_abort(1);
    }
    else
      sql_print_warning("using --replicate-same-server-id in conjunction with "
                        "--log-slave-updates would lead to infinite loops in "
                        "this server. However this will be ignored as the "
                        "--log-bin option is not defined.");
  }
#endif

  if (opt_bin_log)
  {
    /* Reports an error and aborts, if the --log-bin's path 
       is a directory.*/
    if (opt_bin_logname[0] && 
        opt_bin_logname[strlen(opt_bin_logname) - 1] == FN_LIBCHAR)
    {
      sql_print_error("Path '%s' is a directory name, please specify "
                      "a file name for --log-bin option", opt_bin_logname);
      unireg_abort(1);
    }

    /* Reports an error and aborts, if the --log-bin-index's path 
       is a directory.*/
    if (opt_binlog_index_name && 
        opt_binlog_index_name[strlen(opt_binlog_index_name) - 1] 
        == FN_LIBCHAR)
    {
      sql_print_error("Path '%s' is a directory name, please specify "
                      "a file name for --log-bin-index option",
                      opt_binlog_index_name);
      unireg_abort(1);
    }

    char buf[FN_REFLEN];
    const char *ln;
    ln= mysql_bin_log.generate_name(opt_bin_logname, "-bin", 1, buf);
    if (!opt_bin_logname[0] && !opt_binlog_index_name)
    {
      /*
        User didn't give us info to name the binlog index file.
        Picking `hostname`-bin.index like did in 4.x, causes replication to
        fail if the hostname is changed later. So, we would like to instead
        require a name. But as we don't want to break many existing setups, we
        only give warning, not error.
      */
      sql_print_warning("No argument was provided to --log-bin and "
                        "neither --log-basename or --log-bin-index where "
                        "used;  This may cause repliction to break when this "
                        "server acts as a master and has its hostname "
                        "changed! Please use '--log-basename=%s' or "
                        "'--log-bin=%s' to avoid this problem.",
                        opt_log_basename, ln);
    }
    if (ln == buf)
      opt_bin_logname= my_once_strdup(buf, MYF(MY_WME));
  }

  /*
    Since some wsrep threads (THDs) are create before plugins are
    initialized, LOCK_plugin mutex needs to be initialized here.
  */
  plugin_mutex_init();

  /*
    Wsrep initialization must happen at this point, because:
    - opt_bin_logname must be known when starting replication
      since SST may need it
    - SST may modify binlog index file, so it must be opened
      after SST has happened

    We also (unconditionally) initialize wsrep LOCKs and CONDs.
    It is because they are used while accessing wsrep system
    variables even when a wsrep provider is not loaded.
  */

  /* It's now safe to use thread specific memory */
  mysqld_server_initialized= 1;

  wsrep_thr_init();

  if (WSREP_ON && !wsrep_recovery && !opt_abort) /* WSREP BEFORE SE */
  {
    if (opt_bootstrap) // bootsrap option given - disable wsrep functionality
    {
      wsrep_provider_init(WSREP_NONE);
      if (wsrep_init())
        unireg_abort(1);
    }
    else // full wsrep initialization
    {
      // add basedir/bin to PATH to resolve wsrep script names
      char* const tmp_path= (char*)my_alloca(strlen(mysql_home) +
                                             strlen("/bin") + 1);
      if (tmp_path)
      {
        strcpy(tmp_path, mysql_home);
        strcat(tmp_path, "/bin");
        wsrep_prepend_PATH(tmp_path);
      }
      else
      {
        WSREP_ERROR("Could not append %s/bin to PATH", mysql_home);
      }
      my_afree(tmp_path);

      if (wsrep_before_SE())
      {
        set_ports(); // this is also called in network_init() later but we need
                     // to know mysqld_port now - lp:1071882
        wsrep_init_startup(true);
      }
    }
  }

  if (opt_bin_log)
  {
    if (mysql_bin_log.open_index_file(opt_binlog_index_name, opt_bin_logname,
                                      TRUE))
    {
      unireg_abort(1);
    }
  }

  if (opt_bin_log)
  {
    log_bin_basename=
      rpl_make_log_name(opt_bin_logname, pidfile_name,
                        opt_bin_logname ? "" : "-bin");
    log_bin_index=
      rpl_make_log_name(opt_binlog_index_name, log_bin_basename, ".index");
    if (log_bin_basename == NULL || log_bin_index == NULL)
    {
      sql_print_error("Unable to create replication path names:"
                      " out of memory or path names too long"
                      " (path name exceeds " STRINGIFY_ARG(FN_REFLEN)
                      " or file name exceeds " STRINGIFY_ARG(FN_LEN) ").");
      unireg_abort(1);
    }
  }

#ifndef EMBEDDED_LIBRARY
  DBUG_PRINT("debug",
             ("opt_bin_logname: %s, opt_relay_logname: %s, pidfile_name: %s",
              opt_bin_logname, opt_relay_logname, pidfile_name));
  if (opt_relay_logname)
  {
    relay_log_basename=
      rpl_make_log_name(opt_relay_logname, pidfile_name,
                        opt_relay_logname ? "" : "-relay-bin");
    relay_log_index=
      rpl_make_log_name(opt_relaylog_index_name, relay_log_basename, ".index");
    if (relay_log_basename == NULL || relay_log_index == NULL)
    {
      sql_print_error("Unable to create replication path names:"
                      " out of memory or path names too long"
                      " (path name exceeds " STRINGIFY_ARG(FN_REFLEN)
                      " or file name exceeds " STRINGIFY_ARG(FN_LEN) ").");
      unireg_abort(1);
    }
  }
#endif /* !EMBEDDED_LIBRARY */

  /* call ha_init_key_cache() on all key caches to init them */
  process_key_caches(&ha_init_key_cache, 0);

  init_global_table_stats();
  init_global_index_stats();

  /* Allow storage engine to give real error messages */
  if (ha_init_errors())
    DBUG_RETURN(1);

  tc_log= 0; // ha_initialize_handlerton() needs that

  if (plugin_init(&remaining_argc, remaining_argv,
                  (opt_noacl ? PLUGIN_INIT_SKIP_PLUGIN_TABLE : 0) |
                  (opt_abort ? PLUGIN_INIT_SKIP_INITIALIZATION : 0)))
  {
    sql_print_error("Failed to initialize plugins.");
    unireg_abort(1);
  }
  plugins_are_initialized= TRUE;  /* Don't separate from init function */

  /* we do want to exit if there are any other unknown options */
  if (remaining_argc > 1)
  {
    int ho_error;
    struct my_option no_opts[]=
    {
      {0, 0, 0, 0, 0, 0, GET_NO_ARG, NO_ARG, 0, 0, 0, 0, 0, 0}
    };
    /*
      We need to eat any 'loose' arguments first before we conclude
      that there are unprocessed options.
    */
    my_getopt_skip_unknown= 0;

    if ((ho_error= handle_options(&remaining_argc, &remaining_argv, no_opts,
                                  mysqld_get_one_option)))
      unireg_abort(ho_error);
    /* Add back the program name handle_options removes */
    remaining_argc++;
    remaining_argv--;
    my_getopt_skip_unknown= TRUE;

    if (remaining_argc > 1)
    {
      fprintf(stderr, "%s: Too many arguments (first extra is '%s').\n",
              my_progname, remaining_argv[1]);
      unireg_abort(1);
    }
  }

  if (init_io_cache_encryption())
    unireg_abort(1);

  if (opt_abort)
    unireg_abort(0);

  /* if the errmsg.sys is not loaded, terminate to maintain behaviour */
  if (!DEFAULT_ERRMSGS[0][0])
    unireg_abort(1);  

  /* We have to initialize the storage engines before CSV logging */
  if (ha_init())
  {
    sql_print_error("Can't init databases");
    unireg_abort(1);
  }

  if (opt_bootstrap)
    log_output_options= LOG_FILE;
  else
    logger.init_log_tables();

  if (log_output_options & LOG_NONE)
  {
    /*
      Issue a warining if there were specified additional options to the
      log-output along with NONE. Probably this wasn't what user wanted.
    */
    if ((log_output_options & LOG_NONE) && (log_output_options & ~LOG_NONE))
      sql_print_warning("There were other values specified to "
                        "log-output besides NONE. Disabling slow "
                        "and general logs anyway.");
    logger.set_handlers(LOG_FILE, LOG_NONE, LOG_NONE);
  }
  else
  {
    /* fall back to the log files if tables are not present */
    LEX_STRING csv_name={C_STRING_WITH_LEN("csv")};
    if (!plugin_is_ready(&csv_name, MYSQL_STORAGE_ENGINE_PLUGIN))
    {
      /* purecov: begin inspected */
      sql_print_error("CSV engine is not present, falling back to the "
                      "log files");
      SYSVAR_AUTOSIZE(log_output_options, 
                      (log_output_options & ~LOG_TABLE) | LOG_FILE);
      /* purecov: end */
    }

    logger.set_handlers(LOG_FILE,
                        global_system_variables.sql_log_slow ?
                        log_output_options:LOG_NONE,
                        opt_log ? log_output_options:LOG_NONE);
  }

  if (init_default_storage_engine(default_storage_engine, table_plugin))
    unireg_abort(1);

  if (default_tmp_storage_engine && !*default_tmp_storage_engine)
    default_tmp_storage_engine= NULL;

  if (enforced_storage_engine && !*enforced_storage_engine)
    enforced_storage_engine= NULL;

  if (init_default_storage_engine(default_tmp_storage_engine, tmp_table_plugin))
    unireg_abort(1);

  if (init_default_storage_engine(enforced_storage_engine, enforced_table_plugin))
    unireg_abort(1);

#ifdef USE_ARIA_FOR_TMP_TABLES
  if (!ha_storage_engine_is_enabled(maria_hton) && !opt_bootstrap)
  {
    sql_print_error("Aria engine is not enabled or did not start. The Aria engine must be enabled to continue as mysqld was configured with --with-aria-tmp-tables");
    unireg_abort(1);
  }
#endif

#ifdef WITH_WSREP
  /*
    Now is the right time to initialize members of wsrep startup threads
    that rely on plugins and other related global system variables to be
    initialized. This initialization was not possible before, as plugins
    (and thus some global system variables) are initialized after wsrep
    startup threads are created.
    Note: This only needs to be done for rsync, xtrabackup based SST methods.
  */
  if (wsrep_before_SE())
    wsrep_plugins_post_init();

  if (WSREP_ON && !opt_bin_log)
  {
    wsrep_emulate_bin_log= 1;
  }
#endif

  tc_log= get_tc_log_implementation();

  if (tc_log->open(opt_bin_log ? opt_bin_logname : opt_tc_log_file))
  {
    sql_print_error("Can't init tc log");
    unireg_abort(1);
  }

  if (ha_recover(0))
  {
    unireg_abort(1);
  }

  if (opt_bin_log)
  {
    int error;
    mysql_mutex_t *log_lock= mysql_bin_log.get_log_lock();
    mysql_mutex_lock(log_lock);
    error= mysql_bin_log.open(opt_bin_logname, LOG_BIN, 0, 0,
                              WRITE_CACHE, max_binlog_size, 0, TRUE);
    mysql_mutex_unlock(log_lock);
    if (error)
      unireg_abort(1);
  }

#ifdef HAVE_REPLICATION
  if (opt_bin_log && expire_logs_days)
  {
    time_t purge_time= server_start_time - expire_logs_days*24*60*60;
    if (purge_time >= 0)
      mysql_bin_log.purge_logs_before_date(purge_time);
  }
#endif

  if (opt_myisam_log)
    (void) mi_log(1);

#if defined(HAVE_MLOCKALL) && defined(MCL_CURRENT) && !defined(EMBEDDED_LIBRARY)
  if (locked_in_memory)
  {
    int error;
    if (user_info)
    {
      DBUG_ASSERT(!getuid());
      if (setreuid((uid_t) -1, 0) == -1)
      {
        sql_perror("setreuid");
        unireg_abort(1);
      }
      error= mlockall(MCL_CURRENT);
      set_user(mysqld_user, user_info);
    }
    else
      error= mlockall(MCL_CURRENT);

    if (error)
    {
      if (global_system_variables.log_warnings)
	sql_print_warning("Failed to lock memory. Errno: %d\n",errno);
      locked_in_memory= 0;
    }
  }
#else
  locked_in_memory= 0;
#endif

  ft_init_stopwords();

  init_max_user_conn();
  init_update_queries();
  init_global_user_stats();
  init_global_client_stats();
  if (!opt_bootstrap)
    servers_init(0);
  init_status_vars();
  DBUG_RETURN(0);
}


#ifndef EMBEDDED_LIBRARY

static void create_shutdown_thread()
{
#ifdef __WIN__
  hEventShutdown=CreateEvent(0, FALSE, FALSE, shutdown_event_name);
  pthread_t hThread;
  int error;
  if ((error= mysql_thread_create(key_thread_handle_shutdown,
                                  &hThread, &connection_attrib,
                                  handle_shutdown, 0)))
    sql_print_warning("Can't create thread to handle shutdown requests"
                      " (errno= %d)", error);

  // On "Stop Service" we have to do regular shutdown
  Service.SetShutdownEvent(hEventShutdown);
#endif /* __WIN__ */
}

#endif /* EMBEDDED_LIBRARY */

#if (defined(_WIN32) || defined(HAVE_SMEM)) && !defined(EMBEDDED_LIBRARY)
static void handle_connections_methods()
{
  pthread_t hThread;
  int error;
  DBUG_ENTER("handle_connections_methods");
  if (hPipe == INVALID_HANDLE_VALUE &&
      (!have_tcpip || opt_disable_networking) &&
      !opt_enable_shared_memory)
  {
    sql_print_error("TCP/IP, --shared-memory, or --named-pipe should be configured on NT OS");
    unireg_abort(1);				// Will not return
  }

  mysql_mutex_lock(&LOCK_thread_count);
  mysql_cond_init(key_COND_handler_count, &COND_handler_count, NULL);
  handler_count=0;
  if (hPipe != INVALID_HANDLE_VALUE)
  {
    handler_count++;
    if ((error= mysql_thread_create(key_thread_handle_con_namedpipes,
                                    &hThread, &connection_attrib,
                                    handle_connections_namedpipes, 0)))
    {
      sql_print_warning("Can't create thread to handle named pipes"
                        " (errno= %d)", error);
      handler_count--;
    }
  }
  if (have_tcpip && !opt_disable_networking)
  {
    handler_count++;
    if ((error= mysql_thread_create(key_thread_handle_con_sockets,
                                    &hThread, &connection_attrib,
                                    handle_connections_sockets_thread, 0)))
    {
      sql_print_warning("Can't create thread to handle TCP/IP",
                        " (errno= %d)", error);
      handler_count--;
    }
  }
#ifdef HAVE_SMEM
  if (opt_enable_shared_memory)
  {
    handler_count++;
    if ((error= mysql_thread_create(key_thread_handle_con_sharedmem,
                                    &hThread, &connection_attrib,
                                    handle_connections_shared_memory, 0)))
    {
      sql_print_warning("Can't create thread to handle shared memory",
                        " (errno= %d)", error);
      handler_count--;
    }
  }
#endif

  while (handler_count > 0)
    mysql_cond_wait(&COND_handler_count, &LOCK_thread_count);
  mysql_mutex_unlock(&LOCK_thread_count);
  DBUG_VOID_RETURN;
}

void decrement_handler_count()
{
  mysql_mutex_lock(&LOCK_thread_count);
  handler_count--;
  mysql_cond_signal(&COND_handler_count);
  mysql_mutex_unlock(&LOCK_thread_count);
  my_thread_end();
}
#else
#define decrement_handler_count()
#endif /* defined(_WIN32) || defined(HAVE_SMEM) */


#ifndef EMBEDDED_LIBRARY

#ifndef DBUG_OFF
/*
  Debugging helper function to keep the locale database
  (see sql_locale.cc) and max_month_name_length and
  max_day_name_length variable values in consistent state.
*/
static void test_lc_time_sz()
{
  DBUG_ENTER("test_lc_time_sz");
  for (MY_LOCALE **loc= my_locales; *loc; loc++)
  {
    uint max_month_len= 0;
    uint max_day_len = 0;
    for (const char **month= (*loc)->month_names->type_names; *month; month++)
    {
      set_if_bigger(max_month_len,
                    my_numchars_mb(&my_charset_utf8_general_ci,
                                   *month, *month + strlen(*month)));
    }
    for (const char **day= (*loc)->day_names->type_names; *day; day++)
    {
      set_if_bigger(max_day_len,
                    my_numchars_mb(&my_charset_utf8_general_ci,
                                   *day, *day + strlen(*day)));
    }
    if ((*loc)->max_month_name_length != max_month_len ||
        (*loc)->max_day_name_length != max_day_len)
    {
      DBUG_PRINT("Wrong max day name(or month name) length for locale:",
                 ("%s", (*loc)->name));
      DBUG_ASSERT(0);
    }
  }
  DBUG_VOID_RETURN;
}
#endif//DBUG_OFF


#ifdef __WIN__
int win_main(int argc, char **argv)
#else
int mysqld_main(int argc, char **argv)
#endif
{
  /*
    Perform basic thread library and malloc initialization,
    to be able to read defaults files and parse options.
  */
  my_progname= argv[0];
  sf_leaking_memory= 1; // no safemalloc memory leak reports if we exit early
  mysqld_server_started= mysqld_server_initialized= 0;

  if (init_early_variables())
    exit(1);

#ifdef HAVE_NPTL
  ld_assume_kernel_is_set= (getenv("LD_ASSUME_KERNEL") != 0);
#endif
#ifndef _WIN32
  // For windows, my_init() is called from the win specific mysqld_main
  if (my_init())                 // init my_sys library & pthreads
  {
    fprintf(stderr, "my_init() failed.");
    return 1;
  }
#endif

  orig_argc= argc;
  orig_argv= argv;
  my_getopt_use_args_separator= TRUE;
  if (load_defaults(MYSQL_CONFIG_NAME, load_default_groups, &argc, &argv))
    return 1;
  my_getopt_use_args_separator= FALSE;
  defaults_argc= argc;
  defaults_argv= argv;
  remaining_argc= argc;
  remaining_argv= argv;

  /* Must be initialized early for comparison of options name */
  system_charset_info= &my_charset_utf8_general_ci;

  sys_var_init();

#ifdef WITH_PERFSCHEMA_STORAGE_ENGINE
  /*
    Initialize the array of performance schema instrument configurations.
  */
  init_pfs_instrument_array();
#endif /* WITH_PERFSCHEMA_STORAGE_ENGINE */
  /*
    Logs generated while parsing the command line
    options are buffered and printed later.
  */
  buffered_logs.init();
  my_getopt_error_reporter= buffered_option_error_reporter;
  my_charset_error_reporter= buffered_option_error_reporter;
#ifdef WITH_PERFSCHEMA_STORAGE_ENGINE
  pfs_param.m_pfs_instrument= const_cast<char*>("");
#endif /* WITH_PERFSCHEMA_STORAGE_ENGINE */
  my_timer_init(&sys_timer_info);

  int ho_error __attribute__((unused))= handle_early_options();

  /* fix tdc_size */
  if (IS_SYSVAR_AUTOSIZE(&tdc_size))
  {
    SYSVAR_AUTOSIZE(tdc_size, MY_MIN(400 + tdc_size / 2, 2000));
  }

#ifdef WITH_PERFSCHEMA_STORAGE_ENGINE
  if (ho_error == 0)
  {
    if (pfs_param.m_enabled  && !opt_help && !opt_bootstrap)
    {
      /* Add sizing hints from the server sizing parameters. */
      pfs_param.m_hints.m_table_definition_cache= tdc_size;
      pfs_param.m_hints.m_table_open_cache= tc_size;
      pfs_param.m_hints.m_max_connections= max_connections;
      pfs_param.m_hints.m_open_files_limit= open_files_limit;
      PSI_hook= initialize_performance_schema(&pfs_param);
      if (PSI_hook == NULL)
      {
        pfs_param.m_enabled= false;
        buffered_logs.buffer(WARNING_LEVEL,
                             "Performance schema disabled (reason: init failed).");
      }
    }
  }
#else
  /*
    Other provider of the instrumentation interface should
    initialize PSI_hook here:
    - HAVE_PSI_INTERFACE is for the instrumentation interface
    - WITH_PERFSCHEMA_STORAGE_ENGINE is for one implementation
      of the interface,
    but there could be alternate implementations, which is why
    these two defines are kept separate.
  */
#endif /* WITH_PERFSCHEMA_STORAGE_ENGINE */

#ifdef HAVE_PSI_INTERFACE
  /*
    Obtain the current performance schema instrumentation interface,
    if available.
  */
  if (PSI_hook)
  {
    PSI *psi_server= (PSI*) PSI_hook->get_interface(PSI_CURRENT_VERSION);
    if (likely(psi_server != NULL))
    {
      set_psi_server(psi_server);

      /*
        Now that we have parsed the command line arguments, and have
        initialized the performance schema itself, the next step is to
        register all the server instruments.
      */
      init_server_psi_keys();
      /* Instrument the main thread */
      PSI_thread *psi= PSI_THREAD_CALL(new_thread)(key_thread_main, NULL, 0);
      PSI_THREAD_CALL(set_thread)(psi);

      /*
        Now that some instrumentation is in place,
        recreate objects which were initialised early,
        so that they are instrumented as well.
      */
      my_thread_global_reinit();
    }
  }
#endif /* HAVE_PSI_INTERFACE */

  init_error_log_mutex();

  /* Initialize audit interface globals. Audit plugins are inited later. */
  mysql_audit_initialize();

  /*
    Perform basic logger initialization logger. Should be called after
    MY_INIT, as it initializes mutexes. Log tables are inited later.
  */
  logger.init_base();

#ifdef WITH_PERFSCHEMA_STORAGE_ENGINE
  if (ho_error)
  {
    /*
      Parsing command line option failed,
      Since we don't have a workable remaining_argc/remaining_argv
      to continue the server initialization, this is as far as this
      code can go.
      This is the best effort to log meaningful messages:
      - messages will be printed to stderr, which is not redirected yet,
      - messages will be printed in the NT event log, for windows.
    */
    buffered_logs.print();
    buffered_logs.cleanup();
    /*
      Not enough initializations for unireg_abort()
      Using exit() for windows.
    */
    exit (ho_error);
  }
#endif /* WITH_PERFSCHEMA_STORAGE_ENGINE */

#ifdef _CUSTOMSTARTUPCONFIG_
  if (_cust_check_startup())
  {
    / * _cust_check_startup will report startup failure error * /
    exit(1);
  }
#endif

  if (init_common_variables())
    unireg_abort(1);				// Will do exit

  init_signals();

  ulonglong new_thread_stack_size;
  new_thread_stack_size= my_setstacksize(&connection_attrib,
                                         my_thread_stack_size);
  if (new_thread_stack_size != my_thread_stack_size)
    SYSVAR_AUTOSIZE(my_thread_stack_size, new_thread_stack_size);

  (void) thr_setconcurrency(concurrency);	// 10 by default

  select_thread=pthread_self();
  select_thread_in_use=1;

#ifdef HAVE_LIBWRAP
  libwrapName= my_progname+dirname_length(my_progname);
  openlog(libwrapName, LOG_PID, LOG_AUTH);
#endif

#ifndef DBUG_OFF
  test_lc_time_sz();
  srand((uint) time(NULL)); 
#endif

  /*
    We have enough space for fiddling with the argv, continue
  */
  check_data_home(mysql_real_data_home);
  if (my_setwd(mysql_real_data_home, opt_abort ? 0 : MYF(MY_WME)) && !opt_abort)
    unireg_abort(1);				/* purecov: inspected */

  if ((user_info= check_user(mysqld_user)))
  {
#if defined(HAVE_MLOCKALL) && defined(MCL_CURRENT)
    if (locked_in_memory) // getuid() == 0 here
      set_effective_user(user_info);
    else
#endif
      set_user(mysqld_user, user_info);
  }

  if (WSREP_ON && wsrep_check_opts())
    global_system_variables.wsrep_on= 0;

  if (opt_bin_log && !global_system_variables.server_id)
  {
    SYSVAR_AUTOSIZE(global_system_variables.server_id, ::server_id= 1);
#ifdef EXTRA_DEBUG
    sql_print_warning("You have enabled the binary log, but you haven't set "
                      "server-id to a non-zero value: we force server id to 1; "
                      "updates will be logged to the binary log, but "
                      "connections from slaves will not be accepted.");
#endif
  }

  /* 
   The subsequent calls may take a long time : e.g. innodb log read.
   Thus set the long running service control manager timeout
  */
#if defined(_WIN32) && !defined(EMBEDDED_LIBRARY)
  Service.SetSlowStarting(slow_start_timeout);
#endif

  if (init_server_components())
    unireg_abort(1);

  init_ssl();
  network_init();

#ifdef __WIN__
  if (!opt_console)
  {
    if (reopen_fstreams(log_error_file, stdout, stderr))
      unireg_abort(1);
    setbuf(stderr, NULL);
    FreeConsole();				// Remove window
  }

  if (fileno(stdin) >= 0)
  {
    /* Disable CRLF translation (MDEV-9409). */
    _setmode(fileno(stdin), O_BINARY);
  }
#endif

#ifdef WITH_WSREP
  // Recover and exit.
  if (wsrep_recovery)
  {
    select_thread_in_use= 0;
    if (WSREP_ON)
      wsrep_recover();
    else
      sql_print_information("WSREP: disabled, skipping position recovery");
    unireg_abort(0);
  }
#endif

  /*
    init signals & alarm
    After this we can't quit by a simple unireg_abort
  */
  start_signal_handler();				// Creates pidfile

  if (mysql_rm_tmp_tables() || acl_init(opt_noacl) ||
      my_tz_init((THD *)0, default_tz_name, opt_bootstrap))
  {
    abort_loop=1;
    select_thread_in_use=0;

    (void) pthread_kill(signal_thread, MYSQL_KILL_SIGNAL);

    delete_pid_file(MYF(MY_WME));

    if (mysql_socket_getfd(unix_sock) != INVALID_SOCKET)
      unlink(mysqld_unix_port);
    exit(1);
  }

  if (!opt_noacl)
    (void) grant_init();

  udf_init();

  if (opt_bootstrap) /* If running with bootstrap, do not start replication. */
    opt_skip_slave_start= 1;

  binlog_unsafe_map_init();

#ifdef WITH_PERFSCHEMA_STORAGE_ENGINE
  initialize_performance_schema_acl(opt_bootstrap);
#endif

  initialize_information_schema_acl();

  execute_ddl_log_recovery();

  /*
    Change EVENTS_ORIGINAL to EVENTS_OFF (the default value) as there is no
    point in using ORIGINAL during startup
  */
  if (Events::opt_event_scheduler == Events::EVENTS_ORIGINAL)
    Events::opt_event_scheduler= Events::EVENTS_OFF;

  Events::set_original_state(Events::opt_event_scheduler);
  if (Events::init((THD*) 0, opt_noacl || opt_bootstrap))
    unireg_abort(1);

  if (WSREP_ON)
  {
    if (opt_bootstrap)
    {
      /*! bootstrap wsrep init was taken care of above */
    }
    else
    {
      wsrep_SE_initialized();

      if (wsrep_before_SE())
      {
        /*! in case of no SST wsrep waits in view handler callback */
        wsrep_SE_init_grab();
        wsrep_SE_init_done();
        /*! in case of SST wsrep waits for wsrep->sst_received */
        wsrep_sst_continue();
      }
      else
      {
        wsrep_init_startup (false);
      }

      wsrep_create_appliers(wsrep_slave_threads - 1);
    }
  }

  if (opt_bootstrap)
  {
    select_thread_in_use= 0;                    // Allow 'kill' to work
    bootstrap(mysql_stdin);
    if (!kill_in_progress)
      unireg_abort(bootstrap_error ? 1 : 0);
    else
    {
      sleep(2);                                 // Wait for kill
      exit(0);
    }
  }

  create_shutdown_thread();
  start_handle_manager();

  /* Copy default global rpl_filter to global_rpl_filter */
  copy_filter_setting(global_rpl_filter, get_or_create_rpl_filter("", 0));

  /*
    init_slave() must be called after the thread keys are created.
    Some parts of the code (e.g. SHOW STATUS LIKE 'slave_running' and other
    places) assume that active_mi != 0, so let's fail if it's 0 (out of
    memory); a message has already been printed.
  */
  if (init_slave() && !active_mi)
  {
    unireg_abort(1);
  }

  if (opt_init_file && *opt_init_file)
  {
    if (read_init_file(opt_init_file))
      unireg_abort(1);
  }

  disable_log_notes= 0; /* Startup done, now we can give notes again */
  sql_print_information(ER_DEFAULT(ER_STARTUP),my_progname,server_version,
                        ((mysql_socket_getfd(unix_sock) == INVALID_SOCKET) ?
                         (char*) "" : mysqld_unix_port),
                         mysqld_port,
                         MYSQL_COMPILATION_COMMENT);

  // try to keep fd=0 busy
  if (!freopen(IF_WIN("NUL","/dev/null"), "r", stdin))
  {
    // fall back on failure
    fclose(stdin);
  }

#if defined(_WIN32) && !defined(EMBEDDED_LIBRARY)
  Service.SetRunning();
#endif

  /* Signal threads waiting for server to be started */
  mysql_mutex_lock(&LOCK_server_started);
  mysqld_server_started= 1;
  mysql_cond_signal(&COND_server_started);
  mysql_mutex_unlock(&LOCK_server_started);

  MYSQL_SET_STAGE(0 ,__FILE__, __LINE__);

#if defined(_WIN32) || defined(HAVE_SMEM)
  handle_connections_methods();
#else
  handle_connections_sockets();
#endif /* _WIN32 || HAVE_SMEM */

  /* (void) pthread_attr_destroy(&connection_attrib); */

  DBUG_PRINT("quit",("Exiting main thread"));

#ifndef __WIN__
#ifdef EXTRA_DEBUG2
  sql_print_error("Before Lock_thread_count");
#endif
  WSREP_DEBUG("Before Lock_thread_count");
  mysql_mutex_lock(&LOCK_thread_count);
  DBUG_PRINT("quit", ("Got thread_count mutex"));
  select_thread_in_use=0;			// For close_connections
  mysql_mutex_unlock(&LOCK_thread_count);
  mysql_cond_broadcast(&COND_thread_count);
#ifdef EXTRA_DEBUG2
  sql_print_error("After lock_thread_count");
#endif
#endif /* __WIN__ */

#ifdef HAVE_PSI_THREAD_INTERFACE
  /*
    Disable the main thread instrumentation,
    to avoid recording events during the shutdown.
  */
  PSI_THREAD_CALL(delete_current_thread)();
#endif

  /* Wait until cleanup is done */
  mysql_mutex_lock(&LOCK_thread_count);
  while (!ready_to_exit)
    mysql_cond_wait(&COND_thread_count, &LOCK_thread_count);
  mysql_mutex_unlock(&LOCK_thread_count);

#if defined(__WIN__) && !defined(EMBEDDED_LIBRARY)
  if (Service.IsNT() && start_mode)
    Service.Stop();
  else
  {
    Service.SetShutdownEvent(0);
    if (hEventShutdown)
      CloseHandle(hEventShutdown);
  }
#endif
  mysqld_exit(0);
  return 0;
}

#endif /* !EMBEDDED_LIBRARY */


/****************************************************************************
  Main and thread entry function for Win32
  (all this is needed only to run mysqld as a service on WinNT)
****************************************************************************/

#if defined(__WIN__) && !defined(EMBEDDED_LIBRARY)
int mysql_service(void *p)
{
  if (my_thread_init())
    return 1;
  
  if (use_opt_args)
    win_main(opt_argc, opt_argv);
  else
    win_main(Service.my_argc, Service.my_argv);

  my_thread_end();
  return 0;
}


/* Quote string if it contains space, else copy */

static char *add_quoted_string(char *to, const char *from, char *to_end)
{
  uint length= (uint) (to_end-to);

  if (!strchr(from, ' '))
    return strmake(to, from, length-1);
  return strxnmov(to, length-1, "\"", from, "\"", NullS);
}


/**
  Handle basic handling of services, like installation and removal.

  @param argv	   	        Pointer to argument list
  @param servicename		Internal name of service
  @param displayname		Display name of service (in taskbar ?)
  @param file_path		Path to this program
  @param startup_option	Startup option to mysqld

  @retval 0	option handled
  @retval 1	Could not handle option
*/

static bool
default_service_handling(char **argv,
			 const char *servicename,
			 const char *displayname,
			 const char *file_path,
			 const char *extra_opt,
			 const char *account_name)
{
  char path_and_service[FN_REFLEN+FN_REFLEN+32], *pos, *end;
  const char *opt_delim;
  end= path_and_service + sizeof(path_and_service)-3;

  /* We have to quote filename if it contains spaces */
  pos= add_quoted_string(path_and_service, file_path, end);
  if (extra_opt && *extra_opt)
  {
    /* 
     Add option after file_path. There will be zero or one extra option.  It's 
     assumed to be --defaults-file=file but isn't checked.  The variable (not
     the option name) should be quoted if it contains a string.  
    */
    *pos++= ' ';
    if (opt_delim= strchr(extra_opt, '='))
    {
      size_t length= ++opt_delim - extra_opt;
      pos= strnmov(pos, extra_opt, length);
    }
    else
      opt_delim= extra_opt;
    
    pos= add_quoted_string(pos, opt_delim, end);
  }
  /* We must have servicename last */
  *pos++= ' ';
  (void) add_quoted_string(pos, servicename, end);

  if (Service.got_service_option(argv, "install"))
  {
    Service.Install(1, servicename, displayname, path_and_service,
                    account_name);
    return 0;
  }
  if (Service.got_service_option(argv, "install-manual"))
  {
    Service.Install(0, servicename, displayname, path_and_service,
                    account_name);
    return 0;
  }
  if (Service.got_service_option(argv, "remove"))
  {
    Service.Remove(servicename);
    return 0;
  }
  return 1;
}


int mysqld_main(int argc, char **argv)
{
  my_progname= argv[0];

  /*
    When several instances are running on the same machine, we
    need to have an  unique  named  hEventShudown  through the
    application PID e.g.: MySQLShutdown1890; MySQLShutdown2342
  */
  int10_to_str((int) GetCurrentProcessId(),strmov(shutdown_event_name,
                                                  "MySQLShutdown"), 10);

  /* Must be initialized early for comparison of service name */
  system_charset_info= &my_charset_utf8_general_ci;

  if (my_init())
  {
    fprintf(stderr, "my_init() failed.");
    return 1;
  }

  if (Service.GetOS())	/* true NT family */
  {
    char file_path[FN_REFLEN];
    my_path(file_path, argv[0], "");		      /* Find name in path */
    fn_format(file_path,argv[0],file_path,"",
	      MY_REPLACE_DIR | MY_UNPACK_FILENAME | MY_RESOLVE_SYMLINKS);

    if (argc == 2)
    {
      if (!default_service_handling(argv, MYSQL_SERVICENAME, MYSQL_SERVICENAME,
				   file_path, "", NULL))
	return 0;
      if (Service.IsService(argv[1]))        /* Start an optional service */
      {
	/*
	  Only add the service name to the groups read from the config file
	  if it's not "MySQL". (The default service name should be 'mysqld'
	  but we started a bad tradition by calling it MySQL from the start
	  and we are now stuck with it.
	*/
	if (my_strcasecmp(system_charset_info, argv[1],"mysql"))
	  load_default_groups[load_default_groups_sz-2]= argv[1];
        start_mode= 1;
        Service.Init(argv[1], mysql_service);
        return 0;
      }
    }
    else if (argc == 3) /* install or remove any optional service */
    {
      if (!default_service_handling(argv, argv[2], argv[2], file_path, "",
                                    NULL))
	return 0;
      if (Service.IsService(argv[2]))
      {
	/*
	  mysqld was started as
	  mysqld --defaults-file=my_path\my.ini service-name
	*/
	use_opt_args=1;
	opt_argc= 2;				// Skip service-name
	opt_argv=argv;
	start_mode= 1;
	if (my_strcasecmp(system_charset_info, argv[2],"mysql"))
	  load_default_groups[load_default_groups_sz-2]= argv[2];
	Service.Init(argv[2], mysql_service);
	return 0;
      }
    }
    else if (argc == 4 || argc == 5)
    {
      /*
        This may seem strange, because we handle --local-service while
        preserving 4.1's behavior of allowing any one other argument that is
        passed to the service on startup. (The assumption is that this is
        --defaults-file=file, but that was not enforced in 4.1, so we don't
        enforce it here.)
      */
      const char *extra_opt= NullS;
      const char *account_name = NullS;
      int index;
      for (index = 3; index < argc; index++)
      {
        if (!strcmp(argv[index], "--local-service"))
          account_name= "NT AUTHORITY\\LocalService";
        else
          extra_opt= argv[index];
      }

      if (argc == 4 || account_name)
        if (!default_service_handling(argv, argv[2], argv[2], file_path,
                                      extra_opt, account_name))
          return 0;
    }
    else if (argc == 1 && Service.IsService(MYSQL_SERVICENAME))
    {
      /* start the default service */
      start_mode= 1;
      Service.Init(MYSQL_SERVICENAME, mysql_service);
      return 0;
    }
  }
  /* Start as standalone server */
  Service.my_argc=argc;
  Service.my_argv=argv;
  mysql_service(NULL);
  return 0;
}
#endif


/**
  Execute all commands from a file. Used by the mysql_install_db script to
  create MySQL privilege tables without having to start a full MySQL server.
*/

static void bootstrap(MYSQL_FILE *file)
{
  DBUG_ENTER("bootstrap");

  THD *thd= new THD;
#ifdef WITH_WSREP
  thd->variables.wsrep_on= 0;
#endif
  thd->bootstrap=1;
  my_net_init(&thd->net,(st_vio*) 0, thd, MYF(0));
  thd->max_client_packet_length= thd->net.max_packet;
  thd->security_ctx->master_access= ~(ulong)0;
  thd->thread_id= thd->variables.pseudo_thread_id= thread_id++;
  thread_count++;                        // Safe as only one thread running
  in_bootstrap= TRUE;

  bootstrap_file=file;
#ifndef EMBEDDED_LIBRARY			// TODO:  Enable this
  int error;
  if ((error= mysql_thread_create(key_thread_bootstrap,
                                  &thd->real_id, &connection_attrib,
                                  handle_bootstrap,
                                  (void*) thd)))
  {
    sql_print_warning("Can't create thread to handle bootstrap (errno= %d)",
                      error);
    bootstrap_error=-1;
    DBUG_VOID_RETURN;
  }
  /* Wait for thread to die */
  mysql_mutex_lock(&LOCK_thread_count);
  while (in_bootstrap)
  {
    mysql_cond_wait(&COND_thread_count, &LOCK_thread_count);
    DBUG_PRINT("quit",("One thread died (count=%u)",thread_count));
  }
  mysql_mutex_unlock(&LOCK_thread_count);
#else
  thd->mysql= 0;
  do_handle_bootstrap(thd);
#endif

  DBUG_VOID_RETURN;
}


static bool read_init_file(char *file_name)
{
  MYSQL_FILE *file;
  DBUG_ENTER("read_init_file");
  DBUG_PRINT("enter",("name: %s",file_name));
  if (!(file= mysql_file_fopen(key_file_init, file_name,
                               O_RDONLY, MYF(MY_WME))))
    DBUG_RETURN(TRUE);
  bootstrap(file);
  mysql_file_fclose(file, MYF(MY_WME));
  DBUG_RETURN(FALSE);
}


/**
  Increment number of created threads
*/
void inc_thread_created(void)
{
  thread_created++;
}

#ifndef EMBEDDED_LIBRARY

/*
   Simple scheduler that use the main thread to handle the request

   NOTES
     This is only used for debugging, when starting mysqld with
     --thread-handling=no-threads or --one-thread

     When we enter this function, LOCK_thread_count is hold!
*/

void handle_connection_in_main_thread(THD *thd)
{
  mysql_mutex_assert_owner(&LOCK_thread_count);
  thread_cache_size=0;			// Safety
  threads.append(thd);
  mysql_mutex_unlock(&LOCK_thread_count);
  thd->start_utime= microsecond_interval_timer();
  do_handle_one_connection(thd);
}


/*
  Scheduler that uses one thread per connection
*/

void create_thread_to_handle_connection(THD *thd)
{
  DBUG_ENTER("create_thread_to_handle_connection");
  mysql_mutex_assert_owner(&LOCK_thread_count);

  /* Check if we can get thread from the cache */
  if (cached_thread_count > wake_thread)
  {
    mysql_mutex_lock(&LOCK_thread_cache);
    /* Recheck condition when we have the lock */
    if (cached_thread_count > wake_thread)
    {
      mysql_mutex_unlock(&LOCK_thread_count);
      /* Get thread from cache */
      thread_cache.push_back(thd);
      wake_thread++;
      mysql_cond_signal(&COND_thread_cache);
      mysql_mutex_unlock(&LOCK_thread_cache);
      DBUG_PRINT("info",("Thread created"));
      DBUG_VOID_RETURN;
    }
    mysql_mutex_unlock(&LOCK_thread_cache);
  }

  char error_message_buff[MYSQL_ERRMSG_SIZE];
  /* Create new thread to handle connection */
  int error;
  thread_created++;
  threads.append(thd);
  DBUG_PRINT("info",(("creating thread %lu"), thd->thread_id));
  thd->prior_thr_create_utime= microsecond_interval_timer();
  if ((error= mysql_thread_create(key_thread_one_connection,
                                  &thd->real_id, &connection_attrib,
                                  handle_one_connection,
                                  (void*) thd)))
  {
    /* purecov: begin inspected */
    DBUG_PRINT("error",
               ("Can't create thread to handle request (error %d)",
                error));
    thd->killed= KILL_CONNECTION;             // Safety
    mysql_mutex_unlock(&LOCK_thread_count);

    mysql_mutex_lock(&LOCK_connection_count);
    (*thd->scheduler->connection_count)--;
    mysql_mutex_unlock(&LOCK_connection_count);

    statistic_increment(aborted_connects,&LOCK_status);
    statistic_increment(connection_errors_internal, &LOCK_status);
    /* Can't use my_error() since store_globals has not been called. */
    my_snprintf(error_message_buff, sizeof(error_message_buff),
                ER_THD(thd, ER_CANT_CREATE_THREAD), error);
    net_send_error(thd, ER_CANT_CREATE_THREAD, error_message_buff, NULL);
    close_connection(thd, ER_OUT_OF_RESOURCES);

    mysql_mutex_lock(&LOCK_thread_count);
    thd->unlink();
    mysql_mutex_unlock(&LOCK_thread_count);
    delete thd;
    thread_safe_decrement32(&thread_count);
    return;
    /* purecov: end */
  }
  mysql_mutex_unlock(&LOCK_thread_count);
  DBUG_PRINT("info",("Thread created"));
  DBUG_VOID_RETURN;
}


/**
  Create new thread to handle incoming connection.

    This function will create new thread to handle the incoming
    connection.  If there are idle cached threads one will be used.
    'thd' will be pushed into 'threads'.

    In single-threaded mode (\#define ONE_THREAD) connection will be
    handled inside this function.

  @param[in,out] thd    Thread handle of future thread.
*/

static void create_new_thread(THD *thd)
{
  DBUG_ENTER("create_new_thread");

  /*
    Don't allow too many connections. We roughly check here that we allow
    only (max_connections + 1) connections.
  */

  mysql_mutex_lock(&LOCK_connection_count);

  if (*thd->scheduler->connection_count >=
      *thd->scheduler->max_connections + 1|| abort_loop)
  {
    mysql_mutex_unlock(&LOCK_connection_count);

    DBUG_PRINT("error",("Too many connections"));
    close_connection(thd, ER_CON_COUNT_ERROR);
    statistic_increment(denied_connections, &LOCK_status);
    delete thd;
    statistic_increment(connection_errors_max_connection, &LOCK_status);
    DBUG_VOID_RETURN;
  }

  ++*thd->scheduler->connection_count;

  if (connection_count + extra_connection_count > max_used_connections)
    max_used_connections= connection_count + extra_connection_count;

  mysql_mutex_unlock(&LOCK_connection_count);

  thread_safe_increment32(&thread_count);

  /* Start a new thread to handle connection. */
  mysql_mutex_lock(&LOCK_thread_count);
  /*
    The initialization of thread_id is done in create_embedded_thd() for
    the embedded library.
    TODO: refactor this to avoid code duplication there
  */
  thd->thread_id= thd->variables.pseudo_thread_id= thread_id++;

  MYSQL_CALLBACK(thd->scheduler, add_connection, (thd));

  DBUG_VOID_RETURN;
}
#endif /* EMBEDDED_LIBRARY */


#ifdef SIGNALS_DONT_BREAK_READ
inline void kill_broken_server()
{
  /* hack to get around signals ignored in syscalls for problem OS's */
  if (mysql_socket_getfd(unix_sock) == INVALID_SOCKET ||
      (!opt_disable_networking &&
       mysql_socket_getfd(base_ip_sock) == INVALID_SOCKET))
  {
    select_thread_in_use = 0;
    /* The following call will never return */
    DBUG_PRINT("general", ("killing server because socket is closed"));
    kill_server((void*) MYSQL_KILL_SIGNAL);
  }
}
#define MAYBE_BROKEN_SYSCALL kill_broken_server();
#else
#define MAYBE_BROKEN_SYSCALL
#endif

	/* Handle new connections and spawn new process to handle them */

#ifndef EMBEDDED_LIBRARY

void handle_connections_sockets()
{
  MYSQL_SOCKET sock= mysql_socket_invalid();
  MYSQL_SOCKET new_sock= mysql_socket_invalid();
  uint error_count=0;
  THD *thd;
  struct sockaddr_storage cAddr;
  int ip_flags __attribute__((unused))=0;
  int socket_flags __attribute__((unused))= 0;
  int extra_ip_flags __attribute__((unused))=0;
  int flags=0,retval;
  st_vio *vio_tmp;
  bool is_unix_sock;
#ifdef HAVE_POLL
  int socket_count= 0;
  struct pollfd fds[3]; // for ip_sock, unix_sock and extra_ip_sock
  MYSQL_SOCKET  pfs_fds[3]; // for performance schema
#define setup_fds(X)                    \
    mysql_socket_set_thread_owner(X);             \
    pfs_fds[socket_count]= (X);                   \
    fds[socket_count].fd= mysql_socket_getfd(X);  \
    fds[socket_count].events= POLLIN;   \
    socket_count++
#else
#define setup_fds(X)    FD_SET(mysql_socket_getfd(X),&clientFDs)
  fd_set readFDs,clientFDs;
  FD_ZERO(&clientFDs);
#endif

  DBUG_ENTER("handle_connections_sockets");

  if (mysql_socket_getfd(base_ip_sock) != INVALID_SOCKET)
  {
    setup_fds(base_ip_sock);
    ip_flags = fcntl(mysql_socket_getfd(base_ip_sock), F_GETFL, 0);
  }
  if (mysql_socket_getfd(extra_ip_sock) != INVALID_SOCKET)
  {
    setup_fds(extra_ip_sock);
    extra_ip_flags = fcntl(mysql_socket_getfd(extra_ip_sock), F_GETFL, 0);
  }
#ifdef HAVE_SYS_UN_H
  setup_fds(unix_sock);
  socket_flags=fcntl(mysql_socket_getfd(unix_sock), F_GETFL, 0);
#endif

  sd_notify(0, "READY=1\n"
            "STATUS=Taking your SQL requests now...");

  DBUG_PRINT("general",("Waiting for connections."));
  MAYBE_BROKEN_SYSCALL;
  while (!abort_loop)
  {
#ifdef HAVE_POLL
    retval= poll(fds, socket_count, -1);
#else
    readFDs=clientFDs;
    retval= select((int) 0,&readFDs,0,0,0);
#endif

    if (retval < 0)
    {
      if (socket_errno != SOCKET_EINTR)
      {
        /*
          select(2)/poll(2) failed on the listening port.
          There is not much details to report about the client,
          increment the server global status variable.
        */
        statistic_increment(connection_errors_accept, &LOCK_status);
	if (!select_errors++ && !abort_loop)	/* purecov: inspected */
	  sql_print_error("mysqld: Got error %d from select",socket_errno); /* purecov: inspected */
      }
      MAYBE_BROKEN_SYSCALL
      continue;
    }

    if (abort_loop)
    {
      MAYBE_BROKEN_SYSCALL;
      break;
    }

    /* Is this a new connection request ? */
#ifdef HAVE_POLL
    for (int i= 0; i < socket_count; ++i) 
    {
      if (fds[i].revents & POLLIN)
      {
        sock= pfs_fds[i];
        flags= fcntl(mysql_socket_getfd(sock), F_GETFL, 0);
        break;
      }
    }
#else  // HAVE_POLL
    if (FD_ISSET(mysql_socket_getfd(base_ip_sock),&readFDs))
    {
      sock=  base_ip_sock;
      flags= ip_flags;
    }
    else
    if (FD_ISSET(mysql_socket_getfd(extra_ip_sock),&readFDs))
    {
      sock=  extra_ip_sock;
      flags= extra_ip_flags;
    }
    else
    {
      sock = unix_sock;
      flags= socket_flags;
    }
#endif // HAVE_POLL

#if !defined(NO_FCNTL_NONBLOCK)
    if (!(test_flags & TEST_BLOCKING))
    {
#if defined(O_NONBLOCK)
      fcntl(mysql_socket_getfd(sock), F_SETFL, flags | O_NONBLOCK);
#elif defined(O_NDELAY)
      fcntl(mysql_socket_getfd(sock), F_SETFL, flags | O_NDELAY);
#endif
    }
#endif /* NO_FCNTL_NONBLOCK */
    for (uint retry=0; retry < MAX_ACCEPT_RETRY; retry++)
    {
      size_socket length= sizeof(struct sockaddr_storage);
      new_sock= mysql_socket_accept(key_socket_client_connection, sock,
                                    (struct sockaddr *)(&cAddr),
                                    &length);
      if (mysql_socket_getfd(new_sock) != INVALID_SOCKET ||
	  (socket_errno != SOCKET_EINTR && socket_errno != SOCKET_EAGAIN))
	break;
      MAYBE_BROKEN_SYSCALL;
#if !defined(NO_FCNTL_NONBLOCK)
      if (!(test_flags & TEST_BLOCKING))
      {
	if (retry == MAX_ACCEPT_RETRY - 1)
        {
          // Try without O_NONBLOCK
	  fcntl(mysql_socket_getfd(sock), F_SETFL, flags);
        }
      }
#endif
    }
#if !defined(NO_FCNTL_NONBLOCK)
    if (!(test_flags & TEST_BLOCKING))
      fcntl(mysql_socket_getfd(sock), F_SETFL, flags);
#endif
    if (mysql_socket_getfd(new_sock) == INVALID_SOCKET)
    {
      /*
        accept(2) failed on the listening port, after many retries.
        There is not much details to report about the client,
        increment the server global status variable.
      */
      statistic_increment(connection_errors_accept, &LOCK_status);
      if ((error_count++ & 255) == 0)		// This can happen often
	sql_perror("Error in accept");
      MAYBE_BROKEN_SYSCALL;
      if (socket_errno == SOCKET_ENFILE || socket_errno == SOCKET_EMFILE)
	sleep(1);				// Give other threads some time
      continue;
    }
#ifdef FD_CLOEXEC
    (void) fcntl(mysql_socket_getfd(new_sock), F_SETFD, FD_CLOEXEC);
#endif

#ifdef HAVE_LIBWRAP
    {
      if (mysql_socket_getfd(sock) == mysql_socket_getfd(base_ip_sock) ||
          mysql_socket_getfd(sock) == mysql_socket_getfd(extra_ip_sock))
      {
	struct request_info req;
	signal(SIGCHLD, SIG_DFL);
	request_init(&req, RQ_DAEMON, libwrapName, RQ_FILE,
                     mysql_socket_getfd(new_sock), NULL);
	my_fromhost(&req);
	if (!my_hosts_access(&req))
	{
	  /*
	    This may be stupid but refuse() includes an exit(0)
	    which we surely don't want...
	    clean_exit() - same stupid thing ...
	  */
	  syslog(deny_severity, "refused connect from %s",
		 my_eval_client(&req));

	  /*
	    C++ sucks (the gibberish in front just translates the supplied
	    sink function pointer in the req structure from a void (*sink)();
	    to a void(*sink)(int) if you omit the cast, the C++ compiler
	    will cry...
	  */
	  if (req.sink)
	    ((void (*)(int))req.sink)(req.fd);

	  (void) mysql_socket_shutdown(new_sock, SHUT_RDWR);
	  (void) mysql_socket_close(new_sock);
          /*
            The connection was refused by TCP wrappers.
            There are no details (by client IP) available to update the
            host_cache.
          */
          statistic_increment(connection_errors_tcpwrap, &LOCK_status);
	  continue;
	}
      }
    }
#endif /* HAVE_LIBWRAP */

    /*
    ** Don't allow too many connections
    */

    DBUG_PRINT("info", ("Creating THD for new connection"));
    if (!(thd= new THD))
    {
      (void) mysql_socket_shutdown(new_sock, SHUT_RDWR);
      (void) mysql_socket_close(new_sock);
      statistic_increment(connection_errors_internal, &LOCK_status);
      continue;
    }
    /* Set to get io buffers to be part of THD */
    set_current_thd(thd);

    is_unix_sock= (mysql_socket_getfd(sock) ==
                   mysql_socket_getfd(unix_sock));

    if (!(vio_tmp=
          mysql_socket_vio_new(new_sock,
                               is_unix_sock ? VIO_TYPE_SOCKET : VIO_TYPE_TCPIP,
                               is_unix_sock ? VIO_LOCALHOST: 0)) ||
	my_net_init(&thd->net, vio_tmp, thd, MYF(MY_THREAD_SPECIFIC)))
    {
      /*
        Only delete the temporary vio if we didn't already attach it to the
        NET object. The destructor in THD will delete any initialized net
        structure.
      */
      if (vio_tmp && thd->net.vio != vio_tmp)
        vio_delete(vio_tmp);
      else
      {
	(void) mysql_socket_shutdown(new_sock, SHUT_RDWR);
	(void) mysql_socket_close(new_sock);
      }
      delete thd;
      statistic_increment(connection_errors_internal, &LOCK_status);
      continue;
    }

    init_net_server_extension(thd);
    if (is_unix_sock)
      thd->security_ctx->host=(char*) my_localhost;

    if (mysql_socket_getfd(sock) == mysql_socket_getfd(extra_ip_sock))
    {
      thd->extra_port= 1;
      thd->scheduler= extra_thread_scheduler;
    }
    create_new_thread(thd);
    set_current_thd(0);
  }
  sd_notify(0, "STOPPING=1\n"
            "STATUS=Shutdown in progress");
  DBUG_VOID_RETURN;
}


#ifdef _WIN32
pthread_handler_t handle_connections_sockets_thread(void *arg)
{
  my_thread_init();
  handle_connections_sockets();
  decrement_handler_count();
  return 0;
}

pthread_handler_t handle_connections_namedpipes(void *arg)
{
  HANDLE hConnectedPipe;
  OVERLAPPED connectOverlapped= {0};
  THD *thd;
  my_thread_init();
  DBUG_ENTER("handle_connections_namedpipes");
  connectOverlapped.hEvent= CreateEvent(NULL, TRUE, FALSE, NULL);
  if (!connectOverlapped.hEvent)
  {
    sql_print_error("Can't create event, last error=%u", GetLastError());
    unireg_abort(1);
  }
  DBUG_PRINT("general",("Waiting for named pipe connections."));
  while (!abort_loop)
  {
    /* wait for named pipe connection */
    BOOL fConnected= ConnectNamedPipe(hPipe, &connectOverlapped);
    if (!fConnected && (GetLastError() == ERROR_IO_PENDING))
    {
        /*
          ERROR_IO_PENDING says async IO has started but not yet finished.
          GetOverlappedResult will wait for completion.
        */
        DWORD bytes;
        fConnected= GetOverlappedResult(hPipe, &connectOverlapped,&bytes, TRUE);
    }
    if (abort_loop)
      break;
    if (!fConnected)
      fConnected = GetLastError() == ERROR_PIPE_CONNECTED;
    if (!fConnected)
    {
      CloseHandle(hPipe);
      if ((hPipe= CreateNamedPipe(pipe_name,
                                  PIPE_ACCESS_DUPLEX |
                                  FILE_FLAG_OVERLAPPED,
                                  PIPE_TYPE_BYTE |
                                  PIPE_READMODE_BYTE |
                                  PIPE_WAIT,
                                  PIPE_UNLIMITED_INSTANCES,
                                  (int) global_system_variables.
                                  net_buffer_length,
                                  (int) global_system_variables.
                                  net_buffer_length,
                                  NMPWAIT_USE_DEFAULT_WAIT,
                                  &saPipeSecurity)) ==
	  INVALID_HANDLE_VALUE)
      {
	sql_perror("Can't create new named pipe!");
	break;					// Abort
      }
    }
    hConnectedPipe = hPipe;
    /* create new pipe for new connection */
    if ((hPipe = CreateNamedPipe(pipe_name,
                 PIPE_ACCESS_DUPLEX |
                 FILE_FLAG_OVERLAPPED,
				 PIPE_TYPE_BYTE |
				 PIPE_READMODE_BYTE |
				 PIPE_WAIT,
				 PIPE_UNLIMITED_INSTANCES,
				 (int) global_system_variables.net_buffer_length,
				 (int) global_system_variables.net_buffer_length,
				 NMPWAIT_USE_DEFAULT_WAIT,
				 &saPipeSecurity)) ==
	INVALID_HANDLE_VALUE)
    {
      sql_perror("Can't create new named pipe!");
      hPipe=hConnectedPipe;
      continue;					// We have to try again
    }

    if (!(thd = new THD))
    {
      DisconnectNamedPipe(hConnectedPipe);
      CloseHandle(hConnectedPipe);
      continue;
    }
    set_current_thd(thd);
    if (!(thd->net.vio= vio_new_win32pipe(hConnectedPipe)) ||
	my_net_init(&thd->net, thd->net.vio, thd, MYF(MY_THREAD_SPECIFIC)))
    {
      close_connection(thd, ER_OUT_OF_RESOURCES);
      delete thd;
      continue;
    }
    /* Host is unknown */
    thd->security_ctx->host= my_strdup(my_localhost, MYF(0));
    create_new_thread(thd);
    set_current_thd(0);
  }
  CloseHandle(connectOverlapped.hEvent);
  DBUG_LEAVE;
  decrement_handler_count();
  return 0;
}
#endif /* _WIN32 */


#ifdef HAVE_SMEM

/**
  Thread of shared memory's service.

  @param arg                              Arguments of thread
*/
pthread_handler_t handle_connections_shared_memory(void *arg)
{
  /* file-mapping object, use for create shared memory */
  HANDLE handle_connect_file_map= 0;
  char  *handle_connect_map= 0;                 // pointer on shared memory
  HANDLE event_connect_answer= 0;
  ulong smem_buffer_length= shared_memory_buffer_length + 4;
  ulong connect_number= 1;
  char *tmp= NULL;
  char *suffix_pos;
  char connect_number_char[22], *p;
  const char *errmsg= 0;
  SECURITY_ATTRIBUTES *sa_event= 0, *sa_mapping= 0;
  my_thread_init();
  DBUG_ENTER("handle_connections_shared_memorys");
  DBUG_PRINT("general",("Waiting for allocated shared memory."));

  /*
     get enough space base-name + '_' + longest suffix we might ever send
   */
  if (!(tmp= (char *)my_malloc(strlen(shared_memory_base_name) + 32L, MYF(MY_FAE))))
    goto error;

  if (my_security_attr_create(&sa_event, &errmsg,
                              GENERIC_ALL, SYNCHRONIZE | EVENT_MODIFY_STATE))
    goto error;

  if (my_security_attr_create(&sa_mapping, &errmsg,
                             GENERIC_ALL, FILE_MAP_READ | FILE_MAP_WRITE))
    goto error;

  /*
    The name of event and file-mapping events create agree next rule:
      shared_memory_base_name+unique_part
    Where:
      shared_memory_base_name is unique value for each server
      unique_part is unique value for each object (events and file-mapping)
  */
  suffix_pos= strxmov(tmp,shared_memory_base_name,"_",NullS);
  strmov(suffix_pos, "CONNECT_REQUEST");
  if ((smem_event_connect_request= CreateEvent(sa_event,
                                               FALSE, FALSE, tmp)) == 0)
  {
    errmsg= "Could not create request event";
    goto error;
  }
  strmov(suffix_pos, "CONNECT_ANSWER");
  if ((event_connect_answer= CreateEvent(sa_event, FALSE, FALSE, tmp)) == 0)
  {
    errmsg="Could not create answer event";
    goto error;
  }
  strmov(suffix_pos, "CONNECT_DATA");
  if ((handle_connect_file_map=
       CreateFileMapping(INVALID_HANDLE_VALUE, sa_mapping,
                         PAGE_READWRITE, 0, sizeof(connect_number), tmp)) == 0)
  {
    errmsg= "Could not create file mapping";
    goto error;
  }
  if ((handle_connect_map= (char *)MapViewOfFile(handle_connect_file_map,
						  FILE_MAP_WRITE,0,0,
						  sizeof(DWORD))) == 0)
  {
    errmsg= "Could not create shared memory service";
    goto error;
  }

  while (!abort_loop)
  {
    /* Wait a request from client */
    WaitForSingleObject(smem_event_connect_request,INFINITE);

    /*
       it can be after shutdown command
    */
    if (abort_loop)
      goto error;

    HANDLE handle_client_file_map= 0;
    char  *handle_client_map= 0;
    HANDLE event_client_wrote= 0;
    HANDLE event_client_read= 0;    // for transfer data server <-> client
    HANDLE event_server_wrote= 0;
    HANDLE event_server_read= 0;
    HANDLE event_conn_closed= 0;
    THD *thd= 0;

    p= int10_to_str(connect_number, connect_number_char, 10);
    /*
      The name of event and file-mapping events create agree next rule:
        shared_memory_base_name+unique_part+number_of_connection
        Where:
	  shared_memory_base_name is uniquel value for each server
	  unique_part is unique value for each object (events and file-mapping)
	  number_of_connection is connection-number between server and client
    */
    suffix_pos= strxmov(tmp,shared_memory_base_name,"_",connect_number_char,
			 "_",NullS);
    strmov(suffix_pos, "DATA");
    if ((handle_client_file_map=
         CreateFileMapping(INVALID_HANDLE_VALUE, sa_mapping,
                           PAGE_READWRITE, 0, smem_buffer_length, tmp)) == 0)
    {
      errmsg= "Could not create file mapping";
      goto errorconn;
    }
    if ((handle_client_map= (char*)MapViewOfFile(handle_client_file_map,
						  FILE_MAP_WRITE,0,0,
						  smem_buffer_length)) == 0)
    {
      errmsg= "Could not create memory map";
      goto errorconn;
    }
    strmov(suffix_pos, "CLIENT_WROTE");
    if ((event_client_wrote= CreateEvent(sa_event, FALSE, FALSE, tmp)) == 0)
    {
      errmsg= "Could not create client write event";
      goto errorconn;
    }
    strmov(suffix_pos, "CLIENT_READ");
    if ((event_client_read= CreateEvent(sa_event, FALSE, FALSE, tmp)) == 0)
    {
      errmsg= "Could not create client read event";
      goto errorconn;
    }
    strmov(suffix_pos, "SERVER_READ");
    if ((event_server_read= CreateEvent(sa_event, FALSE, FALSE, tmp)) == 0)
    {
      errmsg= "Could not create server read event";
      goto errorconn;
    }
    strmov(suffix_pos, "SERVER_WROTE");
    if ((event_server_wrote= CreateEvent(sa_event,
                                         FALSE, FALSE, tmp)) == 0)
    {
      errmsg= "Could not create server write event";
      goto errorconn;
    }
    strmov(suffix_pos, "CONNECTION_CLOSED");
    if ((event_conn_closed= CreateEvent(sa_event,
                                        TRUE, FALSE, tmp)) == 0)
    {
      errmsg= "Could not create closed connection event";
      goto errorconn;
    }
    if (abort_loop)
      goto errorconn;
    if (!(thd= new THD))
      goto errorconn;
    /* Send number of connection to client */
    int4store(handle_connect_map, connect_number);
    if (!SetEvent(event_connect_answer))
    {
      errmsg= "Could not send answer event";
      goto errorconn;
    }
    /* Set event that client should receive data */
    if (!SetEvent(event_client_read))
    {
      errmsg= "Could not set client to read mode";
      goto errorconn;
    }
    set_current_thd(thd);
    if (!(thd->net.vio= vio_new_win32shared_memory(handle_client_file_map,
                                                   handle_client_map,
                                                   event_client_wrote,
                                                   event_client_read,
                                                   event_server_wrote,
                                                   event_server_read,
                                                   event_conn_closed)) ||
        my_net_init(&thd->net, thd->net.vio, thd, MYF(MY_THREAD_SPECIFIC)))
    {
      close_connection(thd, ER_OUT_OF_RESOURCES);
      errmsg= 0;
      goto errorconn;
    }
    thd->security_ctx->host= my_strdup(my_localhost, MYF(0)); /* Host is unknown */
    create_new_thread(thd);
    connect_number++;
    set_current_thd(0);
    continue;

errorconn:
    /* Could not form connection;  Free used handlers/memort and retry */
    if (errmsg)
    {
      char buff[180];
      strxmov(buff, "Can't create shared memory connection: ", errmsg, ".",
	      NullS);
      sql_perror(buff);
    }
    if (handle_client_file_map)
      CloseHandle(handle_client_file_map);
    if (handle_client_map)
      UnmapViewOfFile(handle_client_map);
    if (event_server_wrote)
      CloseHandle(event_server_wrote);
    if (event_server_read)
      CloseHandle(event_server_read);
    if (event_client_wrote)
      CloseHandle(event_client_wrote);
    if (event_client_read)
      CloseHandle(event_client_read);
    if (event_conn_closed)
      CloseHandle(event_conn_closed);
    delete thd;
  }
  set_current_thd(0);

  /* End shared memory handling */
error:
  if (tmp)
    my_free(tmp);

  if (errmsg)
  {
    char buff[180];
    strxmov(buff, "Can't create shared memory service: ", errmsg, ".", NullS);
    sql_perror(buff);
  }
  my_security_attr_free(sa_event);
  my_security_attr_free(sa_mapping);
  if (handle_connect_map)	UnmapViewOfFile(handle_connect_map);
  if (handle_connect_file_map)	CloseHandle(handle_connect_file_map);
  if (event_connect_answer)	CloseHandle(event_connect_answer);
  if (smem_event_connect_request) CloseHandle(smem_event_connect_request);
  DBUG_LEAVE;
  decrement_handler_count();
  return 0;
}
#endif /* HAVE_SMEM */
#endif /* EMBEDDED_LIBRARY */


/****************************************************************************
  Handle start options
******************************************************************************/


/**
  Process command line options flagged as 'early'.
  Some components needs to be initialized as early as possible,
  because the rest of the server initialization depends on them.
  Options that needs to be parsed early includes:
  - the performance schema, when compiled in,
  - options related to the help,
  - options related to the bootstrap
  The performance schema needs to be initialized as early as possible,
  before to-be-instrumented objects of the server are initialized.
*/

int handle_early_options()
{
  int ho_error;
  DYNAMIC_ARRAY all_early_options;

  my_getopt_register_get_addr(NULL);
  /* Skip unknown options so that they may be processed later */
  my_getopt_skip_unknown= TRUE;

  /* prepare all_early_options array */
  my_init_dynamic_array(&all_early_options, sizeof(my_option), 100, 25, MYF(0));
  add_many_options(&all_early_options, pfs_early_options,
                  array_elements(pfs_early_options));
  sys_var_add_options(&all_early_options, sys_var::PARSE_EARLY);
  add_terminator(&all_early_options);

  ho_error= handle_options(&remaining_argc, &remaining_argv,
                           (my_option*)(all_early_options.buffer),
                           mysqld_get_one_option);
  if (ho_error == 0)
  {
    /* Add back the program name handle_options removes */
    remaining_argc++;
    remaining_argv--;
  }

  delete_dynamic(&all_early_options);

  return ho_error;
}


#define MYSQL_COMPATIBILITY_OPTION(option) \
  { option, OPT_MYSQL_COMPATIBILITY, \
   0, 0, 0, 0, GET_STR, OPT_ARG, 0, 0, 0, 0, 0, 0 }

#define MYSQL_TO_BE_IMPLEMENTED_OPTION(option) \
  { option, OPT_MYSQL_TO_BE_IMPLEMENTED, \
   0, 0, 0, 0, GET_STR, OPT_ARG, 0, 0, 0, 0, 0, 0 }

#define MYSQL_SUGGEST_ANALOG_OPTION(option, str) \
  { option, OPT_MYSQL_COMPATIBILITY, \
   0, 0, 0, 0, GET_STR, OPT_ARG, 0, 0, 0, 0, 0, 0 }


/**
  System variables are automatically command-line options (few
  exceptions are documented in sys_var.h), so don't need
  to be listed here.
*/

struct my_option my_long_options[]=
{
  {"help", '?', "Display this help and exit.", 
   &opt_help, &opt_help, 0, GET_BOOL, NO_ARG, 0, 0, 0, 0,
   0, 0},
  {"allow-suspicious-udfs", 0,
   "Allows use of UDFs consisting of only one symbol xxx() "
   "without corresponding xxx_init() or xxx_deinit(). That also means "
   "that one can load any function from any library, for example exit() "
   "from libc.so",
   &opt_allow_suspicious_udfs, &opt_allow_suspicious_udfs,
   0, GET_BOOL, NO_ARG, 0, 0, 0, 0, 0, 0},
  {"ansi", 'a', "Use ANSI SQL syntax instead of MySQL syntax. This mode "
   "will also set transaction isolation level 'serializable'.", 0, 0, 0,
   GET_NO_ARG, NO_ARG, 0, 0, 0, 0, 0, 0},
  /*
    Because Sys_var_bit does not support command-line options, we need to
    explicitely add one for --autocommit
  */
  {"autocommit", 0, "Set default value for autocommit (0 or 1)",
   &opt_autocommit, &opt_autocommit, 0,
   GET_BOOL, OPT_ARG, 1, 0, 0, 0, 0, NULL},
  {"bind-address", 0, "IP address to bind to.",
   &my_bind_addr_str, &my_bind_addr_str, 0, GET_STR,
   REQUIRED_ARG, 0, 0, 0, 0, 0, 0},
  {"binlog-do-db", OPT_BINLOG_DO_DB,
   "Tells the master it should log updates for the specified database, "
   "and exclude all others not explicitly mentioned.",
   0, 0, 0, GET_STR, REQUIRED_ARG, 0, 0, 0, 0, 0, 0},
  {"binlog-ignore-db", OPT_BINLOG_IGNORE_DB,
   "Tells the master that updates to the given database should not be logged to the binary log.",
   0, 0, 0, GET_STR, REQUIRED_ARG, 0, 0, 0, 0, 0, 0},
  {"binlog-row-event-max-size", 0,
   "The maximum size of a row-based binary log event in bytes. Rows will be "
   "grouped into events smaller than this size if possible. "
   "The value has to be a multiple of 256.",
   &opt_binlog_rows_event_max_size, &opt_binlog_rows_event_max_size,
   0, GET_ULONG, REQUIRED_ARG,
   /* def_value */ 1024, /* min_value */  256, /* max_value */ ULONG_MAX, 
   /* sub_size */     0, /* block_size */ 256, 
   /* app_type */ 0
  },
#ifndef DISABLE_GRANT_OPTIONS
  {"bootstrap", OPT_BOOTSTRAP, "Used by mysql installation scripts.", 0, 0, 0,
   GET_NO_ARG, NO_ARG, 0, 0, 0, 0, 0, 0},
#endif
  {"character-set-client-handshake", 0,
   "Don't ignore client side character set value sent during handshake.",
   &opt_character_set_client_handshake,
   &opt_character_set_client_handshake,
    0, GET_BOOL, NO_ARG, 1, 0, 0, 0, 0, 0},
  {"character-set-filesystem", 0,
   "Set the filesystem character set.",
   &character_set_filesystem_name,
   &character_set_filesystem_name,
   0, GET_STR, REQUIRED_ARG, 0, 0, 0, 0, 0, 0 },
  {"character-set-server", 'C', "Set the default character set.",
   &default_character_set_name, &default_character_set_name,
   0, GET_STR, REQUIRED_ARG, 0, 0, 0, 0, 0, 0 },
  {"chroot", 'r', "Chroot mysqld daemon during startup.",
   &mysqld_chroot, &mysqld_chroot, 0, GET_STR, REQUIRED_ARG,
   0, 0, 0, 0, 0, 0},
  {"collation-server", 0, "Set the default collation.",
   &default_collation_name, &default_collation_name,
   0, GET_STR, REQUIRED_ARG, 0, 0, 0, 0, 0, 0 },
  {"console", OPT_CONSOLE, "Write error output on screen; don't remove the console window on windows.",
   &opt_console, &opt_console, 0, GET_BOOL, NO_ARG, 0, 0, 0,
   0, 0, 0},
  {"core-file", OPT_WANT_CORE, "Write core on errors.", 0, 0, 0, GET_NO_ARG,
   NO_ARG, 0, 0, 0, 0, 0, 0},
#ifdef DBUG_OFF
  {"debug", '#', "Built in DBUG debugger. Disabled in this build.",
   &current_dbug_option, &current_dbug_option, 0, GET_STR, OPT_ARG,
   0, 0, 0, 0, 0, 0},
#endif
#ifdef HAVE_REPLICATION
  {"debug-abort-slave-event-count", 0,
   "Option used by mysql-test for debugging and testing of replication.",
   &abort_slave_event_count,  &abort_slave_event_count,
   0, GET_INT, REQUIRED_ARG, 0, 0, 0, 0, 0, 0},
#endif /* HAVE_REPLICATION */
#ifndef DBUG_OFF
  {"debug-assert-on-error", 0,
   "Do an assert in various functions if we get a fatal error",
   &my_assert_on_error, &my_assert_on_error,
   0, GET_BOOL, NO_ARG, 0, 0, 0, 0, 0, 0},
  {"debug-assert-if-crashed-table", 0,
   "Do an assert in handler::print_error() if we get a crashed table",
   &debug_assert_if_crashed_table, &debug_assert_if_crashed_table,
   0, GET_BOOL, NO_ARG, 0, 0, 0, 0, 0, 0},
#endif
#ifdef HAVE_REPLICATION
  {"debug-disconnect-slave-event-count", 0,
   "Option used by mysql-test for debugging and testing of replication.",
   &disconnect_slave_event_count, &disconnect_slave_event_count,
   0, GET_INT, REQUIRED_ARG, 0, 0, 0, 0, 0, 0},
#endif /* HAVE_REPLICATION */
  {"debug-exit-info", 'T', "Used for debugging. Use at your own risk.",
   0, 0, 0, GET_LONG, OPT_ARG, 0, 0, 0, 0, 0, 0},
  {"debug-gdb", 0,
   "Set up signals usable for debugging.",
   &opt_debugging, &opt_debugging,
   0, GET_BOOL, NO_ARG, 0, 0, 0, 0, 0, 0},
#ifdef HAVE_REPLICATION
  {"debug-max-binlog-dump-events", 0,
   "Option used by mysql-test for debugging and testing of replication.",
   &max_binlog_dump_events, &max_binlog_dump_events, 0,
   GET_INT, REQUIRED_ARG, 0, 0, 0, 0, 0, 0},
#endif /* HAVE_REPLICATION */
#ifdef SAFE_MUTEX
  {"debug-mutex-deadlock-detector", 0,
   "Enable checking of wrong mutex usage.",
   &safe_mutex_deadlock_detector,
   &safe_mutex_deadlock_detector,
   0, GET_BOOL, NO_ARG, 1, 0, 0, 0, 0, 0},
#endif
  {"debug-no-sync", 0,
   "Disables system sync calls. Only for running tests or debugging!",
   &my_disable_sync, &my_disable_sync, 0, GET_BOOL, NO_ARG, 0, 0, 0, 0, 0, 0},
#ifdef HAVE_REPLICATION
  {"debug-sporadic-binlog-dump-fail", 0,
   "Option used by mysql-test for debugging and testing of replication.",
   &opt_sporadic_binlog_dump_fail,
   &opt_sporadic_binlog_dump_fail, 0, GET_BOOL, NO_ARG, 0, 0, 0, 0, 0,
   0},
#endif /* HAVE_REPLICATION */
  /* default-storage-engine should have "MyISAM" as def_value. Instead
     of initializing it here it is done in init_common_variables() due
     to a compiler bug in Sun Studio compiler. */
  {"default-storage-engine", 0, "The default storage engine for new tables",
   &default_storage_engine, 0, 0, GET_STR, REQUIRED_ARG,
   0, 0, 0, 0, 0, 0 },
  {"default-tmp-storage-engine", 0,
    "The default storage engine for user-created temporary tables",
   &default_tmp_storage_engine, 0, 0, GET_STR, REQUIRED_ARG,
   0, 0, 0, 0, 0, 0 },
  {"default-time-zone", 0, "Set the default time zone.",
   &default_tz_name, &default_tz_name,
   0, GET_STR, REQUIRED_ARG, 0, 0, 0, 0, 0, 0 },
#if defined(ENABLED_DEBUG_SYNC)
  {"debug-sync-timeout", OPT_DEBUG_SYNC_TIMEOUT,
   "Enable the debug sync facility "
   "and optionally specify a default wait timeout in seconds. "
   "A zero value keeps the facility disabled.",
   &opt_debug_sync_timeout, 0,
   0, GET_UINT, OPT_ARG, 0, 0, UINT_MAX, 0, 0, 0},
#endif /* defined(ENABLED_DEBUG_SYNC) */
#ifdef HAVE_OPENSSL
  {"des-key-file", 0,
   "Load keys for des_encrypt() and des_encrypt from given file.",
   &des_key_file, &des_key_file, 0, GET_STR, REQUIRED_ARG,
   0, 0, 0, 0, 0, 0},
#endif /* HAVE_OPENSSL */
#ifdef HAVE_STACKTRACE
  {"stack-trace", 0 , "Print a symbolic stack trace on failure",
   &opt_stack_trace, &opt_stack_trace, 0, GET_BOOL, NO_ARG, 1, 0, 0, 0, 0, 0},
#endif /* HAVE_STACKTRACE */
  {"enforce-storage-engine", 0, "Force the use of a storage engine for new tables",
   &enforced_storage_engine, 0, 0, GET_STR, REQUIRED_ARG,
   0, 0, 0, 0, 0, 0 },
  {"external-locking", 0, "Use system (external) locking (disabled by "
   "default).  With this option enabled you can run myisamchk to test "
   "(not repair) tables while the MySQL server is running. Disable with "
   "--skip-external-locking.", &opt_external_locking, &opt_external_locking,
   0, GET_BOOL, NO_ARG, 0, 0, 0, 0, 0, 0},
  /* We must always support the next option to make scripts like mysqltest
     easier to do */
  {"gdb", 0,
   "Set up signals usable for debugging. Deprecated, use --debug-gdb instead.",
   &opt_debugging, &opt_debugging,
   0, GET_BOOL, NO_ARG, 0, 0, 0, 0, 0, 0},
#ifdef HAVE_LARGE_PAGE_OPTION
  {"super-large-pages", 0, "Enable support for super large pages.",
   &opt_super_large_pages, &opt_super_large_pages, 0,
   GET_BOOL, OPT_ARG, 0, 0, 1, 0, 1, 0},
#endif
  {"language", 'L',
   "Client error messages in given language. May be given as a full path. "
   "Deprecated. Use --lc-messages-dir instead.",
   0, 0, 0,
   GET_STR, REQUIRED_ARG, 0, 0, 0, 0, 0, 0},
  {"lc-messages", 0,
   "Set the language used for the error messages.",
   &lc_messages, &lc_messages, 0, GET_STR, REQUIRED_ARG,
   0, 0, 0, 0, 0, 0 },
  {"lc-time-names", 0,
   "Set the language used for the month names and the days of the week.",
   &lc_time_names_name, &lc_time_names_name,
   0, GET_STR, REQUIRED_ARG, 0, 0, 0, 0, 0, 0 },
  {"log-basename", OPT_LOG_BASENAME,
   "Basename for all log files and the .pid file. This sets all log file "
   "names at once (in 'datadir') and is normally the only option you need "
   "for specifying log files. Sets names for --log-bin, --log-bin-index, "
   "--relay-log, --relay-log-index, --general-log-file, "
   "--log-slow-query-log-file, --log-error-file, and --pid-file",
   &opt_log_basename, &opt_log_basename, 0, GET_STR, REQUIRED_ARG,
   0, 0, 0, 0, 0, 0},
  {"log-bin", OPT_BIN_LOG,
   "Log update queries in binary format. Optional argument should be name for "
   "binary log. If not given "
   "'datadir'/'log-basename'-bin or 'datadir'/mysql-bin will be used (the later if "
   "--log-basename is not specified). We strongly recommend to use either "
   "--log-basename or specify a filename to ensure that replication doesn't "
   "stop if the real hostname of the computer changes.",
   &opt_bin_logname, &opt_bin_logname, 0, GET_STR,
   OPT_ARG, 0, 0, 0, 0, 0, 0},
  {"log-bin-index", 0,
   "File that holds the names for last binary log files.",
   &opt_binlog_index_name, &opt_binlog_index_name, 0, GET_STR,
   REQUIRED_ARG, 0, 0, 0, 0, 0, 0},
  {"relay-log-index", 0,
   "The location and name to use for the file that keeps a list of the last "
   "relay logs",
   &opt_relaylog_index_name, &opt_relaylog_index_name, 0, GET_STR,
   REQUIRED_ARG, 0, 0, 0, 0, 0, 0},
  {"log-isam", OPT_ISAM_LOG, "Log all MyISAM changes to file.",
   &myisam_log_filename, &myisam_log_filename, 0, GET_STR,
   OPT_ARG, 0, 0, 0, 0, 0, 0},
  {"log-short-format", 0,
   "Don't log extra information to update and slow-query logs.",
   &opt_short_log_format, &opt_short_log_format,
   0, GET_BOOL, NO_ARG, 0, 0, 0, 0, 0, 0},
  {"log-tc", 0,
   "Path to transaction coordinator log (used for transactions that affect "
   "more than one storage engine, when binary log is disabled).",
   &opt_tc_log_file, &opt_tc_log_file, 0, GET_STR,
   REQUIRED_ARG, 0, 0, 0, 0, 0, 0},
  {"master-info-file", 0,
   "The location and name of the file that remembers the master and where "
   "the I/O replication thread is in the master's binlogs. Defaults to "
   "master.info",
   &master_info_file, &master_info_file, 0, GET_STR,
   REQUIRED_ARG, 0, 0, 0, 0, 0, 0},
  {"master-retry-count", 0,
   "The number of tries the slave will make to connect to the master before giving up.",
   &master_retry_count, &master_retry_count, 0, GET_ULONG,
   REQUIRED_ARG, 3600*24, 0, 0, 0, 0, 0},
#ifdef HAVE_REPLICATION
  {"init-rpl-role", 0, "Set the replication role",
   &rpl_status, &rpl_status, &rpl_role_typelib,
   GET_ENUM, REQUIRED_ARG, 0, 0, 0, 0, 0, 0},
#endif /* HAVE_REPLICATION */
  {"memlock", 0, "Lock mysqld in memory.", &locked_in_memory,
   &locked_in_memory, 0, GET_BOOL, NO_ARG, 0, 0, 0, 0, 0, 0},
  {"old-style-user-limits", 0,
   "Enable old-style user limits (before 5.0.3, user resources were counted "
   "per each user+host vs. per account).",
   &opt_old_style_user_limits, &opt_old_style_user_limits,
   0, GET_BOOL, NO_ARG, 0, 0, 0, 0, 0, 0},
  {"port-open-timeout", 0,
   "Maximum time in seconds to wait for the port to become free. "
   "(Default: No wait).", &mysqld_port_timeout, &mysqld_port_timeout, 0,
   GET_UINT, REQUIRED_ARG, 0, 0, 0, 0, 0, 0},
  {"replicate-do-db", OPT_REPLICATE_DO_DB,
   "Tells the slave thread to restrict replication to the specified database. "
   "To specify more than one database, use the directive multiple times, "
   "once for each database. Note that this will only work if you do not use "
   "cross-database queries such as UPDATE some_db.some_table SET foo='bar' "
   "while having selected a different or no database. If you need cross "
   "database updates to work, make sure you have 3.23.28 or later, and use "
   "replicate-wild-do-table=db_name.%.",
   0, 0, 0, GET_STR | GET_ASK_ADDR, REQUIRED_ARG, 0, 0, 0, 0, 0, 0},
  {"replicate-do-table", OPT_REPLICATE_DO_TABLE,
   "Tells the slave thread to restrict replication to the specified table. "
   "To specify more than one table, use the directive multiple times, once "
   "for each table. This will work for cross-database updates, in contrast "
   "to replicate-do-db.", 0, 0, 0, GET_STR | GET_ASK_ADDR, REQUIRED_ARG, 0, 0, 0, 0, 0, 0},
  {"replicate-ignore-db", OPT_REPLICATE_IGNORE_DB,
   "Tells the slave thread to not replicate to the specified database. To "
   "specify more than one database to ignore, use the directive multiple "
   "times, once for each database. This option will not work if you use "
   "cross database updates. If you need cross database updates to work, "
   "make sure you have 3.23.28 or later, and use replicate-wild-ignore-"
   "table=db_name.%. ", 0, 0, 0, GET_STR | GET_ASK_ADDR, REQUIRED_ARG, 0, 0, 0, 0, 0, 0},
  {"replicate-ignore-table", OPT_REPLICATE_IGNORE_TABLE,
   "Tells the slave thread to not replicate to the specified table. To specify "
   "more than one table to ignore, use the directive multiple times, once for "
   "each table. This will work for cross-database updates, in contrast to "
   "replicate-ignore-db.", 0, 0, 0, GET_STR | GET_ASK_ADDR, REQUIRED_ARG, 0, 0, 0, 0, 0, 0},
  {"replicate-rewrite-db", OPT_REPLICATE_REWRITE_DB,
   "Updates to a database with a different name than the original. Example: "
   "replicate-rewrite-db=master_db_name->slave_db_name.",
   0, 0, 0, GET_STR | GET_ASK_ADDR, REQUIRED_ARG, 0, 0, 0, 0, 0, 0},
#ifdef HAVE_REPLICATION
  {"replicate-same-server-id", 0,
   "In replication, if set to 1, do not skip events having our server id. "
   "Default value is 0 (to break infinite loops in circular replication). "
   "Can't be set to 1 if --log-slave-updates is used.",
   &replicate_same_server_id, &replicate_same_server_id,
   0, GET_BOOL, NO_ARG, 0, 0, 0, 0, 0, 0},
#endif
  {"replicate-wild-do-table", OPT_REPLICATE_WILD_DO_TABLE,
   "Tells the slave thread to restrict replication to the tables that match "
   "the specified wildcard pattern. To specify more than one table, use the "
   "directive multiple times, once for each table. This will work for cross-"
   "database updates. Example: replicate-wild-do-table=foo%.bar% will "
   "replicate only updates to tables in all databases that start with foo "
   "and whose table names start with bar.",
   0, 0, 0, GET_STR | GET_ASK_ADDR, REQUIRED_ARG, 0, 0, 0, 0, 0, 0},
  {"replicate-wild-ignore-table", OPT_REPLICATE_WILD_IGNORE_TABLE,
   "Tells the slave thread to not replicate to the tables that match the "
   "given wildcard pattern. To specify more than one table to ignore, use "
   "the directive multiple times, once for each table. This will work for "
   "cross-database updates. Example: replicate-wild-ignore-table=foo%.bar% "
   "will not do updates to tables in databases that start with foo and whose "
   "table names start with bar.",
   0, 0, 0, GET_STR | GET_ASK_ADDR, REQUIRED_ARG, 0, 0, 0, 0, 0, 0},
  {"safe-mode", OPT_SAFE, "Skip some optimize stages (for testing). Deprecated.",
   0, 0, 0, GET_NO_ARG, NO_ARG, 0, 0, 0, 0, 0, 0},
  {"safe-user-create", 0,
   "Don't allow new user creation by the user who has no write privileges to the mysql.user table.",
   &opt_safe_user_create, &opt_safe_user_create, 0, GET_BOOL,
   NO_ARG, 0, 0, 0, 0, 0, 0},
  {"show-slave-auth-info", 0,
   "Show user and password in SHOW SLAVE HOSTS on this master.",
   &opt_show_slave_auth_info, &opt_show_slave_auth_info, 0,
   GET_BOOL, NO_ARG, 0, 0, 0, 0, 0, 0},
  {"silent-startup", OPT_SILENT, "Don't print [Note] to the error log during startup.",
   &opt_silent_startup, &opt_silent_startup, 0, GET_BOOL, NO_ARG, 0, 0, 0, 0, 0, 0},
  {"skip-bdb", OPT_DEPRECATED_OPTION,
   "Deprecated option; Exist only for compatibility with old my.cnf files",
   0, 0, 0, GET_NO_ARG, NO_ARG, 0, 0, 0, 0, 0, 0},
#ifndef DISABLE_GRANT_OPTIONS
  {"skip-grant-tables", 0,
   "Start without grant tables. This gives all users FULL ACCESS to all tables.",
   &opt_noacl, &opt_noacl, 0, GET_BOOL, NO_ARG, 0, 0, 0, 0, 0,
   0},
#endif
  {"skip-host-cache", OPT_SKIP_HOST_CACHE, "Don't cache host names.", 0, 0, 0,
   GET_NO_ARG, NO_ARG, 0, 0, 0, 0, 0, 0},
  {"skip-slave-start", 0,
   "If set, slave is not autostarted.", &opt_skip_slave_start,
   &opt_skip_slave_start, 0, GET_BOOL, NO_ARG, 0, 0, 0, 0, 0, 0},
#ifdef HAVE_REPLICATION
  {"slave-parallel-mode", OPT_SLAVE_PARALLEL_MODE,
   "Controls what transactions are applied in parallel when using "
   "--slave-parallel-threads. Possible values: \"optimistic\" tries to "
   "apply most transactional DML in parallel, and handles any conflicts "
   "with rollback and retry. \"conservative\" limits parallelism in an "
   "effort to avoid any conflicts. \"aggressive\" tries to maximise the "
   "parallelism, possibly at the cost of increased conflict rate. "
   "\"minimal\" only parallelizes the commit steps of transactions. "
   "\"none\" disables parallel apply completely.",
   &opt_slave_parallel_mode, &opt_slave_parallel_mode,
   &slave_parallel_mode_typelib, GET_ENUM | GET_ASK_ADDR, REQUIRED_ARG,
   SLAVE_PARALLEL_CONSERVATIVE, 0, 0, 0, 0, 0},
#endif
#if defined(_WIN32) && !defined(EMBEDDED_LIBRARY)
  {"slow-start-timeout", 0,
   "Maximum number of milliseconds that the service control manager should wait "
   "before trying to kill the windows service during startup"
   "(Default: 15000).", &slow_start_timeout, &slow_start_timeout, 0,
   GET_ULONG, REQUIRED_ARG, 15000, 0, 0, 0, 0, 0},
#endif
#ifdef HAVE_OPENSSL
  {"ssl", 0,
   "Enable SSL for connection (automatically enabled if an ssl option is used).",
   &opt_use_ssl, &opt_use_ssl, 0, GET_BOOL, OPT_ARG, 0, 0, 0,
   0, 0, 0},
#endif
#ifdef __WIN__
  {"standalone", 0,
  "Dummy option to start as a standalone program (NT).", 0, 0, 0, GET_NO_ARG,
   NO_ARG, 0, 0, 0, 0, 0, 0},
#endif
  {"symbolic-links", 's', "Enable symbolic link support.",
   &my_use_symdir, &my_use_symdir, 0, GET_BOOL, NO_ARG,
   /*
     The system call realpath() produces warnings under valgrind and
     purify. These are not suppressed: instead we disable symlinks
     option if compiled with valgrind support.
     Also disable by default on Windows, due to high overhead for checking .sym 
     files.
   */
   IF_VALGRIND(0,IF_WIN(0,1)), 0, 0, 0, 0, 0},
  {"sysdate-is-now", 0,
   "Non-default option to alias SYSDATE() to NOW() to make it safe-replicable. "
   "Since 5.0, SYSDATE() returns a `dynamic' value different for different "
   "invocations, even within the same statement.",
   &global_system_variables.sysdate_is_now,
   0, 0, GET_BOOL, NO_ARG, 0, 0, 1, 0, 1, 0},
  {"tc-heuristic-recover", 0,
   "Decision to use in heuristic recover process",
   &tc_heuristic_recover, &tc_heuristic_recover,
   &tc_heuristic_recover_typelib, GET_ENUM, REQUIRED_ARG, 0, 0, 0, 0, 0, 0},
  {"temp-pool", 0,
#if (ENABLE_TEMP_POOL)
   "Using this option will cause most temporary files created to use a small "
   "set of names, rather than a unique name for each new file.",
#else
   "This option is ignored on this OS.",
#endif
   &use_temp_pool, &use_temp_pool, 0, GET_BOOL, NO_ARG, 1,
   0, 0, 0, 0, 0},
  {"transaction-isolation", 0,
   "Default transaction isolation level",
   &global_system_variables.tx_isolation,
   &global_system_variables.tx_isolation, &tx_isolation_typelib,
   GET_ENUM, REQUIRED_ARG, ISO_REPEATABLE_READ, 0, 0, 0, 0, 0},
  {"transaction-read-only", 0,
   "Default transaction access mode. "
   "True if transactions are read-only.",
   &global_system_variables.tx_read_only,
   &global_system_variables.tx_read_only, 0,
   GET_BOOL, OPT_ARG, 0, 0, 0, 0, 0, 0},
  {"user", 'u', "Run mysqld daemon as user.", 0, 0, 0, GET_STR, REQUIRED_ARG,
   0, 0, 0, 0, 0, 0},
  {"verbose", 'v', "Used with --help option for detailed help.",
   &opt_verbose, &opt_verbose, 0, GET_BOOL, NO_ARG, 0, 0, 0, 0, 0, 0},
  {"version", 'V', "Output version information and exit.", 0, 0, 0, GET_NO_ARG,
   NO_ARG, 0, 0, 0, 0, 0, 0},
  {"plugin-load", OPT_PLUGIN_LOAD,
   "Semicolon-separated list of plugins to load, where each plugin is "
   "specified as ether a plugin_name=library_file pair or only a library_file. "
   "If the latter case, all plugins from a given library_file will be loaded.",
   0, 0, 0,
   GET_STR, REQUIRED_ARG, 0, 0, 0, 0, 0, 0},
  {"plugin-load-add", OPT_PLUGIN_LOAD_ADD,
   "Optional semicolon-separated list of plugins to load. This option adds "
   "to the list specified by --plugin-load in an incremental way. "
   "It can be specified many times, adding more plugins every time.",
   0, 0, 0,
    GET_STR, REQUIRED_ARG, 0, 0, 0, 0, 0, 0},
  {"table_cache", 0, "Deprecated; use --table-open-cache instead.",
   &tc_size, &tc_size, 0, GET_ULONG,
   REQUIRED_ARG, TABLE_OPEN_CACHE_DEFAULT, 1, 512*1024L, 0, 1, 0},
#ifdef WITH_WSREP
  {"wsrep-new-cluster", 0, "Bootstrap a cluster. It works by overriding the "
   "current value of wsrep_cluster_address. It is recommended not to add this "
   "option to the config file as this will trigger bootstrap on every server "
   "start.", &wsrep_new_cluster, &wsrep_new_cluster, 0, GET_BOOL, NO_ARG,
   0, 0, 0, 0, 0, 0},
#endif

  /* The following options exist in 5.6 but not in 10.0 */
  MYSQL_COMPATIBILITY_OPTION("log-raw"),
  MYSQL_COMPATIBILITY_OPTION("log-bin-use-v1-row-events"),
  MYSQL_TO_BE_IMPLEMENTED_OPTION("default-authentication-plugin"),
  MYSQL_COMPATIBILITY_OPTION("binlog-max-flush-queue-time"),
  MYSQL_COMPATIBILITY_OPTION("master-info-repository"),
  MYSQL_COMPATIBILITY_OPTION("relay-log-info-repository"),
  MYSQL_SUGGEST_ANALOG_OPTION("binlog-rows-query-log-events", "--binlog-annotate-row-events"),
  MYSQL_COMPATIBILITY_OPTION("binlog-order-commits"),
  MYSQL_TO_BE_IMPLEMENTED_OPTION("log-throttle-queries-not-using-indexes"),
  MYSQL_TO_BE_IMPLEMENTED_OPTION("end-markers-in-json"),
  MYSQL_TO_BE_IMPLEMENTED_OPTION("optimizer-trace"),              // OPTIMIZER_TRACE
  MYSQL_TO_BE_IMPLEMENTED_OPTION("optimizer-trace-features"),     // OPTIMIZER_TRACE
  MYSQL_TO_BE_IMPLEMENTED_OPTION("optimizer-trace-offset"),       // OPTIMIZER_TRACE
  MYSQL_TO_BE_IMPLEMENTED_OPTION("optimizer-trace-limit"),        // OPTIMIZER_TRACE
  MYSQL_TO_BE_IMPLEMENTED_OPTION("optimizer-trace-max-mem-size"), // OPTIMIZER_TRACE
  MYSQL_TO_BE_IMPLEMENTED_OPTION("eq-range-index-dive-limit"),
  MYSQL_COMPATIBILITY_OPTION("server-id-bits"),
  MYSQL_TO_BE_IMPLEMENTED_OPTION("slave-rows-search-algorithms"), // HAVE_REPLICATION
  MYSQL_COMPATIBILITY_OPTION("table-open-cache-instances"),
  MYSQL_TO_BE_IMPLEMENTED_OPTION("slave-allow-batching"),         // HAVE_REPLICATION
  MYSQL_COMPATIBILITY_OPTION("slave-checkpoint-period"),      // HAVE_REPLICATION
  MYSQL_COMPATIBILITY_OPTION("slave-checkpoint-group"),       // HAVE_REPLICATION
  MYSQL_SUGGEST_ANALOG_OPTION("slave-parallel-workers", "--slave-parallel-threads"),       // HAVE_REPLICATION
  MYSQL_SUGGEST_ANALOG_OPTION("slave-pending-jobs-size-max", "--slave-parallel-max-queued"),  // HAVE_REPLICATION
  MYSQL_TO_BE_IMPLEMENTED_OPTION("disconnect-on-expired-password"),
  MYSQL_TO_BE_IMPLEMENTED_OPTION("sha256-password-private-key-path"), // HAVE_OPENSSL && !HAVE_YASSL
  MYSQL_TO_BE_IMPLEMENTED_OPTION("sha256-password-public-key-path"),  // HAVE_OPENSSL && !HAVE_YASSL

  /* The following options exist in 5.5 and 5.6 but not in 10.0 */
  MYSQL_SUGGEST_ANALOG_OPTION("abort-slave-event-count", "--debug-abort-slave-event-count"),
  MYSQL_SUGGEST_ANALOG_OPTION("disconnect-slave-event-count", "--debug-disconnect-slave-event-count"),
  MYSQL_SUGGEST_ANALOG_OPTION("exit-info", "--debug-exit-info"),
  MYSQL_SUGGEST_ANALOG_OPTION("max-binlog-dump-events", "--debug-max-binlog-dump-events"),
  MYSQL_SUGGEST_ANALOG_OPTION("sporadic-binlog-dump-fail", "--debug-sporadic-binlog-dump-fail"),
  MYSQL_COMPATIBILITY_OPTION("new"),

  /* The following options were added after 5.6.10 */
  MYSQL_TO_BE_IMPLEMENTED_OPTION("rpl-stop-slave-timeout"),
  MYSQL_TO_BE_IMPLEMENTED_OPTION("validate-user-plugins") // NO_EMBEDDED_ACCESS_CHECKS
};

static int show_queries(THD *thd, SHOW_VAR *var, char *buff,
                        enum enum_var_type scope)
{
  var->type= SHOW_LONGLONG;
  var->value= &thd->query_id;
  return 0;
}


static int show_net_compression(THD *thd, SHOW_VAR *var, char *buff,
                                enum enum_var_type scope)
{
  var->type= SHOW_MY_BOOL;
  var->value= &thd->net.compress;
  return 0;
}

static int show_starttime(THD *thd, SHOW_VAR *var, char *buff,
                          enum enum_var_type scope)
{
  var->type= SHOW_LONG;
  var->value= buff;
  *((long *)buff)= (long) (thd->query_start() - server_start_time);
  return 0;
}

#ifdef ENABLED_PROFILING
static int show_flushstatustime(THD *thd, SHOW_VAR *var, char *buff,
                                enum enum_var_type scope)
{
  var->type= SHOW_LONG;
  var->value= buff;
  *((long *)buff)= (long) (thd->query_start() - flush_status_time);
  return 0;
}
#endif

#ifdef HAVE_REPLICATION
static int show_rpl_status(THD *thd, SHOW_VAR *var, char *buff,
                           enum enum_var_type scope)
{
  var->type= SHOW_CHAR;
  var->value= const_cast<char*>(rpl_status_type[(int)rpl_status]);
  return 0;
}

static int show_slave_running(THD *thd, SHOW_VAR *var, char *buff,
                              enum enum_var_type scope)
{
  Master_info *mi= NULL;
  bool UNINIT_VAR(tmp);

  var->type= SHOW_MY_BOOL;
  var->value= buff;

  if ((mi= get_master_info(&thd->variables.default_master_connection,
                           Sql_condition::WARN_LEVEL_NOTE)))
  {
    tmp= (my_bool) (mi->slave_running == MYSQL_SLAVE_RUN_READING &&
                    mi->rli.slave_running != MYSQL_SLAVE_NOT_RUN);
    mi->release();
  }
  if (mi)
    *((my_bool *)buff)= tmp;
  else
    var->type= SHOW_UNDEF;
  return 0;
}


/* How many slaves are connected to this master */

static int show_slaves_connected(THD *thd, SHOW_VAR *var, char *buff)
{

  var->type= SHOW_LONGLONG;
  var->value= buff;
  mysql_mutex_lock(&LOCK_slave_list);

  *((longlong *)buff)= slave_list.records;

  mysql_mutex_unlock(&LOCK_slave_list);
  return 0;
}


/* How many masters this slave is connected to */


static int show_slaves_running(THD *thd, SHOW_VAR *var, char *buff)
{
  var->type= SHOW_LONGLONG;
  var->value= buff;

  *((longlong *)buff)= any_slave_sql_running();

  return 0;
}


static int show_slave_received_heartbeats(THD *thd, SHOW_VAR *var, char *buff,
                                          enum enum_var_type scope)
{
  Master_info *mi;

  var->type= SHOW_LONGLONG;
  var->value= buff;

  if ((mi= get_master_info(&thd->variables.default_master_connection,
                           Sql_condition::WARN_LEVEL_NOTE)))
  {
    *((longlong *)buff)= mi->received_heartbeats;
    mi->release();
  }
  else
    var->type= SHOW_UNDEF;
  return 0;
}


static int show_heartbeat_period(THD *thd, SHOW_VAR *var, char *buff,
                                 enum enum_var_type scope)
{
  Master_info *mi;

  var->type= SHOW_CHAR;
  var->value= buff;

  if ((mi= get_master_info(&thd->variables.default_master_connection,
                           Sql_condition::WARN_LEVEL_NOTE)))
  {
    sprintf(buff, "%.3f", mi->heartbeat_period);
    mi->release();
  }
  else
    var->type= SHOW_UNDEF;
  return 0;
}


#endif /* HAVE_REPLICATION */

static int show_open_tables(THD *thd, SHOW_VAR *var, char *buff,
                            enum enum_var_type scope)
{
  var->type= SHOW_LONG;
  var->value= buff;
  *((long *) buff)= (long) tc_records();
  return 0;
}

static int show_prepared_stmt_count(THD *thd, SHOW_VAR *var, char *buff,
                                    enum enum_var_type scope)
{
  var->type= SHOW_LONG;
  var->value= buff;
  mysql_mutex_lock(&LOCK_prepared_stmt_count);
  *((long *)buff)= (long)prepared_stmt_count;
  mysql_mutex_unlock(&LOCK_prepared_stmt_count);
  return 0;
}

static int show_table_definitions(THD *thd, SHOW_VAR *var, char *buff,
                                  enum enum_var_type scope)
{
  var->type= SHOW_LONG;
  var->value= buff;
  *((long *) buff)= (long) tdc_records();
  return 0;
}


static int show_flush_commands(THD *thd, SHOW_VAR *var, char *buff,
                               enum enum_var_type scope)
{
  var->type= SHOW_LONG;
  var->value= buff;
  *((long *) buff)= (long) tdc_refresh_version();
  return 0;
}


#if defined(HAVE_OPENSSL) && !defined(EMBEDDED_LIBRARY)
/* Functions relying on CTX */
static int show_ssl_ctx_sess_accept(THD *thd, SHOW_VAR *var, char *buff,
                                    enum enum_var_type scope)
{
  var->type= SHOW_LONG;
  var->value= buff;
  *((long *)buff)= (!ssl_acceptor_fd ? 0 :
                     SSL_CTX_sess_accept(ssl_acceptor_fd->ssl_context));
  return 0;
}

static int show_ssl_ctx_sess_accept_good(THD *thd, SHOW_VAR *var, char *buff,
                                         enum enum_var_type scope)
{
  var->type= SHOW_LONG;
  var->value= buff;
  *((long *)buff)= (!ssl_acceptor_fd ? 0 :
                     SSL_CTX_sess_accept_good(ssl_acceptor_fd->ssl_context));
  return 0;
}

static int show_ssl_ctx_sess_connect_good(THD *thd, SHOW_VAR *var, char *buff,
                                          enum enum_var_type scope)
{
  var->type= SHOW_LONG;
  var->value= buff;
  *((long *)buff)= (!ssl_acceptor_fd ? 0 :
                     SSL_CTX_sess_connect_good(ssl_acceptor_fd->ssl_context));
  return 0;
}

static int show_ssl_ctx_sess_accept_renegotiate(THD *thd, SHOW_VAR *var,
                                                char *buff,
                                                enum enum_var_type scope)
{
  var->type= SHOW_LONG;
  var->value= buff;
  *((long *)buff)= (!ssl_acceptor_fd ? 0 :
                     SSL_CTX_sess_accept_renegotiate(ssl_acceptor_fd->ssl_context));
  return 0;
}

static int show_ssl_ctx_sess_connect_renegotiate(THD *thd, SHOW_VAR *var,
                                                 char *buff,
                                                 enum enum_var_type scope)
{
  var->type= SHOW_LONG;
  var->value= buff;
  *((long *)buff)= (!ssl_acceptor_fd ? 0 :
                     SSL_CTX_sess_connect_renegotiate(ssl_acceptor_fd->ssl_context));
  return 0;
}

static int show_ssl_ctx_sess_cb_hits(THD *thd, SHOW_VAR *var, char *buff,
                                     enum enum_var_type scope)
{
  var->type= SHOW_LONG;
  var->value= buff;
  *((long *)buff)= (!ssl_acceptor_fd ? 0 :
                     SSL_CTX_sess_cb_hits(ssl_acceptor_fd->ssl_context));
  return 0;
}

static int show_ssl_ctx_sess_hits(THD *thd, SHOW_VAR *var, char *buff,
                                  enum enum_var_type scope)
{
  var->type= SHOW_LONG;
  var->value= buff;
  *((long *)buff)= (!ssl_acceptor_fd ? 0 :
                     SSL_CTX_sess_hits(ssl_acceptor_fd->ssl_context));
  return 0;
}

static int show_ssl_ctx_sess_cache_full(THD *thd, SHOW_VAR *var, char *buff,
                                        enum enum_var_type scope)
{
  var->type= SHOW_LONG;
  var->value= buff;
  *((long *)buff)= (!ssl_acceptor_fd ? 0 :
                     SSL_CTX_sess_cache_full(ssl_acceptor_fd->ssl_context));
  return 0;
}

static int show_ssl_ctx_sess_misses(THD *thd, SHOW_VAR *var, char *buff,
                                    enum enum_var_type scope)
{
  var->type= SHOW_LONG;
  var->value= buff;
  *((long *)buff)= (!ssl_acceptor_fd ? 0 :
                     SSL_CTX_sess_misses(ssl_acceptor_fd->ssl_context));
  return 0;
}

static int show_ssl_ctx_sess_timeouts(THD *thd, SHOW_VAR *var, char *buff,
                                      enum enum_var_type scope)
{
  var->type= SHOW_LONG;
  var->value= buff;
  *((long *)buff)= (!ssl_acceptor_fd ? 0 :
                     SSL_CTX_sess_timeouts(ssl_acceptor_fd->ssl_context));
  return 0;
}

static int show_ssl_ctx_sess_number(THD *thd, SHOW_VAR *var, char *buff,
                                    enum enum_var_type scope)
{
  var->type= SHOW_LONG;
  var->value= buff;
  *((long *)buff)= (!ssl_acceptor_fd ? 0 :
                     SSL_CTX_sess_number(ssl_acceptor_fd->ssl_context));
  return 0;
}

static int show_ssl_ctx_sess_connect(THD *thd, SHOW_VAR *var, char *buff,
                                     enum enum_var_type scope)
{
  var->type= SHOW_LONG;
  var->value= buff;
  *((long *)buff)= (!ssl_acceptor_fd ? 0 :
                     SSL_CTX_sess_connect(ssl_acceptor_fd->ssl_context));
  return 0;
}

static int show_ssl_ctx_sess_get_cache_size(THD *thd, SHOW_VAR *var,
                                            char *buff,
                                            enum enum_var_type scope)
{
  var->type= SHOW_LONG;
  var->value= buff;
  *((long *)buff)= (!ssl_acceptor_fd ? 0 :
                     SSL_CTX_sess_get_cache_size(ssl_acceptor_fd->ssl_context));
  return 0;
}

static int show_ssl_ctx_get_verify_mode(THD *thd, SHOW_VAR *var, char *buff,
                                        enum enum_var_type scope)
{
  var->type= SHOW_LONG;
  var->value= buff;
  *((long *)buff)= (!ssl_acceptor_fd ? 0 :
                     SSL_CTX_get_verify_mode(ssl_acceptor_fd->ssl_context));
  return 0;
}

static int show_ssl_ctx_get_verify_depth(THD *thd, SHOW_VAR *var, char *buff,
                                         enum enum_var_type scope)
{
  var->type= SHOW_LONG;
  var->value= buff;
  *((long *)buff)= (!ssl_acceptor_fd ? 0 :
                     SSL_CTX_get_verify_depth(ssl_acceptor_fd->ssl_context));
  return 0;
}

static int show_ssl_ctx_get_session_cache_mode(THD *thd, SHOW_VAR *var,
                                               char *buff,
                                               enum enum_var_type scope)
{
  var->type= SHOW_CHAR;
  if (!ssl_acceptor_fd)
    var->value= const_cast<char*>("NONE");
  else
    switch (SSL_CTX_get_session_cache_mode(ssl_acceptor_fd->ssl_context))
    {
    case SSL_SESS_CACHE_OFF:
      var->value= const_cast<char*>("OFF"); break;
    case SSL_SESS_CACHE_CLIENT:
      var->value= const_cast<char*>("CLIENT"); break;
    case SSL_SESS_CACHE_SERVER:
      var->value= const_cast<char*>("SERVER"); break;
    case SSL_SESS_CACHE_BOTH:
      var->value= const_cast<char*>("BOTH"); break;
    case SSL_SESS_CACHE_NO_AUTO_CLEAR:
      var->value= const_cast<char*>("NO_AUTO_CLEAR"); break;
    case SSL_SESS_CACHE_NO_INTERNAL_LOOKUP:
      var->value= const_cast<char*>("NO_INTERNAL_LOOKUP"); break;
    default:
      var->value= const_cast<char*>("Unknown"); break;
    }
  return 0;
}

/*
   Functions relying on SSL
   Note: In the show_ssl_* functions, we need to check if we have a
         valid vio-object since this isn't always true, specifically
         when session_status or global_status is requested from
         inside an Event.
 */

static int show_ssl_get_version(THD *thd, SHOW_VAR *var, char *buff,
                                enum enum_var_type scope)
{
  var->type= SHOW_CHAR;
  if( thd->vio_ok() && thd->net.vio->ssl_arg )
    var->value= const_cast<char*>(SSL_get_version((SSL*) thd->net.vio->ssl_arg));
  else
    var->value= const_cast<char*>("");
  return 0;
}

static int show_ssl_session_reused(THD *thd, SHOW_VAR *var, char *buff,
                                   enum enum_var_type scope)
{
  var->type= SHOW_LONG;
  var->value= buff;
  if( thd->vio_ok() && thd->net.vio->ssl_arg )
    *((long *)buff)= (long)SSL_session_reused((SSL*) thd->net.vio->ssl_arg);
  else
    *((long *)buff)= 0;
  return 0;
}

static int show_ssl_get_default_timeout(THD *thd, SHOW_VAR *var, char *buff,
                                        enum enum_var_type scope)
{
  var->type= SHOW_LONG;
  var->value= buff;
  if( thd->vio_ok() && thd->net.vio->ssl_arg )
    *((long *)buff)= (long)SSL_get_default_timeout((SSL*)thd->net.vio->ssl_arg);
  else
    *((long *)buff)= 0;
  return 0;
}

static int show_ssl_get_verify_mode(THD *thd, SHOW_VAR *var, char *buff,
                                    enum enum_var_type scope)
{
  var->type= SHOW_LONG;
  var->value= buff;
  if( thd->net.vio && thd->net.vio->ssl_arg )
    *((long *)buff)= (long)SSL_get_verify_mode((SSL*)thd->net.vio->ssl_arg);
  else
    *((long *)buff)= 0;
  return 0;
}

static int show_ssl_get_verify_depth(THD *thd, SHOW_VAR *var, char *buff,
                                     enum enum_var_type scope)
{
  var->type= SHOW_LONG;
  var->value= buff;
  if( thd->vio_ok() && thd->net.vio->ssl_arg )
    *((long *)buff)= (long)SSL_get_verify_depth((SSL*)thd->net.vio->ssl_arg);
  else
    *((long *)buff)= 0;
  return 0;
}

static int show_ssl_get_cipher(THD *thd, SHOW_VAR *var, char *buff,
                               enum enum_var_type scope)
{
  var->type= SHOW_CHAR;
  if( thd->vio_ok() && thd->net.vio->ssl_arg )
    var->value= const_cast<char*>(SSL_get_cipher((SSL*) thd->net.vio->ssl_arg));
  else
    var->value= const_cast<char*>("");
  return 0;
}

static int show_ssl_get_cipher_list(THD *thd, SHOW_VAR *var, char *buff,
                                    enum enum_var_type scope)
{
  var->type= SHOW_CHAR;
  var->value= buff;
  if (thd->vio_ok() && thd->net.vio->ssl_arg)
  {
    int i;
    const char *p;
    char *end= buff + SHOW_VAR_FUNC_BUFF_SIZE;
    for (i=0; (p= SSL_get_cipher_list((SSL*) thd->net.vio->ssl_arg,i)) &&
               buff < end; i++)
    {
      buff= strnmov(buff, p, end-buff-1);
      *buff++= ':';
    }
    if (i)
      buff--;
  }
  *buff=0;
  return 0;
}


#ifdef HAVE_YASSL

static char *
my_asn1_time_to_string(ASN1_TIME *time, char *buf, size_t len)
{
  return yaSSL_ASN1_TIME_to_string(time, buf, len);
}

#else /* openssl */

static char *
my_asn1_time_to_string(ASN1_TIME *time, char *buf, size_t len)
{
  int n_read;
  char *res= NULL;
  BIO *bio= BIO_new(BIO_s_mem());

  if (bio == NULL)
    return NULL;

  if (!ASN1_TIME_print(bio, time))
    goto end;

  n_read= BIO_read(bio, buf, (int) (len - 1));

  if (n_read > 0)
  {
    buf[n_read]= 0;
    res= buf;
  }

end:
  BIO_free(bio);
  return res;
}

#endif


/**
  Handler function for the 'ssl_get_server_not_before' variable

  @param      thd  the mysql thread structure
  @param      var  the data for the variable
  @param[out] buf  the string to put the value of the variable into

  @return          status
  @retval     0    success
*/

static int
show_ssl_get_server_not_before(THD *thd, SHOW_VAR *var, char *buff,
                               enum enum_var_type scope)
{
  var->type= SHOW_CHAR;
  if(thd->vio_ok() && thd->net.vio->ssl_arg)
  {
    SSL *ssl= (SSL*) thd->net.vio->ssl_arg;
    X509 *cert= SSL_get_certificate(ssl);
    ASN1_TIME *not_before= X509_get_notBefore(cert);

    var->value= my_asn1_time_to_string(not_before, buff,
                                       SHOW_VAR_FUNC_BUFF_SIZE);
    if (!var->value)
      return 1;
    var->value= buff;
  }
  else
    var->value= empty_c_string;
  return 0;
}


/**
  Handler function for the 'ssl_get_server_not_after' variable

  @param      thd  the mysql thread structure
  @param      var  the data for the variable
  @param[out] buf  the string to put the value of the variable into

  @return          status
  @retval     0    success
*/

static int
show_ssl_get_server_not_after(THD *thd, SHOW_VAR *var, char *buff,
                              enum enum_var_type scope)
{
  var->type= SHOW_CHAR;
  if(thd->vio_ok() && thd->net.vio->ssl_arg)
  {
    SSL *ssl= (SSL*) thd->net.vio->ssl_arg;
    X509 *cert= SSL_get_certificate(ssl);
    ASN1_TIME *not_after= X509_get_notAfter(cert);

    var->value= my_asn1_time_to_string(not_after, buff,
                                       SHOW_VAR_FUNC_BUFF_SIZE);
    if (!var->value)
      return 1;
  }
  else
    var->value= empty_c_string;
  return 0;
}

#endif /* HAVE_OPENSSL && !EMBEDDED_LIBRARY */

static int show_default_keycache(THD *thd, SHOW_VAR *var, char *buff,
                                 enum enum_var_type scope)
{
  struct st_data {
    KEY_CACHE_STATISTICS stats;
    SHOW_VAR var[8];
  } *data;
  SHOW_VAR *v;

  data=(st_data *)buff;
  v= data->var;

  var->type= SHOW_ARRAY;
  var->value= v;

  get_key_cache_statistics(dflt_key_cache, 0, &data->stats);

#define set_one_keycache_var(X,Y)       \
  v->name= X;                           \
  v->type= SHOW_LONGLONG;               \
  v->value= &data->stats.Y;      \
  v++;

  set_one_keycache_var("blocks_not_flushed", blocks_changed);
  set_one_keycache_var("blocks_unused",      blocks_unused);
  set_one_keycache_var("blocks_used",        blocks_used);
  set_one_keycache_var("blocks_warm",        blocks_warm);
  set_one_keycache_var("read_requests",      read_requests);
  set_one_keycache_var("reads",              reads);
  set_one_keycache_var("write_requests",     write_requests);
  set_one_keycache_var("writes",             writes);

  v->name= 0;

  DBUG_ASSERT((char*)(v+1) <= buff + SHOW_VAR_FUNC_BUFF_SIZE);

#undef set_one_keycache_var

  return 0;
}


static int show_memory_used(THD *thd, SHOW_VAR *var, char *buff,
                            struct system_status_var *status_var,
                            enum enum_var_type scope)
{
  var->type= SHOW_LONGLONG;
  var->value= buff;
  if (scope == OPT_GLOBAL)
    *(longlong*) buff= (status_var->global_memory_used +
                        status_var->local_memory_used);
  else
    *(longlong*) buff= status_var->local_memory_used;
  return 0;
}


#ifndef DBUG_OFF
static int debug_status_func(THD *thd, SHOW_VAR *var, char *buff,
                             enum enum_var_type scope)
{
#define add_var(X,Y,Z)                  \
  v->name= X;                           \
  v->value= (char*)Y;                   \
  v->type= Z;                           \
  v++;

  var->type= SHOW_ARRAY;
  var->value= buff;

  SHOW_VAR *v= (SHOW_VAR *)buff;

  if (_db_keyword_(0, "role_merge_stats", 1))
  {
    static SHOW_VAR roles[]= {
      {"global",  &role_global_merges,  SHOW_ULONG},
      {"db",      &role_db_merges,      SHOW_ULONG},
      {"table",   &role_table_merges,   SHOW_ULONG},
      {"column",  &role_column_merges,  SHOW_ULONG},
      {"routine", &role_routine_merges, SHOW_ULONG},
      {NullS, NullS, SHOW_LONG}
    };

    add_var("role_merges", roles, SHOW_ARRAY);
  }

  v->name= 0;

#undef add_var

  return 0;
}
#endif

#ifdef HAVE_POOL_OF_THREADS
int show_threadpool_idle_threads(THD *thd, SHOW_VAR *var, char *buff,
                                 enum enum_var_type scope)
{
  var->type= SHOW_INT;
  var->value= buff;
  *(int *)buff= tp_get_idle_thread_count(); 
  return 0;
}
#endif

/*
  Variables shown by SHOW STATUS in alphabetical order
*/

SHOW_VAR status_vars[]= {
  {"Aborted_clients",          (char*) &aborted_threads,        SHOW_LONG},
  {"Aborted_connects",         (char*) &aborted_connects,       SHOW_LONG},
  {"Acl",                      (char*) acl_statistics,          SHOW_ARRAY},
  {"Access_denied_errors",     (char*) offsetof(STATUS_VAR, access_denied_errors), SHOW_LONG_STATUS},
  {"Binlog_bytes_written",     (char*) offsetof(STATUS_VAR, binlog_bytes_written), SHOW_LONGLONG_STATUS},
  {"Binlog_cache_disk_use",    (char*) &binlog_cache_disk_use,  SHOW_LONG},
  {"Binlog_cache_use",         (char*) &binlog_cache_use,       SHOW_LONG},
  {"Binlog_stmt_cache_disk_use",(char*) &binlog_stmt_cache_disk_use,  SHOW_LONG},
  {"Binlog_stmt_cache_use",    (char*) &binlog_stmt_cache_use,       SHOW_LONG},
  {"Busy_time",                (char*) offsetof(STATUS_VAR, busy_time), SHOW_DOUBLE_STATUS},
  {"Bytes_received",           (char*) offsetof(STATUS_VAR, bytes_received), SHOW_LONGLONG_STATUS},
  {"Bytes_sent",               (char*) offsetof(STATUS_VAR, bytes_sent), SHOW_LONGLONG_STATUS},
  {"Com",                      (char*) com_status_vars, SHOW_ARRAY},
  {"Compression",              (char*) &show_net_compression, SHOW_SIMPLE_FUNC},
  {"Connections",              (char*) &thread_id,              SHOW_LONG_NOFLUSH},
  {"Connection_errors_accept", (char*) &connection_errors_accept, SHOW_LONG},
  {"Connection_errors_internal", (char*) &connection_errors_internal, SHOW_LONG},
  {"Connection_errors_max_connections", (char*) &connection_errors_max_connection, SHOW_LONG},
  {"Connection_errors_peer_address", (char*) &connection_errors_peer_addr, SHOW_LONG},
  {"Connection_errors_select", (char*) &connection_errors_select, SHOW_LONG},
  {"Connection_errors_tcpwrap", (char*) &connection_errors_tcpwrap, SHOW_LONG},
  {"Cpu_time",                 (char*) offsetof(STATUS_VAR, cpu_time), SHOW_DOUBLE_STATUS},
  {"Created_tmp_disk_tables",  (char*) offsetof(STATUS_VAR, created_tmp_disk_tables_), SHOW_LONG_STATUS},
  {"Created_tmp_files",	       (char*) &my_tmp_file_created,	SHOW_LONG},
  {"Created_tmp_tables",       (char*) offsetof(STATUS_VAR, created_tmp_tables_), SHOW_LONG_STATUS},
#ifndef DBUG_OFF
  {"Debug",                    (char*) &debug_status_func,  SHOW_FUNC},
#endif
  {"Delayed_errors",           (char*) &delayed_insert_errors,  SHOW_LONG},
  {"Delayed_insert_threads",   (char*) &delayed_insert_threads, SHOW_LONG_NOFLUSH},
  {"Delayed_writes",           (char*) &delayed_insert_writes,  SHOW_LONG},
  {"Delete_scan",	       (char*) offsetof(STATUS_VAR, delete_scan_count), SHOW_LONG_STATUS},
  {"Empty_queries",            (char*) offsetof(STATUS_VAR, empty_queries), SHOW_LONG_STATUS},
  {"Executed_events",          (char*) &executed_events, SHOW_LONG_NOFLUSH },
  {"Executed_triggers",        (char*) offsetof(STATUS_VAR, executed_triggers), SHOW_LONG_STATUS},
  {"Feature_delay_key_write",  (char*) &feature_files_opened_with_delayed_keys, SHOW_LONG },
  {"Feature_dynamic_columns",  (char*) offsetof(STATUS_VAR, feature_dynamic_columns), SHOW_LONG_STATUS},
  {"Feature_fulltext",         (char*) offsetof(STATUS_VAR, feature_fulltext), SHOW_LONG_STATUS},
  {"Feature_gis",              (char*) offsetof(STATUS_VAR, feature_gis), SHOW_LONG_STATUS},
  {"Feature_locale",           (char*) offsetof(STATUS_VAR, feature_locale), SHOW_LONG_STATUS},
  {"Feature_subquery",         (char*) offsetof(STATUS_VAR, feature_subquery), SHOW_LONG_STATUS},
  {"Feature_timezone",         (char*) offsetof(STATUS_VAR, feature_timezone), SHOW_LONG_STATUS},
  {"Feature_trigger",          (char*) offsetof(STATUS_VAR, feature_trigger), SHOW_LONG_STATUS},
  {"Feature_xml",              (char*) offsetof(STATUS_VAR, feature_xml), SHOW_LONG_STATUS},
  {"Flush_commands",           (char*) &show_flush_commands, SHOW_SIMPLE_FUNC},
  {"Handler_commit",           (char*) offsetof(STATUS_VAR, ha_commit_count), SHOW_LONG_STATUS},
  {"Handler_delete",           (char*) offsetof(STATUS_VAR, ha_delete_count), SHOW_LONG_STATUS},
  {"Handler_discover",         (char*) offsetof(STATUS_VAR, ha_discover_count), SHOW_LONG_STATUS},
  {"Handler_external_lock",    (char*) offsetof(STATUS_VAR, ha_external_lock_count), SHOW_LONGLONG_STATUS},
  {"Handler_icp_attempts",     (char*) offsetof(STATUS_VAR, ha_icp_attempts), SHOW_LONG_STATUS},
  {"Handler_icp_match",        (char*) offsetof(STATUS_VAR, ha_icp_match), SHOW_LONG_STATUS},
  {"Handler_mrr_init",         (char*) offsetof(STATUS_VAR, ha_mrr_init_count),  SHOW_LONG_STATUS},
  {"Handler_mrr_key_refills",  (char*) offsetof(STATUS_VAR, ha_mrr_key_refills_count), SHOW_LONG_STATUS},
  {"Handler_mrr_rowid_refills",(char*) offsetof(STATUS_VAR, ha_mrr_rowid_refills_count), SHOW_LONG_STATUS},
  {"Handler_prepare",          (char*) offsetof(STATUS_VAR, ha_prepare_count),  SHOW_LONG_STATUS},
  {"Handler_read_first",       (char*) offsetof(STATUS_VAR, ha_read_first_count), SHOW_LONG_STATUS},
  {"Handler_read_key",         (char*) offsetof(STATUS_VAR, ha_read_key_count), SHOW_LONG_STATUS},
  {"Handler_read_last",        (char*) offsetof(STATUS_VAR, ha_read_last_count), SHOW_LONG_STATUS},
  {"Handler_read_next",        (char*) offsetof(STATUS_VAR, ha_read_next_count), SHOW_LONG_STATUS},
  {"Handler_read_prev",        (char*) offsetof(STATUS_VAR, ha_read_prev_count), SHOW_LONG_STATUS},
  {"Handler_read_retry",       (char*) offsetof(STATUS_VAR, ha_read_retry_count), SHOW_LONG_STATUS},
  {"Handler_read_rnd",         (char*) offsetof(STATUS_VAR, ha_read_rnd_count), SHOW_LONG_STATUS},
  {"Handler_read_rnd_deleted", (char*) offsetof(STATUS_VAR, ha_read_rnd_deleted_count), SHOW_LONG_STATUS},
  {"Handler_read_rnd_next",    (char*) offsetof(STATUS_VAR, ha_read_rnd_next_count), SHOW_LONG_STATUS},
  {"Handler_rollback",         (char*) offsetof(STATUS_VAR, ha_rollback_count), SHOW_LONG_STATUS},
  {"Handler_savepoint",        (char*) offsetof(STATUS_VAR, ha_savepoint_count), SHOW_LONG_STATUS},
  {"Handler_savepoint_rollback",(char*) offsetof(STATUS_VAR, ha_savepoint_rollback_count), SHOW_LONG_STATUS},
  {"Handler_tmp_update",       (char*) offsetof(STATUS_VAR, ha_tmp_update_count), SHOW_LONG_STATUS},
  {"Handler_tmp_write",        (char*) offsetof(STATUS_VAR, ha_tmp_write_count), SHOW_LONG_STATUS},
  {"Handler_update",           (char*) offsetof(STATUS_VAR, ha_update_count), SHOW_LONG_STATUS},
  {"Handler_write",            (char*) offsetof(STATUS_VAR, ha_write_count), SHOW_LONG_STATUS},
  {"Key",                      (char*) &show_default_keycache, SHOW_FUNC},
  {"Last_query_cost",          (char*) offsetof(STATUS_VAR, last_query_cost), SHOW_DOUBLE_STATUS},
  {"Max_statement_time_exceeded", (char*) offsetof(STATUS_VAR, max_statement_time_exceeded), SHOW_LONG_STATUS},
  {"Master_gtid_wait_count",   (char*) offsetof(STATUS_VAR, master_gtid_wait_count), SHOW_LONGLONG_STATUS},
  {"Master_gtid_wait_timeouts", (char*) offsetof(STATUS_VAR, master_gtid_wait_timeouts), SHOW_LONGLONG_STATUS},
  {"Master_gtid_wait_time",    (char*) offsetof(STATUS_VAR, master_gtid_wait_time), SHOW_LONGLONG_STATUS},
  {"Max_used_connections",     (char*) &max_used_connections,  SHOW_LONG},
  {"Memory_used",              (char*) &show_memory_used, SHOW_SIMPLE_FUNC},
  {"Not_flushed_delayed_rows", (char*) &delayed_rows_in_use,    SHOW_LONG_NOFLUSH},
  {"Open_files",               (char*) &my_file_opened,         SHOW_LONG_NOFLUSH},
  {"Open_streams",             (char*) &my_stream_opened,       SHOW_LONG_NOFLUSH},
  {"Open_table_definitions",   (char*) &show_table_definitions, SHOW_SIMPLE_FUNC},
  {"Open_tables",              (char*) &show_open_tables,       SHOW_SIMPLE_FUNC},
  {"Opened_files",             (char*) &my_file_total_opened, SHOW_LONG_NOFLUSH},
  {"Opened_plugin_libraries",  (char*) &dlopen_count, SHOW_LONG},
  {"Opened_table_definitions", (char*) offsetof(STATUS_VAR, opened_shares), SHOW_LONG_STATUS},
  {"Opened_tables",            (char*) offsetof(STATUS_VAR, opened_tables), SHOW_LONG_STATUS},
  {"Opened_views",             (char*) offsetof(STATUS_VAR, opened_views), SHOW_LONG_STATUS},
  {"Prepared_stmt_count",      (char*) &show_prepared_stmt_count, SHOW_SIMPLE_FUNC},
  {"Rows_sent",                (char*) offsetof(STATUS_VAR, rows_sent), SHOW_LONGLONG_STATUS},
  {"Rows_read",                (char*) offsetof(STATUS_VAR, rows_read), SHOW_LONGLONG_STATUS},
  {"Rows_tmp_read",            (char*) offsetof(STATUS_VAR, rows_tmp_read), SHOW_LONGLONG_STATUS},
#ifdef HAVE_QUERY_CACHE
  {"Qcache_free_blocks",       (char*) &query_cache.free_memory_blocks, SHOW_LONG_NOFLUSH},
  {"Qcache_free_memory",       (char*) &query_cache.free_memory, SHOW_LONG_NOFLUSH},
  {"Qcache_hits",              (char*) &query_cache.hits,       SHOW_LONG},
  {"Qcache_inserts",           (char*) &query_cache.inserts,    SHOW_LONG},
  {"Qcache_lowmem_prunes",     (char*) &query_cache.lowmem_prunes, SHOW_LONG},
  {"Qcache_not_cached",        (char*) &query_cache.refused,    SHOW_LONG},
  {"Qcache_queries_in_cache",  (char*) &query_cache.queries_in_cache, SHOW_LONG_NOFLUSH},
  {"Qcache_total_blocks",      (char*) &query_cache.total_blocks, SHOW_LONG_NOFLUSH},
#endif /*HAVE_QUERY_CACHE*/
  {"Queries",                  (char*) &show_queries,            SHOW_SIMPLE_FUNC},
  {"Questions",                (char*) offsetof(STATUS_VAR, questions), SHOW_LONG_STATUS},
#ifdef HAVE_REPLICATION
  {"Rpl_status",               (char*) &show_rpl_status,          SHOW_SIMPLE_FUNC},
#endif
  {"Select_full_join",         (char*) offsetof(STATUS_VAR, select_full_join_count_), SHOW_LONG_STATUS},
  {"Select_full_range_join",   (char*) offsetof(STATUS_VAR, select_full_range_join_count_), SHOW_LONG_STATUS},
  {"Select_range",             (char*) offsetof(STATUS_VAR, select_range_count_), SHOW_LONG_STATUS},
  {"Select_range_check",       (char*) offsetof(STATUS_VAR, select_range_check_count_), SHOW_LONG_STATUS},
  {"Select_scan",	       (char*) offsetof(STATUS_VAR, select_scan_count_), SHOW_LONG_STATUS},
  {"Slave_open_temp_tables",   (char*) &slave_open_temp_tables, SHOW_INT},
#ifdef HAVE_REPLICATION
  {"Slaves_connected",        (char*) &show_slaves_connected, SHOW_SIMPLE_FUNC },
  {"Slaves_running",          (char*) &show_slaves_running, SHOW_SIMPLE_FUNC },
  {"Slave_connections",       (char*) offsetof(STATUS_VAR, com_register_slave), SHOW_LONG_STATUS},
  {"Slave_heartbeat_period",   (char*) &show_heartbeat_period, SHOW_SIMPLE_FUNC},
  {"Slave_received_heartbeats",(char*) &show_slave_received_heartbeats, SHOW_SIMPLE_FUNC},
  {"Slave_retried_transactions",(char*)&slave_retried_transactions, SHOW_LONG},
  {"Slave_running",            (char*) &show_slave_running,     SHOW_SIMPLE_FUNC},
  {"Slave_skipped_errors",     (char*) &slave_skipped_errors, SHOW_LONGLONG},
#endif
  {"Slow_launch_threads",      (char*) &slow_launch_threads,    SHOW_LONG},
  {"Slow_queries",             (char*) offsetof(STATUS_VAR, long_query_count), SHOW_LONG_STATUS},
  {"Sort_merge_passes",	       (char*) offsetof(STATUS_VAR, filesort_merge_passes_), SHOW_LONG_STATUS},
  {"Sort_priority_queue_sorts",(char*) offsetof(STATUS_VAR, filesort_pq_sorts_), SHOW_LONG_STATUS}, 
  {"Sort_range",	       (char*) offsetof(STATUS_VAR, filesort_range_count_), SHOW_LONG_STATUS},
  {"Sort_rows",		       (char*) offsetof(STATUS_VAR, filesort_rows_), SHOW_LONG_STATUS},
  {"Sort_scan",		       (char*) offsetof(STATUS_VAR, filesort_scan_count_), SHOW_LONG_STATUS},
#ifdef HAVE_OPENSSL
#ifndef EMBEDDED_LIBRARY
  {"Ssl_accept_renegotiates",  (char*) &show_ssl_ctx_sess_accept_renegotiate, SHOW_SIMPLE_FUNC},
  {"Ssl_accepts",              (char*) &show_ssl_ctx_sess_accept, SHOW_SIMPLE_FUNC},
  {"Ssl_callback_cache_hits",  (char*) &show_ssl_ctx_sess_cb_hits, SHOW_SIMPLE_FUNC},
  {"Ssl_cipher",               (char*) &show_ssl_get_cipher, SHOW_SIMPLE_FUNC},
  {"Ssl_cipher_list",          (char*) &show_ssl_get_cipher_list, SHOW_SIMPLE_FUNC},
  {"Ssl_client_connects",      (char*) &show_ssl_ctx_sess_connect, SHOW_SIMPLE_FUNC},
  {"Ssl_connect_renegotiates", (char*) &show_ssl_ctx_sess_connect_renegotiate, SHOW_SIMPLE_FUNC},
  {"Ssl_ctx_verify_depth",     (char*) &show_ssl_ctx_get_verify_depth, SHOW_SIMPLE_FUNC},
  {"Ssl_ctx_verify_mode",      (char*) &show_ssl_ctx_get_verify_mode, SHOW_SIMPLE_FUNC},
  {"Ssl_default_timeout",      (char*) &show_ssl_get_default_timeout, SHOW_SIMPLE_FUNC},
  {"Ssl_finished_accepts",     (char*) &show_ssl_ctx_sess_accept_good, SHOW_SIMPLE_FUNC},
  {"Ssl_finished_connects",    (char*) &show_ssl_ctx_sess_connect_good, SHOW_SIMPLE_FUNC},
  {"Ssl_server_not_after",     (char*) &show_ssl_get_server_not_after, SHOW_SIMPLE_FUNC},
  {"Ssl_server_not_before",    (char*) &show_ssl_get_server_not_before, SHOW_SIMPLE_FUNC},
  {"Ssl_session_cache_hits",   (char*) &show_ssl_ctx_sess_hits, SHOW_SIMPLE_FUNC},
  {"Ssl_session_cache_misses", (char*) &show_ssl_ctx_sess_misses, SHOW_SIMPLE_FUNC},
  {"Ssl_session_cache_mode",   (char*) &show_ssl_ctx_get_session_cache_mode, SHOW_SIMPLE_FUNC},
  {"Ssl_session_cache_overflows", (char*) &show_ssl_ctx_sess_cache_full, SHOW_SIMPLE_FUNC},
  {"Ssl_session_cache_size",   (char*) &show_ssl_ctx_sess_get_cache_size, SHOW_SIMPLE_FUNC},
  {"Ssl_session_cache_timeouts", (char*) &show_ssl_ctx_sess_timeouts, SHOW_SIMPLE_FUNC},
  {"Ssl_sessions_reused",      (char*) &show_ssl_session_reused, SHOW_SIMPLE_FUNC},
  {"Ssl_used_session_cache_entries",(char*) &show_ssl_ctx_sess_number, SHOW_SIMPLE_FUNC},
  {"Ssl_verify_depth",         (char*) &show_ssl_get_verify_depth, SHOW_SIMPLE_FUNC},
  {"Ssl_verify_mode",          (char*) &show_ssl_get_verify_mode, SHOW_SIMPLE_FUNC},
  {"Ssl_version",              (char*) &show_ssl_get_version, SHOW_SIMPLE_FUNC},
#endif
#endif /* HAVE_OPENSSL */
  {"Syncs",                    (char*) &my_sync_count,          SHOW_LONG_NOFLUSH},
  /*
    Expression cache used only for caching subqueries now, so its statistic
    variables we call subquery_cache*.
  */
  {"Subquery_cache_hit",       (char*) &subquery_cache_hit,     SHOW_LONG},
  {"Subquery_cache_miss",      (char*) &subquery_cache_miss,    SHOW_LONG},
  {"Table_locks_immediate",    (char*) &locks_immediate,        SHOW_LONG},
  {"Table_locks_waited",       (char*) &locks_waited,           SHOW_LONG},
#ifdef HAVE_MMAP
  {"Tc_log_max_pages_used",    (char*) &tc_log_max_pages_used,  SHOW_LONG},
  {"Tc_log_page_size",         (char*) &tc_log_page_size,       SHOW_LONG_NOFLUSH},
  {"Tc_log_page_waits",        (char*) &tc_log_page_waits,      SHOW_LONG},
#endif
#ifdef HAVE_POOL_OF_THREADS
  {"Threadpool_idle_threads",  (char *) &show_threadpool_idle_threads, SHOW_SIMPLE_FUNC},
  {"Threadpool_threads",       (char *) &tp_stats.num_worker_threads, SHOW_INT},
#endif
  {"Threads_cached",           (char*) &cached_thread_count,    SHOW_LONG_NOFLUSH},
  {"Threads_connected",        (char*) &connection_count,       SHOW_INT},
  {"Threads_created",	       (char*) &thread_created,		SHOW_LONG_NOFLUSH},
  {"Threads_running",          (char*) &thread_running,         SHOW_INT},
  {"Update_scan",	       (char*) offsetof(STATUS_VAR, update_scan_count), SHOW_LONG_STATUS},
  {"Uptime",                   (char*) &show_starttime,         SHOW_SIMPLE_FUNC},
#ifdef ENABLED_PROFILING
  {"Uptime_since_flush_status",(char*) &show_flushstatustime,   SHOW_SIMPLE_FUNC},
#endif
#ifdef WITH_WSREP
  {"wsrep",                    (char*) &wsrep_show_status,       SHOW_FUNC},
#endif
  {NullS, NullS, SHOW_LONG}
};

static bool add_terminator(DYNAMIC_ARRAY *options)
{
  my_option empty_element= {0, 0, 0, 0, 0, 0, GET_NO_ARG, NO_ARG, 0, 0, 0, 0, 0, 0};
  return insert_dynamic(options, (uchar *)&empty_element);
}

static bool add_many_options(DYNAMIC_ARRAY *options, my_option *list,
                            size_t elements)
{
  for (my_option *opt= list; opt < list + elements; opt++)
    if (insert_dynamic(options, opt))
      return 1;
  return 0;
}

#ifndef EMBEDDED_LIBRARY
static void print_version(void)
{
  set_server_version();

  printf("%s  Ver %s for %s on %s (%s)\n",my_progname,
	 server_version,SYSTEM_TYPE,MACHINE_TYPE, MYSQL_COMPILATION_COMMENT);
}

/** Compares two options' names, treats - and _ the same */
static int option_cmp(my_option *a, my_option *b)
{
  const char *sa= a->name;
  const char *sb= b->name;
  for (; *sa || *sb; sa++, sb++)
  {
    if (*sa < *sb)
    {
      if (*sa == '-' && *sb == '_')
        continue;
      else
        return -1;
    }
    if (*sa > *sb)
    {
      if (*sa == '_' && *sb == '-')
        continue;
      else
        return 1;
    }
  }
  return 0;
}

static void print_help()
{
  MEM_ROOT mem_root;
  init_alloc_root(&mem_root, 4096, 4096, MYF(0));

  pop_dynamic(&all_options);
  add_many_options(&all_options, pfs_early_options,
                  array_elements(pfs_early_options));
  sys_var_add_options(&all_options, sys_var::PARSE_EARLY);
  add_plugin_options(&all_options, &mem_root);
  sort_dynamic(&all_options, (qsort_cmp) option_cmp);
  sort_dynamic(&all_options, (qsort_cmp) option_cmp);
  add_terminator(&all_options);

  my_print_help((my_option*) all_options.buffer);

  /* Add variables that must be shown but not changed, like version numbers */
  pop_dynamic(&all_options);
  sys_var_add_options(&all_options, sys_var::GETOPT_ONLY_HELP);
  sort_dynamic(&all_options, (qsort_cmp) option_cmp);
  add_terminator(&all_options);
  my_print_variables((my_option*) all_options.buffer);

  free_root(&mem_root, MYF(0));
}

static void usage(void)
{
  DBUG_ENTER("usage");
  if (!(default_charset_info= get_charset_by_csname(default_character_set_name,
					           MY_CS_PRIMARY,
						   MYF(MY_WME))))
    exit(1);
  if (!default_collation_name)
    default_collation_name= (char*) default_charset_info->name;
  print_version();
  puts(ORACLE_WELCOME_COPYRIGHT_NOTICE("2000"));
  puts("Starts the MariaDB database server.\n");
  printf("Usage: %s [OPTIONS]\n", my_progname);
  if (!opt_verbose)
    puts("\nFor more help options (several pages), use mysqld --verbose --help.");
  else
  {
#ifdef __WIN__
  puts("NT and Win32 specific options:\n"
       "  --install                     Install the default service (NT).\n"
       "  --install-manual              Install the default service started manually (NT).\n"
       "  --install service_name        Install an optional service (NT).\n"
       "  --install-manual service_name Install an optional service started manually (NT).\n"
       "  --remove                      Remove the default service from the service list (NT).\n"
       "  --remove service_name         Remove the service_name from the service list (NT).\n"
       "  --enable-named-pipe           Only to be used for the default server (NT).\n"
       "  --standalone                  Dummy option to start as a standalone server (NT).");
  puts("");
#endif
  print_defaults(MYSQL_CONFIG_NAME,load_default_groups);
  puts("");
  set_ports();

  /* Print out all the options including plugin supplied options */
  print_help();

  if (! plugins_are_initialized)
  {
    puts("\nPlugins have parameters that are not reflected in this list"
         "\nbecause execution stopped before plugins were initialized.");
  }

  puts("\nTo see what values a running MySQL server is using, type"
       "\n'mysqladmin variables' instead of 'mysqld --verbose --help'.");
  }
  DBUG_VOID_RETURN;
}
#endif /*!EMBEDDED_LIBRARY*/

/**
  Initialize MySQL global variables to default values.

  @note
    The reason to set a lot of global variables to zero is to allow one to
    restart the embedded server with a clean environment
    It's also needed on some exotic platforms where global variables are
    not set to 0 when a program starts.

    We don't need to set variables refered to in my_long_options
    as these are initialized by my_getopt.
*/

static int mysql_init_variables(void)
{
  /* Things reset to zero */
  opt_skip_slave_start= opt_reckless_slave = 0;
  mysql_home[0]= pidfile_name[0]= log_error_file[0]= 0;
#if defined(HAVE_REALPATH) && !defined(HAVE_valgrind) && !defined(HAVE_BROKEN_REALPATH)
  /*  We can only test for sub paths if my_symlink.c is using realpath */
  mysys_test_invalid_symlink= path_starts_from_data_home_dir;
#endif
  opt_log= 0;
  opt_bin_log= opt_bin_log_used= 0;
  opt_disable_networking= opt_skip_show_db=0;
  opt_skip_name_resolve= 0;
  opt_ignore_builtin_innodb= 0;
  opt_logname= opt_binlog_index_name= opt_slow_logname= 0;
  opt_log_basename= 0;
  opt_tc_log_file= (char *)"tc.log";      // no hostname in tc_log file name !
  opt_secure_auth= 0;
  opt_bootstrap= opt_myisam_log= 0;
  disable_log_notes= 0;
  mqh_used= 0;
  kill_in_progress= 0;
  cleanup_done= 0;
  server_id_supplied= 0;
  test_flags= select_errors= dropping_tables= ha_open_options=0;
  thread_count= thread_running= kill_cached_threads= wake_thread= 0;
  service_thread_count= 0;
  slave_open_temp_tables= 0;
  cached_thread_count= 0;
  opt_endinfo= using_udf_functions= 0;
  opt_using_transactions= 0;
  abort_loop= select_thread_in_use= signal_thread_in_use= 0;
  ready_to_exit= shutdown_in_progress= grant_option= 0;
  aborted_threads= aborted_connects= 0;
  subquery_cache_miss= subquery_cache_hit= 0;
  delayed_insert_threads= delayed_insert_writes= delayed_rows_in_use= 0;
  delayed_insert_errors= thread_created= 0;
  specialflag= 0;
  binlog_cache_use=  binlog_cache_disk_use= 0;
  max_used_connections= slow_launch_threads = 0;
  mysqld_user= mysqld_chroot= opt_init_file= opt_bin_logname = 0;
  prepared_stmt_count= 0;
  mysqld_unix_port= opt_mysql_tmpdir= my_bind_addr_str= NullS;
  bzero((uchar*) &mysql_tmpdir_list, sizeof(mysql_tmpdir_list));
  /* Clear all except global_memory_used */
  bzero((char*) &global_status_var, offsetof(STATUS_VAR,
                                             last_cleared_system_status_var));
  opt_large_pages= 0;
  opt_super_large_pages= 0;
#if defined(ENABLED_DEBUG_SYNC)
  opt_debug_sync_timeout= 0;
#endif /* defined(ENABLED_DEBUG_SYNC) */
  key_map_full.set_all();

  /* Character sets */
  system_charset_info= &my_charset_utf8_general_ci;
  files_charset_info= &my_charset_utf8_general_ci;
  national_charset_info= &my_charset_utf8_general_ci;
  table_alias_charset= &my_charset_bin;
  character_set_filesystem= &my_charset_bin;

  opt_specialflag= SPECIAL_ENGLISH;
  unix_sock= base_ip_sock= extra_ip_sock= MYSQL_INVALID_SOCKET;
  mysql_home_ptr= mysql_home;
  log_error_file_ptr= log_error_file;
  protocol_version= PROTOCOL_VERSION;
  what_to_log= ~ (1L << (uint) COM_TIME);
  denied_connections= 0;
  executed_events= 0;
  global_query_id= thread_id= 1L;
  strnmov(server_version, MYSQL_SERVER_VERSION, sizeof(server_version)-1);
  threads.empty();
  thread_cache.empty();
  key_caches.empty();
  if (!(dflt_key_cache= get_or_create_key_cache(default_key_cache_base.str,
                                                default_key_cache_base.length)))
  {
    sql_print_error("Cannot allocate the keycache");
    return 1;
  }

  /* set key_cache_hash.default_value = dflt_key_cache */
  multi_keycache_init();

  /* Set directory paths */
  mysql_real_data_home_len=
    strmake_buf(mysql_real_data_home,
                get_relative_path(MYSQL_DATADIR)) - mysql_real_data_home;
  /* Replication parameters */
  master_info_file= (char*) "master.info",
    relay_log_info_file= (char*) "relay-log.info";
  report_user= report_password = report_host= 0;	/* TO BE DELETED */
  opt_relay_logname= opt_relaylog_index_name= 0;
  slave_retried_transactions= 0;
  log_bin_basename= NULL;
  log_bin_index= NULL;

  /* Variables in libraries */
  charsets_dir= 0;
  default_character_set_name= (char*) MYSQL_DEFAULT_CHARSET_NAME;
  default_collation_name= compiled_default_collation_name;
  character_set_filesystem_name= (char*) "binary";
  lc_messages= (char*) "en_US";
  lc_time_names_name= (char*) "en_US";
  
  /* Variables that depends on compile options */
#ifndef DBUG_OFF
  default_dbug_option=IF_WIN("d:t:i:O,\\mysqld.trace",
			     "d:t:i:o,/tmp/mysqld.trace");
  current_dbug_option= default_dbug_option;
#endif
  opt_error_log= IF_WIN(1,0);
#ifdef ENABLED_PROFILING
    have_profiling = SHOW_OPTION_YES;
#else
    have_profiling = SHOW_OPTION_NO;
#endif

#if defined(HAVE_OPENSSL) && !defined(EMBEDDED_LIBRARY)
  have_ssl=SHOW_OPTION_YES;
#if HAVE_YASSL
  have_openssl= SHOW_OPTION_NO;
#else
  have_openssl= SHOW_OPTION_YES;
#endif
#else
  have_openssl= have_ssl= SHOW_OPTION_NO;
#endif
#ifdef HAVE_BROKEN_REALPATH
  have_symlink=SHOW_OPTION_NO;
#else
  have_symlink=SHOW_OPTION_YES;
#endif
#ifdef HAVE_DLOPEN
  have_dlopen=SHOW_OPTION_YES;
#else
  have_dlopen=SHOW_OPTION_NO;
#endif
#ifdef HAVE_QUERY_CACHE
  have_query_cache=SHOW_OPTION_YES;
#else
  have_query_cache=SHOW_OPTION_NO;
#endif
#ifdef HAVE_SPATIAL
  have_geometry=SHOW_OPTION_YES;
#else
  have_geometry=SHOW_OPTION_NO;
#endif
#ifdef HAVE_RTREE_KEYS
  have_rtree_keys=SHOW_OPTION_YES;
#else
  have_rtree_keys=SHOW_OPTION_NO;
#endif
#ifdef HAVE_CRYPT
  have_crypt=SHOW_OPTION_YES;
#else
  have_crypt=SHOW_OPTION_NO;
#endif
#ifdef HAVE_COMPRESS
  have_compress= SHOW_OPTION_YES;
#else
  have_compress= SHOW_OPTION_NO;
#endif
#ifdef HAVE_LIBWRAP
  libwrapName= NullS;
#endif
#ifdef HAVE_OPENSSL
  des_key_file = 0;
#ifndef EMBEDDED_LIBRARY
  ssl_acceptor_fd= 0;
#endif /* ! EMBEDDED_LIBRARY */
#endif /* HAVE_OPENSSL */
#ifdef HAVE_SMEM
  shared_memory_base_name= default_shared_memory_base_name;
#endif

#if defined(__WIN__)
  /* Allow Win32 users to move MySQL anywhere */
  {
    char prg_dev[LIBLEN];
    char executing_path_name[LIBLEN];
    if (!test_if_hard_path(my_progname))
    {
      // we don't want to use GetModuleFileName inside of my_path since
      // my_path is a generic path dereferencing function and here we care
      // only about the executing binary.
      GetModuleFileName(NULL, executing_path_name, sizeof(executing_path_name));
      my_path(prg_dev, executing_path_name, NULL);
    }
    else
      my_path(prg_dev, my_progname, "mysql/bin");
    strcat(prg_dev,"/../");			// Remove 'bin' to get base dir
    cleanup_dirname(mysql_home,prg_dev);
  }
#else
  const char *tmpenv;
  if (!(tmpenv = getenv("MY_BASEDIR_VERSION")))
    tmpenv = DEFAULT_MYSQL_HOME;
  strmake_buf(mysql_home, tmpenv);
  set_sys_var_value_origin(&mysql_home_ptr, sys_var::ENV);
#endif

  if (wsrep_init_vars())
    return 1;

  return 0;
}

my_bool
mysqld_get_one_option(int optid, const struct my_option *opt, char *argument)
{
  if (opt->app_type)
  {
    sys_var *var= (sys_var*) opt->app_type;
    if (argument == autoset_my_option)
    {
      var->value_origin= sys_var::AUTO;
      return 0;
    }
    var->value_origin= sys_var::CONFIG;
  }

  switch(optid) {
  case '#':
#ifndef DBUG_OFF
    if (!argument)
      argument= (char*) default_dbug_option;
    if (argument[0] == '0' && !argument[1])
    {
      DEBUGGER_OFF;
      break;
    }
    DEBUGGER_ON;
    if (argument[0] == '1' && !argument[1])
      break;
    DBUG_SET_INITIAL(argument);
    current_dbug_option= argument;
    opt_endinfo=1;				/* unireg: memory allocation */
#else
    sql_print_warning("'%s' is disabled in this build", opt->name);
#endif
    break;
  case OPT_DEPRECATED_OPTION:
    sql_print_warning("'%s' is deprecated. It does nothing and exists only "
                      "for compatibility with old my.cnf files.",
                      opt->name);
    break;
  case OPT_MYSQL_COMPATIBILITY:
    sql_print_warning("'%s' is MySQL 5.6 compatible option. Not used or needed "
                      "in MariaDB.", opt->name);
    break;
  case OPT_MYSQL_TO_BE_IMPLEMENTED:
    sql_print_warning("'%s' is MySQL 5.6 compatible option. To be implemented "
                      "in later versions.", opt->name);
    break;
  case 'a':
    SYSVAR_AUTOSIZE(global_system_variables.sql_mode, MODE_ANSI);
    SYSVAR_AUTOSIZE(global_system_variables.tx_isolation, ISO_SERIALIZABLE);
    break;
  case 'b':
    strmake_buf(mysql_home, argument);
    break;
  case 'C':
    if (default_collation_name == compiled_default_collation_name)
      default_collation_name= 0;
    break;
  case 'h':
    strmake_buf(mysql_real_data_home, argument);
    /* Correct pointer set by my_getopt (for embedded library) */
    mysql_real_data_home_ptr= mysql_real_data_home;
    break;
  case 'u':
    if (!mysqld_user || !strcmp(mysqld_user, argument))
      mysqld_user= argument;
    else
      sql_print_warning("Ignoring user change to '%s' because the user was set to '%s' earlier on the command line\n", argument, mysqld_user);
    break;
  case 'L':
    strmake_buf(lc_messages_dir, argument);
    break;
  case OPT_BINLOG_FORMAT:
    binlog_format_used= true;
    break;
#include <sslopt-case.h>
#ifndef EMBEDDED_LIBRARY
  case 'V':
    print_version();
    opt_abort= 1;                    // Abort after parsing all options
    break;
#endif /*EMBEDDED_LIBRARY*/
  case 'W':
    if (!argument)
      global_system_variables.log_warnings++;
    else if (argument == disabled_my_option)
      global_system_variables.log_warnings= 0L;
    else
      global_system_variables.log_warnings= atoi(argument);
    break;
  case 'T':
    test_flags= argument ? (uint) atoi(argument) : 0;
    opt_endinfo=1;
    break;
  case OPT_THREAD_CONCURRENCY:
    WARN_DEPRECATED_NO_REPLACEMENT(NULL, "THREAD_CONCURRENCY");
    break;
  case (int) OPT_ISAM_LOG:
    opt_myisam_log=1;
    break;
  case (int) OPT_BIN_LOG:
    opt_bin_log= MY_TEST(argument != disabled_my_option);
    opt_bin_log_used= 1;
    break;
  case (int) OPT_LOG_BASENAME:
  {
    if (opt_log_basename[0] == 0 || strchr(opt_log_basename, FN_EXTCHAR) ||
        strchr(opt_log_basename,FN_LIBCHAR) ||
        !is_filename_allowed(opt_log_basename, strlen(opt_log_basename), FALSE))
    {
      sql_print_error("Wrong argument for --log-basename. It can't be empty or contain '.' or '" FN_DIRSEP "'. It must be valid filename.");
      return 1;
    }
    if (log_error_file_ptr != disabled_my_option)
      SYSVAR_AUTOSIZE(log_error_file_ptr, opt_log_basename);

    /* General log file */
    make_default_log_name(&opt_logname, ".log", false);
    /* Slow query log file */
    make_default_log_name(&opt_slow_logname, "-slow.log", false);
    /* Binary log file */
    make_default_log_name(&opt_bin_logname, "-bin", true);
    /* Binary log index file */
    make_default_log_name(&opt_binlog_index_name, "-bin.index", true);
    set_sys_var_value_origin(&opt_logname, sys_var::AUTO);
    set_sys_var_value_origin(&opt_slow_logname, sys_var::AUTO);
    if (!opt_logname || !opt_slow_logname || !opt_bin_logname ||
        !opt_binlog_index_name)
      return 1;

#ifdef HAVE_REPLICATION
    /* Relay log file */
    make_default_log_name(&opt_relay_logname, "-relay-bin", true);
    /* Relay log index file */
    make_default_log_name(&opt_relaylog_index_name, "-relay-bin.index", true);
    set_sys_var_value_origin(&opt_relay_logname, sys_var::AUTO);
    if (!opt_relay_logname || !opt_relaylog_index_name)
      return 1;
#endif

    SYSVAR_AUTOSIZE(pidfile_name_ptr, pidfile_name);
    /* PID file */
    strmake(pidfile_name, argument, sizeof(pidfile_name)-5);
    strmov(fn_ext(pidfile_name),".pid");

    /* check for errors */
    if (!pidfile_name_ptr)
      return 1;                                 // out of memory error
    break;
  }
#ifdef HAVE_REPLICATION
  case (int)OPT_REPLICATE_IGNORE_DB:
  {
    cur_rpl_filter->add_ignore_db(argument);
    break;
  }
  case (int)OPT_REPLICATE_DO_DB:
  {
    cur_rpl_filter->add_do_db(argument);
    break;
  }
  case (int)OPT_REPLICATE_REWRITE_DB:
  {
    /* See also OPT_REWRITE_DB handling in client/mysqlbinlog.cc */
    char* key = argument,*p, *val;

    if (!(p= strstr(argument, "->")))
    {
      sql_print_error("Bad syntax in replicate-rewrite-db - missing '->'!\n");
      return 1;
    }
    val= p--;
    while (my_isspace(mysqld_charset, *p) && p > argument)
      *p-- = 0;
    if (p == argument)
    {
      sql_print_error("Bad syntax in replicate-rewrite-db - empty FROM db!\n");
      return 1;
    }
    *val= 0;
    val+= 2;
    while (*val && my_isspace(mysqld_charset, *val))
      val++;
    if (!*val)
    {
      sql_print_error("Bad syntax in replicate-rewrite-db - empty TO db!\n");
      return 1;
    }

    cur_rpl_filter->add_db_rewrite(key, val);
    break;
  }
  case (int)OPT_SLAVE_PARALLEL_MODE:
  {
    /* Store latest mode for Master::Info */
    cur_rpl_filter->set_parallel_mode
      ((enum_slave_parallel_mode)opt_slave_parallel_mode);
    break;
  }

  case (int)OPT_BINLOG_IGNORE_DB:
  {
    binlog_filter->add_ignore_db(argument);
    break;
  }
  case (int)OPT_BINLOG_DO_DB:
  {
    binlog_filter->add_do_db(argument);
    break;
  }
  case (int)OPT_REPLICATE_DO_TABLE:
  {
    if (cur_rpl_filter->add_do_table(argument))
    {
      sql_print_error("Could not add do table rule '%s'!\n", argument);
      return 1;
    }
    break;
  }
  case (int)OPT_REPLICATE_WILD_DO_TABLE:
  {
    if (cur_rpl_filter->add_wild_do_table(argument))
    {
      sql_print_error("Could not add do table rule '%s'!\n", argument);
      return 1;
    }
    break;
  }
  case (int)OPT_REPLICATE_WILD_IGNORE_TABLE:
  {
    if (cur_rpl_filter->add_wild_ignore_table(argument))
    {
      sql_print_error("Could not add ignore table rule '%s'!\n", argument);
      return 1;
    }
    break;
  }
  case (int)OPT_REPLICATE_IGNORE_TABLE:
  {
    if (cur_rpl_filter->add_ignore_table(argument))
    {
      sql_print_error("Could not add ignore table rule '%s'!\n", argument);
      return 1;
    }
    break;
  }
#endif /* HAVE_REPLICATION */
  case (int) OPT_SAFE:
    opt_specialflag|= SPECIAL_SAFE_MODE | SPECIAL_NO_NEW_FUNC;
    SYSVAR_AUTOSIZE(delay_key_write_options, (uint) DELAY_KEY_WRITE_NONE);
    SYSVAR_AUTOSIZE(myisam_recover_options, HA_RECOVER_DEFAULT);
    ha_open_options&= ~(HA_OPEN_DELAY_KEY_WRITE);
#ifdef HAVE_QUERY_CACHE
    SYSVAR_AUTOSIZE(query_cache_size, 0);
#endif
    sql_print_warning("The syntax '--safe-mode' is deprecated and will be "
                      "removed in a future release.");
    break;
  case (int) OPT_SKIP_HOST_CACHE:
    opt_specialflag|= SPECIAL_NO_HOST_CACHE;
    break;
  case (int) OPT_SKIP_RESOLVE:
    opt_skip_name_resolve= 1;
    opt_specialflag|=SPECIAL_NO_RESOLVE;
    break;
  case (int) OPT_WANT_CORE:
    test_flags |= TEST_CORE_ON_SIGNAL;
    break;
  case OPT_CONSOLE:
    if (opt_console)
      opt_error_log= 0;			// Force logs to stdout
    break;
  case OPT_BOOTSTRAP:
    opt_noacl=opt_bootstrap=1;
    break;
  case OPT_SERVER_ID:
    server_id_supplied = 1;
    ::server_id= global_system_variables.server_id;
    break;
  case OPT_LOWER_CASE_TABLE_NAMES:
    lower_case_table_names_used= 1;
    break;
#if defined(ENABLED_DEBUG_SYNC)
  case OPT_DEBUG_SYNC_TIMEOUT:
    /*
      Debug Sync Facility. See debug_sync.cc.
      Default timeout for WAIT_FOR action.
      Default value is zero (facility disabled).
      If option is given without an argument, supply a non-zero value.
    */
    if (!argument)
    {
      /* purecov: begin tested */
      opt_debug_sync_timeout= DEBUG_SYNC_DEFAULT_WAIT_TIMEOUT;
      /* purecov: end */
    }
    break;
#endif /* defined(ENABLED_DEBUG_SYNC) */
  case OPT_LOG_ERROR:
    /*
      "No --log-error" == "write errors to stderr",
      "--log-error without argument" == "write errors to a file".
    */
    if (argument == NULL) /* no argument */
      log_error_file_ptr= const_cast<char*>("");
    break;
  case OPT_IGNORE_DB_DIRECTORY:
    opt_ignore_db_dirs= NULL; // will be set in ignore_db_dirs_process_additions
    if (*argument == 0)
      ignore_db_dirs_reset();
    else
    {
      if (push_ignored_db_dir(argument))
      {
        sql_print_error("Can't start server: "
                        "cannot process --ignore-db-dir=%.*s", 
                        FN_REFLEN, argument);
        return 1;
      }
    }
    break;
  case OPT_PLUGIN_LOAD:
    free_list(opt_plugin_load_list_ptr);
    /* fall through */
  case OPT_PLUGIN_LOAD_ADD:
    opt_plugin_load_list_ptr->push_back(new i_string(argument));
    break;
  case OPT_MAX_LONG_DATA_SIZE:
    max_long_data_size_used= true;
    break;
  case OPT_PFS_INSTRUMENT:
  {
#ifdef WITH_PERFSCHEMA_STORAGE_ENGINE
#ifndef EMBEDDED_LIBRARY
    /* Parse instrument name and value from argument string */
    char* name = argument,*p, *val;

    /* Assignment required */
    if (!(p= strchr(argument, '=')))
    {
       my_getopt_error_reporter(WARNING_LEVEL,
                             "Missing value for performance_schema_instrument "
                             "'%s'", argument);
      return 0;
    }

    /* Option value */
    val= p + 1;
    if (!*val)
    {
       my_getopt_error_reporter(WARNING_LEVEL,
                             "Missing value for performance_schema_instrument "
                             "'%s'", argument);
      return 0;
    }

    /* Trim leading spaces from instrument name */
    while (*name && my_isspace(mysqld_charset, *name))
      name++;

    /* Trim trailing spaces and slashes from instrument name */
    while (p > argument && (my_isspace(mysqld_charset, p[-1]) || p[-1] == '/'))
      p--;
    *p= 0;

    if (!*name)
    {
       my_getopt_error_reporter(WARNING_LEVEL,
                             "Invalid instrument name for "
                             "performance_schema_instrument '%s'", argument);
      return 0;
    }

    /* Trim leading spaces from option value */
    while (*val && my_isspace(mysqld_charset, *val))
      val++;

    /* Trim trailing spaces from option value */
    if ((p= my_strchr(mysqld_charset, val, val+strlen(val), ' ')) != NULL)
      *p= 0;

    if (!*val)
    {
       my_getopt_error_reporter(WARNING_LEVEL,
                             "Invalid value for performance_schema_instrument "
                             "'%s'", argument);
      return 0;
    }

    /* Add instrument name and value to array of configuration options */
    if (add_pfs_instr_to_array(name, val))
    {
       my_getopt_error_reporter(WARNING_LEVEL,
                             "Invalid value for performance_schema_instrument "
                             "'%s'", argument);
      return 0;
    }
#endif /* EMBEDDED_LIBRARY */
#endif
    break;
  }
#ifdef WITH_WSREP
  case OPT_WSREP_CAUSAL_READS:
    wsrep_causal_reads_update(&global_system_variables);
    break;
  case OPT_WSREP_SYNC_WAIT:
    global_system_variables.wsrep_causal_reads=
      MY_TEST(global_system_variables.wsrep_sync_wait &
              WSREP_SYNC_WAIT_BEFORE_READ);
    break;
#endif /* WITH_WSREP */
  }
  return 0;
}


/** Handle arguments for multiple key caches. */

C_MODE_START

static void*
mysql_getopt_value(const char *name, uint length,
		   const struct my_option *option, int *error)
{
  if (error)
    *error= 0;
  switch (option->id) {
  case OPT_KEY_BUFFER_SIZE:
  case OPT_KEY_CACHE_BLOCK_SIZE:
  case OPT_KEY_CACHE_DIVISION_LIMIT:
  case OPT_KEY_CACHE_AGE_THRESHOLD:
  case OPT_KEY_CACHE_PARTITIONS:
  case OPT_KEY_CACHE_CHANGED_BLOCKS_HASH_SIZE:
  {
    KEY_CACHE *key_cache;
    if (!(key_cache= get_or_create_key_cache(name, length)))
    {
      if (error)
        *error= EXIT_OUT_OF_MEMORY;
      return 0;
    }
    switch (option->id) {
    case OPT_KEY_BUFFER_SIZE:
      return &key_cache->param_buff_size;
    case OPT_KEY_CACHE_BLOCK_SIZE:
      return &key_cache->param_block_size;
    case OPT_KEY_CACHE_DIVISION_LIMIT:
      return &key_cache->param_division_limit;
    case OPT_KEY_CACHE_AGE_THRESHOLD:
      return &key_cache->param_age_threshold;
    case OPT_KEY_CACHE_PARTITIONS:
      return (uchar**) &key_cache->param_partitions;
    case OPT_KEY_CACHE_CHANGED_BLOCKS_HASH_SIZE:
      return (uchar**) &key_cache->changed_blocks_hash_size;
    }
  }
  /* We return in all cases above. Let us silence -Wimplicit-fallthrough */
  DBUG_ASSERT(0);
  /* fall through */
<<<<<<< HEAD
#ifdef HAVE_REPLICATION
=======
>>>>>>> 54bb04f7
  case OPT_REPLICATE_DO_DB:
  case OPT_REPLICATE_DO_TABLE:
  case OPT_REPLICATE_IGNORE_DB:
  case OPT_REPLICATE_IGNORE_TABLE:
  case OPT_REPLICATE_WILD_DO_TABLE:
  case OPT_REPLICATE_WILD_IGNORE_TABLE:
  case OPT_REPLICATE_REWRITE_DB:
  case OPT_SLAVE_PARALLEL_MODE:
  {
    /* Store current filter for mysqld_get_one_option() */
    if (!(cur_rpl_filter= get_or_create_rpl_filter(name, length)))
    {
      if (error)
        *error= EXIT_OUT_OF_MEMORY;
    }
    if (option->id == OPT_SLAVE_PARALLEL_MODE)
    {
      /*
        Ensure parallel_mode variable is shown in --help. The other
        variables are not easily printable here.
       */
      return (char**) &opt_slave_parallel_mode;
    }
    return 0;
  }
#endif
  }
  return option->value;
}

static void option_error_reporter(enum loglevel level, const char *format, ...)
{
  va_list args;
  va_start(args, format);

  /* Don't print warnings for --loose options during bootstrap */
  if (level == ERROR_LEVEL || !opt_bootstrap ||
      global_system_variables.log_warnings)
  {
    vprint_msg_to_log(level, format, args);
  }
  va_end(args);
}

C_MODE_END

/**
  Get server options from the command line,
  and perform related server initializations.
  @param [in, out] argc_ptr       command line options (count)
  @param [in, out] argv_ptr       command line options (values)
  @return 0 on success

  @todo
  - FIXME add EXIT_TOO_MANY_ARGUMENTS to "mysys_err.h" and return that code?
*/
static int get_options(int *argc_ptr, char ***argv_ptr)
{
  int ho_error;

  my_getopt_register_get_addr(mysql_getopt_value);
  my_getopt_error_reporter= option_error_reporter;

  /* prepare all_options array */
  my_init_dynamic_array(&all_options, sizeof(my_option),
                        array_elements(my_long_options),
                        array_elements(my_long_options)/4, MYF(0));
  add_many_options(&all_options, my_long_options, array_elements(my_long_options));
  sys_var_add_options(&all_options, 0);
  add_terminator(&all_options);

  /* Skip unknown options so that they may be processed later by plugins */
  my_getopt_skip_unknown= TRUE;

  if ((ho_error= handle_options(argc_ptr, argv_ptr, (my_option*)(all_options.buffer),
                                mysqld_get_one_option)))
    return ho_error;

  if (!opt_help)
    delete_dynamic(&all_options);
  else
    opt_abort= 1;

  /* Add back the program name handle_options removes */
  (*argc_ptr)++;
  (*argv_ptr)--;

  disable_log_notes= opt_silent_startup;

  /*
    Options have been parsed. Now some of them need additional special
    handling, like custom value checking, checking of incompatibilites
    between options, setting of multiple variables, etc.
    Do them here.
  */

  if ((opt_log_slow_admin_statements || opt_log_queries_not_using_indexes ||
       opt_log_slow_slave_statements) &&
      !global_system_variables.sql_log_slow)
    sql_print_warning("options --log-slow-admin-statements, --log-queries-not-using-indexes and --log-slow-slave-statements have no effect if --log_slow_queries is not set");
  if (global_system_variables.net_buffer_length > 
      global_system_variables.max_allowed_packet)
  {
    sql_print_warning("net_buffer_length (%lu) is set to be larger "
                      "than max_allowed_packet (%lu). Please rectify.",
                      global_system_variables.net_buffer_length, 
                      global_system_variables.max_allowed_packet);
  }

#if MYSQL_VERSION_ID > 101001
  /*
    TIMESTAMP columns get implicit DEFAULT values when
    --explicit_defaults_for_timestamp is not set.
  */
  if (!opt_help && !opt_explicit_defaults_for_timestamp)
    sql_print_warning("TIMESTAMP with implicit DEFAULT value is deprecated. "
                      "Please use --explicit_defaults_for_timestamp server "
                      "option (see documentation for more details).");
#endif

  if (log_error_file_ptr != disabled_my_option)
    opt_error_log= 1;
  else
    log_error_file_ptr= const_cast<char*>("");

  opt_init_connect.length=strlen(opt_init_connect.str);
  opt_init_slave.length=strlen(opt_init_slave.str);

  if (global_system_variables.low_priority_updates)
    thr_upgraded_concurrent_insert_lock= TL_WRITE_LOW_PRIORITY;

  if (ft_boolean_check_syntax_string((uchar*) ft_boolean_syntax))
  {
    sql_print_error("Invalid ft-boolean-syntax string: %s\n",
                    ft_boolean_syntax);
    return 1;
  }

  if (opt_disable_networking)
    mysqld_port= mysqld_extra_port= 0;

  if (opt_skip_show_db)
    opt_specialflag|= SPECIAL_SKIP_SHOW_DB;

  if (myisam_flush)
    flush_time= 0;

#ifdef HAVE_REPLICATION
  if (opt_slave_skip_errors)
    init_slave_skip_errors(opt_slave_skip_errors);
#endif

  if (global_system_variables.max_join_size == HA_POS_ERROR)
    global_system_variables.option_bits|= OPTION_BIG_SELECTS;
  else
    global_system_variables.option_bits&= ~OPTION_BIG_SELECTS;

  if (!opt_bootstrap && WSREP_PROVIDER_EXISTS &&
      global_system_variables.binlog_format != BINLOG_FORMAT_ROW)
  {

    WSREP_ERROR ("Only binlog_format = 'ROW' is currently supported. "
                 "Configured value: '%s'. Please adjust your configuration.",
                 binlog_format_names[global_system_variables.binlog_format]);
    return 1;
  }

  // Synchronize @@global.autocommit on --autocommit
  const ulonglong turn_bit_on= opt_autocommit ?
    OPTION_AUTOCOMMIT : OPTION_NOT_AUTOCOMMIT;
  global_system_variables.option_bits=
    (global_system_variables.option_bits &
     ~(OPTION_NOT_AUTOCOMMIT | OPTION_AUTOCOMMIT)) | turn_bit_on;

  global_system_variables.sql_mode=
    expand_sql_mode(global_system_variables.sql_mode);
#if !defined(HAVE_REALPATH) || defined(HAVE_BROKEN_REALPATH)
  my_use_symdir=0;
  my_disable_symlinks=1;
  have_symlink=SHOW_OPTION_NO;
#else
  if (!my_use_symdir)
  {
    my_disable_symlinks=1;
    have_symlink=SHOW_OPTION_DISABLED;
  }
#endif
  if (opt_debugging)
  {
    /* Allow break with SIGINT, no core or stack trace */
    test_flags|= TEST_SIGINT;
    opt_stack_trace= 1;
    test_flags&= ~TEST_CORE_ON_SIGNAL;
  }
  /* Set global MyISAM variables from delay_key_write_options */
  fix_delay_key_write(0, 0, OPT_GLOBAL);

#ifndef EMBEDDED_LIBRARY
  if (mysqld_chroot)
    set_root(mysqld_chroot);
#else
  SYSVAR_AUTOSIZE(thread_handling, SCHEDULER_NO_THREADS);
  max_allowed_packet= global_system_variables.max_allowed_packet;
  net_buffer_length= global_system_variables.net_buffer_length;
#endif
  if (fix_paths())
    return 1;

  /*
    Set some global variables from the global_system_variables
    In most cases the global variables will not be used
  */
  my_disable_locking= myisam_single_user= MY_TEST(opt_external_locking == 0);
  my_default_record_cache_size=global_system_variables.read_buff_size;

  /*
    Log mysys errors when we don't have a thd or thd->log_all_errors is set
    (recovery) to the log.  This is mainly useful for debugging strange system
    errors.
  */
  if (global_system_variables.log_warnings >= 10)
    my_global_flags= MY_WME | ME_JUST_INFO;
  /* Log all errors not handled by thd->handle_error() to my_message_sql() */
  if (global_system_variables.log_warnings >= 11)
    my_global_flags|= ME_NOREFRESH;
  if (my_assert_on_error)
    debug_assert_if_crashed_table= 1;

  global_system_variables.long_query_time= (ulonglong)
    (global_system_variables.long_query_time_double * 1e6 + 0.1);
  global_system_variables.max_statement_time= (ulonglong)
    (global_system_variables.max_statement_time_double * 1e6 + 0.1);

  if (opt_short_log_format)
    opt_specialflag|= SPECIAL_SHORT_LOG_FORMAT;

  if (init_global_datetime_format(MYSQL_TIMESTAMP_DATE,
                                  &global_date_format) ||
      init_global_datetime_format(MYSQL_TIMESTAMP_TIME,
                                  &global_time_format) ||
      init_global_datetime_format(MYSQL_TIMESTAMP_DATETIME,
                                  &global_datetime_format))
    return 1;

#ifdef EMBEDDED_LIBRARY
  one_thread_scheduler(thread_scheduler);
  one_thread_scheduler(extra_thread_scheduler);
#else

#ifdef _WIN32
  /* workaround: disable thread pool on XP */
  if (GetProcAddress(GetModuleHandle("kernel32"),"CreateThreadpool") == 0 &&
      thread_handling > SCHEDULER_NO_THREADS)
    SYSVAR_AUTOSIZE(thread_handling, SCHEDULER_ONE_THREAD_PER_CONNECTION);
#endif

  if (thread_handling <= SCHEDULER_ONE_THREAD_PER_CONNECTION)
    one_thread_per_connection_scheduler(thread_scheduler, &max_connections,
                                        &connection_count);
  else if (thread_handling == SCHEDULER_NO_THREADS)
    one_thread_scheduler(thread_scheduler);
  else
    pool_of_threads_scheduler(thread_scheduler,  &max_connections,
                                        &connection_count); 

  one_thread_per_connection_scheduler(extra_thread_scheduler,
                                      &extra_max_connections,
                                      &extra_connection_count);
#endif

  opt_readonly= read_only;

  /*
    If max_long_data_size is not specified explicitly use
    value of max_allowed_packet.
  */
  if (!max_long_data_size_used)
    SYSVAR_AUTOSIZE(max_long_data_size,
                    global_system_variables.max_allowed_packet);

  /* Remember if max_user_connections was 0 at startup */
  max_user_connections_checking= global_system_variables.max_user_connections != 0;

#ifdef HAVE_REPLICATION
  {
    sys_var *max_relay_log_size_var, *max_binlog_size_var;
    /* If max_relay_log_size is 0, then set it to max_binlog_size */
    if (!global_system_variables.max_relay_log_size)
      SYSVAR_AUTOSIZE(global_system_variables.max_relay_log_size,
                      max_binlog_size);

    /*
      Fix so that DEFAULT and limit checking works with max_relay_log_size
      (Yes, this is a hack, but it's required as the definition of
      max_relay_log_size allows it to be set to 0).
    */
    max_relay_log_size_var= intern_find_sys_var(STRING_WITH_LEN("max_relay_log_size"));
    max_binlog_size_var= intern_find_sys_var(STRING_WITH_LEN("max_binlog_size"));
    if (max_binlog_size_var && max_relay_log_size_var)
    {
      max_relay_log_size_var->option.min_value=
        max_binlog_size_var->option.min_value; 
      max_relay_log_size_var->option.def_value=
        max_binlog_size_var->option.def_value;
    }
  }
#endif

  /* Ensure that some variables are not set higher than needed */
  if (back_log > max_connections)
    SYSVAR_AUTOSIZE(back_log, max_connections);
  if (thread_cache_size > max_connections)
    SYSVAR_AUTOSIZE(thread_cache_size, max_connections);
  
  return 0;
}


/*
  Create version name for running mysqld version
  We automaticly add suffixes -debug, -embedded and -log to the version
  name to make the version more descriptive.
  (MYSQL_SERVER_SUFFIX is set by the compilation environment)
*/

void set_server_version(void)
{
  char *version_end= server_version+sizeof(server_version)-1;
  char *end= strxnmov(server_version, sizeof(server_version)-1,
                      MYSQL_SERVER_VERSION,
                      MYSQL_SERVER_SUFFIX_STR, NullS);
#ifdef EMBEDDED_LIBRARY
  end= strnmov(end, "-embedded", (version_end-end));
#endif
#ifndef DBUG_OFF
  if (!strstr(MYSQL_SERVER_SUFFIX_STR, "-debug"))
    end= strnmov(end, "-debug", (version_end-end));
#endif
  if (opt_log || global_system_variables.sql_log_slow || opt_bin_log)
    strnmov(end, "-log", (version_end-end)); // This may slow down system
  *end= 0;
}


static char *get_relative_path(const char *path)
{
  if (test_if_hard_path(path) &&
      is_prefix(path,DEFAULT_MYSQL_HOME) &&
      strcmp(DEFAULT_MYSQL_HOME,FN_ROOTDIR))
  {
    path+=(uint) strlen(DEFAULT_MYSQL_HOME);
    while (*path == FN_LIBCHAR || *path == FN_LIBCHAR2)
      path++;
  }
  return (char*) path;
}


/**
  Fix filename and replace extension where 'dir' is relative to
  mysql_real_data_home.
  @return
    1 if len(path) > FN_REFLEN
*/

bool
fn_format_relative_to_data_home(char * to, const char *name,
				const char *dir, const char *extension)
{
  char tmp_path[FN_REFLEN];
  if (!test_if_hard_path(dir))
  {
    strxnmov(tmp_path,sizeof(tmp_path)-1, mysql_real_data_home,
	     dir, NullS);
    dir=tmp_path;
  }
  return !fn_format(to, name, dir, extension,
		    MY_APPEND_EXT | MY_UNPACK_FILENAME | MY_SAFE_PATH);
}


/**
  Test a file path to determine if the path is compatible with the secure file
  path restriction.
 
  @param path null terminated character string

  @return
    @retval TRUE The path is secure
    @retval FALSE The path isn't secure
*/

bool is_secure_file_path(char *path)
{
  char buff1[FN_REFLEN], buff2[FN_REFLEN];
  size_t opt_secure_file_priv_len;
  /*
    All paths are secure if opt_secure_file_path is 0
  */
  if (!opt_secure_file_priv)
    return TRUE;

  opt_secure_file_priv_len= strlen(opt_secure_file_priv);

  if (strlen(path) >= FN_REFLEN)
    return FALSE;

  if (my_realpath(buff1, path, 0))
  {
    /*
      The supplied file path might have been a file and not a directory.
    */
    size_t length= dirname_length(path);        // Guaranteed to be < FN_REFLEN
    memcpy(buff2, path, length);
    buff2[length]= '\0';
    if (length == 0 || my_realpath(buff1, buff2, 0))
      return FALSE;
  }
  convert_dirname(buff2, buff1, NullS);
  if (!lower_case_file_system)
  {
    if (strncmp(opt_secure_file_priv, buff2, opt_secure_file_priv_len))
      return FALSE;
  }
  else
  {
    if (files_charset_info->coll->strnncoll(files_charset_info,
                                            (uchar *) buff2, strlen(buff2),
                                            (uchar *) opt_secure_file_priv,
                                            opt_secure_file_priv_len,
                                            TRUE))
      return FALSE;
  }
  return TRUE;
}


static int fix_paths(void)
{
  char buff[FN_REFLEN],*pos;
  DBUG_ENTER("fix_paths");

  convert_dirname(mysql_home,mysql_home,NullS);
  /* Resolve symlinks to allow 'mysql_home' to be a relative symlink */
  my_realpath(mysql_home,mysql_home,MYF(0));
  /* Ensure that mysql_home ends in FN_LIBCHAR */
  pos=strend(mysql_home);
  if (pos[-1] != FN_LIBCHAR)
  {
    pos[0]= FN_LIBCHAR;
    pos[1]= 0;
  }
  convert_dirname(lc_messages_dir, lc_messages_dir, NullS);
  convert_dirname(mysql_real_data_home,mysql_real_data_home,NullS);
  (void) my_load_path(mysql_home,mysql_home,""); // Resolve current dir
  (void) my_load_path(mysql_real_data_home,mysql_real_data_home,mysql_home);
  (void) my_load_path(pidfile_name, pidfile_name_ptr, mysql_real_data_home);

  convert_dirname(opt_plugin_dir, opt_plugin_dir_ptr ? opt_plugin_dir_ptr : 
                                  get_relative_path(PLUGINDIR), NullS);
  (void) my_load_path(opt_plugin_dir, opt_plugin_dir, mysql_home);
  opt_plugin_dir_ptr= opt_plugin_dir;
  pidfile_name_ptr= pidfile_name;

  my_realpath(mysql_unpacked_real_data_home, mysql_real_data_home, MYF(0));
  mysql_unpacked_real_data_home_len= 
    (int) strlen(mysql_unpacked_real_data_home);
  if (mysql_unpacked_real_data_home[mysql_unpacked_real_data_home_len-1] == FN_LIBCHAR)
    --mysql_unpacked_real_data_home_len;

  char *sharedir=get_relative_path(SHAREDIR);
  if (test_if_hard_path(sharedir))
    strmake_buf(buff, sharedir);		/* purecov: tested */
  else
    strxnmov(buff,sizeof(buff)-1,mysql_home,sharedir,NullS);
  convert_dirname(buff,buff,NullS);
  (void) my_load_path(lc_messages_dir, lc_messages_dir, buff);

  /* If --character-sets-dir isn't given, use shared library dir */
  if (charsets_dir)
  {
    strmake_buf(mysql_charsets_dir, charsets_dir);
    charsets_dir= mysql_charsets_dir;
  }
  else
  {
    strxnmov(mysql_charsets_dir, sizeof(mysql_charsets_dir)-1, buff,
	     CHARSET_DIR, NullS);
    SYSVAR_AUTOSIZE(charsets_dir, mysql_charsets_dir);
  }
  (void) my_load_path(mysql_charsets_dir, mysql_charsets_dir, buff);
  convert_dirname(mysql_charsets_dir, mysql_charsets_dir, NullS);

  if (init_tmpdir(&mysql_tmpdir_list, opt_mysql_tmpdir))
    DBUG_RETURN(1);
  if (!opt_mysql_tmpdir)
    opt_mysql_tmpdir= mysql_tmpdir;
#ifdef HAVE_REPLICATION
  if (!slave_load_tmpdir)
    SYSVAR_AUTOSIZE(slave_load_tmpdir, mysql_tmpdir);
#endif /* HAVE_REPLICATION */
  /*
    Convert the secure-file-priv option to system format, allowing
    a quick strcmp to check if read or write is in an allowed dir
  */
  if (opt_secure_file_priv)
  {
    if (*opt_secure_file_priv == 0)
    {
      my_free(opt_secure_file_priv);
      opt_secure_file_priv= 0;
    }
    else
    {
      if (strlen(opt_secure_file_priv) >= FN_REFLEN)
        opt_secure_file_priv[FN_REFLEN-1]= '\0';
      if (my_realpath(buff, opt_secure_file_priv, 0))
      {
        sql_print_warning("Failed to normalize the argument for --secure-file-priv.");
        DBUG_RETURN(1);
      }
      char *secure_file_real_path= (char *)my_malloc(FN_REFLEN, MYF(MY_FAE));
      convert_dirname(secure_file_real_path, buff, NullS);
      my_free(opt_secure_file_priv);
      opt_secure_file_priv= secure_file_real_path;
    }
  }
  DBUG_RETURN(0);
}

/**
  Check if file system used for databases is case insensitive.

  @param dir_name			Directory to test

  @retval -1  Don't know (Test failed)
  @retval  0   File system is case sensitive
  @retval  1   File system is case insensitive
*/

static int test_if_case_insensitive(const char *dir_name)
{
  int result= 0;
  File file;
  char buff[FN_REFLEN], buff2[FN_REFLEN];
  MY_STAT stat_info;
  DBUG_ENTER("test_if_case_insensitive");

  fn_format(buff, opt_log_basename, dir_name, ".lower-test",
	    MY_UNPACK_FILENAME | MY_REPLACE_EXT | MY_REPLACE_DIR);
  fn_format(buff2, opt_log_basename, dir_name, ".LOWER-TEST",
	    MY_UNPACK_FILENAME | MY_REPLACE_EXT | MY_REPLACE_DIR);
  mysql_file_delete(key_file_casetest, buff2, MYF(0));
  if ((file= mysql_file_create(key_file_casetest,
                               buff, 0666, O_RDWR, MYF(0))) < 0)
  {
    if (!opt_abort)
      sql_print_warning("Can't create test file %s", buff);
    DBUG_RETURN(-1);
  }
  mysql_file_close(file, MYF(0));
  if (mysql_file_stat(key_file_casetest, buff2, &stat_info, MYF(0)))
    result= 1;					// Can access file
  mysql_file_delete(key_file_casetest, buff, MYF(MY_WME));
  DBUG_PRINT("exit", ("result: %d", result));
  DBUG_RETURN(result);
}


#ifndef EMBEDDED_LIBRARY

/**
  Create file to store pid number.
*/
static void create_pid_file()
{
  File file;
  if ((file= mysql_file_create(key_file_pid, pidfile_name, 0664,
                               O_WRONLY | O_TRUNC, MYF(MY_WME))) >= 0)
  {
    char buff[MAX_BIGINT_WIDTH + 1], *end;
    end= int10_to_str((long) getpid(), buff, 10);
    *end++= '\n';
    if (!mysql_file_write(file, (uchar*) buff, (uint) (end-buff),
                          MYF(MY_WME | MY_NABP)))
    {
      mysql_file_close(file, MYF(0));
      pid_file_created= true;
      return;
    }
    mysql_file_close(file, MYF(0));
  }
  sql_perror("Can't start server: can't create PID file");
  exit(1);
}
#endif /* EMBEDDED_LIBRARY */


/**
  Remove the process' pid file.
  
  @param  flags  file operation flags
*/

static void delete_pid_file(myf flags)
{
#ifndef EMBEDDED_LIBRARY
  if (pid_file_created)
  {
    mysql_file_delete(key_file_pid, pidfile_name, flags);
    pid_file_created= false;
  }
#endif /* EMBEDDED_LIBRARY */
  return;
}


/** Clear most status variables. */
void refresh_status(THD *thd)
{
  mysql_mutex_lock(&LOCK_status);

  /* Add thread's status variabes to global status */
  add_to_status(&global_status_var, &thd->status_var);

  /* Reset thread's status variables */
  thd->set_status_var_init();
  thd->status_var.global_memory_used= 0;
  bzero((uchar*) &thd->org_status_var, sizeof(thd->org_status_var)); 
  thd->start_bytes_received= 0;

  /* Reset some global variables */
  reset_status_vars();
#ifdef WITH_WSREP
  if (WSREP_ON)
    wsrep->stats_reset(wsrep);
#endif /* WITH_WSREP */

  /* Reset the counters of all key caches (default and named). */
  process_key_caches(reset_key_cache_counters, 0);
  flush_status_time= time((time_t*) 0);
  mysql_mutex_unlock(&LOCK_status);

  /*
    Set max_used_connections to the number of currently open
    connections.  This is not perfect, but status data is not exact anyway.
  */
  max_used_connections= connection_count + extra_connection_count;
}

#ifdef HAVE_PSI_INTERFACE
static PSI_file_info all_server_files[]=
{
#ifdef HAVE_MMAP
  { &key_file_map, "map", 0},
#endif /* HAVE_MMAP */
  { &key_file_binlog, "binlog", 0},
  { &key_file_binlog_index, "binlog_index", 0},
  { &key_file_relaylog, "relaylog", 0},
  { &key_file_relaylog_index, "relaylog_index", 0},
  { &key_file_casetest, "casetest", 0},
  { &key_file_dbopt, "dbopt", 0},
  { &key_file_des_key_file, "des_key_file", 0},
  { &key_file_ERRMSG, "ERRMSG", 0},
  { &key_select_to_file, "select_to_file", 0},
  { &key_file_fileparser, "file_parser", 0},
  { &key_file_frm, "FRM", 0},
  { &key_file_global_ddl_log, "global_ddl_log", 0},
  { &key_file_load, "load", 0},
  { &key_file_loadfile, "LOAD_FILE", 0},
  { &key_file_log_event_data, "log_event_data", 0},
  { &key_file_log_event_info, "log_event_info", 0},
  { &key_file_master_info, "master_info", 0},
  { &key_file_misc, "misc", 0},
  { &key_file_partition, "partition", 0},
  { &key_file_pid, "pid", 0},
  { &key_file_query_log, "query_log", 0},
  { &key_file_relay_log_info, "relay_log_info", 0},
  { &key_file_send_file, "send_file", 0},
  { &key_file_slow_log, "slow_log", 0},
  { &key_file_tclog, "tclog", 0},
  { &key_file_trg, "trigger_name", 0},
  { &key_file_trn, "trigger", 0},
  { &key_file_init, "init", 0},
  { &key_file_binlog_state, "binlog_state", 0}
};
#endif /* HAVE_PSI_INTERFACE */

PSI_stage_info stage_after_apply_event= { 0, "after apply log event", 0};
PSI_stage_info stage_after_create= { 0, "After create", 0};
PSI_stage_info stage_after_opening_tables= { 0, "After opening tables", 0};
PSI_stage_info stage_after_table_lock= { 0, "After table lock", 0};
PSI_stage_info stage_allocating_local_table= { 0, "allocating local table", 0};
PSI_stage_info stage_alter_inplace_prepare= { 0, "preparing for alter table", 0};
PSI_stage_info stage_alter_inplace= { 0, "altering table", 0};
PSI_stage_info stage_alter_inplace_commit= { 0, "committing alter table to storage engine", 0};
PSI_stage_info stage_apply_event= { 0, "apply log event", 0};
PSI_stage_info stage_changing_master= { 0, "Changing master", 0};
PSI_stage_info stage_checking_master_version= { 0, "Checking master version", 0};
PSI_stage_info stage_checking_permissions= { 0, "checking permissions", 0};
PSI_stage_info stage_checking_privileges_on_cached_query= { 0, "checking privileges on cached query", 0};
PSI_stage_info stage_checking_query_cache_for_query= { 0, "checking query cache for query", 0};
PSI_stage_info stage_cleaning_up= { 0, "cleaning up", 0};
PSI_stage_info stage_closing_tables= { 0, "closing tables", 0};
PSI_stage_info stage_connecting_to_master= { 0, "Connecting to master", 0};
PSI_stage_info stage_converting_heap_to_myisam= { 0, "converting HEAP to " TMP_ENGINE_NAME, 0};
PSI_stage_info stage_copying_to_group_table= { 0, "Copying to group table", 0};
PSI_stage_info stage_copying_to_tmp_table= { 0, "Copying to tmp table", 0};
PSI_stage_info stage_copy_to_tmp_table= { 0, "copy to tmp table", 0};
PSI_stage_info stage_creating_delayed_handler= { 0, "Creating delayed handler", 0};
PSI_stage_info stage_creating_sort_index= { 0, "Creating sort index", 0};
PSI_stage_info stage_creating_table= { 0, "creating table", 0};
PSI_stage_info stage_creating_tmp_table= { 0, "Creating tmp table", 0};
PSI_stage_info stage_deleting_from_main_table= { 0, "deleting from main table", 0};
PSI_stage_info stage_deleting_from_reference_tables= { 0, "deleting from reference tables", 0};
PSI_stage_info stage_discard_or_import_tablespace= { 0, "discard_or_import_tablespace", 0};
PSI_stage_info stage_enabling_keys= { 0, "enabling keys", 0};
PSI_stage_info stage_end= { 0, "end", 0};
PSI_stage_info stage_executing= { 0, "executing", 0};
PSI_stage_info stage_execution_of_init_command= { 0, "Execution of init_command", 0};
PSI_stage_info stage_explaining= { 0, "explaining", 0};
PSI_stage_info stage_finding_key_cache= { 0, "Finding key cache", 0};
PSI_stage_info stage_finished_reading_one_binlog_switching_to_next_binlog= { 0, "Finished reading one binlog; switching to next binlog", 0};
PSI_stage_info stage_flushing_relay_log_and_master_info_repository= { 0, "Flushing relay log and master info repository.", 0};
PSI_stage_info stage_flushing_relay_log_info_file= { 0, "Flushing relay-log info file.", 0};
PSI_stage_info stage_freeing_items= { 0, "freeing items", 0};
PSI_stage_info stage_fulltext_initialization= { 0, "FULLTEXT initialization", 0};
PSI_stage_info stage_got_handler_lock= { 0, "got handler lock", 0};
PSI_stage_info stage_got_old_table= { 0, "got old table", 0};
PSI_stage_info stage_init= { 0, "init", 0};
PSI_stage_info stage_insert= { 0, "insert", 0};
PSI_stage_info stage_invalidating_query_cache_entries_table= { 0, "invalidating query cache entries (table)", 0};
PSI_stage_info stage_invalidating_query_cache_entries_table_list= { 0, "invalidating query cache entries (table list)", 0};
PSI_stage_info stage_killing_slave= { 0, "Killing slave", 0};
PSI_stage_info stage_logging_slow_query= { 0, "logging slow query", 0};
PSI_stage_info stage_making_temp_file_append_before_load_data= { 0, "Making temporary file (append) before replaying LOAD DATA INFILE.", 0};
PSI_stage_info stage_making_temp_file_create_before_load_data= { 0, "Making temporary file (create) before replaying LOAD DATA INFILE.", 0};
PSI_stage_info stage_manage_keys= { 0, "manage keys", 0};
PSI_stage_info stage_master_has_sent_all_binlog_to_slave= { 0, "Master has sent all binlog to slave; waiting for binlog to be updated", 0};
PSI_stage_info stage_opening_tables= { 0, "Opening tables", 0};
PSI_stage_info stage_optimizing= { 0, "optimizing", 0};
PSI_stage_info stage_preparing= { 0, "preparing", 0};
PSI_stage_info stage_purging_old_relay_logs= { 0, "Purging old relay logs", 0};
PSI_stage_info stage_query_end= { 0, "query end", 0};
PSI_stage_info stage_queueing_master_event_to_the_relay_log= { 0, "Queueing master event to the relay log", 0};
PSI_stage_info stage_reading_event_from_the_relay_log= { 0, "Reading event from the relay log", 0};
PSI_stage_info stage_recreating_table= { 0, "recreating table", 0};
PSI_stage_info stage_registering_slave_on_master= { 0, "Registering slave on master", 0};
PSI_stage_info stage_removing_duplicates= { 0, "Removing duplicates", 0};
PSI_stage_info stage_removing_tmp_table= { 0, "removing tmp table", 0};
PSI_stage_info stage_rename= { 0, "rename", 0};
PSI_stage_info stage_rename_result_table= { 0, "rename result table", 0};
PSI_stage_info stage_requesting_binlog_dump= { 0, "Requesting binlog dump", 0};
PSI_stage_info stage_reschedule= { 0, "reschedule", 0};
PSI_stage_info stage_searching_rows_for_update= { 0, "Searching rows for update", 0};
PSI_stage_info stage_sending_binlog_event_to_slave= { 0, "Sending binlog event to slave", 0};
PSI_stage_info stage_sending_cached_result_to_client= { 0, "sending cached result to client", 0};
PSI_stage_info stage_sending_data= { 0, "Sending data", 0};
PSI_stage_info stage_setup= { 0, "setup", 0};
PSI_stage_info stage_show_explain= { 0, "show explain", 0};
PSI_stage_info stage_slave_has_read_all_relay_log= { 0, "Slave has read all relay log; waiting for the slave I/O thread to update it", 0};
PSI_stage_info stage_sorting= { 0, "Sorting", 0};
PSI_stage_info stage_sorting_for_group= { 0, "Sorting for group", 0};
PSI_stage_info stage_sorting_for_order= { 0, "Sorting for order", 0};
PSI_stage_info stage_sorting_result= { 0, "Sorting result", 0};
PSI_stage_info stage_statistics= { 0, "statistics", 0};
PSI_stage_info stage_sql_thd_waiting_until_delay= { 0, "Waiting until MASTER_DELAY seconds after master executed event", 0 };
PSI_stage_info stage_storing_result_in_query_cache= { 0, "storing result in query cache", 0};
PSI_stage_info stage_storing_row_into_queue= { 0, "storing row into queue", 0};
PSI_stage_info stage_system_lock= { 0, "System lock", 0};
PSI_stage_info stage_unlocking_tables= { 0, "Unlocking tables", 0};
PSI_stage_info stage_table_lock= { 0, "Table lock", 0};
PSI_stage_info stage_filling_schema_table= { 0, "Filling schema table", 0};
PSI_stage_info stage_update= { 0, "update", 0};
PSI_stage_info stage_updating= { 0, "updating", 0};
PSI_stage_info stage_updating_main_table= { 0, "updating main table", 0};
PSI_stage_info stage_updating_reference_tables= { 0, "updating reference tables", 0};
PSI_stage_info stage_upgrading_lock= { 0, "upgrading lock", 0};
PSI_stage_info stage_user_lock= { 0, "User lock", 0};
PSI_stage_info stage_user_sleep= { 0, "User sleep", 0};
PSI_stage_info stage_verifying_table= { 0, "verifying table", 0};
PSI_stage_info stage_waiting_for_delay_list= { 0, "waiting for delay_list", 0};
PSI_stage_info stage_waiting_for_gtid_to_be_written_to_binary_log= { 0, "waiting for GTID to be written to binary log", 0};
PSI_stage_info stage_waiting_for_handler_insert= { 0, "waiting for handler insert", 0};
PSI_stage_info stage_waiting_for_handler_lock= { 0, "waiting for handler lock", 0};
PSI_stage_info stage_waiting_for_handler_open= { 0, "waiting for handler open", 0};
PSI_stage_info stage_waiting_for_insert= { 0, "Waiting for INSERT", 0};
PSI_stage_info stage_waiting_for_master_to_send_event= { 0, "Waiting for master to send event", 0};
PSI_stage_info stage_waiting_for_master_update= { 0, "Waiting for master update", 0};
PSI_stage_info stage_waiting_for_relay_log_space= { 0, "Waiting for the slave SQL thread to free enough relay log space", 0};
PSI_stage_info stage_waiting_for_slave_mutex_on_exit= { 0, "Waiting for slave mutex on exit", 0};
PSI_stage_info stage_waiting_for_slave_thread_to_start= { 0, "Waiting for slave thread to start", 0};
PSI_stage_info stage_waiting_for_table_flush= { 0, "Waiting for table flush", 0};
PSI_stage_info stage_waiting_for_query_cache_lock= { 0, "Waiting for query cache lock", 0};
PSI_stage_info stage_waiting_for_the_next_event_in_relay_log= { 0, "Waiting for the next event in relay log", 0};
PSI_stage_info stage_waiting_for_the_slave_thread_to_advance_position= { 0, "Waiting for the slave SQL thread to advance position", 0};
PSI_stage_info stage_waiting_to_finalize_termination= { 0, "Waiting to finalize termination", 0};
PSI_stage_info stage_waiting_to_get_readlock= { 0, "Waiting to get readlock", 0};
PSI_stage_info stage_binlog_waiting_background_tasks= { 0, "Waiting for background binlog tasks", 0};
PSI_stage_info stage_binlog_processing_checkpoint_notify= { 0, "Processing binlog checkpoint notification", 0};
PSI_stage_info stage_binlog_stopping_background_thread= { 0, "Stopping binlog background thread", 0};
PSI_stage_info stage_waiting_for_work_from_sql_thread= { 0, "Waiting for work from SQL thread", 0};
PSI_stage_info stage_waiting_for_prior_transaction_to_commit= { 0, "Waiting for prior transaction to commit", 0};
PSI_stage_info stage_waiting_for_prior_transaction_to_start_commit= { 0, "Waiting for prior transaction to start commit before starting next transaction", 0};
PSI_stage_info stage_waiting_for_room_in_worker_thread= { 0, "Waiting for room in worker thread event queue", 0};
PSI_stage_info stage_waiting_for_workers_idle= { 0, "Waiting for worker threads to be idle", 0};
PSI_stage_info stage_waiting_for_ftwrl= { 0, "Waiting due to global read lock", 0};
PSI_stage_info stage_waiting_for_ftwrl_threads_to_pause= { 0, "Waiting for worker threads to pause for global read lock", 0};
PSI_stage_info stage_waiting_for_rpl_thread_pool= { 0, "Waiting while replication worker thread pool is busy", 0};
PSI_stage_info stage_master_gtid_wait_primary= { 0, "Waiting in MASTER_GTID_WAIT() (primary waiter)", 0};
PSI_stage_info stage_master_gtid_wait= { 0, "Waiting in MASTER_GTID_WAIT()", 0};
PSI_stage_info stage_gtid_wait_other_connection= { 0, "Waiting for other master connection to process GTID received on multiple master connections", 0};
PSI_stage_info stage_slave_background_process_request= { 0, "Processing requests", 0};
PSI_stage_info stage_slave_background_wait_request= { 0, "Waiting for requests", 0};
PSI_stage_info stage_waiting_for_deadlock_kill= { 0, "Waiting for parallel replication deadlock handling to complete", 0};

#ifdef HAVE_PSI_INTERFACE

PSI_stage_info *all_server_stages[]=
{
  & stage_after_apply_event,
  & stage_after_create,
  & stage_after_opening_tables,
  & stage_after_table_lock,
  & stage_allocating_local_table,
  & stage_alter_inplace,
  & stage_alter_inplace_commit,
  & stage_alter_inplace_prepare,
  & stage_apply_event,
  & stage_binlog_processing_checkpoint_notify,
  & stage_binlog_stopping_background_thread,
  & stage_binlog_waiting_background_tasks,
  & stage_changing_master,
  & stage_checking_master_version,
  & stage_checking_permissions,
  & stage_checking_privileges_on_cached_query,
  & stage_checking_query_cache_for_query,
  & stage_cleaning_up,
  & stage_closing_tables,
  & stage_connecting_to_master,
  & stage_converting_heap_to_myisam,
  & stage_copy_to_tmp_table,
  & stage_copying_to_group_table,
  & stage_copying_to_tmp_table,
  & stage_creating_delayed_handler,
  & stage_creating_sort_index,
  & stage_creating_table,
  & stage_creating_tmp_table,
  & stage_deleting_from_main_table,
  & stage_deleting_from_reference_tables,
  & stage_discard_or_import_tablespace,
  & stage_enabling_keys,
  & stage_end,
  & stage_executing,
  & stage_execution_of_init_command,
  & stage_explaining,
  & stage_finding_key_cache,
  & stage_finished_reading_one_binlog_switching_to_next_binlog,
  & stage_flushing_relay_log_and_master_info_repository,
  & stage_flushing_relay_log_info_file,
  & stage_freeing_items,
  & stage_fulltext_initialization,
  & stage_got_handler_lock,
  & stage_got_old_table,
  & stage_init,
  & stage_insert,
  & stage_invalidating_query_cache_entries_table,
  & stage_invalidating_query_cache_entries_table_list,
  & stage_killing_slave,
  & stage_logging_slow_query,
  & stage_making_temp_file_append_before_load_data,
  & stage_making_temp_file_create_before_load_data,
  & stage_manage_keys,
  & stage_master_has_sent_all_binlog_to_slave,
  & stage_opening_tables,
  & stage_optimizing,
  & stage_preparing,
  & stage_purging_old_relay_logs,
  & stage_query_end,
  & stage_queueing_master_event_to_the_relay_log,
  & stage_reading_event_from_the_relay_log,
  & stage_recreating_table,
  & stage_registering_slave_on_master,
  & stage_removing_duplicates,
  & stage_removing_tmp_table,
  & stage_rename,
  & stage_rename_result_table,
  & stage_requesting_binlog_dump,
  & stage_reschedule,
  & stage_searching_rows_for_update,
  & stage_sending_binlog_event_to_slave,
  & stage_sending_cached_result_to_client,
  & stage_sending_data,
  & stage_setup,
  & stage_show_explain,
  & stage_slave_has_read_all_relay_log,
  & stage_sorting,
  & stage_sorting_for_group,
  & stage_sorting_for_order,
  & stage_sorting_result,
  & stage_sql_thd_waiting_until_delay,
  & stage_statistics,
  & stage_storing_result_in_query_cache,
  & stage_storing_row_into_queue,
  & stage_system_lock,
  & stage_unlocking_tables,
  & stage_table_lock,
  & stage_filling_schema_table,
  & stage_update,
  & stage_updating,
  & stage_updating_main_table,
  & stage_updating_reference_tables,
  & stage_upgrading_lock,
  & stage_user_lock,
  & stage_user_sleep,
  & stage_verifying_table,
  & stage_waiting_for_delay_list,
  & stage_waiting_for_gtid_to_be_written_to_binary_log,
  & stage_waiting_for_handler_insert,
  & stage_waiting_for_handler_lock,
  & stage_waiting_for_handler_open,
  & stage_waiting_for_insert,
  & stage_waiting_for_master_to_send_event,
  & stage_waiting_for_master_update,
  & stage_waiting_for_prior_transaction_to_commit,
  & stage_waiting_for_prior_transaction_to_start_commit,
  & stage_waiting_for_query_cache_lock,
  & stage_waiting_for_relay_log_space,
  & stage_waiting_for_room_in_worker_thread,
  & stage_waiting_for_slave_mutex_on_exit,
  & stage_waiting_for_slave_thread_to_start,
  & stage_waiting_for_table_flush,
  & stage_waiting_for_the_next_event_in_relay_log,
  & stage_waiting_for_the_slave_thread_to_advance_position,
  & stage_waiting_for_work_from_sql_thread,
  & stage_waiting_to_finalize_termination,
  & stage_waiting_to_get_readlock,
  & stage_master_gtid_wait_primary,
  & stage_master_gtid_wait,
  & stage_gtid_wait_other_connection,
  & stage_slave_background_process_request,
  & stage_slave_background_wait_request
};

PSI_socket_key key_socket_tcpip, key_socket_unix, key_socket_client_connection;

static PSI_socket_info all_server_sockets[]=
{
  { &key_socket_tcpip, "server_tcpip_socket", PSI_FLAG_GLOBAL},
  { &key_socket_unix, "server_unix_socket", PSI_FLAG_GLOBAL},
  { &key_socket_client_connection, "client_connection", 0}
};

/**
  Initialise all the performance schema instrumentation points
  used by the server.
*/
void init_server_psi_keys(void)
{
  const char* category= "sql";
  int count;

  count= array_elements(all_server_mutexes);
  mysql_mutex_register(category, all_server_mutexes, count);

  count= array_elements(all_server_rwlocks);
  mysql_rwlock_register(category, all_server_rwlocks, count);

  count= array_elements(all_server_conds);
  mysql_cond_register(category, all_server_conds, count);

  count= array_elements(all_server_threads);
  mysql_thread_register(category, all_server_threads, count);

  count= array_elements(all_server_files);
  mysql_file_register(category, all_server_files, count);

  count= array_elements(all_server_stages);
  mysql_stage_register(category, all_server_stages, count);

  count= array_elements(all_server_sockets);
  mysql_socket_register(category, all_server_sockets, count);

#ifdef HAVE_PSI_STATEMENT_INTERFACE
  init_sql_statement_info();
  count= array_elements(sql_statement_info);
  mysql_statement_register(category, sql_statement_info, count);

  category= "com";
  init_com_statement_info();

  /*
    Register [0 .. COM_QUERY - 1] as "statement/com/..."
  */
  count= (int) COM_QUERY;
  mysql_statement_register(category, com_statement_info, count);

  /*
    Register [COM_QUERY + 1 .. COM_END] as "statement/com/..."
  */
  count= (int) COM_END - (int) COM_QUERY;
  mysql_statement_register(category, & com_statement_info[(int) COM_QUERY + 1], count);

  category= "abstract";
  /*
    Register [COM_QUERY] as "statement/abstract/com_query"
  */
  mysql_statement_register(category, & com_statement_info[(int) COM_QUERY], 1);

  /*
    When a new packet is received,
    it is instrumented as "statement/abstract/new_packet".
    Based on the packet type found, it later mutates to the
    proper narrow type, for example
    "statement/abstract/query" or "statement/com/ping".
    In cases of "statement/abstract/query", SQL queries are given to
    the parser, which mutates the statement type to an even more
    narrow classification, for example "statement/sql/select".
  */
  stmt_info_new_packet.m_key= 0;
  stmt_info_new_packet.m_name= "new_packet";
  stmt_info_new_packet.m_flags= PSI_FLAG_MUTABLE;
  mysql_statement_register(category, &stmt_info_new_packet, 1);

  /*
    Statements processed from the relay log are initially instrumented as
    "statement/abstract/relay_log". The parser will mutate the statement type to
    a more specific classification, for example "statement/sql/insert".
  */
  stmt_info_rpl.m_key= 0;
  stmt_info_rpl.m_name= "relay_log";
  stmt_info_rpl.m_flags= PSI_FLAG_MUTABLE;
  mysql_statement_register(category, &stmt_info_rpl, 1);
#endif
}

#endif /* HAVE_PSI_INTERFACE */<|MERGE_RESOLUTION|>--- conflicted
+++ resolved
@@ -9275,11 +9275,8 @@
   }
   /* We return in all cases above. Let us silence -Wimplicit-fallthrough */
   DBUG_ASSERT(0);
+#ifdef HAVE_REPLICATION
   /* fall through */
-<<<<<<< HEAD
-#ifdef HAVE_REPLICATION
-=======
->>>>>>> 54bb04f7
   case OPT_REPLICATE_DO_DB:
   case OPT_REPLICATE_DO_TABLE:
   case OPT_REPLICATE_IGNORE_DB:
