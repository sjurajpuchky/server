<<<<<<< HEAD
/* Copyright (c) 2000, 2016, Oracle and/or its affiliates.
   Copyright (c) 2009, 2016, MariaDB
=======
/* Copyright (c) 2000, 2017, Oracle and/or its affiliates. All rights reserved.
>>>>>>> c0b4d74b

   This program is free software; you can redistribute it and/or modify
   it under the terms of the GNU General Public License as published by
   the Free Software Foundation; version 2 of the License.

   This program is distributed in the hope that it will be useful,
   but WITHOUT ANY WARRANTY; without even the implied warranty of
   MERCHANTABILITY or FITNESS FOR A PARTICULAR PURPOSE.  See the
   GNU General Public License for more details.

   You should have received a copy of the GNU General Public License
   along with this program; if not, write to the Free Software
   Foundation, Inc., 51 Franklin Street, Fifth Floor, Boston, MA  02110-1301, USA */


/*
  The privileges are saved in the following tables:
  mysql/user	 ; super user who are allowed to do almost anything
  mysql/host	 ; host privileges. This is used if host is empty in mysql/db.
  mysql/db	 ; database privileges / user

  data in tables is sorted according to how many not-wild-cards there is
  in the relevant fields. Empty strings comes last.
*/

#include "my_global.h"                          /* NO_EMBEDDED_ACCESS_CHECKS */
#include "sql_priv.h"
#include "sql_acl.h"         // MYSQL_DB_FIELD_COUNT, ACL_ACCESS
#include "sql_base.h"                           // close_mysql_tables
#include "key.h"             // key_copy, key_cmp_if_same, key_restore
#include "sql_show.h"        // append_identifier
#include "sql_table.h"                         // build_table_filename
#include "hash_filo.h"
#include "sql_parse.h"                          // check_access
#include "sql_view.h"                           // VIEW_ANY_ACL
#include "records.h"              // READ_RECORD, read_record_info,
                                  // init_read_record, end_read_record
#include "rpl_filter.h"           // rpl_filter
#include <m_ctype.h>
#include <stdarg.h>
#include "sp_head.h"
#include "sp.h"
#include "transaction.h"
#include "lock.h"                               // MYSQL_LOCK_IGNORE_TIMEOUT
#include "records.h"             // init_read_record, end_read_record
#include <sql_common.h>
#include <mysql/plugin_auth.h>
#include "sql_connect.h"
#include "hostname.h"
#include "sql_db.h"
#include "sql_array.h"

#include "sql_plugin_compat.h"

bool mysql_user_table_is_in_short_password_format= false;

static const
TABLE_FIELD_TYPE mysql_db_table_fields[MYSQL_DB_FIELD_COUNT] = {
  {
    { C_STRING_WITH_LEN("Host") },            
    { C_STRING_WITH_LEN("char(60)") },
    {NULL, 0}
  }, 
  {
    { C_STRING_WITH_LEN("Db") },            
    { C_STRING_WITH_LEN("char(64)") },
    {NULL, 0}
  }, 
  {
    { C_STRING_WITH_LEN("User") },
    { C_STRING_WITH_LEN("char(") },
    {NULL, 0}
  },
  {
    { C_STRING_WITH_LEN("Select_priv") },
    { C_STRING_WITH_LEN("enum('N','Y')") },
    { C_STRING_WITH_LEN("utf8") }
  },
  {
    { C_STRING_WITH_LEN("Insert_priv") },
    { C_STRING_WITH_LEN("enum('N','Y')") },
    { C_STRING_WITH_LEN("utf8") }
  },
  {
    { C_STRING_WITH_LEN("Update_priv") },
    { C_STRING_WITH_LEN("enum('N','Y')") },
    { C_STRING_WITH_LEN("utf8") }
  },
  {
    { C_STRING_WITH_LEN("Delete_priv") },
    { C_STRING_WITH_LEN("enum('N','Y')") },
    { C_STRING_WITH_LEN("utf8") }
  },
  {
    { C_STRING_WITH_LEN("Create_priv") },
    { C_STRING_WITH_LEN("enum('N','Y')") },
    { C_STRING_WITH_LEN("utf8") }
  },
  {
    { C_STRING_WITH_LEN("Drop_priv") },
    { C_STRING_WITH_LEN("enum('N','Y')") },
    { C_STRING_WITH_LEN("utf8") }
  },
  {
    { C_STRING_WITH_LEN("Grant_priv") },
    { C_STRING_WITH_LEN("enum('N','Y')") },
    { C_STRING_WITH_LEN("utf8") }
  },
  {
    { C_STRING_WITH_LEN("References_priv") },
    { C_STRING_WITH_LEN("enum('N','Y')") },
    { C_STRING_WITH_LEN("utf8") }
  },
  {
    { C_STRING_WITH_LEN("Index_priv") },
    { C_STRING_WITH_LEN("enum('N','Y')") },
    { C_STRING_WITH_LEN("utf8") }
  },
  {
    { C_STRING_WITH_LEN("Alter_priv") },
    { C_STRING_WITH_LEN("enum('N','Y')") },
    { C_STRING_WITH_LEN("utf8") }
  },
  {
    { C_STRING_WITH_LEN("Create_tmp_table_priv") },
    { C_STRING_WITH_LEN("enum('N','Y')") },
    { C_STRING_WITH_LEN("utf8") }
  },
  {
    { C_STRING_WITH_LEN("Lock_tables_priv") },
    { C_STRING_WITH_LEN("enum('N','Y')") },
    { C_STRING_WITH_LEN("utf8") }
  },
  {
    { C_STRING_WITH_LEN("Create_view_priv") },
    { C_STRING_WITH_LEN("enum('N','Y')") },
    { C_STRING_WITH_LEN("utf8") }
  },
  {
    { C_STRING_WITH_LEN("Show_view_priv") },
    { C_STRING_WITH_LEN("enum('N','Y')") },
    { C_STRING_WITH_LEN("utf8") }
  },
  {
    { C_STRING_WITH_LEN("Create_routine_priv") },
    { C_STRING_WITH_LEN("enum('N','Y')") },
    { C_STRING_WITH_LEN("utf8") }
  },
  {
    { C_STRING_WITH_LEN("Alter_routine_priv") },
    { C_STRING_WITH_LEN("enum('N','Y')") },
    { C_STRING_WITH_LEN("utf8") }
  },
  {
    { C_STRING_WITH_LEN("Execute_priv") },
    { C_STRING_WITH_LEN("enum('N','Y')") },
    { C_STRING_WITH_LEN("utf8") }
  },
  {
    { C_STRING_WITH_LEN("Event_priv") },
    { C_STRING_WITH_LEN("enum('N','Y')") },
    { C_STRING_WITH_LEN("utf8") }
  },
  {
    { C_STRING_WITH_LEN("Trigger_priv") },
    { C_STRING_WITH_LEN("enum('N','Y')") },
    { C_STRING_WITH_LEN("utf8") }
  }
};

const TABLE_FIELD_DEF
  mysql_db_table_def= {MYSQL_DB_FIELD_COUNT, mysql_db_table_fields};

static LEX_STRING native_password_plugin_name= {
  C_STRING_WITH_LEN("mysql_native_password")
};
  
static LEX_STRING old_password_plugin_name= {
  C_STRING_WITH_LEN("mysql_old_password")
};
  
/// @todo make it configurable
LEX_STRING *default_auth_plugin_name= &native_password_plugin_name;

#ifndef NO_EMBEDDED_ACCESS_CHECKS
static plugin_ref old_password_plugin;
#endif
static plugin_ref native_password_plugin;

/* Classes */

struct acl_host_and_ip
{
  char *hostname;
  long ip, ip_mask;                      // Used with masked ip:s
};

class ACL_ACCESS {
public:
  ulong sort;
  ulong access;
};

/* ACL_HOST is used if no host is specified */

class ACL_HOST :public ACL_ACCESS
{
public:
  acl_host_and_ip host;
  char *db;
};

class ACL_USER :public ACL_ACCESS
{
public:
  acl_host_and_ip host;
  uint hostname_length;
  USER_RESOURCES user_resource;
  char *user;
  uint8 salt[SCRAMBLE_LENGTH + 1];       // scrambled password in binary form
  uint8 salt_len;        // 0 - no password, 4 - 3.20, 8 - 4.0,  20 - 4.1.1 
  enum SSL_type ssl_type;
  const char *ssl_cipher, *x509_issuer, *x509_subject;
  LEX_STRING plugin;
  LEX_STRING auth_string;

  ACL_USER *copy(MEM_ROOT *root)
  {
    ACL_USER *dst= (ACL_USER *) alloc_root(root, sizeof(ACL_USER));
    if (!dst)
      return 0;
    *dst= *this;
    dst->user= safe_strdup_root(root, user);
    dst->ssl_cipher= safe_strdup_root(root, ssl_cipher);
    dst->x509_issuer= safe_strdup_root(root, x509_issuer);
    dst->x509_subject= safe_strdup_root(root, x509_subject);
    if (plugin.str == native_password_plugin_name.str ||
        plugin.str == old_password_plugin_name.str)
      dst->plugin= plugin;
    else
      dst->plugin.str= strmake_root(root, plugin.str, plugin.length);
    dst->auth_string.str= safe_strdup_root(root, auth_string.str);
    dst->host.hostname= safe_strdup_root(root, host.hostname);
    return dst;
  }
};

class ACL_DB :public ACL_ACCESS
{
public:
  acl_host_and_ip host;
  char *user,*db;
};


#ifndef NO_EMBEDDED_ACCESS_CHECKS
static void update_hostname(acl_host_and_ip *host, const char *hostname);
static ulong get_sort(uint count,...);
static bool compare_hostname(const acl_host_and_ip *host, const char *hostname,
			     const char *ip);
static bool show_proxy_grants (THD *thd, LEX_USER *user,
                               char *buff, size_t buffsize);

class ACL_PROXY_USER :public ACL_ACCESS
{
  acl_host_and_ip host;
  const char *user;
  acl_host_and_ip proxied_host;
  const char *proxied_user;
  bool with_grant;

  typedef enum { 
    MYSQL_PROXIES_PRIV_HOST, 
    MYSQL_PROXIES_PRIV_USER, 
    MYSQL_PROXIES_PRIV_PROXIED_HOST,
    MYSQL_PROXIES_PRIV_PROXIED_USER, 
    MYSQL_PROXIES_PRIV_WITH_GRANT,
    MYSQL_PROXIES_PRIV_GRANTOR,
    MYSQL_PROXIES_PRIV_TIMESTAMP } old_acl_proxy_users;
public:
  ACL_PROXY_USER () {};

  void init(const char *host_arg, const char *user_arg,
       const char *proxied_host_arg, const char *proxied_user_arg,
       bool with_grant_arg)
  {
    user= (user_arg && *user_arg) ? user_arg : NULL;
    update_hostname (&host, 
                     (host_arg && *host_arg) ? host_arg : NULL);
    proxied_user= (proxied_user_arg && *proxied_user_arg) ? 
      proxied_user_arg : NULL;
    update_hostname (&proxied_host, 
                     (proxied_host_arg && *proxied_host_arg) ?
                     proxied_host_arg : NULL);
    with_grant= with_grant_arg;
    sort= get_sort(4, host.hostname, user,
                   proxied_host.hostname, proxied_user);
  }

  void init(MEM_ROOT *mem, const char *host_arg, const char *user_arg,
       const char *proxied_host_arg, const char *proxied_user_arg,
       bool with_grant_arg)
  {
    init ((host_arg && *host_arg) ? strdup_root (mem, host_arg) : NULL,
          (user_arg && *user_arg) ? strdup_root (mem, user_arg) : NULL,
          (proxied_host_arg && *proxied_host_arg) ? 
            strdup_root (mem, proxied_host_arg) : NULL,
          (proxied_user_arg && *proxied_user_arg) ? 
            strdup_root (mem, proxied_user_arg) : NULL,
          with_grant_arg);
  }

  void init(TABLE *table, MEM_ROOT *mem)
  {
    init (get_field(mem, table->field[MYSQL_PROXIES_PRIV_HOST]),
          get_field(mem, table->field[MYSQL_PROXIES_PRIV_USER]),
          get_field(mem, table->field[MYSQL_PROXIES_PRIV_PROXIED_HOST]),
          get_field(mem, table->field[MYSQL_PROXIES_PRIV_PROXIED_USER]),
          table->field[MYSQL_PROXIES_PRIV_WITH_GRANT]->val_int() != 0);
  }

  bool get_with_grant() { return with_grant; }
  const char *get_user() { return user; }
  const char *get_host() { return host.hostname; }
  const char *get_proxied_user() { return proxied_user; }
  const char *get_proxied_host() { return proxied_host.hostname; }
  void set_user(MEM_ROOT *mem, const char *user_arg) 
  { 
    user= user_arg && *user_arg ? strdup_root(mem, user_arg) : NULL;
  }
  void set_host(MEM_ROOT *mem, const char *host_arg) 
  { 
    update_hostname(&host, 
                    (host_arg && *host_arg) ? 
                    strdup_root(mem, host_arg) : NULL);
  }

  bool check_validity(bool check_no_resolve)
  {
    if (check_no_resolve && 
        (hostname_requires_resolving(host.hostname) ||
         hostname_requires_resolving(proxied_host.hostname)))
    {
      sql_print_warning("'proxies_priv' entry '%s@%s %s@%s' "
                        "ignored in --skip-name-resolve mode.",
                        proxied_user ? proxied_user : "",
                        proxied_host.hostname ? proxied_host.hostname : "",
                        user ? user : "",
                        host.hostname ? host.hostname : "");
      return TRUE;
    }
    return FALSE;
  }

  bool matches(const char *host_arg, const char *user_arg, const char *ip_arg,
                const char *proxied_user_arg)
  {
    DBUG_ENTER("ACL_PROXY_USER::matches");
    DBUG_PRINT("info", ("compare_hostname(%s,%s,%s) &&"
                        "compare_hostname(%s,%s,%s) &&"
                        "wild_compare (%s,%s) &&"
                        "wild_compare (%s,%s)",
                        host.hostname ? host.hostname : "<NULL>",
                        host_arg ? host_arg : "<NULL>",
                        ip_arg ? ip_arg : "<NULL>",
                        proxied_host.hostname ? proxied_host.hostname : "<NULL>",
                        host_arg ? host_arg : "<NULL>",
                        ip_arg ? ip_arg : "<NULL>",
                        user_arg ? user_arg : "<NULL>",
                        user ? user : "<NULL>",
                        proxied_user_arg ? proxied_user_arg : "<NULL>",
                        proxied_user ? proxied_user : "<NULL>"));
    DBUG_RETURN(compare_hostname(&host, host_arg, ip_arg) &&
                compare_hostname(&proxied_host, host_arg, ip_arg) &&
                (!user ||
                 (user_arg && !wild_compare(user_arg, user, TRUE))) &&
                (!proxied_user || 
                 (proxied_user && !wild_compare(proxied_user_arg, 
                                                proxied_user, TRUE))));
  }


  inline static bool auth_element_equals(const char *a, const char *b)
  {
    return (a == b || (a != NULL && b != NULL && !strcmp(a,b)));
  }


  bool pk_equals(ACL_PROXY_USER *grant)
  {
    DBUG_ENTER("pk_equals");
    DBUG_PRINT("info", ("strcmp(%s,%s) &&"
                        "strcmp(%s,%s) &&"
                        "wild_compare (%s,%s) &&"
                        "wild_compare (%s,%s)",
                        user ? user : "<NULL>",
                        grant->user ? grant->user : "<NULL>",
                        proxied_user ? proxied_user : "<NULL>",
                        grant->proxied_user ? grant->proxied_user : "<NULL>",
                        host.hostname ? host.hostname : "<NULL>",
                        grant->host.hostname ? grant->host.hostname : "<NULL>",
                        proxied_host.hostname ? proxied_host.hostname : "<NULL>",
                        grant->proxied_host.hostname ? 
                        grant->proxied_host.hostname : "<NULL>"));

    DBUG_RETURN(auth_element_equals(user, grant->user) &&
                auth_element_equals(proxied_user, grant->proxied_user) &&
                auth_element_equals(host.hostname, grant->host.hostname) &&
                auth_element_equals(proxied_host.hostname, 
                                    grant->proxied_host.hostname));
  }


  bool granted_on(const char *host_arg, const char *user_arg)
  {
    return (((!user && (!user_arg || !user_arg[0])) ||
             (user && user_arg && !strcmp(user, user_arg))) &&
            ((!host.hostname && (!host_arg || !host_arg[0])) ||
             (host.hostname && host_arg && !strcmp(host.hostname, host_arg))));
  }


  void print_grant(String *str)
  {
    str->append(STRING_WITH_LEN("GRANT PROXY ON '"));
    if (proxied_user)
      str->append(proxied_user, strlen(proxied_user));
    str->append(STRING_WITH_LEN("'@'"));
    if (proxied_host.hostname)
      str->append(proxied_host.hostname, strlen(proxied_host.hostname));
    str->append(STRING_WITH_LEN("' TO '"));
    if (user)
      str->append(user, strlen(user));
    str->append(STRING_WITH_LEN("'@'"));
    if (host.hostname)
      str->append(host.hostname, strlen(host.hostname));
    str->append(STRING_WITH_LEN("'"));
    if (with_grant)
      str->append(STRING_WITH_LEN(" WITH GRANT OPTION"));
  }

  void set_data(ACL_PROXY_USER *grant)
  {
    with_grant= grant->with_grant;
  }

  static int store_pk(TABLE *table, 
                      const LEX_STRING *host, 
                      const LEX_STRING *user,
                      const LEX_STRING *proxied_host, 
                      const LEX_STRING *proxied_user)
  {
    DBUG_ENTER("ACL_PROXY_USER::store_pk");
    DBUG_PRINT("info", ("host=%s, user=%s, proxied_host=%s, proxied_user=%s",
                        host->str ? host->str : "<NULL>",
                        user->str ? user->str : "<NULL>",
                        proxied_host->str ? proxied_host->str : "<NULL>",
                        proxied_user->str ? proxied_user->str : "<NULL>"));
    if (table->field[MYSQL_PROXIES_PRIV_HOST]->store(host->str, 
                                                   host->length,
                                                   system_charset_info))
      DBUG_RETURN(TRUE);
    if (table->field[MYSQL_PROXIES_PRIV_USER]->store(user->str, 
                                                   user->length,
                                                   system_charset_info))
      DBUG_RETURN(TRUE);
    if (table->field[MYSQL_PROXIES_PRIV_PROXIED_HOST]->store(proxied_host->str,
                                                           proxied_host->length,
                                                           system_charset_info))
      DBUG_RETURN(TRUE);
    if (table->field[MYSQL_PROXIES_PRIV_PROXIED_USER]->store(proxied_user->str,
                                                           proxied_user->length,
                                                           system_charset_info))
      DBUG_RETURN(TRUE);

    DBUG_RETURN(FALSE);
  }

  static int store_data_record(TABLE *table,
                               const LEX_STRING *host,
                               const LEX_STRING *user,
                               const LEX_STRING *proxied_host,
                               const LEX_STRING *proxied_user,
                               bool with_grant,
                               const char *grantor)
  {
    DBUG_ENTER("ACL_PROXY_USER::store_pk");
    if (store_pk(table,  host, user, proxied_host, proxied_user))
      DBUG_RETURN(TRUE);
    DBUG_PRINT("info", ("with_grant=%s", with_grant ? "TRUE" : "FALSE"));
    if (table->field[MYSQL_PROXIES_PRIV_WITH_GRANT]->store(with_grant ? 1 : 0, 
                                                         TRUE))
      DBUG_RETURN(TRUE);
    if (table->field[MYSQL_PROXIES_PRIV_GRANTOR]->store(grantor, 
                                                        strlen(grantor),
                                                        system_charset_info))
      DBUG_RETURN(TRUE);

    DBUG_RETURN(FALSE);
  }
};

#define FIRST_NON_YN_FIELD 26

class acl_entry :public hash_filo_element
{
public:
  ulong access;
  uint16 length;
  char key[1];					// Key will be stored here
};


static uchar* acl_entry_get_key(acl_entry *entry, size_t *length,
                                my_bool not_used __attribute__((unused)))
{
  *length=(uint) entry->length;
  return (uchar*) entry->key;
}

<<<<<<< HEAD
=======
/**
  Class to validate the flawlessness of ACL table
  before performing ACL operations.
*/
class Acl_table_intact : public Table_check_intact
{
protected:
  void report_error(uint code, const char *fmt, ...)
  {
    va_list args;
    va_start(args, fmt);
    error_log_print(ERROR_LEVEL, fmt, args);
    va_end(args);
    if (code)
    {
      va_start(args, fmt);
      if (code == ER_CANNOT_LOAD_FROM_TABLE)
      {
        char *table_name;
        va_arg(args, char *);
        table_name= va_arg(args, char *);
        my_error(code, MYF(0), table_name);
      }
      else
        my_printv_error(code, ER(code), MYF(0), args);
      va_end(args);
    }
  }
public:
  Acl_table_intact() { has_keys= TRUE; }
};

>>>>>>> c0b4d74b
#define IP_ADDR_STRLEN (3 + 1 + 3 + 1 + 3 + 1 + 3)
#define ACL_KEY_LENGTH (IP_ADDR_STRLEN + 1 + NAME_LEN + \
                        1 + USERNAME_LENGTH + 1)

#if defined(HAVE_OPENSSL)
/*
  Without SSL the handshake consists of one packet. This packet
  has both client capabilities and scrambled password.
  With SSL the handshake might consist of two packets. If the first
  packet (client capabilities) has CLIENT_SSL flag set, we have to
  switch to SSL and read the second packet. The scrambled password
  is in the second packet and client_capabilities field will be ignored.
  Maybe it is better to accept flags other than CLIENT_SSL from the
  second packet?
*/
#define SSL_HANDSHAKE_SIZE      2
#define MIN_HANDSHAKE_SIZE      2
#else
#define MIN_HANDSHAKE_SIZE      6
#endif /* HAVE_OPENSSL && !EMBEDDED_LIBRARY */
#define NORMAL_HANDSHAKE_SIZE   6

static DYNAMIC_ARRAY acl_hosts, acl_users, acl_dbs, acl_proxy_users;
static MEM_ROOT mem, memex;
static bool initialized=0;
static bool allow_all_hosts=1;
static HASH acl_check_hosts, column_priv_hash, proc_priv_hash, func_priv_hash;
static DYNAMIC_ARRAY acl_wild_hosts;
static hash_filo *acl_cache;
static uint grant_version=0; /* Version of priv tables. incremented by acl_load */
static ulong get_access(TABLE *form,uint fieldnr, uint *next_field=0);
static int acl_compare(ACL_ACCESS *a,ACL_ACCESS *b);
static ulong get_sort(uint count,...);
static void init_check_host(void);
static void rebuild_check_host(void);
static ACL_USER *find_acl_user(const char *host, const char *user,
                               my_bool exact);
static bool update_user_table(THD *, TABLE *, const char *, const char *, const
                              char *, uint, bool);
static my_bool acl_load(THD *thd, TABLE_LIST *tables);
static my_bool grant_load(THD *thd, TABLE_LIST *tables);
static inline void get_grantor(THD *thd, char* grantor);
/*
 Enumeration of various ACL's and Hashes used in handle_grant_struct()
*/
enum enum_acl_lists
{
  USER_ACL= 0,
  DB_ACL,
  COLUMN_PRIVILEGES_HASH,
  PROC_PRIVILEGES_HASH,
  FUNC_PRIVILEGES_HASH,
  PROXY_USERS_ACL
};

/*
  Convert scrambled password to binary form, according to scramble type, 
  Binary form is stored in user.salt.
*/

static
void
set_user_salt(ACL_USER *acl_user, const char *password, uint password_len)
{
  if (password_len == SCRAMBLED_PASSWORD_CHAR_LENGTH)
  {
    get_salt_from_password(acl_user->salt, password);
    acl_user->salt_len= SCRAMBLE_LENGTH;
  }
  else if (password_len == SCRAMBLED_PASSWORD_CHAR_LENGTH_323)
  {
    get_salt_from_password_323((ulong *) acl_user->salt, password);
    acl_user->salt_len= SCRAMBLE_LENGTH_323;
  }
  else
    acl_user->salt_len= 0;
}

static char *fix_plugin_ptr(char *name)
{
  if (my_strcasecmp(system_charset_info, name,
                    native_password_plugin_name.str) == 0)
    return native_password_plugin_name.str;
  else
  if (my_strcasecmp(system_charset_info, name,
                    old_password_plugin_name.str) == 0)
    return old_password_plugin_name.str;
  else
    return name;
}

/**
  Fix ACL::plugin pointer to point to a hard-coded string, if appropriate

  Make sure that if ACL_USER's plugin is a built-in, then it points
  to a hard coded string, not to an allocated copy. Run-time, for
  authentication, we want to be able to detect built-ins by comparing
  pointers, not strings.

  Additionally - update the salt if the plugin is built-in.

  @retval 0 the pointers were fixed
  @retval 1 this ACL_USER uses a not built-in plugin
*/
static bool fix_user_plugin_ptr(ACL_USER *user)
{
  user->salt_len= 0;
  if (my_strcasecmp(system_charset_info, user->plugin.str,
                    native_password_plugin_name.str) == 0)
    user->plugin= native_password_plugin_name;
  else
  if (my_strcasecmp(system_charset_info, user->plugin.str,
                    old_password_plugin_name.str) == 0)
    user->plugin= old_password_plugin_name;
  else
    return true;
  
  set_user_salt(user, user->auth_string.str, user->auth_string.length);
  return false;
}

/*
  Initialize structures responsible for user/db-level privilege checking and
  load privilege information for them from tables in the 'mysql' database.

  SYNOPSIS
    acl_init()
      dont_read_acl_tables  TRUE if we want to skip loading data from
                            privilege tables and disable privilege checking.

  NOTES
    This function is mostly responsible for preparatory steps, main work
    on initialization and grants loading is done in acl_reload().

  RETURN VALUES
    0	ok
    1	Could not initialize grant's
*/

my_bool acl_init(bool dont_read_acl_tables)
{
  THD  *thd;
  my_bool return_val;
  DBUG_ENTER("acl_init");

  acl_cache= new hash_filo(ACL_CACHE_SIZE, 0, 0,
                           (my_hash_get_key) acl_entry_get_key,
                           (my_hash_free_key) free,
                           &my_charset_utf8_bin);

  /*
    cache built-in native authentication plugins,
    to avoid hash searches and a global mutex lock on every connect
  */
  native_password_plugin= my_plugin_lock_by_name(0,
           &native_password_plugin_name, MYSQL_AUTHENTICATION_PLUGIN);
  old_password_plugin= my_plugin_lock_by_name(0,
           &old_password_plugin_name, MYSQL_AUTHENTICATION_PLUGIN);

  if (!native_password_plugin || !old_password_plugin)
    DBUG_RETURN(1);

  if (dont_read_acl_tables)
  {
    DBUG_RETURN(0); /* purecov: tested */
  }

  /*
    To be able to run this from boot, we allocate a temporary THD
  */
  if (!(thd=new THD))
    DBUG_RETURN(1); /* purecov: inspected */
  thd->thread_stack= (char*) &thd;
  thd->store_globals();
  /*
    It is safe to call acl_reload() since acl_* arrays and hashes which
    will be freed there are global static objects and thus are initialized
    by zeros at startup.
  */
  return_val= acl_reload(thd);
  delete thd;
  /* Remember that we don't have a THD */
  my_pthread_setspecific_ptr(THR_THD,  0);
  DBUG_RETURN(return_val);
}

/**
  Choose from either native or old password plugins when assigning a password
*/

static bool
set_user_plugin (ACL_USER *user, int password_len)
{
  switch (password_len) 
  {
  case 0: /* no password */
  case SCRAMBLED_PASSWORD_CHAR_LENGTH:
    user->plugin= native_password_plugin_name;
    return FALSE;
  case SCRAMBLED_PASSWORD_CHAR_LENGTH_323:
    user->plugin= old_password_plugin_name;
    return FALSE;
  default:
    sql_print_warning("Found invalid password for user: '%s@%s'; "
                      "Ignoring user", user->user ? user->user : "",
                      user->host.hostname ? user->host.hostname : "");
    return TRUE;
  }
}


/*
  Initialize structures responsible for user/db-level privilege checking
  and load information about grants from open privilege tables.

  SYNOPSIS
    acl_load()
      thd     Current thread
      tables  List containing open "mysql.host", "mysql.user" and
              "mysql.db" tables.

  RETURN VALUES
    FALSE  Success
    TRUE   Error
*/

static my_bool acl_load(THD *thd, TABLE_LIST *tables)
{
  TABLE *table;
  READ_RECORD read_record_info;
  my_bool return_val= TRUE;
  bool check_no_resolve= specialflag & SPECIAL_NO_RESOLVE;
  char tmp_name[SAFE_NAME_LEN+1];
  int password_length;
  ulonglong old_sql_mode= thd->variables.sql_mode;
  DBUG_ENTER("acl_load");

  thd->variables.sql_mode&= ~MODE_PAD_CHAR_TO_FULL_LENGTH;

  grant_version++; /* Privileges updated */

  acl_cache->clear(1);				// Clear locked hostname cache

  init_sql_alloc(&mem, ACL_ALLOC_BLOCK_SIZE, 0);
  if (init_read_record(&read_record_info,thd,table= tables[0].table,NULL,1,0, 
                       FALSE))
    goto end;

  table->use_all_columns();
  while (!(read_record_info.read_record(&read_record_info)))
  {
    ACL_HOST host;
    update_hostname(&host.host,get_field(&mem, table->field[0]));
    host.db=	 get_field(&mem, table->field[1]);
    if (lower_case_table_names && host.db)
    {
      /*
        convert db to lower case and give a warning if the db wasn't
        already in lower case
      */
      char *end = strnmov(tmp_name, host.db, sizeof(tmp_name));
      if (end >= tmp_name + sizeof(tmp_name))
      {
        sql_print_warning(ER(ER_WRONG_DB_NAME), host.db);
        continue;
      }
      my_casedn_str(files_charset_info, host.db);
      if (strcmp(host.db, tmp_name) != 0)
        sql_print_warning("'host' entry '%s|%s' had database in mixed "
                          "case that has been forced to lowercase because "
                          "lower_case_table_names is set. It will not be "
                          "possible to remove this privilege using REVOKE.",
                          host.host.hostname ? host.host.hostname : "",
                          host.db ? host.db : "");
    }
    host.access= get_access(table,2);
    host.access= fix_rights_for_db(host.access);
    host.sort=	 get_sort(2,host.host.hostname,host.db);
    if (check_no_resolve && hostname_requires_resolving(host.host.hostname))
    {
      sql_print_warning("'host' entry '%s|%s' "
		      "ignored in --skip-name-resolve mode.",
			host.host.hostname ? host.host.hostname : "",
			host.db ? host.db : "");
      continue;
    }
#ifndef TO_BE_REMOVED
    if (table->s->fields == 8)
    {						// Without grant
      if (host.access & CREATE_ACL)
	host.access|=REFERENCES_ACL | INDEX_ACL | ALTER_ACL | CREATE_TMP_ACL;
    }
#endif
    (void) push_dynamic(&acl_hosts,(uchar*) &host);
  }
  my_qsort((uchar*) dynamic_element(&acl_hosts,0,ACL_HOST*),acl_hosts.elements,
	   sizeof(ACL_HOST),(qsort_cmp) acl_compare);
  end_read_record(&read_record_info);
  freeze_size(&acl_hosts);

  if (init_read_record(&read_record_info,thd,table=tables[1].table,NULL,1,0,
                       FALSE))
    goto end;

  table->use_all_columns();
  username_char_length= min(table->field[1]->char_length(), USERNAME_CHAR_LENGTH);
  password_length= table->field[2]->field_length /
    table->field[2]->charset()->mbmaxlen;
  if (password_length < SCRAMBLED_PASSWORD_CHAR_LENGTH_323)
  {
    sql_print_error("Fatal error: mysql.user table is damaged or in "
                    "unsupported 3.20 format.");
    goto end;
  }

  DBUG_PRINT("info",("user table fields: %d, password length: %d",
		     table->s->fields, password_length));

  mysql_mutex_lock(&LOCK_global_system_variables);
  if (password_length < SCRAMBLED_PASSWORD_CHAR_LENGTH)
  {
    if (opt_secure_auth)
    {
      mysql_mutex_unlock(&LOCK_global_system_variables);
      sql_print_error("Fatal error: mysql.user table is in old format, "
                      "but server started with --secure-auth option.");
      goto end;
    }
    mysql_user_table_is_in_short_password_format= true;
    if (global_system_variables.old_passwords)
      mysql_mutex_unlock(&LOCK_global_system_variables);
    else
    {
      global_system_variables.old_passwords= 1;
      mysql_mutex_unlock(&LOCK_global_system_variables);
      sql_print_warning("mysql.user table is not updated to new password format; "
                        "Disabling new password usage until "
                        "mysql_fix_privilege_tables is run");
    }
    thd->variables.old_passwords= 1;
  }
  else
  {
    mysql_user_table_is_in_short_password_format= false;
    mysql_mutex_unlock(&LOCK_global_system_variables);
  }

  allow_all_hosts=0;
  while (!(read_record_info.read_record(&read_record_info)))
  {
    ACL_USER user;
    bzero(&user, sizeof(user));
    update_hostname(&user.host, get_field(&mem, table->field[0]));
    user.user= get_field(&mem, table->field[1]);
    if (check_no_resolve && hostname_requires_resolving(user.host.hostname))
    {
      sql_print_warning("'user' entry '%s@%s' "
                        "ignored in --skip-name-resolve mode.",
			user.user ? user.user : "",
			user.host.hostname ? user.host.hostname : "");
      continue;
    }

    char *password= get_field(&mem, table->field[2]);
    uint password_len= password ? strlen(password) : 0;
    user.auth_string.str= password ? password : const_cast<char*>("");
    user.auth_string.length= password_len;
    set_user_salt(&user, password, password_len);

    if (set_user_plugin(&user, password_len))
      continue;
    
    {
      uint next_field;
      user.access= get_access(table,3,&next_field) & GLOBAL_ACLS;
      /*
        if it is pre 5.0.1 privilege table then map CREATE privilege on
        CREATE VIEW & SHOW VIEW privileges
      */
      if (table->s->fields <= 31 && (user.access & CREATE_ACL))
        user.access|= (CREATE_VIEW_ACL | SHOW_VIEW_ACL);

      /*
        if it is pre 5.0.2 privilege table then map CREATE/ALTER privilege on
        CREATE PROCEDURE & ALTER PROCEDURE privileges
      */
      if (table->s->fields <= 33 && (user.access & CREATE_ACL))
        user.access|= CREATE_PROC_ACL;
      if (table->s->fields <= 33 && (user.access & ALTER_ACL))
        user.access|= ALTER_PROC_ACL;

      /*
        pre 5.0.3 did not have CREATE_USER_ACL
      */
      if (table->s->fields <= 36 && (user.access & GRANT_ACL))
        user.access|= CREATE_USER_ACL;


      /*
        if it is pre 5.1.6 privilege table then map CREATE privilege on
        CREATE|ALTER|DROP|EXECUTE EVENT
      */
      if (table->s->fields <= 37 && (user.access & SUPER_ACL))
        user.access|= EVENT_ACL;

      /*
        if it is pre 5.1.6 privilege then map TRIGGER privilege on CREATE.
      */
      if (table->s->fields <= 38 && (user.access & SUPER_ACL))
        user.access|= TRIGGER_ACL;

      user.sort= get_sort(2,user.host.hostname,user.user);
      user.hostname_length= (user.host.hostname ?
                             (uint) strlen(user.host.hostname) : 0);

      /* Starting from 4.0.2 we have more fields */
      if (table->s->fields >= 31)
      {
        char *ssl_type=get_field(thd->mem_root, table->field[next_field++]);
        if (!ssl_type)
          user.ssl_type=SSL_TYPE_NONE;
        else if (!strcmp(ssl_type, "ANY"))
          user.ssl_type=SSL_TYPE_ANY;
        else if (!strcmp(ssl_type, "X509"))
          user.ssl_type=SSL_TYPE_X509;
        else  /* !strcmp(ssl_type, "SPECIFIED") */
          user.ssl_type=SSL_TYPE_SPECIFIED;

        user.ssl_cipher=   get_field(&mem, table->field[next_field++]);
        user.x509_issuer=  get_field(&mem, table->field[next_field++]);
        user.x509_subject= get_field(&mem, table->field[next_field++]);

        char *ptr = get_field(thd->mem_root, table->field[next_field++]);
        user.user_resource.questions=ptr ? atoi(ptr) : 0;
        ptr = get_field(thd->mem_root, table->field[next_field++]);
        user.user_resource.updates=ptr ? atoi(ptr) : 0;
        ptr = get_field(thd->mem_root, table->field[next_field++]);
        user.user_resource.conn_per_hour= ptr ? atoi(ptr) : 0;
        if (user.user_resource.questions || user.user_resource.updates ||
            user.user_resource.conn_per_hour)
          mqh_used=1;

        if (table->s->fields >= 36)
        {
          /* Starting from 5.0.3 we have max_user_connections field */
          ptr= get_field(thd->mem_root, table->field[next_field++]);
          user.user_resource.user_conn= ptr ? atoi(ptr) : 0;
        }

        if (table->s->fields >= 41)
        {
          /* We may have plugin & auth_String fields */
          char *tmpstr= get_field(&mem, table->field[next_field++]);
          if (tmpstr)
          {
            user.plugin.str= tmpstr;
            user.plugin.length= strlen(user.plugin.str);
            if (user.auth_string.length)
            {
              sql_print_warning("'user' entry '%s@%s' has both a password "
                                "and an authentication plugin specified. The "
                                "password will be ignored.",
                                user.user ? user.user : "",
                                user.host.hostname ? user.host.hostname : "");
            }
            user.auth_string.str= get_field(&mem, table->field[next_field++]);
            if (!user.auth_string.str)
              user.auth_string.str= const_cast<char*>("");
            user.auth_string.length= strlen(user.auth_string.str);

            fix_user_plugin_ptr(&user);
          }
        }
      }
      else
      {
        user.ssl_type=SSL_TYPE_NONE;
#ifndef TO_BE_REMOVED
        if (table->s->fields <= 13)
        {						// Without grant
          if (user.access & CREATE_ACL)
            user.access|=REFERENCES_ACL | INDEX_ACL | ALTER_ACL;
        }
        /* Convert old privileges */
        user.access|= LOCK_TABLES_ACL | CREATE_TMP_ACL | SHOW_DB_ACL;
        if (user.access & FILE_ACL)
          user.access|= REPL_CLIENT_ACL | REPL_SLAVE_ACL;
        if (user.access & PROCESS_ACL)
          user.access|= SUPER_ACL | EXECUTE_ACL;
#endif
      }
      (void) push_dynamic(&acl_users,(uchar*) &user);
      if (!user.host.hostname ||
	  (user.host.hostname[0] == wild_many && !user.host.hostname[1]))
        allow_all_hosts=1;			// Anyone can connect
    }
  }
  my_qsort((uchar*) dynamic_element(&acl_users,0,ACL_USER*),acl_users.elements,
	   sizeof(ACL_USER),(qsort_cmp) acl_compare);
  end_read_record(&read_record_info);
  freeze_size(&acl_users);

  if (init_read_record(&read_record_info,thd,table=tables[2].table,NULL,1,0,
                       FALSE))
    goto end;

  table->use_all_columns();
  while (!(read_record_info.read_record(&read_record_info)))
  {
    ACL_DB db;
    update_hostname(&db.host,get_field(&mem, table->field[MYSQL_DB_FIELD_HOST]));
    db.db=get_field(&mem, table->field[MYSQL_DB_FIELD_DB]);
    if (!db.db)
    {
      sql_print_warning("Found an entry in the 'db' table with empty database name; Skipped");
      continue;
    }
    db.user=get_field(&mem, table->field[MYSQL_DB_FIELD_USER]);
    if (check_no_resolve && hostname_requires_resolving(db.host.hostname))
    {
      sql_print_warning("'db' entry '%s %s@%s' "
		        "ignored in --skip-name-resolve mode.",
		        db.db,
			db.user ? db.user : "",
			db.host.hostname ? db.host.hostname : "");
      continue;
    }
    db.access=get_access(table,3);
    db.access=fix_rights_for_db(db.access);
    if (lower_case_table_names)
    {
      /*
        convert db to lower case and give a warning if the db wasn't
        already in lower case
      */
      char *end = strnmov(tmp_name, db.db, sizeof(tmp_name));
      if (end >= tmp_name + sizeof(tmp_name))
      {
        sql_print_warning(ER(ER_WRONG_DB_NAME), db.db);
        continue;
      }
      my_casedn_str(files_charset_info, db.db);
      if (strcmp(db.db, tmp_name) != 0)
      {
        sql_print_warning("'db' entry '%s %s@%s' had database in mixed "
                          "case that has been forced to lowercase because "
                          "lower_case_table_names is set. It will not be "
                          "possible to remove this privilege using REVOKE.",
		          db.db,
			  db.user ? db.user : "",
			  db.host.hostname ? db.host.hostname : "");
      }
    }
    db.sort=get_sort(3,db.host.hostname,db.db,db.user);
#ifndef TO_BE_REMOVED
    if (table->s->fields <=  9)
    {						// Without grant
      if (db.access & CREATE_ACL)
	db.access|=REFERENCES_ACL | INDEX_ACL | ALTER_ACL;
    }
#endif
    (void) push_dynamic(&acl_dbs,(uchar*) &db);
  }
  my_qsort((uchar*) dynamic_element(&acl_dbs,0,ACL_DB*),acl_dbs.elements,
	   sizeof(ACL_DB),(qsort_cmp) acl_compare);
  end_read_record(&read_record_info);
  freeze_size(&acl_dbs);

  if (tables[3].table)
  {
    init_read_record(&read_record_info, thd, table= tables[3].table, NULL, 1, 
                     0, FALSE);
    table->use_all_columns();
    while (!(read_record_info.read_record(&read_record_info)))
    {
      ACL_PROXY_USER proxy;
      proxy.init(table, &mem);
      if (proxy.check_validity(check_no_resolve))
        continue;
      if (push_dynamic(&acl_proxy_users, (uchar*) &proxy))
      {
        end_read_record(&read_record_info);
        goto end;
      }
    }
    my_qsort((uchar*) dynamic_element(&acl_proxy_users, 0, ACL_PROXY_USER*),
             acl_proxy_users.elements,
             sizeof(ACL_PROXY_USER), (qsort_cmp) acl_compare);
    end_read_record(&read_record_info);
  }
  else
  {
    sql_print_error("Missing system table mysql.proxies_priv; "
                    "please run mysql_upgrade to create it");
  }
  freeze_size(&acl_proxy_users);

  init_check_host();

  initialized=1;
  return_val= FALSE;

end:
  end_read_record(&read_record_info);
  thd->variables.sql_mode= old_sql_mode;
  DBUG_RETURN(return_val);
}


void acl_free(bool end)
{
  free_root(&mem,MYF(0));
  delete_dynamic(&acl_hosts);
  delete_dynamic(&acl_users);
  delete_dynamic(&acl_dbs);
  delete_dynamic(&acl_wild_hosts);
  delete_dynamic(&acl_proxy_users);
  my_hash_free(&acl_check_hosts);
  if (!end)
    acl_cache->clear(1); /* purecov: inspected */
  else
  {
    plugin_unlock(0, native_password_plugin);
    plugin_unlock(0, old_password_plugin);
    delete acl_cache;
    acl_cache=0;
  }
}


/*
  Forget current user/db-level privileges and read new privileges
  from the privilege tables.

  SYNOPSIS
    acl_reload()
      thd  Current thread

  NOTE
    All tables of calling thread which were open and locked by LOCK TABLES
    statement will be unlocked and closed.
    This function is also used for initialization of structures responsible
    for user/db-level privilege checking.

  RETURN VALUE
    FALSE  Success
    TRUE   Failure
*/

my_bool acl_reload(THD *thd)
{
  TABLE_LIST tables[4];
  DYNAMIC_ARRAY old_acl_hosts, old_acl_users, old_acl_dbs, old_acl_proxy_users;
  MEM_ROOT old_mem;
  bool old_initialized;
  my_bool return_val= TRUE;
  DBUG_ENTER("acl_reload");

  /*
    To avoid deadlocks we should obtain table locks before
    obtaining acl_cache->lock mutex.
  */
  tables[0].init_one_table(C_STRING_WITH_LEN("mysql"),
                           C_STRING_WITH_LEN("host"), "host", TL_READ);
  tables[1].init_one_table(C_STRING_WITH_LEN("mysql"),
                           C_STRING_WITH_LEN("user"), "user", TL_READ);
  tables[2].init_one_table(C_STRING_WITH_LEN("mysql"),
                           C_STRING_WITH_LEN("db"), "db", TL_READ);
  tables[3].init_one_table(C_STRING_WITH_LEN("mysql"),
                           C_STRING_WITH_LEN("proxies_priv"), 
                           "proxies_priv", TL_READ);
  tables[0].next_local= tables[0].next_global= tables + 1;
  tables[1].next_local= tables[1].next_global= tables + 2;
  tables[2].next_local= tables[2].next_global= tables + 3;
  tables[0].open_type= tables[1].open_type= tables[2].open_type= 
  tables[3].open_type= OT_BASE_ONLY;
  tables[3].open_strategy= TABLE_LIST::OPEN_IF_EXISTS;

  if (open_and_lock_tables(thd, tables, FALSE, MYSQL_LOCK_IGNORE_TIMEOUT))
  {
    /*
      Execution might have been interrupted; only print the error message
      if an error condition has been raised.
    */
    if (thd->stmt_da->is_error())
      sql_print_error("Fatal error: Can't open and lock privilege tables: %s",
                      thd->stmt_da->message());
    goto end;
  }

  if ((old_initialized=initialized))
    mysql_mutex_lock(&acl_cache->lock);

  old_acl_hosts= acl_hosts;
  old_acl_users= acl_users;
  old_acl_proxy_users= acl_proxy_users;
  old_acl_dbs= acl_dbs;
  my_init_dynamic_array(&acl_hosts, sizeof(ACL_HOST), 20, 50);
  my_init_dynamic_array(&acl_users, sizeof(ACL_USER), 50, 100);
  my_init_dynamic_array(&acl_dbs, sizeof(ACL_DB), 50, 100);
  my_init_dynamic_array(&acl_proxy_users, sizeof(ACL_PROXY_USER), 50, 100);
  old_mem= mem;
  delete_dynamic(&acl_wild_hosts);
  my_hash_free(&acl_check_hosts);

  if ((return_val= acl_load(thd, tables)))
  {					// Error. Revert to old list
    DBUG_PRINT("error",("Reverting to old privileges"));
    acl_free();				/* purecov: inspected */
    acl_hosts= old_acl_hosts;
    acl_users= old_acl_users;
    acl_proxy_users= old_acl_proxy_users;
    acl_dbs= old_acl_dbs;
    mem= old_mem;
    init_check_host();
  }
  else
  {
    free_root(&old_mem,MYF(0));
    delete_dynamic(&old_acl_hosts);
    delete_dynamic(&old_acl_users);
    delete_dynamic(&old_acl_proxy_users);
    delete_dynamic(&old_acl_dbs);
  }
  if (old_initialized)
    mysql_mutex_unlock(&acl_cache->lock);
end:
  close_mysql_tables(thd);
  DBUG_RETURN(return_val);
}


/*
  Get all access bits from table after fieldnr

  IMPLEMENTATION
  We know that the access privileges ends when there is no more fields
  or the field is not an enum with two elements.

  SYNOPSIS
    get_access()
    form        an open table to read privileges from.
                The record should be already read in table->record[0]
    fieldnr     number of the first privilege (that is ENUM('N','Y') field
    next_field  on return - number of the field next to the last ENUM
                (unless next_field == 0)

  RETURN VALUE
    privilege mask
*/

static ulong get_access(TABLE *form, uint fieldnr, uint *next_field)
{
  ulong access_bits=0,bit;
  char buff[2];
  String res(buff,sizeof(buff),&my_charset_latin1);
  Field **pos;

  for (pos=form->field+fieldnr, bit=1;
       *pos && (*pos)->real_type() == MYSQL_TYPE_ENUM &&
	 ((Field_enum*) (*pos))->typelib->count == 2 ;
       pos++, fieldnr++, bit<<=1)
  {
    (*pos)->val_str(&res);
    if (my_toupper(&my_charset_latin1, res[0]) == 'Y')
      access_bits|= bit;
  }
  if (next_field)
    *next_field=fieldnr;
  return access_bits;
}


/*
  Return a number which, if sorted 'desc', puts strings in this order:
    no wildcards
    wildcards
    empty string
*/

static ulong get_sort(uint count,...)
{
  va_list args;
  va_start(args,count);
  ulong sort=0;

  /* Should not use this function with more than 4 arguments for compare. */
  DBUG_ASSERT(count <= 4);

  while (count--)
  {
    char *start, *str= va_arg(args,char*);
    uint chars= 0;
    uint wild_pos= 0;           /* first wildcard position */

    if ((start= str))
    {
      for (; *str ; str++)
      {
        if (*str == wild_prefix && str[1])
          str++;
        else if (*str == wild_many || *str == wild_one)
        {
          wild_pos= (uint) (str - start) + 1;
          break;
        }
        chars= 128;                             // Marker that chars existed
      }
    }
    sort= (sort << 8) + (wild_pos ? min(wild_pos, 127) : chars);
  }
  va_end(args);
  return sort;
}


static int acl_compare(ACL_ACCESS *a,ACL_ACCESS *b)
{
  if (a->sort > b->sort)
    return -1;
  if (a->sort < b->sort)
    return 1;
  return 0;
}


/*
  Gets user credentials without authentication and resource limit checks.

  SYNOPSIS
    acl_getroot()
      sctx               Context which should be initialized
      user               user name
      host               host name
      ip                 IP
      db                 current data base name

  RETURN
    FALSE  OK
    TRUE   Error
*/

bool acl_getroot(Security_context *sctx, char *user, char *host,
                 char *ip, char *db)
{
  int res= 1;
  uint i;
  ACL_USER *acl_user= 0;
  DBUG_ENTER("acl_getroot");

  DBUG_PRINT("enter", ("Host: '%s', Ip: '%s', User: '%s', db: '%s'",
                       (host ? host : "(NULL)"), (ip ? ip : "(NULL)"),
                       user, (db ? db : "(NULL)")));
  sctx->user= user;
  sctx->host= host;
  sctx->ip= ip;
  sctx->host_or_ip= host ? host : (ip ? ip : "");

  if (!initialized)
  {
    /*
      here if mysqld's been started with --skip-grant-tables option.
    */
    sctx->skip_grants();
    DBUG_RETURN(FALSE);
  }

  mysql_mutex_lock(&acl_cache->lock);

  sctx->master_access= 0;
  sctx->db_access= 0;
  *sctx->priv_user= *sctx->priv_host= 0;

  /*
     Find acl entry in user database.
     This is specially tailored to suit the check we do for CALL of
     a stored procedure; user is set to what is actually a
     priv_user, which can be ''.
  */
  for (i=0 ; i < acl_users.elements ; i++)
  {
    ACL_USER *acl_user_tmp= dynamic_element(&acl_users,i,ACL_USER*);
    if ((!acl_user_tmp->user && !user[0]) ||
        (acl_user_tmp->user && strcmp(user, acl_user_tmp->user) == 0))
    {
      if (compare_hostname(&acl_user_tmp->host, host, ip))
      {
        acl_user= acl_user_tmp;
        res= 0;
        break;
      }
    }
  }

  if (acl_user)
  {
    for (i=0 ; i < acl_dbs.elements ; i++)
    {
      ACL_DB *acl_db= dynamic_element(&acl_dbs, i, ACL_DB*);
      if (!acl_db->user ||
	  (user && user[0] && !strcmp(user, acl_db->user)))
      {
	if (compare_hostname(&acl_db->host, host, ip))
	{
	  if (!acl_db->db || (db && !wild_compare(db, acl_db->db, 0)))
	  {
	    sctx->db_access= acl_db->access;
	    break;
	  }
	}
      }
    }
    sctx->master_access= acl_user->access;

    if (acl_user->user)
      strmake_buf(sctx->priv_user, user);
    else
      *sctx->priv_user= 0;

    if (acl_user->host.hostname)
      strmake_buf(sctx->priv_host, acl_user->host.hostname);
    else
      *sctx->priv_host= 0;
  }
  mysql_mutex_unlock(&acl_cache->lock);
  DBUG_RETURN(res);
}

static uchar* check_get_key(ACL_USER *buff, size_t *length,
                            my_bool not_used __attribute__((unused)))
{
  *length=buff->hostname_length;
  return (uchar*) buff->host.hostname;
}


static void acl_update_user(const char *user, const char *host,
			    const char *password, uint password_len,
			    enum SSL_type ssl_type,
			    const char *ssl_cipher,
			    const char *x509_issuer,
			    const char *x509_subject,
			    USER_RESOURCES  *mqh,
			    ulong privileges,
			    const LEX_STRING *plugin,
			    const LEX_STRING *auth)
{
  mysql_mutex_assert_owner(&acl_cache->lock);

  for (uint i=0 ; i < acl_users.elements ; i++)
  {
    ACL_USER *acl_user=dynamic_element(&acl_users,i,ACL_USER*);
    if ((!acl_user->user && !user[0]) ||
	(acl_user->user && !strcmp(user,acl_user->user)))
    {
      if ((!acl_user->host.hostname && !host[0]) ||
	  (acl_user->host.hostname &&
           !my_strcasecmp(system_charset_info, host, acl_user->host.hostname)))
      {
        if (plugin->str[0])
        {
          acl_user->plugin= *plugin;
          acl_user->auth_string.str= auth->str ?
            strmake_root(&mem, auth->str, auth->length) : const_cast<char*>("");
          acl_user->auth_string.length= auth->length;
          if (fix_user_plugin_ptr(acl_user))
            acl_user->plugin.str= strmake_root(&mem, plugin->str, plugin->length);
        }
        else
          if (password[0])
          {
            acl_user->auth_string.str= strmake_root(&mem, password, password_len);
            acl_user->auth_string.length= password_len;
            set_user_salt(acl_user, password, password_len);
            set_user_plugin(acl_user, password_len);
          }
	acl_user->access=privileges;
	if (mqh->specified_limits & USER_RESOURCES::QUERIES_PER_HOUR)
	  acl_user->user_resource.questions=mqh->questions;
	if (mqh->specified_limits & USER_RESOURCES::UPDATES_PER_HOUR)
	  acl_user->user_resource.updates=mqh->updates;
	if (mqh->specified_limits & USER_RESOURCES::CONNECTIONS_PER_HOUR)
	  acl_user->user_resource.conn_per_hour= mqh->conn_per_hour;
	if (mqh->specified_limits & USER_RESOURCES::USER_CONNECTIONS)
	  acl_user->user_resource.user_conn= mqh->user_conn;
	if (ssl_type != SSL_TYPE_NOT_SPECIFIED)
	{
	  acl_user->ssl_type= ssl_type;
	  acl_user->ssl_cipher= (ssl_cipher ? strdup_root(&mem,ssl_cipher) :
				 0);
	  acl_user->x509_issuer= (x509_issuer ? strdup_root(&mem,x509_issuer) :
				  0);
	  acl_user->x509_subject= (x509_subject ?
				   strdup_root(&mem,x509_subject) : 0);
	}
        /* search complete: */
	break;
      }
    }
  }
}


static void acl_insert_user(const char *user, const char *host,
			    const char *password, uint password_len,
			    enum SSL_type ssl_type,
			    const char *ssl_cipher,
			    const char *x509_issuer,
			    const char *x509_subject,
			    USER_RESOURCES *mqh,
			    ulong privileges,
			    const LEX_STRING *plugin,
			    const LEX_STRING *auth)
{
  ACL_USER acl_user;

  mysql_mutex_assert_owner(&acl_cache->lock);

  acl_user.user=*user ? strdup_root(&mem,user) : 0;
  update_hostname(&acl_user.host, *host ? strdup_root(&mem, host): 0);
  if (plugin->str[0])
  {
    acl_user.plugin= *plugin;
    acl_user.auth_string.str= auth->str ?
      strmake_root(&mem, auth->str, auth->length) : const_cast<char*>("");
    acl_user.auth_string.length= auth->length;
    if (fix_user_plugin_ptr(&acl_user))
      acl_user.plugin.str= strmake_root(&mem, plugin->str, plugin->length);
  }
  else
  {
    acl_user.auth_string.str= strmake_root(&mem, password, password_len);
    acl_user.auth_string.length= password_len;
    set_user_salt(&acl_user, password, password_len);
    set_user_plugin(&acl_user, password_len);
  }

  acl_user.access=privileges;
  acl_user.user_resource = *mqh;
  acl_user.sort=get_sort(2,acl_user.host.hostname,acl_user.user);
  acl_user.hostname_length=(uint) strlen(host);
  acl_user.ssl_type= (ssl_type != SSL_TYPE_NOT_SPECIFIED ?
		      ssl_type : SSL_TYPE_NONE);
  acl_user.ssl_cipher=	ssl_cipher   ? strdup_root(&mem,ssl_cipher) : 0;
  acl_user.x509_issuer= x509_issuer  ? strdup_root(&mem,x509_issuer) : 0;
  acl_user.x509_subject=x509_subject ? strdup_root(&mem,x509_subject) : 0;

  (void) push_dynamic(&acl_users,(uchar*) &acl_user);
  if (!acl_user.host.hostname ||
      (acl_user.host.hostname[0] == wild_many && !acl_user.host.hostname[1]))
    allow_all_hosts=1;		// Anyone can connect /* purecov: tested */
  my_qsort((uchar*) dynamic_element(&acl_users,0,ACL_USER*),acl_users.elements,
	   sizeof(ACL_USER),(qsort_cmp) acl_compare);

  /* Rebuild 'acl_check_hosts' since 'acl_users' has been modified */
  rebuild_check_host();
}


static void acl_update_db(const char *user, const char *host, const char *db,
			  ulong privileges)
{
  mysql_mutex_assert_owner(&acl_cache->lock);

  for (uint i=0 ; i < acl_dbs.elements ; i++)
  {
    ACL_DB *acl_db=dynamic_element(&acl_dbs,i,ACL_DB*);
    if ((!acl_db->user && !user[0]) ||
	(acl_db->user &&
	!strcmp(user,acl_db->user)))
    {
      if ((!acl_db->host.hostname && !host[0]) ||
	  (acl_db->host.hostname &&
	   !strcmp(host, acl_db->host.hostname)))
      {
	if ((!acl_db->db && !db[0]) ||
	    (acl_db->db && !strcmp(db,acl_db->db)))

	{
	  if (privileges)
	    acl_db->access=privileges;
	  else
	    delete_dynamic_element(&acl_dbs,i);
	}
      }
    }
  }
}


/*
  Insert a user/db/host combination into the global acl_cache

  SYNOPSIS
    acl_insert_db()
    user		User name
    host		Host name
    db			Database name
    privileges		Bitmap of privileges

  NOTES
    acl_cache->lock must be locked when calling this
*/

static void acl_insert_db(const char *user, const char *host, const char *db,
			  ulong privileges)
{
  ACL_DB acl_db;
  mysql_mutex_assert_owner(&acl_cache->lock);
  acl_db.user=strdup_root(&mem,user);
  update_hostname(&acl_db.host, *host ? strdup_root(&mem,host) : 0);
  acl_db.db=strdup_root(&mem,db);
  acl_db.access=privileges;
  acl_db.sort=get_sort(3,acl_db.host.hostname,acl_db.db,acl_db.user);
  (void) push_dynamic(&acl_dbs,(uchar*) &acl_db);
  my_qsort((uchar*) dynamic_element(&acl_dbs,0,ACL_DB*),acl_dbs.elements,
	   sizeof(ACL_DB),(qsort_cmp) acl_compare);
}



/*
  Get privilege for a host, user and db combination

  as db_is_pattern changes the semantics of comparison,
  acl_cache is not used if db_is_pattern is set.
*/

ulong acl_get(const char *host, const char *ip,
              const char *user, const char *db, my_bool db_is_pattern)
{
  ulong host_access= ~(ulong)0, db_access= 0;
  uint i;
  size_t key_length;
  char key[ACL_KEY_LENGTH],*tmp_db,*end;
  acl_entry *entry;
  DBUG_ENTER("acl_get");

  tmp_db= strmov(strmov(key, ip ? ip : "") + 1, user) + 1;
  end= strnmov(tmp_db, db, key + sizeof(key) - tmp_db);

  if (end >= key + sizeof(key)) // db name was truncated
    DBUG_RETURN(0);             // no privileges for an invalid db name

  if (lower_case_table_names)
  {
    my_casedn_str(files_charset_info, tmp_db);
    db=tmp_db;
  }
  key_length= (size_t) (end-key);

  mysql_mutex_lock(&acl_cache->lock);
  if (!db_is_pattern && (entry=(acl_entry*) acl_cache->search((uchar*) key,
                                                              key_length)))
  {
    db_access=entry->access;
    mysql_mutex_unlock(&acl_cache->lock);
    DBUG_PRINT("exit", ("access: 0x%lx", db_access));
    DBUG_RETURN(db_access);
  }

  /*
    Check if there are some access rights for database and user
  */
  for (i=0 ; i < acl_dbs.elements ; i++)
  {
    ACL_DB *acl_db=dynamic_element(&acl_dbs,i,ACL_DB*);
    if (!acl_db->user || !strcmp(user,acl_db->user))
    {
      if (compare_hostname(&acl_db->host,host,ip))
      {
	if (!acl_db->db || !wild_compare(db,acl_db->db,db_is_pattern))
	{
	  db_access=acl_db->access;
	  if (acl_db->host.hostname)
	    goto exit;				// Fully specified. Take it
	  break; /* purecov: tested */
	}
      }
    }
  }
  if (!db_access)
    goto exit;					// Can't be better

  /*
    No host specified for user. Get hostdata from host table
  */
  host_access=0;				// Host must be found
  for (i=0 ; i < acl_hosts.elements ; i++)
  {
    ACL_HOST *acl_host=dynamic_element(&acl_hosts,i,ACL_HOST*);
    if (compare_hostname(&acl_host->host,host,ip))
    {
      if (!acl_host->db || !wild_compare(db,acl_host->db,db_is_pattern))
      {
	host_access=acl_host->access;		// Fully specified. Take it
	break;
      }
    }
  }
exit:
  /* Save entry in cache for quick retrieval */
  if (!db_is_pattern &&
      (entry= (acl_entry*) malloc(sizeof(acl_entry)+key_length)))
  {
    entry->access=(db_access & host_access);
    entry->length=key_length;
    memcpy((uchar*) entry->key,key,key_length);
    acl_cache->add(entry);
  }
  mysql_mutex_unlock(&acl_cache->lock);
  DBUG_PRINT("exit", ("access: 0x%lx", db_access & host_access));
  DBUG_RETURN(db_access & host_access);
}

/*
  Check if there are any possible matching entries for this host

  NOTES
    All host names without wild cards are stored in a hash table,
    entries with wildcards are stored in a dynamic array
*/

static void init_check_host(void)
{
  DBUG_ENTER("init_check_host");
  (void) my_init_dynamic_array(&acl_wild_hosts,sizeof(struct acl_host_and_ip),
			  acl_users.elements,1);
  (void) my_hash_init(&acl_check_hosts,system_charset_info,
                      acl_users.elements, 0, 0,
                      (my_hash_get_key) check_get_key, 0, 0);
  if (!allow_all_hosts)
  {
    for (uint i=0 ; i < acl_users.elements ; i++)
    {
      ACL_USER *acl_user=dynamic_element(&acl_users,i,ACL_USER*);
      if (strchr(acl_user->host.hostname,wild_many) ||
	  strchr(acl_user->host.hostname,wild_one) ||
	  acl_user->host.ip_mask)
      {						// Has wildcard
	uint j;
	for (j=0 ; j < acl_wild_hosts.elements ; j++)
	{					// Check if host already exists
	  acl_host_and_ip *acl=dynamic_element(&acl_wild_hosts,j,
					       acl_host_and_ip *);
	  if (!my_strcasecmp(system_charset_info,
                             acl_user->host.hostname, acl->hostname))
	    break;				// already stored
	}
	if (j == acl_wild_hosts.elements)	// If new
	  (void) push_dynamic(&acl_wild_hosts,(uchar*) &acl_user->host);
      }
      else if (!my_hash_search(&acl_check_hosts,(uchar*)
                               acl_user->host.hostname,
                               strlen(acl_user->host.hostname)))
      {
	if (my_hash_insert(&acl_check_hosts,(uchar*) acl_user))
	{					// End of memory
	  allow_all_hosts=1;			// Should never happen
	  DBUG_VOID_RETURN;
	}
      }
    }
  }
  freeze_size(&acl_wild_hosts);
  freeze_size(&acl_check_hosts.array);
  DBUG_VOID_RETURN;
}


/*
  Rebuild lists used for checking of allowed hosts

  We need to rebuild 'acl_check_hosts' and 'acl_wild_hosts' after adding,
  dropping or renaming user, since they contain pointers to elements of
  'acl_user' array, which are invalidated by drop operation, and use
  ACL_USER::host::hostname as a key, which is changed by rename.
*/
void rebuild_check_host(void)
{
  delete_dynamic(&acl_wild_hosts);
  my_hash_free(&acl_check_hosts);
  init_check_host();
}


/* Return true if there is no users that can match the given host */

bool acl_check_host(const char *host, const char *ip)
{
  if (allow_all_hosts)
    return 0;
  mysql_mutex_lock(&acl_cache->lock);

  if ((host && my_hash_search(&acl_check_hosts,(uchar*) host,strlen(host))) ||
      (ip && my_hash_search(&acl_check_hosts,(uchar*) ip, strlen(ip))))
  {
    mysql_mutex_unlock(&acl_cache->lock);
    return 0;					// Found host
  }
  for (uint i=0 ; i < acl_wild_hosts.elements ; i++)
  {
    acl_host_and_ip *acl=dynamic_element(&acl_wild_hosts,i,acl_host_and_ip*);
    if (compare_hostname(acl, host, ip))
    {
      mysql_mutex_unlock(&acl_cache->lock);
      return 0;					// Host ok
    }
  }
  mysql_mutex_unlock(&acl_cache->lock);
  return 1;					// Host is not allowed
}


/*
  Check if the user is allowed to change password

  SYNOPSIS:
    check_change_password()
    thd		THD
    host	hostname for the user
    user	user name
    new_password new password

  NOTE:
    new_password cannot be NULL

    RETURN VALUE
      0		OK
      1		ERROR  ; In this case the error is sent to the client.
*/

int check_change_password(THD *thd, const char *host, const char *user,
                           char *new_password, uint new_password_len)
{
  if (!initialized)
  {
    my_error(ER_OPTION_PREVENTS_STATEMENT, MYF(0), "--skip-grant-tables");
    return(1);
  }
  if (!thd->slave_thread &&
      (strcmp(thd->security_ctx->user, user) ||
       my_strcasecmp(system_charset_info, host,
                     thd->security_ctx->priv_host)))
  {
    if (check_access(thd, UPDATE_ACL, "mysql", NULL, NULL, 1, 0))
      return(1);
  }
  if (!thd->slave_thread && !thd->security_ctx->user[0])
  {
    my_message(ER_PASSWORD_ANONYMOUS_USER, ER(ER_PASSWORD_ANONYMOUS_USER),
               MYF(0));
    return(1);
  }
  size_t len= strlen(new_password);
  if (len && len != SCRAMBLED_PASSWORD_CHAR_LENGTH &&
      len != SCRAMBLED_PASSWORD_CHAR_LENGTH_323)
  {
    my_error(ER_PASSWD_LENGTH, MYF(0), SCRAMBLED_PASSWORD_CHAR_LENGTH);
    return -1;
  }
  return(0);
}


/*
  Change a password for a user

  SYNOPSIS
    change_password()
    thd			Thread handle
    host		Hostname
    user		User name
    new_password	New password for host@user

  RETURN VALUES
    0	ok
    1	ERROR; In this case the error is sent to the client.
*/

bool change_password(THD *thd, const char *host, const char *user,
		     char *new_password)
{
  TABLE_LIST tables;
  TABLE *table;
  /* Buffer should be extended when password length is extended. */
  char buff[512];
  ulong query_length;
  bool save_binlog_row_based;
  uint new_password_len= (uint) strlen(new_password);
  bool result= 1;
  bool use_salt= 0;
  DBUG_ENTER("change_password");
  DBUG_PRINT("enter",("host: '%s'  user: '%s'  new_password: '%s'",
		      host,user,new_password));
  DBUG_ASSERT(host != 0);			// Ensured by parent

  if (check_change_password(thd, host, user, new_password, new_password_len))
    DBUG_RETURN(1);

  tables.init_one_table("mysql", 5, "user", 4, "user", TL_WRITE);

#ifdef HAVE_REPLICATION
  /*
    GRANT and REVOKE are applied the slave in/exclusion rules as they are
    some kind of updates to the mysql.% tables.
  */
  if (thd->slave_thread && rpl_filter->is_on())
  {
    /*
      The tables must be marked "updating" so that tables_ok() takes them into
      account in tests.  It's ok to leave 'updating' set after tables_ok.
    */
    tables.updating= 1;
    /* Thanks to bzero, tables.next==0 */
    if (!(thd->spcont || rpl_filter->tables_ok(0, &tables)))
      DBUG_RETURN(0);
  }
#endif
  if (!(table= open_ltable(thd, &tables, TL_WRITE, MYSQL_LOCK_IGNORE_TIMEOUT)))
    DBUG_RETURN(1);

  /*
    This statement will be replicated as a statement, even when using
    row-based replication.  The flag will be reset at the end of the
    statement.
  */
  if ((save_binlog_row_based= thd->is_current_stmt_binlog_format_row()))
    thd->clear_current_stmt_binlog_format_row();

  mysql_mutex_lock(&acl_cache->lock);
  ACL_USER *acl_user;
  if (!(acl_user= find_acl_user(host, user, TRUE)))
  {
    mysql_mutex_unlock(&acl_cache->lock);
    my_message(ER_PASSWORD_NO_MATCH, ER(ER_PASSWORD_NO_MATCH), MYF(0));
    goto end;
  }

  /* update loaded acl entry: */
  if (acl_user->plugin.str == native_password_plugin_name.str || 
      acl_user->plugin.str == old_password_plugin_name.str)
  {
    acl_user->auth_string.str= strmake_root(&mem, new_password, new_password_len);
    acl_user->auth_string.length= new_password_len;
    set_user_salt(acl_user, new_password, new_password_len);
    set_user_plugin(acl_user, new_password_len);
    use_salt= 1;
  }
  else
    push_warning(thd, MYSQL_ERROR::WARN_LEVEL_NOTE,
                 ER_SET_PASSWORD_AUTH_PLUGIN, ER(ER_SET_PASSWORD_AUTH_PLUGIN));

  if (update_user_table(thd, table,
			acl_user->host.hostname ? acl_user->host.hostname : "",
			acl_user->user ? acl_user->user : "",
			new_password, new_password_len, use_salt))
  {
    mysql_mutex_unlock(&acl_cache->lock); /* purecov: deadcode */
    goto end;
  }

  acl_cache->clear(1);				// Clear locked hostname cache
  mysql_mutex_unlock(&acl_cache->lock);
  result= 0;
  if (mysql_bin_log.is_open())
  {
    query_length=
      sprintf(buff,"SET PASSWORD FOR '%-.120s'@'%-.120s'='%-.120s'",
              acl_user->user ? acl_user->user : "",
              acl_user->host.hostname ? acl_user->host.hostname : "",
              new_password);
    thd->clear_error();
    result= thd->binlog_query(THD::STMT_QUERY_TYPE, buff, query_length,
                              FALSE, FALSE, FALSE, 0);
  }
end:
  close_mysql_tables(thd);

  /* Restore the state of binlog format */
  DBUG_ASSERT(!thd->is_current_stmt_binlog_format_row());
  if (save_binlog_row_based)
    thd->set_current_stmt_binlog_format_row();

  DBUG_RETURN(result);
}


/*
  Find user in ACL

  SYNOPSIS
    is_acl_user()
    host                 host name
    user                 user name

  RETURN
   FALSE  user not fond
   TRUE   there are such user
*/

bool is_acl_user(const char *host, const char *user)
{
  bool res;

  /* --skip-grants */
  if (!initialized)
    return TRUE;

  mysql_mutex_lock(&acl_cache->lock);
  res= find_acl_user(host, user, TRUE) != NULL;
  mysql_mutex_unlock(&acl_cache->lock);
  return res;
}


/*
  Find first entry that matches the current user
*/

static ACL_USER *
find_acl_user(const char *host, const char *user, my_bool exact)
{
  DBUG_ENTER("find_acl_user");
  DBUG_PRINT("enter",("host: '%s'  user: '%s'",host,user));

  mysql_mutex_assert_owner(&acl_cache->lock);

  for (uint i=0 ; i < acl_users.elements ; i++)
  {
    ACL_USER *acl_user=dynamic_element(&acl_users,i,ACL_USER*);
    DBUG_PRINT("info",("strcmp('%s','%s'), compare_hostname('%s','%s'),",
                       user, acl_user->user ? acl_user->user : "",
                       host,
                       acl_user->host.hostname ? acl_user->host.hostname :
                       ""));
    if ((!acl_user->user && !user[0]) ||
	(acl_user->user && !strcmp(user,acl_user->user)))
    {
      if (exact ? !my_strcasecmp(system_charset_info, host,
                                 acl_user->host.hostname ?
				 acl_user->host.hostname : "") :
          compare_hostname(&acl_user->host,host,host))
      {
	DBUG_RETURN(acl_user);
      }
    }
  }
  DBUG_RETURN(0);
}


/*
  Comparing of hostnames

  NOTES
  A hostname may be of type:
  hostname   (May include wildcards);   monty.pp.sci.fi
  ip	   (May include wildcards);   192.168.0.0
  ip/netmask			      192.168.0.0/255.255.255.0

  A net mask of 0.0.0.0 is not allowed.
*/

static const char *calc_ip(const char *ip, long *val, char end)
{
  long ip_val,tmp;
  if (!(ip=str2int(ip,10,0,255,&ip_val)) || *ip != '.')
    return 0;
  ip_val<<=24;
  if (!(ip=str2int(ip+1,10,0,255,&tmp)) || *ip != '.')
    return 0;
  ip_val+=tmp<<16;
  if (!(ip=str2int(ip+1,10,0,255,&tmp)) || *ip != '.')
    return 0;
  ip_val+=tmp<<8;
  if (!(ip=str2int(ip+1,10,0,255,&tmp)) || *ip != end)
    return 0;
  *val=ip_val+tmp;
  return ip;
}


static void update_hostname(acl_host_and_ip *host, const char *hostname)
{
  host->hostname=(char*) hostname;             // This will not be modified!
  if (!hostname ||
      (!(hostname=calc_ip(hostname,&host->ip,'/')) ||
       !(hostname=calc_ip(hostname+1,&host->ip_mask,'\0'))))
  {
    host->ip= host->ip_mask=0;			// Not a masked ip
  }
}


static bool compare_hostname(const acl_host_and_ip *host, const char *hostname,
			     const char *ip)
{
  long tmp;
  if (host->ip_mask && ip && calc_ip(ip,&tmp,'\0'))
  {
    return (tmp & host->ip_mask) == host->ip;
  }
  return (!host->hostname ||
	  (hostname && !wild_case_compare(system_charset_info,
                                          hostname, host->hostname)) ||
	  (ip && !wild_compare(ip, host->hostname, 0)));
}

/**
  Check if the given host name needs to be resolved or not.
  Host name has to be resolved if it actually contains *name*.

  For example:
    192.168.1.1               --> FALSE
    192.168.1.0/255.255.255.0 --> FALSE
    %                         --> FALSE
    192.168.1.%               --> FALSE
    AB%                       --> FALSE

    AAAAFFFF                  --> TRUE (Hostname)
    AAAA:FFFF:1234:5678       --> FALSE
    ::1                       --> FALSE

  This function does not check if the given string is a valid host name or
  not. It assumes that the argument is a valid host name.

  @param hostname   the string to check.

  @return a flag telling if the argument needs to be resolved or not.
  @retval TRUE the argument is a host name and needs to be resolved.
  @retval FALSE the argument is either an IP address, or a patter and
          should not be resolved.
*/

bool hostname_requires_resolving(const char *hostname)
{
  if (!hostname)
    return FALSE;

  /* Check if hostname is the localhost. */

  size_t hostname_len= strlen(hostname);
  size_t localhost_len= strlen(my_localhost);

  if (hostname == my_localhost ||
      (hostname_len == localhost_len &&
       !my_strnncoll(system_charset_info,
                     (const uchar *) hostname,  hostname_len,
                     (const uchar *) my_localhost, strlen(my_localhost))))
  {
    return FALSE;
  }

  /*
    If the string contains any of {':', '%', '_', '/'}, it is definitely
    not a host name:
      - ':' means that the string is an IPv6 address;
      - '%' or '_' means that the string is a pattern;
      - '/' means that the string is an IPv4 network address;
  */

  for (const char *p= hostname; *p; ++p)
  {
    switch (*p) {
      case ':':
      case '%':
      case '_':
      case '/':
        return FALSE;
    }
  }

  /*
    Now we have to tell a host name (ab.cd, 12.ab) from an IPv4 address
    (12.34.56.78). The assumption is that if the string contains only
    digits and dots, it is an IPv4 address. Otherwise -- a host name.
  */

  for (const char *p= hostname; *p; ++p)
  {
    if (*p != '.' && !my_isdigit(&my_charset_latin1, *p))
      return TRUE; /* a "letter" has been found. */
  }

  return FALSE; /* all characters are either dots or digits. */
}


/*
  Update record for user in mysql.user privilege table with new password.

  SYNOPSIS
    update_user_table()
      thd               Thread handle
      table             Pointer to TABLE object for open mysql.user table
      host/user         Hostname/username pair identifying user for which
                        new password should be set
      new_password      New password
      new_password_len  Length of new password
*/

static bool update_user_table(THD *thd, TABLE *table,
                              const char *host, const char *user,
			      const char *new_password, uint new_password_len,
                              bool reset_plugin)
{
  char user_key[MAX_KEY_LENGTH];
  int error;
  DBUG_ENTER("update_user_table");
  DBUG_PRINT("enter",("user: %s  host: %s",user,host));

  table->use_all_columns();
  table->field[0]->store(host,(uint) strlen(host), system_charset_info);
  table->field[1]->store(user,(uint) strlen(user), system_charset_info);
  key_copy((uchar *) user_key, table->record[0], table->key_info,
           table->key_info->key_length);

  if (table->file->ha_index_read_idx_map(table->record[0], 0,
                                         (uchar *) user_key, HA_WHOLE_KEY,
                                         HA_READ_KEY_EXACT))
  {
    my_message(ER_PASSWORD_NO_MATCH, ER(ER_PASSWORD_NO_MATCH),
               MYF(0));	/* purecov: deadcode */
    DBUG_RETURN(1);				/* purecov: deadcode */
  }
  store_record(table,record[1]);
  table->field[2]->store(new_password, new_password_len, system_charset_info);
  if (reset_plugin && table->s->fields >= 41)
  {
    table->field[40]->reset();
    table->field[41]->reset();
  }
  if ((error=table->file->ha_update_row(table->record[1],table->record[0])) &&
      error != HA_ERR_RECORD_IS_THE_SAME)
  {
    table->file->print_error(error,MYF(0));	/* purecov: deadcode */
    DBUG_RETURN(1);
  }
  DBUG_RETURN(0);
}


/*
  Return 1 if we are allowed to create new users
  the logic here is: INSERT_ACL is sufficient.
  It's also a requirement in opt_safe_user_create,
  otherwise CREATE_USER_ACL is enough.
*/

static bool test_if_create_new_users(THD *thd)
{
  Security_context *sctx= thd->security_ctx;
  bool create_new_users= test(sctx->master_access & INSERT_ACL) ||
                         (!opt_safe_user_create &&
                          test(sctx->master_access & CREATE_USER_ACL));
  if (!create_new_users)
  {
    TABLE_LIST tl;
    ulong db_access;
    tl.init_one_table(C_STRING_WITH_LEN("mysql"),
                      C_STRING_WITH_LEN("user"), "user", TL_WRITE);
    create_new_users= 1;

    db_access=acl_get(sctx->host, sctx->ip,
		      sctx->priv_user, tl.db, 0);
    if (!(db_access & INSERT_ACL))
    {
      if (check_grant(thd, INSERT_ACL, &tl, FALSE, UINT_MAX, TRUE))
	create_new_users=0;
    }
  }
  return create_new_users;
}


/****************************************************************************
  Handle GRANT commands
****************************************************************************/

static int replace_user_table(THD *thd, TABLE *table, LEX_USER &combo,
			      ulong rights, bool revoke_grant,
			      bool can_create_user, bool no_auto_create)
{
  int error = -1;
  bool old_row_exists=0;
  char what= (revoke_grant) ? 'N' : 'Y';
  uchar user_key[MAX_KEY_LENGTH];
  LEX *lex= thd->lex;
  DBUG_ENTER("replace_user_table");

  mysql_mutex_assert_owner(&acl_cache->lock);

  if (combo.password.str && combo.password.str[0])
  {
    if (combo.password.length != SCRAMBLED_PASSWORD_CHAR_LENGTH &&
        combo.password.length != SCRAMBLED_PASSWORD_CHAR_LENGTH_323)
    {
      my_error(ER_PASSWD_LENGTH, MYF(0), SCRAMBLED_PASSWORD_CHAR_LENGTH);
      DBUG_RETURN(-1);
    }
  }
  else
    combo.password= empty_lex_str;

  table->use_all_columns();
  table->field[0]->store(combo.host.str,combo.host.length,
                         system_charset_info);
  table->field[1]->store(combo.user.str,combo.user.length,
                         system_charset_info);
  key_copy(user_key, table->record[0], table->key_info,
           table->key_info->key_length);

  if (table->file->ha_index_read_idx_map(table->record[0], 0, user_key,
                                         HA_WHOLE_KEY,
                                         HA_READ_KEY_EXACT))
  {
    /* what == 'N' means revoke */
    if (what == 'N')
    {
      my_error(ER_NONEXISTING_GRANT, MYF(0), combo.user.str, combo.host.str);
      goto end;
    }
    /*
      There are four options which affect the process of creation of
      a new user (mysqld option --safe-create-user, 'insert' privilege
      on 'mysql.user' table, using 'GRANT' with 'IDENTIFIED BY' and
      SQL_MODE flag NO_AUTO_CREATE_USER). Below is the simplified rule
      how it should work.
      if (safe-user-create && ! INSERT_priv) => reject
      else if (identified_by) => create
      else if (no_auto_create_user) => reject
      else create

      see also test_if_create_new_users()
    */
    else if (!combo.password.length && !combo.plugin.length && no_auto_create)
    {
      my_error(ER_PASSWORD_NO_MATCH, MYF(0));
      goto end;
    }
    else if (!can_create_user)
    {
      my_error(ER_CANT_CREATE_USER_WITH_GRANT, MYF(0));
      goto end;
    }
    else if (combo.plugin.str[0])
    {
      if (!plugin_is_ready(&combo.plugin, MYSQL_AUTHENTICATION_PLUGIN))
      {
        my_error(ER_PLUGIN_IS_NOT_LOADED, MYF(0), combo.plugin.str);
        goto end;
      }
    }

    old_row_exists = 0;
    restore_record(table,s->default_values);
    table->field[0]->store(combo.host.str,combo.host.length,
                           system_charset_info);
    table->field[1]->store(combo.user.str,combo.user.length,
                           system_charset_info);
  }
  else
  {
    old_row_exists = 1;
    store_record(table,record[1]);			// Save copy for update
  }

  /* Update table columns with new privileges */

  Field **tmp_field;
  ulong priv;
  uint next_field;
  for (tmp_field= table->field+3, priv = SELECT_ACL;
       *tmp_field && (*tmp_field)->real_type() == MYSQL_TYPE_ENUM &&
	 ((Field_enum*) (*tmp_field))->typelib->count == 2 ;
       tmp_field++, priv <<= 1)
  {
    if (priv & rights)				 // set requested privileges
      (*tmp_field)->store(&what, 1, &my_charset_latin1);
  }
  rights= get_access(table, 3, &next_field);
  DBUG_PRINT("info",("table fields: %d",table->s->fields));
  if (combo.password.str[0])
    table->field[2]->store(combo.password.str, combo.password.length, system_charset_info);
  if (table->s->fields >= 31)		/* From 4.0.0 we have more fields */
  {
    /* We write down SSL related ACL stuff */
    switch (lex->ssl_type) {
    case SSL_TYPE_ANY:
      table->field[next_field]->store(STRING_WITH_LEN("ANY"),
                                      &my_charset_latin1);
      table->field[next_field+1]->store("", 0, &my_charset_latin1);
      table->field[next_field+2]->store("", 0, &my_charset_latin1);
      table->field[next_field+3]->store("", 0, &my_charset_latin1);
      break;
    case SSL_TYPE_X509:
      table->field[next_field]->store(STRING_WITH_LEN("X509"),
                                      &my_charset_latin1);
      table->field[next_field+1]->store("", 0, &my_charset_latin1);
      table->field[next_field+2]->store("", 0, &my_charset_latin1);
      table->field[next_field+3]->store("", 0, &my_charset_latin1);
      break;
    case SSL_TYPE_SPECIFIED:
      table->field[next_field]->store(STRING_WITH_LEN("SPECIFIED"),
                                      &my_charset_latin1);
      table->field[next_field+1]->store("", 0, &my_charset_latin1);
      table->field[next_field+2]->store("", 0, &my_charset_latin1);
      table->field[next_field+3]->store("", 0, &my_charset_latin1);
      if (lex->ssl_cipher)
        table->field[next_field+1]->store(lex->ssl_cipher,
                                strlen(lex->ssl_cipher), system_charset_info);
      if (lex->x509_issuer)
        table->field[next_field+2]->store(lex->x509_issuer,
                                strlen(lex->x509_issuer), system_charset_info);
      if (lex->x509_subject)
        table->field[next_field+3]->store(lex->x509_subject,
                                strlen(lex->x509_subject), system_charset_info);
      break;
    case SSL_TYPE_NOT_SPECIFIED:
      break;
    case SSL_TYPE_NONE:
      table->field[next_field]->store("", 0, &my_charset_latin1);
      table->field[next_field+1]->store("", 0, &my_charset_latin1);
      table->field[next_field+2]->store("", 0, &my_charset_latin1);
      table->field[next_field+3]->store("", 0, &my_charset_latin1);
      break;
    }
    next_field+=4;

    USER_RESOURCES mqh= lex->mqh;
    if (mqh.specified_limits & USER_RESOURCES::QUERIES_PER_HOUR)
      table->field[next_field]->store((longlong) mqh.questions, TRUE);
    if (mqh.specified_limits & USER_RESOURCES::UPDATES_PER_HOUR)
      table->field[next_field+1]->store((longlong) mqh.updates, TRUE);
    if (mqh.specified_limits & USER_RESOURCES::CONNECTIONS_PER_HOUR)
      table->field[next_field+2]->store((longlong) mqh.conn_per_hour, TRUE);
    if (table->s->fields >= 36 &&
        (mqh.specified_limits & USER_RESOURCES::USER_CONNECTIONS))
      table->field[next_field+3]->store((longlong) mqh.user_conn, FALSE);
    mqh_used= mqh_used || mqh.questions || mqh.updates || mqh.conn_per_hour;

    next_field+= 4;
    if (table->s->fields >= 41)
    {
      table->field[next_field]->set_notnull();
      table->field[next_field + 1]->set_notnull();
      if (combo.plugin.str[0])
      {
        DBUG_ASSERT(combo.password.str[0] == 0);
        table->field[2]->reset();
        table->field[next_field]->store(combo.plugin.str, combo.plugin.length,
                                        system_charset_info);
        table->field[next_field + 1]->store(combo.auth.str, combo.auth.length,
                                            system_charset_info);
      }
      if (combo.password.str[0])
      {
        DBUG_ASSERT(combo.plugin.str[0] == 0);
        table->field[next_field]->reset();
        table->field[next_field + 1]->reset();
      }
    }
  }

  if (old_row_exists)
  {
    /*
      We should NEVER delete from the user table, as a uses can still
      use mysqld even if he doesn't have any privileges in the user table!
    */
    if (cmp_record(table,record[1]))
    {
      if ((error=
           table->file->ha_update_row(table->record[1],table->record[0])) &&
          error != HA_ERR_RECORD_IS_THE_SAME)
      {						// This should never happen
        table->file->print_error(error,MYF(0));	/* purecov: deadcode */
        error= -1;				/* purecov: deadcode */
        goto end;				/* purecov: deadcode */
      }
      else
        error= 0;
    }
  }
  else if ((error=table->file->ha_write_row(table->record[0]))) // insert
  {						// This should never happen
    if (table->file->is_fatal_error(error, HA_CHECK_DUP))
    {
      table->file->print_error(error,MYF(0));	/* purecov: deadcode */
      error= -1;				/* purecov: deadcode */
      goto end;					/* purecov: deadcode */
    }
  }
  error=0;					// Privileges granted / revoked

end:
  if (!error)
  {
    acl_cache->clear(1);			// Clear privilege cache
    if (old_row_exists)
      acl_update_user(combo.user.str, combo.host.str,
                      combo.password.str, combo.password.length,
		      lex->ssl_type,
		      lex->ssl_cipher,
		      lex->x509_issuer,
		      lex->x509_subject,
		      &lex->mqh,
		      rights,
		      &combo.plugin,
		      &combo.auth);
    else
      acl_insert_user(combo.user.str, combo.host.str,
                      combo.password.str, combo.password.length,
		      lex->ssl_type,
		      lex->ssl_cipher,
		      lex->x509_issuer,
		      lex->x509_subject,
		      &lex->mqh,
		      rights,
		      &combo.plugin,
		      &combo.auth);
  }
  DBUG_RETURN(error);
}


/*
  change grants in the mysql.db table
*/

static int replace_db_table(TABLE *table, const char *db,
			    const LEX_USER &combo,
			    ulong rights, bool revoke_grant)
{
  uint i;
  ulong priv,store_rights;
  bool old_row_exists=0;
  int error;
  char what= (revoke_grant) ? 'N' : 'Y';
  uchar user_key[MAX_KEY_LENGTH];
  DBUG_ENTER("replace_db_table");

  if (!initialized)
  {
    my_error(ER_OPTION_PREVENTS_STATEMENT, MYF(0), "--skip-grant-tables");
    DBUG_RETURN(-1);
  }

  /* Check if there is such a user in user table in memory? */
  if (!find_acl_user(combo.host.str,combo.user.str, FALSE))
  {
    my_message(ER_PASSWORD_NO_MATCH, ER(ER_PASSWORD_NO_MATCH), MYF(0));
    DBUG_RETURN(-1);
  }

  table->use_all_columns();
  table->field[0]->store(combo.host.str,combo.host.length,
                         system_charset_info);
  table->field[1]->store(db,(uint) strlen(db), system_charset_info);
  table->field[2]->store(combo.user.str,combo.user.length,
                         system_charset_info);
  key_copy(user_key, table->record[0], table->key_info,
           table->key_info->key_length);

  if (table->file->ha_index_read_idx_map(table->record[0],0, user_key,
                                         HA_WHOLE_KEY,
                                         HA_READ_KEY_EXACT))
  {
    if (what == 'N')
    { // no row, no revoke
      my_error(ER_NONEXISTING_GRANT, MYF(0), combo.user.str, combo.host.str);
      goto abort;
    }
    old_row_exists = 0;
    restore_record(table, s->default_values);
    table->field[0]->store(combo.host.str,combo.host.length,
                           system_charset_info);
    table->field[1]->store(db,(uint) strlen(db), system_charset_info);
    table->field[2]->store(combo.user.str,combo.user.length,
                           system_charset_info);
  }
  else
  {
    old_row_exists = 1;
    store_record(table,record[1]);
  }

  store_rights=get_rights_for_db(rights);
  for (i= 3, priv= 1; i < table->s->fields; i++, priv <<= 1)
  {
    if (priv & store_rights)			// do it if priv is chosen
      table->field [i]->store(&what,1, &my_charset_latin1);// set requested privileges
  }
  rights=get_access(table,3);
  rights=fix_rights_for_db(rights);

  if (old_row_exists)
  {
    /* update old existing row */
    if (rights)
    {
      if ((error= table->file->ha_update_row(table->record[1],
                                             table->record[0])) &&
          error != HA_ERR_RECORD_IS_THE_SAME)
	goto table_error;			/* purecov: deadcode */
    }
    else	/* must have been a revoke of all privileges */
    {
      if ((error= table->file->ha_delete_row(table->record[1])))
	goto table_error;			/* purecov: deadcode */
    }
  }
  else if (rights && (error= table->file->ha_write_row(table->record[0])))
  {
    if (table->file->is_fatal_error(error, HA_CHECK_DUP_KEY))
      goto table_error; /* purecov: deadcode */
  }

  acl_cache->clear(1);				// Clear privilege cache
  if (old_row_exists)
    acl_update_db(combo.user.str,combo.host.str,db,rights);
  else
  if (rights)
    acl_insert_db(combo.user.str,combo.host.str,db,rights);
  DBUG_RETURN(0);

  /* This could only happen if the grant tables got corrupted */
table_error:
  table->file->print_error(error,MYF(0));	/* purecov: deadcode */

abort:
  DBUG_RETURN(-1);
}


static void  
acl_update_proxy_user(ACL_PROXY_USER *new_value, bool is_revoke)
{
  mysql_mutex_assert_owner(&acl_cache->lock);

  DBUG_ENTER("acl_update_proxy_user");
  for (uint i= 0; i < acl_proxy_users.elements; i++)
  {
    ACL_PROXY_USER *acl_user= 
      dynamic_element(&acl_proxy_users, i, ACL_PROXY_USER *);

    if (acl_user->pk_equals(new_value))
    {
      if (is_revoke)
      {
        DBUG_PRINT("info", ("delting ACL_PROXY_USER"));
        delete_dynamic_element(&acl_proxy_users, i);
      }
      else
      {
        DBUG_PRINT("info", ("updating ACL_PROXY_USER"));
        acl_user->set_data(new_value);
      }
      break;
    }
  }
  DBUG_VOID_RETURN;
}


static void  
acl_insert_proxy_user(ACL_PROXY_USER *new_value)
{
  DBUG_ENTER("acl_insert_proxy_user");
  mysql_mutex_assert_owner(&acl_cache->lock);
  (void) push_dynamic(&acl_proxy_users, (uchar *) new_value);
  my_qsort((uchar*) dynamic_element(&acl_proxy_users, 0, ACL_PROXY_USER *),
           acl_proxy_users.elements,
           sizeof(ACL_PROXY_USER), (qsort_cmp) acl_compare);
  DBUG_VOID_RETURN;
}


static int 
replace_proxies_priv_table(THD *thd, TABLE *table, const LEX_USER *user,
                         const LEX_USER *proxied_user, bool with_grant_arg, 
                         bool revoke_grant)
{
  bool old_row_exists= 0;
  int error;
  uchar user_key[MAX_KEY_LENGTH];
  ACL_PROXY_USER new_grant;
  char grantor[USER_HOST_BUFF_SIZE];

  DBUG_ENTER("replace_proxies_priv_table");

  if (!initialized)
  {
    my_error(ER_OPTION_PREVENTS_STATEMENT, MYF(0), "--skip-grant-tables");
    DBUG_RETURN(-1);
  }

  /* Check if there is such a user in user table in memory? */
  if (!find_acl_user(user->host.str,user->user.str, FALSE))
  {
    my_message(ER_PASSWORD_NO_MATCH, ER(ER_PASSWORD_NO_MATCH), MYF(0));
    DBUG_RETURN(-1);
  }

  table->use_all_columns();
  ACL_PROXY_USER::store_pk (table, &user->host, &user->user, 
                            &proxied_user->host, &proxied_user->user);

  key_copy(user_key, table->record[0], table->key_info,
           table->key_info->key_length);

  get_grantor(thd, grantor);

  if ((error= table->file->ha_index_init(0, 1)))
  {
    table->file->print_error(error, MYF(0));
    DBUG_PRINT("info", ("ha_index_init error"));
    DBUG_RETURN(-1);
  }

  if (table->file->ha_index_read_map(table->record[0], user_key,
                                     HA_WHOLE_KEY,
                                     HA_READ_KEY_EXACT))
  {
    DBUG_PRINT ("info", ("Row not found"));
    if (revoke_grant)
    { // no row, no revoke
      my_error(ER_NONEXISTING_GRANT, MYF(0), user->user.str, user->host.str);
      goto abort;
    }
    old_row_exists= 0;
    restore_record(table, s->default_values);
    ACL_PROXY_USER::store_data_record(table, &user->host, &user->user,
                                      &proxied_user->host,
                                      &proxied_user->user,
                                      with_grant_arg,
                                      grantor);
  }
  else
  {
    DBUG_PRINT("info", ("Row found"));
    old_row_exists= 1;
    store_record(table, record[1]);
  }

  if (old_row_exists)
  {
    /* update old existing row */
    if (!revoke_grant)
    {
      if ((error= table->file->ha_update_row(table->record[1],
                                             table->record[0])) &&
          error != HA_ERR_RECORD_IS_THE_SAME)
	goto table_error;			/* purecov: inspected */
    }
    else
    {
      if ((error= table->file->ha_delete_row(table->record[1])))
	goto table_error;			/* purecov: inspected */
    }
  }
  else if ((error= table->file->ha_write_row(table->record[0])))
  {
    DBUG_PRINT("info", ("error inserting the row"));
    if (table->file->is_fatal_error(error, HA_CHECK_DUP_KEY))
      goto table_error; /* purecov: inspected */
  }

  acl_cache->clear(1);				// Clear privilege cache
  if (old_row_exists)
  {
    new_grant.init(user->host.str, user->user.str,
                   proxied_user->host.str, proxied_user->user.str,
                   with_grant_arg);
    acl_update_proxy_user(&new_grant, revoke_grant);
  }
  else
  {
    new_grant.init(&mem, user->host.str, user->user.str,
                   proxied_user->host.str, proxied_user->user.str,
                   with_grant_arg);
    acl_insert_proxy_user(&new_grant);
  }

  table->file->ha_index_end();
  DBUG_RETURN(0);

  /* This could only happen if the grant tables got corrupted */
table_error:
  DBUG_PRINT("info", ("table error"));
  table->file->print_error(error, MYF(0));	/* purecov: inspected */

abort:
  DBUG_PRINT("info", ("aborting replace_proxies_priv_table"));
  table->file->ha_index_end();
  DBUG_RETURN(-1);
}


class GRANT_COLUMN :public Sql_alloc
{
public:
  char *column;
  ulong rights;
  uint key_length;
  GRANT_COLUMN(String &c,  ulong y) :rights (y)
  {
    column= (char*) memdup_root(&memex,c.ptr(), key_length=c.length());
  }
};


static uchar* get_key_column(GRANT_COLUMN *buff, size_t *length,
			    my_bool not_used __attribute__((unused)))
{
  *length=buff->key_length;
  return (uchar*) buff->column;
}


class GRANT_NAME :public Sql_alloc
{
public:
  acl_host_and_ip host;
  char *db, *user, *tname, *hash_key;
  ulong privs;
  ulong sort;
  size_t key_length;
  GRANT_NAME(const char *h, const char *d,const char *u,
             const char *t, ulong p, bool is_routine);
  GRANT_NAME (TABLE *form, bool is_routine);
  virtual ~GRANT_NAME() {};
  virtual bool ok() { return privs != 0; }
  void set_user_details(const char *h, const char *d,
                        const char *u, const char *t,
                        bool is_routine);
};


class GRANT_TABLE :public GRANT_NAME
{
public:
  ulong cols;
  HASH hash_columns;

  GRANT_TABLE(const char *h, const char *d,const char *u,
              const char *t, ulong p, ulong c);
  GRANT_TABLE (TABLE *form, TABLE *col_privs);
  ~GRANT_TABLE();
  bool ok() { return privs != 0 || cols != 0; }
};


void GRANT_NAME::set_user_details(const char *h, const char *d,
                                  const char *u, const char *t,
                                  bool is_routine)
{
  /* Host given by user */
  update_hostname(&host, strdup_root(&memex, h));
  if (db != d)
  {
    db= strdup_root(&memex, d);
    if (lower_case_table_names)
      my_casedn_str(files_charset_info, db);
  }
  user = strdup_root(&memex,u);
  sort=  get_sort(3,host.hostname,db,user);
  if (tname != t)
  {
    tname= strdup_root(&memex, t);
    if (lower_case_table_names || is_routine)
      my_casedn_str(files_charset_info, tname);
  }
  key_length= strlen(d) + strlen(u)+ strlen(t)+3;
  hash_key=   (char*) alloc_root(&memex,key_length);
  strmov(strmov(strmov(hash_key,user)+1,db)+1,tname);
}

GRANT_NAME::GRANT_NAME(const char *h, const char *d,const char *u,
                       const char *t, ulong p, bool is_routine)
  :db(0), tname(0), privs(p)
{
  set_user_details(h, d, u, t, is_routine);
}

GRANT_TABLE::GRANT_TABLE(const char *h, const char *d,const char *u,
                	 const char *t, ulong p, ulong c)
  :GRANT_NAME(h,d,u,t,p, FALSE), cols(c)
{
  (void) my_hash_init2(&hash_columns,4,system_charset_info,
                   0,0,0, (my_hash_get_key) get_key_column,0,0);
}


GRANT_NAME::GRANT_NAME(TABLE *form, bool is_routine)
{
  update_hostname(&host, get_field(&memex, form->field[0]));
  db=    get_field(&memex,form->field[1]);
  user=  get_field(&memex,form->field[2]);
  if (!user)
    user= (char*) "";
  sort=  get_sort(3, host.hostname, db, user);
  tname= get_field(&memex,form->field[3]);
  if (!db || !tname)
  {
    /* Wrong table row; Ignore it */
    privs= 0;
    return;					/* purecov: inspected */
  }
  if (lower_case_table_names)
  {
    my_casedn_str(files_charset_info, db);
  }
  if (lower_case_table_names || is_routine)
  {
    my_casedn_str(files_charset_info, tname);
  }
  key_length= (strlen(db) + strlen(user) + strlen(tname) + 3);
  hash_key=   (char*) alloc_root(&memex, key_length);
  strmov(strmov(strmov(hash_key,user)+1,db)+1,tname);
  privs = (ulong) form->field[6]->val_int();
  privs = fix_rights_for_table(privs);
}


GRANT_TABLE::GRANT_TABLE(TABLE *form, TABLE *col_privs)
  :GRANT_NAME(form, FALSE)
{
  uchar key[MAX_KEY_LENGTH];

  if (!db || !tname)
  {
    /* Wrong table row; Ignore it */
    my_hash_clear(&hash_columns);               /* allow for destruction */
    cols= 0;
    return;
  }
  cols= (ulong) form->field[7]->val_int();
  cols =  fix_rights_for_column(cols);

  (void) my_hash_init2(&hash_columns,4,system_charset_info,
                   0,0,0, (my_hash_get_key) get_key_column,0,0);
  if (cols)
  {
    uint key_prefix_len;
    KEY_PART_INFO *key_part= col_privs->key_info->key_part;
    col_privs->field[0]->store(host.hostname,
                               host.hostname ? (uint) strlen(host.hostname) :
                               0,
                               system_charset_info);
    col_privs->field[1]->store(db,(uint) strlen(db), system_charset_info);
    col_privs->field[2]->store(user,(uint) strlen(user), system_charset_info);
    col_privs->field[3]->store(tname,(uint) strlen(tname), system_charset_info);

    key_prefix_len= (key_part[0].store_length +
                     key_part[1].store_length +
                     key_part[2].store_length +
                     key_part[3].store_length);
    key_copy(key, col_privs->record[0], col_privs->key_info, key_prefix_len);
    col_privs->field[4]->store("",0, &my_charset_latin1);

    if (col_privs->file->ha_index_init(0, 1))
    {
      cols= 0;
      return;
    }

    if (col_privs->file->ha_index_read_map(col_privs->record[0], (uchar*) key,
                                           (key_part_map)15,
                                           HA_READ_KEY_EXACT))
    {
      cols = 0; /* purecov: deadcode */
      col_privs->file->ha_index_end();
      return;
    }
    do
    {
      String *res,column_name;
      GRANT_COLUMN *mem_check;
      /* As column name is a string, we don't have to supply a buffer */
      res=col_privs->field[4]->val_str(&column_name);
      ulong priv= (ulong) col_privs->field[6]->val_int();
      if (!(mem_check = new GRANT_COLUMN(*res,
                                         fix_rights_for_column(priv))))
      {
        /* Don't use this entry */
        privs = cols = 0;			/* purecov: deadcode */
        return;				/* purecov: deadcode */
      }
      if (my_hash_insert(&hash_columns, (uchar *) mem_check))
      {
        /* Invalidate this entry */
        privs= cols= 0;
        return;
      }
    } while (!col_privs->file->ha_index_next(col_privs->record[0]) &&
             !key_cmp_if_same(col_privs,key,0,key_prefix_len));
    col_privs->file->ha_index_end();
  }
}


GRANT_TABLE::~GRANT_TABLE()
{
  my_hash_free(&hash_columns);
}


static uchar* get_grant_table(GRANT_NAME *buff, size_t *length,
			     my_bool not_used __attribute__((unused)))
{
  *length=buff->key_length;
  return (uchar*) buff->hash_key;
}


void free_grant_table(GRANT_TABLE *grant_table)
{
  my_hash_free(&grant_table->hash_columns);
}


/* Search after a matching grant. Prefer exact grants before not exact ones */

static GRANT_NAME *name_hash_search(HASH *name_hash,
                                    const char *host,const char* ip,
                                    const char *db,
                                    const char *user, const char *tname,
                                    bool exact, bool name_tolower)
{
  char helping[SAFE_NAME_LEN*2+USERNAME_LENGTH+3];
  char *hend = helping + sizeof(helping);
  uint len;
  GRANT_NAME *grant_name,*found=0;
  HASH_SEARCH_STATE state;

  char *db_ptr= strmov(helping, user) + 1;
  char *tname_ptr= strnmov(db_ptr, db, hend - db_ptr) + 1;
  if (tname_ptr > hend)
    return 0; // invalid name = not found
  char *end= strnmov(tname_ptr, tname, hend - tname_ptr) + 1;
  if (end > hend)
    return 0; // invalid name = not found

  len  = (uint) (end - helping);
  if (name_tolower)
    my_casedn_str(files_charset_info, tname_ptr);
  for (grant_name= (GRANT_NAME*) my_hash_first(name_hash, (uchar*) helping,
                                               len, &state);
       grant_name ;
       grant_name= (GRANT_NAME*) my_hash_next(name_hash,(uchar*) helping,
                                              len, &state))
  {
    if (exact)
    {
      if (!grant_name->host.hostname ||
          (host &&
	   !my_strcasecmp(system_charset_info, host,
                          grant_name->host.hostname)) ||
	  (ip && !strcmp(ip, grant_name->host.hostname)))
	return grant_name;
    }
    else
    {
      if (compare_hostname(&grant_name->host, host, ip) &&
          (!found || found->sort < grant_name->sort))
	found=grant_name;					// Host ok
    }
  }
  return found;
}


inline GRANT_NAME *
routine_hash_search(const char *host, const char *ip, const char *db,
                 const char *user, const char *tname, bool proc, bool exact)
{
  return (GRANT_TABLE*)
    name_hash_search(proc ? &proc_priv_hash : &func_priv_hash,
		     host, ip, db, user, tname, exact, TRUE);
}


inline GRANT_TABLE *
table_hash_search(const char *host, const char *ip, const char *db,
		  const char *user, const char *tname, bool exact)
{
  return (GRANT_TABLE*) name_hash_search(&column_priv_hash, host, ip, db,
					 user, tname, exact, FALSE);
}


inline GRANT_COLUMN *
column_hash_search(GRANT_TABLE *t, const char *cname, uint length)
{
  return (GRANT_COLUMN*) my_hash_search(&t->hash_columns,
                                        (uchar*) cname, length);
}


static int replace_column_table(GRANT_TABLE *g_t,
				TABLE *table, const LEX_USER &combo,
				List <LEX_COLUMN> &columns,
				const char *db, const char *table_name,
				ulong rights, bool revoke_grant)
{
  int result=0;
  uchar key[MAX_KEY_LENGTH];
  uint key_prefix_length;
  KEY_PART_INFO *key_part= table->key_info->key_part;
  DBUG_ENTER("replace_column_table");

  table->use_all_columns();
  table->field[0]->store(combo.host.str,combo.host.length,
                         system_charset_info);
  table->field[1]->store(db,(uint) strlen(db),
                         system_charset_info);
  table->field[2]->store(combo.user.str,combo.user.length,
                         system_charset_info);
  table->field[3]->store(table_name,(uint) strlen(table_name),
                         system_charset_info);

  /* Get length of 4 first key parts */
  key_prefix_length= (key_part[0].store_length + key_part[1].store_length +
                      key_part[2].store_length + key_part[3].store_length);
  key_copy(key, table->record[0], table->key_info, key_prefix_length);

  rights&= COL_ACLS;				// Only ACL for columns

  /* first fix privileges for all columns in column list */

  List_iterator <LEX_COLUMN> iter(columns);
  class LEX_COLUMN *column;
  int error= table->file->ha_index_init(0, 1);
  if (error)
  {
    table->file->print_error(error, MYF(0));
    DBUG_RETURN(-1);
  }

  while ((column= iter++))
  {
    ulong privileges= column->rights;
    bool old_row_exists=0;
    uchar user_key[MAX_KEY_LENGTH];

    key_restore(table->record[0],key,table->key_info,
                key_prefix_length);
    table->field[4]->store(column->column.ptr(), column->column.length(),
                           system_charset_info);
    /* Get key for the first 4 columns */
    key_copy(user_key, table->record[0], table->key_info,
             table->key_info->key_length);

    if (table->file->ha_index_read_map(table->record[0], user_key,
                                       HA_WHOLE_KEY, HA_READ_KEY_EXACT))
    {
      if (revoke_grant)
      {
	my_error(ER_NONEXISTING_TABLE_GRANT, MYF(0),
                 combo.user.str, combo.host.str,
                 table_name);                   /* purecov: inspected */
	result= -1;                             /* purecov: inspected */
	continue;                               /* purecov: inspected */
      }
      old_row_exists = 0;
      restore_record(table, s->default_values);		// Get empty record
      key_restore(table->record[0],key,table->key_info,
                  key_prefix_length);
      table->field[4]->store(column->column.ptr(),column->column.length(),
                             system_charset_info);
    }
    else
    {
      ulong tmp= (ulong) table->field[6]->val_int();
      tmp=fix_rights_for_column(tmp);

      if (revoke_grant)
	privileges = tmp & ~(privileges | rights);
      else
	privileges |= tmp;
      old_row_exists = 1;
      store_record(table,record[1]);			// copy original row
    }

    table->field[6]->store((longlong) get_rights_for_column(privileges), TRUE);

    if (old_row_exists)
    {
      GRANT_COLUMN *grant_column;
      if (privileges)
	error=table->file->ha_update_row(table->record[1],table->record[0]);
      else
	error=table->file->ha_delete_row(table->record[1]);
      if (error && error != HA_ERR_RECORD_IS_THE_SAME)
      {
	table->file->print_error(error,MYF(0)); /* purecov: inspected */
	result= -1;				/* purecov: inspected */
	goto end;				/* purecov: inspected */
      }
      else
        error= 0;
      grant_column= column_hash_search(g_t, column->column.ptr(),
                                       column->column.length());
      if (grant_column)				// Should always be true
	grant_column->rights= privileges;	// Update hash
    }
    else					// new grant
    {
      GRANT_COLUMN *grant_column;
      if ((error=table->file->ha_write_row(table->record[0])))
      {
	table->file->print_error(error,MYF(0)); /* purecov: inspected */
	result= -1;				/* purecov: inspected */
	goto end;				/* purecov: inspected */
      }
      grant_column= new GRANT_COLUMN(column->column,privileges);
      if (my_hash_insert(&g_t->hash_columns,(uchar*) grant_column))
      {
        result= -1;
        goto end;
      }
    }
  }

  /*
    If revoke of privileges on the table level, remove all such privileges
    for all columns
  */

  if (revoke_grant)
  {
    uchar user_key[MAX_KEY_LENGTH];
    key_copy(user_key, table->record[0], table->key_info,
             key_prefix_length);

    if (table->file->ha_index_read_map(table->record[0], user_key,
                                       (key_part_map)15,
                                       HA_READ_KEY_EXACT))
      goto end;

    /* Scan through all rows with the same host,db,user and table */
    do
    {
      ulong privileges = (ulong) table->field[6]->val_int();
      privileges=fix_rights_for_column(privileges);
      store_record(table,record[1]);

      if (privileges & rights)	// is in this record the priv to be revoked ??
      {
	GRANT_COLUMN *grant_column = NULL;
	char  colum_name_buf[HOSTNAME_LENGTH+1];
	String column_name(colum_name_buf,sizeof(colum_name_buf),
                           system_charset_info);

	privileges&= ~rights;
	table->field[6]->store((longlong)
			       get_rights_for_column(privileges), TRUE);
	table->field[4]->val_str(&column_name);
	grant_column = column_hash_search(g_t,
					  column_name.ptr(),
					  column_name.length());
	if (privileges)
	{
	  int tmp_error;
	  if ((tmp_error=table->file->ha_update_row(table->record[1],
						    table->record[0])) &&
              tmp_error != HA_ERR_RECORD_IS_THE_SAME)
	  {					/* purecov: deadcode */
	    table->file->print_error(tmp_error,MYF(0)); /* purecov: deadcode */
	    result= -1;				/* purecov: deadcode */
	    goto end;				/* purecov: deadcode */
	  }
	  if (grant_column)
	    grant_column->rights  = privileges; // Update hash
	}
	else
	{
	  int tmp_error;
	  if ((tmp_error = table->file->ha_delete_row(table->record[1])))
	  {					/* purecov: deadcode */
	    table->file->print_error(tmp_error,MYF(0)); /* purecov: deadcode */
	    result= -1;				/* purecov: deadcode */
	    goto end;				/* purecov: deadcode */
	  }
	  if (grant_column)
	    my_hash_delete(&g_t->hash_columns,(uchar*) grant_column);
	}
      }
    } while (!table->file->ha_index_next(table->record[0]) &&
	     !key_cmp_if_same(table, key, 0, key_prefix_length));
  }

end:
  table->file->ha_index_end();
  DBUG_RETURN(result);
}

static inline void get_grantor(THD *thd, char *grantor)
{
  const char *user= thd->security_ctx->user;
  const char *host= thd->security_ctx->host_or_ip;

#if defined(HAVE_REPLICATION)
  if (thd->slave_thread && thd->has_invoker())
  {
    user= thd->get_invoker_user().str;
    host= thd->get_invoker_host().str;
  }
#endif
  strxmov(grantor, user, "@", host, NullS);
}

static int replace_table_table(THD *thd, GRANT_TABLE *grant_table,
			       TABLE *table, const LEX_USER &combo,
			       const char *db, const char *table_name,
			       ulong rights, ulong col_rights,
			       bool revoke_grant)
{
  char grantor[USER_HOST_BUFF_SIZE];
  int old_row_exists = 1;
  int error=0;
  ulong store_table_rights, store_col_rights;
  uchar user_key[MAX_KEY_LENGTH];
  DBUG_ENTER("replace_table_table");

  get_grantor(thd, grantor);
  /*
    The following should always succeed as new users are created before
    this function is called!
  */
  if (!find_acl_user(combo.host.str,combo.user.str, FALSE))
  {
    my_message(ER_PASSWORD_NO_MATCH, ER(ER_PASSWORD_NO_MATCH),
               MYF(0));	/* purecov: deadcode */
    DBUG_RETURN(-1);				/* purecov: deadcode */
  }

  table->use_all_columns();
  restore_record(table, s->default_values);     // Get empty record
  table->field[0]->store(combo.host.str,combo.host.length,
                         system_charset_info);
  table->field[1]->store(db,(uint) strlen(db), system_charset_info);
  table->field[2]->store(combo.user.str,combo.user.length,
                         system_charset_info);
  table->field[3]->store(table_name,(uint) strlen(table_name),
                         system_charset_info);
  store_record(table,record[1]);			// store at pos 1
  key_copy(user_key, table->record[0], table->key_info,
           table->key_info->key_length);

  if (table->file->ha_index_read_idx_map(table->record[0], 0, user_key,
                                         HA_WHOLE_KEY,
                                         HA_READ_KEY_EXACT))
  {
    /*
      The following should never happen as we first check the in memory
      grant tables for the user.  There is however always a small change that
      the user has modified the grant tables directly.
    */
    if (revoke_grant)
    { // no row, no revoke
      my_error(ER_NONEXISTING_TABLE_GRANT, MYF(0),
               combo.user.str, combo.host.str,
               table_name);		        /* purecov: deadcode */
      DBUG_RETURN(-1);				/* purecov: deadcode */
    }
    old_row_exists = 0;
    restore_record(table,record[1]);			// Get saved record
  }

  store_table_rights= get_rights_for_table(rights);
  store_col_rights=   get_rights_for_column(col_rights);
  if (old_row_exists)
  {
    ulong j,k;
    store_record(table,record[1]);
    j = (ulong) table->field[6]->val_int();
    k = (ulong) table->field[7]->val_int();

    if (revoke_grant)
    {
      /* column rights are already fixed in mysql_table_grant */
      store_table_rights=j & ~store_table_rights;
    }
    else
    {
      store_table_rights|= j;
      store_col_rights|=   k;
    }
  }

  table->field[4]->store(grantor,(uint) strlen(grantor), system_charset_info);
  table->field[6]->store((longlong) store_table_rights, TRUE);
  table->field[7]->store((longlong) store_col_rights, TRUE);
  rights=fix_rights_for_table(store_table_rights);
  col_rights=fix_rights_for_column(store_col_rights);

  if (old_row_exists)
  {
    if (store_table_rights || store_col_rights)
    {
      if ((error=table->file->ha_update_row(table->record[1],
                                            table->record[0])) &&
          error != HA_ERR_RECORD_IS_THE_SAME)
	goto table_error;			/* purecov: deadcode */
    }
    else if ((error = table->file->ha_delete_row(table->record[1])))
      goto table_error;				/* purecov: deadcode */
  }
  else
  {
    error=table->file->ha_write_row(table->record[0]);
    if (table->file->is_fatal_error(error, HA_CHECK_DUP_KEY))
      goto table_error;				/* purecov: deadcode */
  }

  if (rights | col_rights)
  {
    grant_table->privs= rights;
    grant_table->cols=	col_rights;
  }
  else
  {
    my_hash_delete(&column_priv_hash,(uchar*) grant_table);
  }
  DBUG_RETURN(0);

  /* This should never happen */
table_error:
  table->file->print_error(error,MYF(0)); /* purecov: deadcode */
  DBUG_RETURN(-1); /* purecov: deadcode */
}


/**
  @retval       0  success
  @retval      -1  error
*/
static int replace_routine_table(THD *thd, GRANT_NAME *grant_name,
			      TABLE *table, const LEX_USER &combo,
			      const char *db, const char *routine_name,
			      bool is_proc, ulong rights, bool revoke_grant)
{
  char grantor[USER_HOST_BUFF_SIZE];
  int old_row_exists= 1;
  int error=0;
  ulong store_proc_rights;
  DBUG_ENTER("replace_routine_table");

  if (!initialized)
  {
    my_error(ER_OPTION_PREVENTS_STATEMENT, MYF(0), "--skip-grant-tables");
    DBUG_RETURN(-1);
  }

  get_grantor(thd, grantor);
  /*
    New users are created before this function is called.

    There may be some cases where a routine's definer is removed but the
    routine remains.
  */

  table->use_all_columns();
  restore_record(table, s->default_values);		// Get empty record
  table->field[0]->store(combo.host.str,combo.host.length, &my_charset_latin1);
  table->field[1]->store(db,(uint) strlen(db), &my_charset_latin1);
  table->field[2]->store(combo.user.str,combo.user.length, &my_charset_latin1);
  table->field[3]->store(routine_name,(uint) strlen(routine_name),
                         &my_charset_latin1);
  table->field[4]->store((longlong)(is_proc ?
                                    TYPE_ENUM_PROCEDURE : TYPE_ENUM_FUNCTION),
                         TRUE);
  store_record(table,record[1]);			// store at pos 1

  if (table->file->ha_index_read_idx_map(table->record[0], 0,
                                         (uchar*) table->field[0]->ptr,
                                         HA_WHOLE_KEY,
                                         HA_READ_KEY_EXACT))
  {
    /*
      The following should never happen as we first check the in memory
      grant tables for the user.  There is however always a small change that
      the user has modified the grant tables directly.
    */
    if (revoke_grant)
    { // no row, no revoke
      my_error(ER_NONEXISTING_PROC_GRANT, MYF(0),
               combo.user.str, combo.host.str, routine_name);
      DBUG_RETURN(-1);
    }
    old_row_exists= 0;
    restore_record(table,record[1]);			// Get saved record
  }

  store_proc_rights= get_rights_for_procedure(rights);
  if (old_row_exists)
  {
    ulong j;
    store_record(table,record[1]);
    j= (ulong) table->field[6]->val_int();

    if (revoke_grant)
    {
      /* column rights are already fixed in mysql_table_grant */
      store_proc_rights=j & ~store_proc_rights;
    }
    else
    {
      store_proc_rights|= j;
    }
  }

  table->field[5]->store(grantor,(uint) strlen(grantor), &my_charset_latin1);
  table->field[6]->store((longlong) store_proc_rights, TRUE);
  rights=fix_rights_for_procedure(store_proc_rights);

  if (old_row_exists)
  {
    if (store_proc_rights)
    {
      if ((error=table->file->ha_update_row(table->record[1],
                                            table->record[0])) &&
          error != HA_ERR_RECORD_IS_THE_SAME)
	goto table_error;
    }
    else if ((error= table->file->ha_delete_row(table->record[1])))
      goto table_error;
  }
  else
  {
    error=table->file->ha_write_row(table->record[0]);
    if (table->file->is_fatal_error(error, HA_CHECK_DUP_KEY))
      goto table_error;
  }

  if (rights)
  {
    grant_name->privs= rights;
  }
  else
  {
    my_hash_delete(is_proc ? &proc_priv_hash : &func_priv_hash,(uchar*)
                   grant_name);
  }
  DBUG_RETURN(0);

  /* This should never happen */
table_error:
  table->file->print_error(error,MYF(0));
  DBUG_RETURN(-1);
}


/*
  Store table level and column level grants in the privilege tables

  SYNOPSIS
    mysql_table_grant()
    thd			Thread handle
    table_list		List of tables to give grant
    user_list		List of users to give grant
    columns		List of columns to give grant
    rights		Table level grant
    revoke_grant	Set to 1 if this is a REVOKE command

  RETURN
    FALSE ok
    TRUE  error
*/

int mysql_table_grant(THD *thd, TABLE_LIST *table_list,
		      List <LEX_USER> &user_list,
		      List <LEX_COLUMN> &columns, ulong rights,
		      bool revoke_grant)
{
  ulong column_priv= 0;
  List_iterator <LEX_USER> str_list (user_list);
  LEX_USER *Str, *tmp_Str;
  TABLE_LIST tables[3];
  bool create_new_users=0;
  char *db_name, *table_name;
  bool save_binlog_row_based;
  DBUG_ENTER("mysql_table_grant");

  if (!initialized)
  {
    my_error(ER_OPTION_PREVENTS_STATEMENT, MYF(0),
             "--skip-grant-tables");	/* purecov: inspected */
    DBUG_RETURN(TRUE);				/* purecov: inspected */
  }
  if (rights & ~TABLE_ACLS)
  {
    my_message(ER_ILLEGAL_GRANT_FOR_TABLE, ER(ER_ILLEGAL_GRANT_FOR_TABLE),
               MYF(0));
    DBUG_RETURN(TRUE);
  }

  if (!revoke_grant)
  {
    if (columns.elements)
    {
      class LEX_COLUMN *column;
      List_iterator <LEX_COLUMN> column_iter(columns);

      if (open_normal_and_derived_tables(thd, table_list, 0, DT_PREPARE))
        DBUG_RETURN(TRUE);

      while ((column = column_iter++))
      {
        uint unused_field_idx= NO_CACHED_FIELD_INDEX;
        TABLE_LIST *dummy;
        Field *f=find_field_in_table_ref(thd, table_list, column->column.ptr(),
                                         column->column.length(),
                                         column->column.ptr(), NULL, NULL,
                                         NULL, TRUE, FALSE,
                                         &unused_field_idx, FALSE, &dummy);
        if (f == (Field*)0)
        {
          my_error(ER_BAD_FIELD_ERROR, MYF(0),
                   column->column.c_ptr(), table_list->alias);
          DBUG_RETURN(TRUE);
        }
        if (f == (Field *)-1)
          DBUG_RETURN(TRUE);
        column_priv|= column->rights;
      }
      close_mysql_tables(thd);
    }
    else
    {
      if (!(rights & CREATE_ACL))
      {
        char buf[FN_REFLEN + 1];
        build_table_filename(buf, sizeof(buf) - 1, table_list->db,
                             table_list->table_name, reg_ext, 0);
        fn_format(buf, buf, "", "", MY_UNPACK_FILENAME  | MY_RESOLVE_SYMLINKS |
                                    MY_RETURN_REAL_PATH | MY_APPEND_EXT);
        if (access(buf,F_OK))
        {
          my_error(ER_NO_SUCH_TABLE, MYF(0), table_list->db, table_list->alias);
          DBUG_RETURN(TRUE);
        }
      }
      if (table_list->grant.want_privilege)
      {
        char command[128];
        get_privilege_desc(command, sizeof(command),
                           table_list->grant.want_privilege);
        my_error(ER_TABLEACCESS_DENIED_ERROR, MYF(0),
                 command, thd->security_ctx->priv_user,
                 thd->security_ctx->host_or_ip, table_list->alias);
        DBUG_RETURN(-1);
      }
    }
  }

  /* open the mysql.tables_priv and mysql.columns_priv tables */

  tables[0].init_one_table(C_STRING_WITH_LEN("mysql"),
                           C_STRING_WITH_LEN("user"), "user", TL_WRITE);
  tables[1].init_one_table(C_STRING_WITH_LEN("mysql"),
                           C_STRING_WITH_LEN("tables_priv"),
                           "tables_priv", TL_WRITE);
  tables[2].init_one_table(C_STRING_WITH_LEN("mysql"),
                           C_STRING_WITH_LEN("columns_priv"),
                           "columns_priv", TL_WRITE);
  tables[0].next_local= tables[0].next_global= tables+1;
  /* Don't open column table if we don't need it ! */
  if (column_priv || (revoke_grant && ((rights & COL_ACLS) || columns.elements)))
    tables[1].next_local= tables[1].next_global= tables+2;

  /*
    This statement will be replicated as a statement, even when using
    row-based replication.  The flag will be reset at the end of the
    statement.
  */
  if ((save_binlog_row_based= thd->is_current_stmt_binlog_format_row()))
    thd->clear_current_stmt_binlog_format_row();

#ifdef HAVE_REPLICATION
  /*
    GRANT and REVOKE are applied the slave in/exclusion rules as they are
    some kind of updates to the mysql.% tables.
  */
  if (thd->slave_thread && rpl_filter->is_on())
  {
    /*
      The tables must be marked "updating" so that tables_ok() takes them into
      account in tests.
    */
    tables[0].updating= tables[1].updating= tables[2].updating= 1;
    if (!(thd->spcont || rpl_filter->tables_ok(0, tables)))
    {
      /* Restore the state of binlog format */
      DBUG_ASSERT(!thd->is_current_stmt_binlog_format_row());
      if (save_binlog_row_based)
        thd->set_current_stmt_binlog_format_row();
      DBUG_RETURN(FALSE);
    }
  }
#endif

  /* 
    The lock api is depending on the thd->lex variable which needs to be
    re-initialized.
  */
  Query_tables_list backup;
  thd->lex->reset_n_backup_query_tables_list(&backup);
  /*
    Restore Query_tables_list::sql_command value, which was reset
    above, as the code writing query to the binary log assumes that
    this value corresponds to the statement being executed.
  */
  thd->lex->sql_command= backup.sql_command;
  if (open_and_lock_tables(thd, tables, FALSE, MYSQL_LOCK_IGNORE_TIMEOUT))
  {						// Should never happen
    /* Restore the state of binlog format */
    DBUG_ASSERT(!thd->is_current_stmt_binlog_format_row());
    thd->lex->restore_backup_query_tables_list(&backup);
    if (save_binlog_row_based)
      thd->set_current_stmt_binlog_format_row();
    DBUG_RETURN(TRUE);				/* purecov: deadcode */
  }

  if (!revoke_grant)
    create_new_users= test_if_create_new_users(thd);
  bool result= FALSE;
  mysql_rwlock_wrlock(&LOCK_grant);
  mysql_mutex_lock(&acl_cache->lock);
  MEM_ROOT *old_root= thd->mem_root;
  thd->mem_root= &memex;
  grant_version++;

  while ((tmp_Str = str_list++))
  {
    int error;
    GRANT_TABLE *grant_table;
    if (!(Str= get_current_user(thd, tmp_Str)))
    {
      result= TRUE;
      continue;
    }  
    /* Create user if needed */
    error=replace_user_table(thd, tables[0].table, *Str,
			     0, revoke_grant, create_new_users,
                             test(thd->variables.sql_mode &
                                  MODE_NO_AUTO_CREATE_USER));
    if (error)
    {
      result= TRUE;				// Remember error
      continue;					// Add next user
    }

    db_name= table_list->get_db_name();
    table_name= table_list->get_table_name();

    /* Find/create cached table grant */
    grant_table= table_hash_search(Str->host.str, NullS, db_name,
				   Str->user.str, table_name, 1);
    if (!grant_table)
    {
      if (revoke_grant)
      {
	my_error(ER_NONEXISTING_TABLE_GRANT, MYF(0),
                 Str->user.str, Str->host.str, table_list->table_name);
	result= TRUE;
	continue;
      }
      grant_table = new GRANT_TABLE (Str->host.str, db_name,
				     Str->user.str, table_name,
				     rights,
				     column_priv);
      if (!grant_table ||
        my_hash_insert(&column_priv_hash,(uchar*) grant_table))
      {
	result= TRUE;				/* purecov: deadcode */
	continue;				/* purecov: deadcode */
      }
    }

    /* If revoke_grant, calculate the new column privilege for tables_priv */
    if (revoke_grant)
    {
      class LEX_COLUMN *column;
      List_iterator <LEX_COLUMN> column_iter(columns);
      GRANT_COLUMN *grant_column;

      /* Fix old grants */
      while ((column = column_iter++))
      {
	grant_column = column_hash_search(grant_table,
					  column->column.ptr(),
					  column->column.length());
	if (grant_column)
	  grant_column->rights&= ~(column->rights | rights);
      }
      /* scan trough all columns to get new column grant */
      column_priv= 0;
      for (uint idx=0 ; idx < grant_table->hash_columns.records ; idx++)
      {
        grant_column= (GRANT_COLUMN*)
          my_hash_element(&grant_table->hash_columns, idx);
	grant_column->rights&= ~rights;		// Fix other columns
	column_priv|= grant_column->rights;
      }
    }
    else
    {
      column_priv|= grant_table->cols;
    }


    /* update table and columns */

    if (replace_table_table(thd, grant_table, tables[1].table, *Str,
			    db_name, table_name,
			    rights, column_priv, revoke_grant))
    {
      /* Should only happen if table is crashed */
      result= TRUE;			       /* purecov: deadcode */
    }
    else if (tables[2].table)
    {
      if ((replace_column_table(grant_table, tables[2].table, *Str,
				columns,
				db_name, table_name,
				rights, revoke_grant)))
      {
	result= TRUE;
      }
    }
  }
  thd->mem_root= old_root;
  mysql_mutex_unlock(&acl_cache->lock);

  if (!result) /* success */
  {
    result= write_bin_log(thd, TRUE, thd->query(), thd->query_length());
  }

  mysql_rwlock_unlock(&LOCK_grant);

  if (!result) /* success */
    my_ok(thd);

  /* Tables are automatically closed */
  thd->lex->restore_backup_query_tables_list(&backup);
  /* Restore the state of binlog format */
  DBUG_ASSERT(!thd->is_current_stmt_binlog_format_row());
  if (save_binlog_row_based)
    thd->set_current_stmt_binlog_format_row();
  DBUG_RETURN(result);
}


/**
  Store routine level grants in the privilege tables

  @param thd Thread handle
  @param table_list List of routines to give grant
  @param is_proc Is this a list of procedures?
  @param user_list List of users to give grant
  @param rights Table level grant
  @param revoke_grant Is this is a REVOKE command?

  @return
    @retval FALSE Success.
    @retval TRUE An error occurred.
*/

bool mysql_routine_grant(THD *thd, TABLE_LIST *table_list, bool is_proc,
			 List <LEX_USER> &user_list, ulong rights,
			 bool revoke_grant, bool write_to_binlog)
{
  List_iterator <LEX_USER> str_list (user_list);
  LEX_USER *Str, *tmp_Str;
  TABLE_LIST tables[2];
  bool create_new_users=0, result=0;
  char *db_name, *table_name;
  bool save_binlog_row_based;
  DBUG_ENTER("mysql_routine_grant");

  if (!initialized)
  {
    my_error(ER_OPTION_PREVENTS_STATEMENT, MYF(0),
             "--skip-grant-tables");
    DBUG_RETURN(TRUE);
  }
  if (rights & ~PROC_ACLS)
  {
    my_message(ER_ILLEGAL_GRANT_FOR_TABLE, ER(ER_ILLEGAL_GRANT_FOR_TABLE),
               MYF(0));
    DBUG_RETURN(TRUE);
  }

  if (!revoke_grant)
  {
    if (sp_exist_routines(thd, table_list, is_proc))
      DBUG_RETURN(TRUE);
  }

  /* open the mysql.user and mysql.procs_priv tables */

  tables[0].init_one_table(C_STRING_WITH_LEN("mysql"),
                           C_STRING_WITH_LEN("user"), "user", TL_WRITE);
  tables[1].init_one_table(C_STRING_WITH_LEN("mysql"),
                           C_STRING_WITH_LEN("procs_priv"), "procs_priv", TL_WRITE);
  tables[0].next_local= tables[0].next_global= tables+1;

  /*
    This statement will be replicated as a statement, even when using
    row-based replication.  The flag will be reset at the end of the
    statement.
  */
  if ((save_binlog_row_based= thd->is_current_stmt_binlog_format_row()))
    thd->clear_current_stmt_binlog_format_row();

#ifdef HAVE_REPLICATION
  /*
    GRANT and REVOKE are applied the slave in/exclusion rules as they are
    some kind of updates to the mysql.% tables.
  */
  if (thd->slave_thread && rpl_filter->is_on())
  {
    /*
      The tables must be marked "updating" so that tables_ok() takes them into
      account in tests.
    */
    tables[0].updating= tables[1].updating= 1;
    if (!(thd->spcont || rpl_filter->tables_ok(0, tables)))
    {
      /* Restore the state of binlog format */
      DBUG_ASSERT(!thd->is_current_stmt_binlog_format_row());
      if (save_binlog_row_based)
        thd->set_current_stmt_binlog_format_row();
      DBUG_RETURN(FALSE);
    }
  }
#endif

  if (open_and_lock_tables(thd, tables, FALSE, MYSQL_LOCK_IGNORE_TIMEOUT))
  {						// Should never happen
    /* Restore the state of binlog format */
    DBUG_ASSERT(!thd->is_current_stmt_binlog_format_row());
    if (save_binlog_row_based)
      thd->set_current_stmt_binlog_format_row();
    DBUG_RETURN(TRUE);
  }

  if (!revoke_grant)
    create_new_users= test_if_create_new_users(thd);
  mysql_rwlock_wrlock(&LOCK_grant);
  mysql_mutex_lock(&acl_cache->lock);
  MEM_ROOT *old_root= thd->mem_root;
  thd->mem_root= &memex;

  DBUG_PRINT("info",("now time to iterate and add users"));

  while ((tmp_Str= str_list++))
  {
    int error;
    GRANT_NAME *grant_name;
    if (!(Str= get_current_user(thd, tmp_Str)))
    {
      result= TRUE;
      continue;
    }  
    /* Create user if needed */
    error=replace_user_table(thd, tables[0].table, *Str,
			     0, revoke_grant, create_new_users,
                             test(thd->variables.sql_mode &
                                  MODE_NO_AUTO_CREATE_USER));
    if (error)
    {
      result= TRUE;				// Remember error
      continue;					// Add next user
    }

    db_name= table_list->db;
    table_name= table_list->table_name;

    grant_name= routine_hash_search(Str->host.str, NullS, db_name,
                                    Str->user.str, table_name, is_proc, 1);
    if (!grant_name)
    {
      if (revoke_grant)
      {
        my_error(ER_NONEXISTING_PROC_GRANT, MYF(0),
	         Str->user.str, Str->host.str, table_name);
	result= TRUE;
	continue;
      }
      grant_name= new GRANT_NAME(Str->host.str, db_name,
				 Str->user.str, table_name,
				 rights, TRUE);
      if (!grant_name ||
        my_hash_insert(is_proc ?
                       &proc_priv_hash : &func_priv_hash,(uchar*) grant_name))
      {
        result= TRUE;
	continue;
      }
    }

    if (replace_routine_table(thd, grant_name, tables[1].table, *Str,
                              db_name, table_name, is_proc, rights, 
                              revoke_grant) != 0)
    {
      result= TRUE;
      continue;
    }
  }
  thd->mem_root= old_root;
  mysql_mutex_unlock(&acl_cache->lock);

  if (write_to_binlog)
  {
    if (write_bin_log(thd, FALSE, thd->query(), thd->query_length()))
      result= TRUE;
  }

  mysql_rwlock_unlock(&LOCK_grant);
  /* Restore the state of binlog format */
  DBUG_ASSERT(!thd->is_current_stmt_binlog_format_row());
  if (save_binlog_row_based)
    thd->set_current_stmt_binlog_format_row();

  /* Tables are automatically closed */
  DBUG_RETURN(result);
}


bool mysql_grant(THD *thd, const char *db, List <LEX_USER> &list,
                 ulong rights, bool revoke_grant, bool is_proxy)
{
  List_iterator <LEX_USER> str_list (list);
  LEX_USER *Str, *tmp_Str, *proxied_user= NULL;
  char tmp_db[SAFE_NAME_LEN+1];
  bool create_new_users=0;
  TABLE_LIST tables[2];
  bool save_binlog_row_based;
  DBUG_ENTER("mysql_grant");
  if (!initialized)
  {
    my_error(ER_OPTION_PREVENTS_STATEMENT, MYF(0),
             "--skip-grant-tables");	/* purecov: tested */
    DBUG_RETURN(TRUE);				/* purecov: tested */
  }

  if (lower_case_table_names && db)
  {
    char *end= strnmov(tmp_db,db, sizeof(tmp_db));
    if (end >= tmp_db + sizeof(tmp_db))
    {
      my_error(ER_WRONG_DB_NAME ,MYF(0), db);
      DBUG_RETURN(TRUE);
    }
    my_casedn_str(files_charset_info, tmp_db);
    db=tmp_db;
  }

  if (is_proxy)
  {
    DBUG_ASSERT(!db);
    proxied_user= str_list++;
  }

  /* open the mysql.user and mysql.db or mysql.proxies_priv tables */
  tables[0].init_one_table(C_STRING_WITH_LEN("mysql"),
                           C_STRING_WITH_LEN("user"), "user", TL_WRITE);
  if (is_proxy)

    tables[1].init_one_table(C_STRING_WITH_LEN("mysql"),
                             C_STRING_WITH_LEN("proxies_priv"),
                             "proxies_priv", 
                             TL_WRITE);
  else
    tables[1].init_one_table(C_STRING_WITH_LEN("mysql"),
                             C_STRING_WITH_LEN("db"), 
                             "db", 
                             TL_WRITE);
  tables[0].next_local= tables[0].next_global= tables+1;

  /*
    This statement will be replicated as a statement, even when using
    row-based replication.  The flag will be reset at the end of the
    statement.
  */
  if ((save_binlog_row_based= thd->is_current_stmt_binlog_format_row()))
    thd->clear_current_stmt_binlog_format_row();

#ifdef HAVE_REPLICATION
  /*
    GRANT and REVOKE are applied the slave in/exclusion rules as they are
    some kind of updates to the mysql.% tables.
  */
  if (thd->slave_thread && rpl_filter->is_on())
  {
    /*
      The tables must be marked "updating" so that tables_ok() takes them into
      account in tests.
    */
    tables[0].updating= tables[1].updating= 1;
    if (!(thd->spcont || rpl_filter->tables_ok(0, tables)))
    {
      /* Restore the state of binlog format */
      DBUG_ASSERT(!thd->is_current_stmt_binlog_format_row());
      if (save_binlog_row_based)
        thd->set_current_stmt_binlog_format_row();
      DBUG_RETURN(FALSE);
    }
  }
#endif

  if (open_and_lock_tables(thd, tables, FALSE, MYSQL_LOCK_IGNORE_TIMEOUT))
  {						// This should never happen
    /* Restore the state of binlog format */
    DBUG_ASSERT(!thd->is_current_stmt_binlog_format_row());
    if (save_binlog_row_based)
      thd->set_current_stmt_binlog_format_row();
    DBUG_RETURN(TRUE);				/* purecov: deadcode */
  }

  if (!revoke_grant)
    create_new_users= test_if_create_new_users(thd);

  /* go through users in user_list */
  mysql_rwlock_wrlock(&LOCK_grant);
  mysql_mutex_lock(&acl_cache->lock);
  grant_version++;

  int result=0;
  while ((tmp_Str = str_list++))
  {
    if (!(Str= get_current_user(thd, tmp_Str)))
    {
      result= TRUE;
      continue;
    }
    /*
      No User, but a password?
      They did GRANT ... TO CURRENT_USER() IDENTIFIED BY ... !
      Get the current user, and shallow-copy the new password to them!
    */
    if (!tmp_Str->user.str && tmp_Str->password.str)
      Str->password= tmp_Str->password;
    if (replace_user_table(thd, tables[0].table, *Str,
                           (!db ? rights : 0), revoke_grant, create_new_users,
                           test(thd->variables.sql_mode &
                                MODE_NO_AUTO_CREATE_USER)))
      result= -1;
    else if (db)
    {
      ulong db_rights= rights & DB_ACLS;
      if (db_rights  == rights)
      {
	if (replace_db_table(tables[1].table, db, *Str, db_rights,
			     revoke_grant))
	  result= -1;
      }
      else
      {
	my_error(ER_WRONG_USAGE, MYF(0), "DB GRANT", "GLOBAL PRIVILEGES");
	result= -1;
      }
    }
    else if (is_proxy)
    {
      if (replace_proxies_priv_table (thd, tables[1].table, Str, proxied_user,
                                    rights & GRANT_ACL ? TRUE : FALSE, 
                                    revoke_grant))
        result= -1;
    }
  }
  mysql_mutex_unlock(&acl_cache->lock);

  if (!result)
  {
    result= write_bin_log(thd, TRUE, thd->query(), thd->query_length());
  }

  mysql_rwlock_unlock(&LOCK_grant);

  if (!result)
    my_ok(thd);
  /* Restore the state of binlog format */
  DBUG_ASSERT(!thd->is_current_stmt_binlog_format_row());
  if (save_binlog_row_based)
    thd->set_current_stmt_binlog_format_row();

  DBUG_RETURN(result);
}


/* Free grant array if possible */

void  grant_free(void)
{
  DBUG_ENTER("grant_free");
  my_hash_free(&column_priv_hash);
  my_hash_free(&proc_priv_hash);
  my_hash_free(&func_priv_hash);
  free_root(&memex,MYF(0));
  DBUG_VOID_RETURN;
}


/**
  @brief Initialize structures responsible for table/column-level privilege
   checking and load information for them from tables in the 'mysql' database.

  @return Error status
    @retval 0 OK
    @retval 1 Could not initialize grant subsystem.
*/

my_bool grant_init()
{
  THD  *thd;
  my_bool return_val;
  DBUG_ENTER("grant_init");

  if (!(thd= new THD))
    DBUG_RETURN(1);				/* purecov: deadcode */
  thd->thread_stack= (char*) &thd;
  thd->store_globals();
  return_val=  grant_reload(thd);
  delete thd;
  /* Remember that we don't have a THD */
  my_pthread_setspecific_ptr(THR_THD,  0);
  DBUG_RETURN(return_val);
}


/**
  @brief Helper function to grant_reload_procs_priv

  Reads the procs_priv table into memory hash.

  @param table A pointer to the procs_priv table structure.

  @see grant_reload
  @see grant_reload_procs_priv

  @return Error state
    @retval TRUE An error occurred
    @retval FALSE Success
*/

static my_bool grant_load_procs_priv(TABLE *p_table)
{
  MEM_ROOT *memex_ptr;
  my_bool return_val= 1;
  bool check_no_resolve= specialflag & SPECIAL_NO_RESOLVE;
  MEM_ROOT **save_mem_root_ptr= my_pthread_getspecific_ptr(MEM_ROOT**,
                                                           THR_MALLOC);
  DBUG_ENTER("grant_load_procs_priv");
  (void) my_hash_init(&proc_priv_hash, &my_charset_utf8_bin,
                      0,0,0, (my_hash_get_key) get_grant_table,
                      0,0);
  (void) my_hash_init(&func_priv_hash, &my_charset_utf8_bin,
                      0,0,0, (my_hash_get_key) get_grant_table,
                      0,0);

  if (p_table->file->ha_index_init(0, 1))
    DBUG_RETURN(TRUE);

  p_table->use_all_columns();

  if (!p_table->file->ha_index_first(p_table->record[0]))
  {
    memex_ptr= &memex;
    my_pthread_setspecific_ptr(THR_MALLOC, &memex_ptr);
    do
    {
      GRANT_NAME *mem_check;
      HASH *hash;
      if (!(mem_check=new (memex_ptr) GRANT_NAME(p_table, TRUE)))
      {
        /* This could only happen if we are out memory */
        goto end_unlock;
      }

      if (check_no_resolve)
      {
	if (hostname_requires_resolving(mem_check->host.hostname))
	{
          sql_print_warning("'procs_priv' entry '%s %s@%s' "
                            "ignored in --skip-name-resolve mode.",
                            mem_check->tname, mem_check->user,
                            mem_check->host.hostname ?
                            mem_check->host.hostname : "");
          continue;
        }
      }
      if (p_table->field[4]->val_int() == TYPE_ENUM_PROCEDURE)
      {
        hash= &proc_priv_hash;
      }
      else
      if (p_table->field[4]->val_int() == TYPE_ENUM_FUNCTION)
      {
        hash= &func_priv_hash;
      }
      else
      {
        sql_print_warning("'procs_priv' entry '%s' "
                          "ignored, bad routine type",
                          mem_check->tname);
        continue;
      }

      mem_check->privs= fix_rights_for_procedure(mem_check->privs);
      if (! mem_check->ok())
        delete mem_check;
      else if (my_hash_insert(hash, (uchar*) mem_check))
      {
        delete mem_check;
        goto end_unlock;
      }
    }
    while (!p_table->file->ha_index_next(p_table->record[0]));
  }
  /* Return ok */
  return_val= 0;

end_unlock:
  p_table->file->ha_index_end();
  my_pthread_setspecific_ptr(THR_MALLOC, save_mem_root_ptr);
  DBUG_RETURN(return_val);
}


/**
  @brief Initialize structures responsible for table/column-level privilege
    checking and load information about grants from open privilege tables.

  @param thd Current thread
  @param tables List containing open "mysql.tables_priv" and
    "mysql.columns_priv" tables.

  @see grant_reload

  @return Error state
    @retval FALSE Success
    @retval TRUE Error
*/

static my_bool grant_load(THD *thd, TABLE_LIST *tables)
{
  MEM_ROOT *memex_ptr;
  my_bool return_val= 1;
  TABLE *t_table= 0, *c_table= 0;
  bool check_no_resolve= specialflag & SPECIAL_NO_RESOLVE;
  MEM_ROOT **save_mem_root_ptr= my_pthread_getspecific_ptr(MEM_ROOT**,
                                                           THR_MALLOC);
  ulonglong old_sql_mode= thd->variables.sql_mode;
  DBUG_ENTER("grant_load");

  thd->variables.sql_mode&= ~MODE_PAD_CHAR_TO_FULL_LENGTH;

  (void) my_hash_init(&column_priv_hash, &my_charset_utf8_bin,
                      0,0,0, (my_hash_get_key) get_grant_table,
                      (my_hash_free_key) free_grant_table,0);

  t_table = tables[0].table;
  c_table = tables[1].table;

  if (t_table->file->ha_index_init(0, 1))
    goto end_index_init;

  t_table->use_all_columns();
  c_table->use_all_columns();

  if (!t_table->file->ha_index_first(t_table->record[0]))
  {
    memex_ptr= &memex;
    my_pthread_setspecific_ptr(THR_MALLOC, &memex_ptr);
    do
    {
      GRANT_TABLE *mem_check;
      if (!(mem_check=new (memex_ptr) GRANT_TABLE(t_table,c_table)))
      {
	/* This could only happen if we are out memory */
	goto end_unlock;
      }

      if (check_no_resolve)
      {
	if (hostname_requires_resolving(mem_check->host.hostname))
	{
          sql_print_warning("'tables_priv' entry '%s %s@%s' "
                            "ignored in --skip-name-resolve mode.",
                            mem_check->tname,
                            mem_check->user ? mem_check->user : "",
                            mem_check->host.hostname ?
                            mem_check->host.hostname : "");
	  continue;
	}
      }

      if (! mem_check->ok())
	delete mem_check;
      else if (my_hash_insert(&column_priv_hash,(uchar*) mem_check))
      {
	delete mem_check;
	goto end_unlock;
      }
    }
    while (!t_table->file->ha_index_next(t_table->record[0]));
  }

  return_val=0;					// Return ok

end_unlock:
  t_table->file->ha_index_end();
  my_pthread_setspecific_ptr(THR_MALLOC, save_mem_root_ptr);
end_index_init:
  thd->variables.sql_mode= old_sql_mode;
  DBUG_RETURN(return_val);
}


/**
  @brief Helper function to grant_reload. Reloads procs_priv table is it
    exists.

  @param thd A pointer to the thread handler object.

  @see grant_reload

  @return Error state
    @retval FALSE Success
    @retval TRUE An error has occurred.
*/

static my_bool grant_reload_procs_priv(THD *thd)
{
  HASH old_proc_priv_hash, old_func_priv_hash;
  TABLE_LIST table;
  my_bool return_val= FALSE;
  DBUG_ENTER("grant_reload_procs_priv");

  table.init_one_table("mysql", 5, "procs_priv",
                       strlen("procs_priv"), "procs_priv",
                       TL_READ);
  table.open_type= OT_BASE_ONLY;

  if (open_and_lock_tables(thd, &table, FALSE, MYSQL_LOCK_IGNORE_TIMEOUT))
    DBUG_RETURN(TRUE);

  mysql_rwlock_wrlock(&LOCK_grant);
  /* Save a copy of the current hash if we need to undo the grant load */
  old_proc_priv_hash= proc_priv_hash;
  old_func_priv_hash= func_priv_hash;

  if ((return_val= grant_load_procs_priv(table.table)))
  {
    /* Error; Reverting to old hash */
    DBUG_PRINT("error",("Reverting to old privileges"));
    grant_free();
    proc_priv_hash= old_proc_priv_hash;
    func_priv_hash= old_func_priv_hash;
  }
  else
  {
    my_hash_free(&old_proc_priv_hash);
    my_hash_free(&old_func_priv_hash);
  }
  mysql_rwlock_unlock(&LOCK_grant);

  close_mysql_tables(thd);
  DBUG_RETURN(return_val);
}


/**
  @brief Reload information about table and column level privileges if possible

  @param thd Current thread

  Locked tables are checked by acl_reload() and doesn't have to be checked
  in this call.
  This function is also used for initialization of structures responsible
  for table/column-level privilege checking.

  @return Error state
    @retval FALSE Success
    @retval TRUE  Error
*/

my_bool grant_reload(THD *thd)
{
  TABLE_LIST tables[2];
  HASH old_column_priv_hash;
  MEM_ROOT old_mem;
  my_bool return_val= 1;
  DBUG_ENTER("grant_reload");

  /* Don't do anything if running with --skip-grant-tables */
  if (!initialized)
    DBUG_RETURN(0);

  tables[0].init_one_table(C_STRING_WITH_LEN("mysql"),
                           C_STRING_WITH_LEN("tables_priv"),
                           "tables_priv", TL_READ);
  tables[1].init_one_table(C_STRING_WITH_LEN("mysql"),
                           C_STRING_WITH_LEN("columns_priv"),
                           "columns_priv", TL_READ);
  tables[0].next_local= tables[0].next_global= tables+1;
  tables[0].open_type= tables[1].open_type= OT_BASE_ONLY;

  /*
    To avoid deadlocks we should obtain table locks before
    obtaining LOCK_grant rwlock.
  */
  if (open_and_lock_tables(thd, tables, FALSE, MYSQL_LOCK_IGNORE_TIMEOUT))
    goto end;

  mysql_rwlock_wrlock(&LOCK_grant);
  old_column_priv_hash= column_priv_hash;

  /*
    Create a new memory pool but save the current memory pool to make an undo
    opertion possible in case of failure.
  */
  old_mem= memex;
  init_sql_alloc(&memex, ACL_ALLOC_BLOCK_SIZE, 0);

  if ((return_val= grant_load(thd, tables)))
  {						// Error. Revert to old hash
    DBUG_PRINT("error",("Reverting to old privileges"));
    grant_free();				/* purecov: deadcode */
    column_priv_hash= old_column_priv_hash;	/* purecov: deadcode */
    memex= old_mem;				/* purecov: deadcode */
  }
  else
  {
    my_hash_free(&old_column_priv_hash);
    free_root(&old_mem,MYF(0));
  }
  mysql_rwlock_unlock(&LOCK_grant);
  close_mysql_tables(thd);

  /*
    It is OK failing to load procs_priv table because we may be
    working with 4.1 privilege tables.
  */
  if (grant_reload_procs_priv(thd))
    return_val= 1;

  mysql_rwlock_wrlock(&LOCK_grant);
  grant_version++;
  mysql_rwlock_unlock(&LOCK_grant);

end:
  DBUG_RETURN(return_val);
}


/**
  @brief Check table level grants

  @param thd          Thread handler
  @param want_access  Bits of privileges user needs to have.
  @param tables       List of tables to check. The user should have
                      'want_access' to all tables in list.
  @param any_combination_will_do TRUE if it's enough to have any privilege for
    any combination of the table columns.
  @param number       Check at most this number of tables.
  @param no_errors    TRUE if no error should be sent directly to the client.

  If table->grant.want_privilege != 0 then the requested privileges where
  in the set of COL_ACLS but access was not granted on the table level. As
  a consequence an extra check of column privileges is required.

  Specifically if this function returns FALSE the user has some kind of
  privilege on a combination of columns in each table.

  This function is usually preceeded by check_access which establish the
  User-, Db- and Host access rights.

  @see check_access
  @see check_table_access

  @note This functions assumes that either number of tables to be inspected
     by it is limited explicitly (i.e. is is not UINT_MAX) or table list
     used and thd->lex->query_tables_own_last value correspond to each
     other (the latter should be either 0 or point to next_global member
     of one of elements of this table list).

   @return Access status
     @retval FALSE Access granted; But column privileges might need to be
      checked.
     @retval TRUE The user did not have the requested privileges on any of the
      tables.

*/

bool check_grant(THD *thd, ulong want_access, TABLE_LIST *tables,
                 bool any_combination_will_do, uint number, bool no_errors)
{
  TABLE_LIST *tl;
  TABLE_LIST *first_not_own_table= thd->lex->first_not_own_table();
  Security_context *sctx= thd->security_ctx;
  uint i;
  ulong orig_want_access= want_access;
  DBUG_ENTER("check_grant");
  DBUG_ASSERT(number > 0);

  /*
    Walk through the list of tables that belong to the query and save the
    requested access (orig_want_privilege) to be able to use it when
    checking access rights to the underlying tables of a view. Our grant
    system gradually eliminates checked bits from want_privilege and thus
    after all checks are done we can no longer use it.
    The check that first_not_own_table is not reached is for the case when
    the given table list refers to the list for prelocking (contains tables
    of other queries). For simple queries first_not_own_table is 0.
  */
  for (i= 0, tl= tables;
       i < number  && tl != first_not_own_table;
       tl= tl->next_global, i++)
  {
    /*
      Save a copy of the privileges without the SHOW_VIEW_ACL attribute.
      It will be checked during making view.
    */
    tl->grant.orig_want_privilege= (want_access & ~SHOW_VIEW_ACL);
  }

  mysql_rwlock_rdlock(&LOCK_grant);
  for (tl= tables;
       tl && number-- && tl != first_not_own_table;
       tl= tl->next_global)
  {
    TABLE_LIST *const t_ref=
      tl->correspondent_table ? tl->correspondent_table : tl;
    sctx = test(t_ref->security_ctx) ? t_ref->security_ctx :
                                       thd->security_ctx;

    const ACL_internal_table_access *access=
      get_cached_table_access(&t_ref->grant.m_internal,
                              t_ref->get_db_name(),
                              t_ref->get_table_name());

    if (access)
    {
      switch(access->check(orig_want_access, &t_ref->grant.privilege))
      {
      case ACL_INTERNAL_ACCESS_GRANTED:
        /*
          Currently,
          -  the information_schema does not subclass ACL_internal_table_access,
          there are no per table privilege checks for I_S,
          - the performance schema does use per tables checks, but at most
          returns 'CHECK_GRANT', and never 'ACCESS_GRANTED'.
          so this branch is not used.
        */
        DBUG_ASSERT(0);
      case ACL_INTERNAL_ACCESS_DENIED:
        goto err;
      case ACL_INTERNAL_ACCESS_CHECK_GRANT:
        break;
      }
    }

    want_access= orig_want_access;
    want_access&= ~sctx->master_access;
    if (!want_access)
      continue;                                 // ok

    if (!(~t_ref->grant.privilege & want_access) ||
        t_ref->is_anonymous_derived_table() || t_ref->schema_table)
    {
      /*
        It is subquery in the FROM clause. VIEW set t_ref->derived after
        table opening, but this function always called before table opening.
      */
      if (!t_ref->referencing_view)
      {
        /*
          If it's a temporary table created for a subquery in the FROM
          clause, or an INFORMATION_SCHEMA table, drop the request for
          a privilege.
        */
        t_ref->grant.want_privilege= 0;
      }
      continue;
    }
    GRANT_TABLE *grant_table= table_hash_search(sctx->host, sctx->ip,
                                                t_ref->get_db_name(),
                                                sctx->priv_user,
                                                t_ref->get_table_name(),
                                                FALSE);

    if (!grant_table)
    {
      want_access &= ~t_ref->grant.privilege;
      goto err;					// No grants
    }

    /*
      For SHOW COLUMNS, SHOW INDEX it is enough to have some
      privileges on any column combination on the table.
    */
    if (any_combination_will_do)
      continue;

    t_ref->grant.grant_table= grant_table; // Remember for column test
    t_ref->grant.version= grant_version;
    t_ref->grant.privilege|= grant_table->privs;
    t_ref->grant.want_privilege= ((want_access & COL_ACLS) & ~t_ref->grant.privilege);

    if (!(~t_ref->grant.privilege & want_access))
      continue;

    if (want_access & ~(grant_table->cols | t_ref->grant.privilege))
    {
      want_access &= ~(grant_table->cols | t_ref->grant.privilege);
      goto err;					// impossible
    }
  }
  mysql_rwlock_unlock(&LOCK_grant);
  DBUG_RETURN(FALSE);

err:
  mysql_rwlock_unlock(&LOCK_grant);
  if (!no_errors)				// Not a silent skip of table
  {
    char command[128];
    get_privilege_desc(command, sizeof(command), want_access);
    status_var_increment(thd->status_var.access_denied_errors);

    my_error(ER_TABLEACCESS_DENIED_ERROR, MYF(0),
             command,
             sctx->priv_user,
             sctx->host_or_ip,
             tl ? tl->get_table_name() : "unknown");
  }
  DBUG_RETURN(TRUE);
}


/*
  Check column rights in given security context

  SYNOPSIS
    check_grant_column()
    thd                  thread handler
    grant                grant information structure
    db_name              db name
    table_name           table  name
    name                 column name
    length               column name length
    sctx                 security context

  RETURN
    FALSE OK
    TRUE  access denied
*/

bool check_grant_column(THD *thd, GRANT_INFO *grant,
			const char *db_name, const char *table_name,
			const char *name, uint length,  Security_context *sctx)
{
  GRANT_TABLE *grant_table;
  GRANT_COLUMN *grant_column;
  ulong want_access= grant->want_privilege & ~grant->privilege;
  DBUG_ENTER("check_grant_column");
  DBUG_PRINT("enter", ("table: %s  want_access: %lu", table_name, want_access));

  if (!want_access)
    DBUG_RETURN(0);				// Already checked

  mysql_rwlock_rdlock(&LOCK_grant);

  /* reload table if someone has modified any grants */

  if (grant->version != grant_version)
  {
    grant->grant_table=
      table_hash_search(sctx->host, sctx->ip, db_name,
			sctx->priv_user,
			table_name, 0);         /* purecov: inspected */
    grant->version= grant_version;		/* purecov: inspected */
  }
  if (!(grant_table= grant->grant_table))
    goto err;					/* purecov: deadcode */

  grant_column=column_hash_search(grant_table, name, length);
  if (grant_column && !(~grant_column->rights & want_access))
  {
    mysql_rwlock_unlock(&LOCK_grant);
    DBUG_RETURN(0);
  }

err:
  mysql_rwlock_unlock(&LOCK_grant);
  char command[128];
  get_privilege_desc(command, sizeof(command), want_access);
  my_error(ER_COLUMNACCESS_DENIED_ERROR, MYF(0),
           command,
           sctx->priv_user,
           sctx->host_or_ip,
           name,
           table_name);
  DBUG_RETURN(1);
}


/*
  Check the access right to a column depending on the type of table.

  SYNOPSIS
    check_column_grant_in_table_ref()
    thd              thread handler
    table_ref        table reference where to check the field
    name             name of field to check
    length           length of name

  DESCRIPTION
    Check the access rights to a column depending on the type of table
    reference where the column is checked. The function provides a
    generic interface to check column access rights that hides the
    heterogeneity of the column representation - whether it is a view
    or a stored table colum.

  RETURN
    FALSE OK
    TRUE  access denied
*/

bool check_column_grant_in_table_ref(THD *thd, TABLE_LIST * table_ref,
                                     const char *name, uint length)
{
  GRANT_INFO *grant;
  const char *db_name;
  const char *table_name;
  Security_context *sctx= test(table_ref->security_ctx) ?
                          table_ref->security_ctx : thd->security_ctx;

  if (table_ref->view || table_ref->field_translation)
  {
    /* View or derived information schema table. */
    ulong view_privs;
    grant= &(table_ref->grant);
    db_name= table_ref->view_db.str;
    table_name= table_ref->view_name.str;
    if (table_ref->belong_to_view && 
        thd->lex->sql_command == SQLCOM_SHOW_FIELDS)
    {
      view_privs= get_column_grant(thd, grant, db_name, table_name, name);
      if (view_privs & VIEW_ANY_ACL)
      {
        table_ref->belong_to_view->allowed_show= TRUE;
        return FALSE;
      }
      table_ref->belong_to_view->allowed_show= FALSE;
      my_message(ER_VIEW_NO_EXPLAIN, ER(ER_VIEW_NO_EXPLAIN), MYF(0));
      return TRUE;
    }
  }
  else
  {
    /* Normal or temporary table. */
    TABLE *table= table_ref->table;
    grant= &(table->grant);
    db_name= table->s->db.str;
    table_name= table->s->table_name.str;
  }

  if (grant->want_privilege)
    return check_grant_column(thd, grant, db_name, table_name, name,
                              length, sctx);
  else
    return FALSE;

}


/** 
  @brief check if a query can access a set of columns

  @param  thd  the current thread
  @param  want_access_arg  the privileges requested
  @param  fields an iterator over the fields of a table reference.
  @return Operation status
    @retval 0 Success
    @retval 1 Falure
  @details This function walks over the columns of a table reference 
   The columns may originate from different tables, depending on the kind of
   table reference, e.g. join, view.
   For each table it will retrieve the grant information and will use it
   to check the required access privileges for the fields requested from it.
*/    
bool check_grant_all_columns(THD *thd, ulong want_access_arg, 
                             Field_iterator_table_ref *fields)
{
  Security_context *sctx= thd->security_ctx;
  ulong want_access= want_access_arg;
  const char *table_name= NULL;

  const char* db_name; 
  GRANT_INFO *grant;
  /* Initialized only to make gcc happy */
  GRANT_TABLE *grant_table= NULL;
  /* 
     Flag that gets set if privilege checking has to be performed on column
     level.
  */
  bool using_column_privileges= FALSE;

  mysql_rwlock_rdlock(&LOCK_grant);

  for (; !fields->end_of_fields(); fields->next())
  {
    const char *field_name= fields->name();

    if (table_name != fields->get_table_name())
    {
      table_name= fields->get_table_name();
      db_name= fields->get_db_name();
      grant= fields->grant();
      /* get a fresh one for each table */
      want_access= want_access_arg & ~grant->privilege;
      if (want_access)
      {
        /* reload table if someone has modified any grants */
        if (grant->version != grant_version)
        {
          grant->grant_table=
            table_hash_search(sctx->host, sctx->ip, db_name,
                              sctx->priv_user,
                              table_name, 0);	/* purecov: inspected */
          grant->version= grant_version;	/* purecov: inspected */
        }

        grant_table= grant->grant_table;
        DBUG_ASSERT (grant_table);
      }
    }

    if (want_access)
    {
      GRANT_COLUMN *grant_column= 
        column_hash_search(grant_table, field_name,
                           (uint) strlen(field_name));
      if (grant_column)
        using_column_privileges= TRUE;
      if (!grant_column || (~grant_column->rights & want_access))
        goto err;
    }
  }
  mysql_rwlock_unlock(&LOCK_grant);
  return 0;

err:
  mysql_rwlock_unlock(&LOCK_grant);

  char command[128];
  get_privilege_desc(command, sizeof(command), want_access);
  /*
    Do not give an error message listing a column name unless the user has
    privilege to see all columns.
  */
  if (using_column_privileges)
    my_error(ER_TABLEACCESS_DENIED_ERROR, MYF(0),
             command, sctx->priv_user,
             sctx->host_or_ip, table_name); 
  else
    my_error(ER_COLUMNACCESS_DENIED_ERROR, MYF(0),
             command,
             sctx->priv_user,
             sctx->host_or_ip,
             fields->name(),
             table_name);
  return 1;
}


static bool check_grant_db_routine(THD *thd, const char *db, HASH *hash)
{
  Security_context *sctx= thd->security_ctx;

  for (uint idx= 0; idx < hash->records; ++idx)
  {
    GRANT_NAME *item= (GRANT_NAME*) my_hash_element(hash, idx);

    if (strcmp(item->user, sctx->priv_user) == 0 &&
        strcmp(item->db, db) == 0 &&
        compare_hostname(&item->host, sctx->host, sctx->ip))
    {
      return FALSE;
    }
  }

  return TRUE;
}


/*
  Check if a user has the right to access a database
  Access is accepted if he has a grant for any table/routine in the database
  Return 1 if access is denied
*/

bool check_grant_db(THD *thd,const char *db)
{
  Security_context *sctx= thd->security_ctx;
  char helping [SAFE_NAME_LEN + USERNAME_LENGTH+2], *end;
  uint len;
  bool error= TRUE;

  end= strmov(helping, sctx->priv_user) + 1;
  end= strnmov(end, db, helping + sizeof(helping) - end);

  if (end >= helping + sizeof(helping)) // db name was truncated
    return 1;                           // no privileges for an invalid db name

  len= (uint) (end - helping) + 1;

  mysql_rwlock_rdlock(&LOCK_grant);

  for (uint idx=0 ; idx < column_priv_hash.records ; idx++)
  {
    GRANT_TABLE *grant_table= (GRANT_TABLE*)
      my_hash_element(&column_priv_hash,
                      idx);
    if (len < grant_table->key_length &&
	!memcmp(grant_table->hash_key,helping,len) &&
        compare_hostname(&grant_table->host, sctx->host, sctx->ip))
    {
      error= FALSE; /* Found match. */
      break;
    }
  }

  if (error)
    error= check_grant_db_routine(thd, db, &proc_priv_hash) &&
           check_grant_db_routine(thd, db, &func_priv_hash);

  mysql_rwlock_unlock(&LOCK_grant);

  return error;
}


/****************************************************************************
  Check routine level grants

  SYNPOSIS
   bool check_grant_routine()
   thd		Thread handler
   want_access  Bits of privileges user needs to have
   procs	List of routines to check. The user should have 'want_access'
   is_proc	True if the list is all procedures, else functions
   no_errors	If 0 then we write an error. The error is sent directly to
		the client

   RETURN
     0  ok
     1  Error: User did not have the requested privielges
****************************************************************************/

bool check_grant_routine(THD *thd, ulong want_access,
			 TABLE_LIST *procs, bool is_proc, bool no_errors)
{
  TABLE_LIST *table;
  Security_context *sctx= thd->security_ctx;
  char *user= sctx->priv_user;
  char *host= sctx->priv_host;
  DBUG_ENTER("check_grant_routine");

  want_access&= ~sctx->master_access;
  if (!want_access)
    DBUG_RETURN(0);                             // ok

  mysql_rwlock_rdlock(&LOCK_grant);
  for (table= procs; table; table= table->next_global)
  {
    GRANT_NAME *grant_proc;
    if ((grant_proc= routine_hash_search(host, sctx->ip, table->db, user,
					 table->table_name, is_proc, 0)))
      table->grant.privilege|= grant_proc->privs;

    if (want_access & ~table->grant.privilege)
    {
      want_access &= ~table->grant.privilege;
      goto err;
    }
  }
  mysql_rwlock_unlock(&LOCK_grant);
  DBUG_RETURN(0);
err:
  mysql_rwlock_unlock(&LOCK_grant);
  if (!no_errors)
  {
    char buff[1024];
    const char *command="";
    if (table)
      strxmov(buff, table->db, ".", table->table_name, NullS);
    if (want_access & EXECUTE_ACL)
      command= "execute";
    else if (want_access & ALTER_PROC_ACL)
      command= "alter routine";
    else if (want_access & GRANT_ACL)
      command= "grant";
    my_error(ER_PROCACCESS_DENIED_ERROR, MYF(0),
             command, user, host, table ? buff : "unknown");
  }
  DBUG_RETURN(1);
}


/*
  Check if routine has any of the 
  routine level grants
  
  SYNPOSIS
   bool    check_routine_level_acl()
   thd	        Thread handler
   db           Database name
   name         Routine name

  RETURN
   0            Ok 
   1            error
*/

bool check_routine_level_acl(THD *thd, const char *db, const char *name, 
                             bool is_proc)
{
  bool no_routine_acl= 1;
  GRANT_NAME *grant_proc;
  Security_context *sctx= thd->security_ctx;
  mysql_rwlock_rdlock(&LOCK_grant);
  if ((grant_proc= routine_hash_search(sctx->priv_host,
                                       sctx->ip, db,
                                       sctx->priv_user,
                                       name, is_proc, 0)))
    no_routine_acl= !(grant_proc->privs & SHOW_PROC_ACLS);
  mysql_rwlock_unlock(&LOCK_grant);
  return no_routine_acl;
}


/*****************************************************************************
  Functions to retrieve the grant for a table/column  (for SHOW functions)
*****************************************************************************/

ulong get_table_grant(THD *thd, TABLE_LIST *table)
{
  ulong privilege;
  Security_context *sctx= thd->security_ctx;
  const char *db = table->db ? table->db : thd->db;
  GRANT_TABLE *grant_table;

  mysql_rwlock_rdlock(&LOCK_grant);
#ifdef EMBEDDED_LIBRARY
  grant_table= NULL;
#else
  grant_table= table_hash_search(sctx->host, sctx->ip, db, sctx->priv_user,
				 table->table_name, 0);
#endif
  table->grant.grant_table=grant_table; // Remember for column test
  table->grant.version=grant_version;
  if (grant_table)
    table->grant.privilege|= grant_table->privs;
  privilege= table->grant.privilege;
  mysql_rwlock_unlock(&LOCK_grant);
  return privilege;
}


/*
  Determine the access priviliges for a field.

  SYNOPSIS
    get_column_grant()
    thd         thread handler
    grant       grants table descriptor
    db_name     name of database that the field belongs to
    table_name  name of table that the field belongs to
    field_name  name of field

  DESCRIPTION
    The procedure may also modify: grant->grant_table and grant->version.

  RETURN
    The access priviliges for the field db_name.table_name.field_name
*/

ulong get_column_grant(THD *thd, GRANT_INFO *grant,
                       const char *db_name, const char *table_name,
                       const char *field_name)
{
  GRANT_TABLE *grant_table;
  GRANT_COLUMN *grant_column;
  ulong priv;

  mysql_rwlock_rdlock(&LOCK_grant);
  /* reload table if someone has modified any grants */
  if (grant->version != grant_version)
  {
    Security_context *sctx= thd->security_ctx;
    grant->grant_table=
      table_hash_search(sctx->host, sctx->ip,
                        db_name, sctx->priv_user,
			table_name, 0);	        /* purecov: inspected */
    grant->version= grant_version;              /* purecov: inspected */
  }

  if (!(grant_table= grant->grant_table))
    priv= grant->privilege;
  else
  {
    grant_column= column_hash_search(grant_table, field_name,
                                     (uint) strlen(field_name));
    if (!grant_column)
      priv= (grant->privilege | grant_table->privs);
    else
      priv= (grant->privilege | grant_table->privs | grant_column->rights);
  }
  mysql_rwlock_unlock(&LOCK_grant);
  return priv;
}


/* Help function for mysql_show_grants */

static void add_user_option(String *grant, long value, const char *name,
                            my_bool is_signed)
{
  if (value)
  {
    char buff[22], *p; // just as in int2str
    grant->append(' ');
    grant->append(name, strlen(name));
    grant->append(' ');
    p=int10_to_str(value, buff, is_signed ? -10 : 10);
    grant->append(buff,p-buff);
  }
}

static const char *command_array[]=
{
  "SELECT", "INSERT", "UPDATE", "DELETE", "CREATE", "DROP", "RELOAD",
  "SHUTDOWN", "PROCESS","FILE", "GRANT", "REFERENCES", "INDEX",
  "ALTER", "SHOW DATABASES", "SUPER", "CREATE TEMPORARY TABLES",
  "LOCK TABLES", "EXECUTE", "REPLICATION SLAVE", "REPLICATION CLIENT",
  "CREATE VIEW", "SHOW VIEW", "CREATE ROUTINE", "ALTER ROUTINE",
  "CREATE USER", "EVENT", "TRIGGER", "CREATE TABLESPACE"
};

static uint command_lengths[]=
{
  6, 6, 6, 6, 6, 4, 6, 8, 7, 4, 5, 10, 5, 5, 14, 5, 23, 11, 7, 17, 18, 11, 9,
  14, 13, 11, 5, 7, 17
};


static int show_routine_grants(THD *thd, LEX_USER *lex_user, HASH *hash,
                               const char *type, int typelen,
                               char *buff, int buffsize);


/*
  SHOW GRANTS;  Send grants for a user to the client

  IMPLEMENTATION
   Send to client grant-like strings depicting user@host privileges
*/

bool mysql_show_grants(THD *thd,LEX_USER *lex_user)
{
  ulong want_access;
  uint counter,index;
  int  error = 0;
  ACL_USER *acl_user;
  ACL_DB *acl_db;
  char buff[1024];
  Protocol *protocol= thd->protocol;
  DBUG_ENTER("mysql_show_grants");

  LINT_INIT(acl_user);
  if (!initialized)
  {
    my_error(ER_OPTION_PREVENTS_STATEMENT, MYF(0), "--skip-grant-tables");
    DBUG_RETURN(TRUE);
  }

  mysql_rwlock_rdlock(&LOCK_grant);
  mysql_mutex_lock(&acl_cache->lock);

  acl_user= find_acl_user(lex_user->host.str, lex_user->user.str, TRUE);
  if (!acl_user)
  {
    mysql_mutex_unlock(&acl_cache->lock);
    mysql_rwlock_unlock(&LOCK_grant);

    my_error(ER_NONEXISTING_GRANT, MYF(0),
             lex_user->user.str, lex_user->host.str);
    DBUG_RETURN(TRUE);
  }

  Item_string *field=new Item_string("",0,&my_charset_latin1);
  List<Item> field_list;
  field->name=buff;
  field->max_length=1024;
  strxmov(buff,"Grants for ",lex_user->user.str,"@",
	  lex_user->host.str,NullS);
  field_list.push_back(field);
  if (protocol->send_result_set_metadata(&field_list,
                            Protocol::SEND_NUM_ROWS | Protocol::SEND_EOF))
  {
    mysql_mutex_unlock(&acl_cache->lock);
    mysql_rwlock_unlock(&LOCK_grant);

    DBUG_RETURN(TRUE);
  }

  /* Add first global access grants */
  {
    String global(buff,sizeof(buff),system_charset_info);
    global.length(0);
    global.append(STRING_WITH_LEN("GRANT "));

    want_access= acl_user->access;
    if (test_all_bits(want_access, (GLOBAL_ACLS & ~ GRANT_ACL)))
      global.append(STRING_WITH_LEN("ALL PRIVILEGES"));
    else if (!(want_access & ~GRANT_ACL))
      global.append(STRING_WITH_LEN("USAGE"));
    else
    {
      bool found=0;
      ulong j,test_access= want_access & ~GRANT_ACL;
      for (counter=0, j = SELECT_ACL;j <= GLOBAL_ACLS;counter++,j <<= 1)
      {
	if (test_access & j)
	{
	  if (found)
	    global.append(STRING_WITH_LEN(", "));
	  found=1;
	  global.append(command_array[counter],command_lengths[counter]);
	}
      }
    }
    global.append (STRING_WITH_LEN(" ON *.* TO '"));
    global.append(lex_user->user.str, lex_user->user.length,
		  system_charset_info);
    global.append (STRING_WITH_LEN("'@'"));
    global.append(lex_user->host.str,lex_user->host.length,
		  system_charset_info);
    global.append ('\'');
    if (acl_user->plugin.str == native_password_plugin_name.str ||
        acl_user->plugin.str == old_password_plugin_name.str)
    {
      if (acl_user->auth_string.length)
      {
        DBUG_ASSERT(acl_user->salt_len);
        global.append(STRING_WITH_LEN(" IDENTIFIED BY PASSWORD '"));
        global.append(acl_user->auth_string.str, acl_user->auth_string.length);
        global.append('\'');
      }
    }
    else
    {
        global.append(STRING_WITH_LEN(" IDENTIFIED VIA "));
        global.append(acl_user->plugin.str, acl_user->plugin.length);
        if (acl_user->auth_string.length)
        {
          global.append(STRING_WITH_LEN(" USING '"));
          global.append(acl_user->auth_string.str, acl_user->auth_string.length);
          global.append('\'');
        }
    }
    /* "show grants" SSL related stuff */
    if (acl_user->ssl_type == SSL_TYPE_ANY)
      global.append(STRING_WITH_LEN(" REQUIRE SSL"));
    else if (acl_user->ssl_type == SSL_TYPE_X509)
      global.append(STRING_WITH_LEN(" REQUIRE X509"));
    else if (acl_user->ssl_type == SSL_TYPE_SPECIFIED)
    {
      int ssl_options = 0;
      global.append(STRING_WITH_LEN(" REQUIRE "));
      if (acl_user->x509_issuer)
      {
	ssl_options++;
	global.append(STRING_WITH_LEN("ISSUER \'"));
	global.append(acl_user->x509_issuer,strlen(acl_user->x509_issuer));
	global.append('\'');
      }
      if (acl_user->x509_subject)
      {
	if (ssl_options++)
	  global.append(' ');
	global.append(STRING_WITH_LEN("SUBJECT \'"));
	global.append(acl_user->x509_subject,strlen(acl_user->x509_subject),
                      system_charset_info);
	global.append('\'');
      }
      if (acl_user->ssl_cipher)
      {
	if (ssl_options++)
	  global.append(' ');
	global.append(STRING_WITH_LEN("CIPHER '"));
	global.append(acl_user->ssl_cipher,strlen(acl_user->ssl_cipher),
                      system_charset_info);
	global.append('\'');
      }
    }
    if ((want_access & GRANT_ACL) ||
	(acl_user->user_resource.questions ||
         acl_user->user_resource.updates ||
         acl_user->user_resource.conn_per_hour ||
         acl_user->user_resource.user_conn))
    {
      global.append(STRING_WITH_LEN(" WITH"));
      if (want_access & GRANT_ACL)
	global.append(STRING_WITH_LEN(" GRANT OPTION"));
      add_user_option(&global, acl_user->user_resource.questions,
		      "MAX_QUERIES_PER_HOUR", 0);
      add_user_option(&global, acl_user->user_resource.updates,
		      "MAX_UPDATES_PER_HOUR", 0);
      add_user_option(&global, acl_user->user_resource.conn_per_hour,
		      "MAX_CONNECTIONS_PER_HOUR", 0);
      add_user_option(&global, acl_user->user_resource.user_conn,
		      "MAX_USER_CONNECTIONS", 1);
    }
    protocol->prepare_for_resend();
    protocol->store(global.ptr(),global.length(),global.charset());
    if (protocol->write())
    {
      error= -1;
      goto end;
    }
  }

  /* Add database access */
  for (counter=0 ; counter < acl_dbs.elements ; counter++)
  {
    const char *user, *host;

    acl_db=dynamic_element(&acl_dbs,counter,ACL_DB*);
    if (!(user=acl_db->user))
      user= "";
    if (!(host=acl_db->host.hostname))
      host= "";

    /*
      We do not make SHOW GRANTS case-sensitive here (like REVOKE),
      but make it case-insensitive because that's the way they are
      actually applied, and showing fewer privileges than are applied
      would be wrong from a security point of view.
    */

    if (!strcmp(lex_user->user.str,user) &&
	!my_strcasecmp(system_charset_info, lex_user->host.str, host))
    {
      want_access=acl_db->access;
      if (want_access)
      {
	String db(buff,sizeof(buff),system_charset_info);
	db.length(0);
	db.append(STRING_WITH_LEN("GRANT "));

	if (test_all_bits(want_access,(DB_ACLS & ~GRANT_ACL)))
	  db.append(STRING_WITH_LEN("ALL PRIVILEGES"));
	else if (!(want_access & ~GRANT_ACL))
	  db.append(STRING_WITH_LEN("USAGE"));
	else
	{
	  int found=0, cnt;
	  ulong j,test_access= want_access & ~GRANT_ACL;
	  for (cnt=0, j = SELECT_ACL; j <= DB_ACLS; cnt++,j <<= 1)
	  {
	    if (test_access & j)
	    {
	      if (found)
		db.append(STRING_WITH_LEN(", "));
	      found = 1;
	      db.append(command_array[cnt],command_lengths[cnt]);
	    }
	  }
	}
	db.append (STRING_WITH_LEN(" ON "));
	append_identifier(thd, &db, acl_db->db, strlen(acl_db->db));
	db.append (STRING_WITH_LEN(".* TO '"));
	db.append(lex_user->user.str, lex_user->user.length,
		  system_charset_info);
	db.append (STRING_WITH_LEN("'@'"));
	// host and lex_user->host are equal except for case
	db.append(host, strlen(host), system_charset_info);
	db.append ('\'');
	if (want_access & GRANT_ACL)
	  db.append(STRING_WITH_LEN(" WITH GRANT OPTION"));
	protocol->prepare_for_resend();
	protocol->store(db.ptr(),db.length(),db.charset());
	if (protocol->write())
	{
	  error= -1;
	  goto end;
	}
      }
    }
  }

  /* Add table & column access */
  for (index=0 ; index < column_priv_hash.records ; index++)
  {
    const char *user, *host;
    GRANT_TABLE *grant_table= (GRANT_TABLE*)
      my_hash_element(&column_priv_hash, index);

    if (!(user=grant_table->user))
      user= "";
    if (!(host= grant_table->host.hostname))
      host= "";

    /*
      We do not make SHOW GRANTS case-sensitive here (like REVOKE),
      but make it case-insensitive because that's the way they are
      actually applied, and showing fewer privileges than are applied
      would be wrong from a security point of view.
    */

    if (!strcmp(lex_user->user.str,user) &&
	!my_strcasecmp(system_charset_info, lex_user->host.str, host))
    {
      ulong table_access= grant_table->privs;
      if ((table_access | grant_table->cols) != 0)
      {
	String global(buff, sizeof(buff), system_charset_info);
	ulong test_access= (table_access | grant_table->cols) & ~GRANT_ACL;

	global.length(0);
	global.append(STRING_WITH_LEN("GRANT "));

	if (test_all_bits(table_access, (TABLE_ACLS & ~GRANT_ACL)))
	  global.append(STRING_WITH_LEN("ALL PRIVILEGES"));
	else if (!test_access)
	  global.append(STRING_WITH_LEN("USAGE"));
	else
	{
          /* Add specific column access */
	  int found= 0;
	  ulong j;

	  for (counter= 0, j= SELECT_ACL; j <= TABLE_ACLS; counter++, j<<= 1)
	  {
	    if (test_access & j)
	    {
	      if (found)
		global.append(STRING_WITH_LEN(", "));
	      found= 1;
	      global.append(command_array[counter],command_lengths[counter]);

	      if (grant_table->cols)
	      {
		uint found_col= 0;
		for (uint col_index=0 ;
		     col_index < grant_table->hash_columns.records ;
		     col_index++)
		{
		  GRANT_COLUMN *grant_column = (GRANT_COLUMN*)
                    my_hash_element(&grant_table->hash_columns,col_index);
		  if (grant_column->rights & j)
		  {
		    if (!found_col)
		    {
		      found_col= 1;
		      /*
			If we have a duplicated table level privilege, we
			must write the access privilege name again.
		      */
		      if (table_access & j)
		      {
			global.append(STRING_WITH_LEN(", "));
			global.append(command_array[counter],
				      command_lengths[counter]);
		      }
		      global.append(STRING_WITH_LEN(" ("));
		    }
		    else
		      global.append(STRING_WITH_LEN(", "));
		    global.append(grant_column->column,
				  grant_column->key_length,
				  system_charset_info);
		  }
		}
		if (found_col)
		  global.append(')');
	      }
	    }
	  }
	}
	global.append(STRING_WITH_LEN(" ON "));
	append_identifier(thd, &global, grant_table->db,
			  strlen(grant_table->db));
	global.append('.');
	append_identifier(thd, &global, grant_table->tname,
			  strlen(grant_table->tname));
	global.append(STRING_WITH_LEN(" TO '"));
	global.append(lex_user->user.str, lex_user->user.length,
		      system_charset_info);
	global.append(STRING_WITH_LEN("'@'"));
	// host and lex_user->host are equal except for case
	global.append(host, strlen(host), system_charset_info);
	global.append('\'');
	if (table_access & GRANT_ACL)
	  global.append(STRING_WITH_LEN(" WITH GRANT OPTION"));
	protocol->prepare_for_resend();
	protocol->store(global.ptr(),global.length(),global.charset());
	if (protocol->write())
	{
	  error= -1;
	  break;
	}
      }
    }
  }

  if (show_routine_grants(thd, lex_user, &proc_priv_hash, 
                          STRING_WITH_LEN("PROCEDURE"), buff, sizeof(buff)))
  {
    error= -1;
    goto end;
  }

  if (show_routine_grants(thd, lex_user, &func_priv_hash,
                          STRING_WITH_LEN("FUNCTION"), buff, sizeof(buff)))
  {
    error= -1;
    goto end;
  }

  if (show_proxy_grants(thd, lex_user, buff, sizeof(buff)))
  {
    error= -1;
    goto end;
  }

end:
  mysql_mutex_unlock(&acl_cache->lock);
  mysql_rwlock_unlock(&LOCK_grant);

  my_eof(thd);
  DBUG_RETURN(error);
}

static int show_routine_grants(THD* thd, LEX_USER *lex_user, HASH *hash,
                               const char *type, int typelen,
                               char *buff, int buffsize)
{
  uint counter, index;
  int error= 0;
  Protocol *protocol= thd->protocol;
  /* Add routine access */
  for (index=0 ; index < hash->records ; index++)
  {
    const char *user, *host;
    GRANT_NAME *grant_proc= (GRANT_NAME*) my_hash_element(hash, index);

    if (!(user=grant_proc->user))
      user= "";
    if (!(host= grant_proc->host.hostname))
      host= "";

    /*
      We do not make SHOW GRANTS case-sensitive here (like REVOKE),
      but make it case-insensitive because that's the way they are
      actually applied, and showing fewer privileges than are applied
      would be wrong from a security point of view.
    */

    if (!strcmp(lex_user->user.str,user) &&
	!my_strcasecmp(system_charset_info, lex_user->host.str, host))
    {
      ulong proc_access= grant_proc->privs;
      if (proc_access != 0)
      {
	String global(buff, buffsize, system_charset_info);
	ulong test_access= proc_access & ~GRANT_ACL;

	global.length(0);
	global.append(STRING_WITH_LEN("GRANT "));

	if (!test_access)
 	  global.append(STRING_WITH_LEN("USAGE"));
	else
	{
          /* Add specific procedure access */
	  int found= 0;
	  ulong j;

	  for (counter= 0, j= SELECT_ACL; j <= PROC_ACLS; counter++, j<<= 1)
	  {
	    if (test_access & j)
	    {
	      if (found)
		global.append(STRING_WITH_LEN(", "));
	      found= 1;
	      global.append(command_array[counter],command_lengths[counter]);
	    }
	  }
	}
	global.append(STRING_WITH_LEN(" ON "));
        global.append(type,typelen);
        global.append(' ');
	append_identifier(thd, &global, grant_proc->db,
			  strlen(grant_proc->db));
	global.append('.');
	append_identifier(thd, &global, grant_proc->tname,
			  strlen(grant_proc->tname));
	global.append(STRING_WITH_LEN(" TO '"));
	global.append(lex_user->user.str, lex_user->user.length,
		      system_charset_info);
	global.append(STRING_WITH_LEN("'@'"));
	// host and lex_user->host are equal except for case
	global.append(host, strlen(host), system_charset_info);
	global.append('\'');
	if (proc_access & GRANT_ACL)
	  global.append(STRING_WITH_LEN(" WITH GRANT OPTION"));
	protocol->prepare_for_resend();
	protocol->store(global.ptr(),global.length(),global.charset());
	if (protocol->write())
	{
	  error= -1;
	  break;
	}
      }
    }
  }
  return error;
}

/*
  Make a clear-text version of the requested privilege.
*/

void get_privilege_desc(char *to, uint max_length, ulong access)
{
  uint pos;
  char *start=to;
  DBUG_ASSERT(max_length >= 30);		// For end ',' removal

  if (access)
  {
    max_length--;				// Reserve place for end-zero
    for (pos=0 ; access ; pos++, access>>=1)
    {
      if ((access & 1) &&
	  command_lengths[pos] + (uint) (to-start) < max_length)
      {
	to= strmov(to, command_array[pos]);
	*to++=',';
      }
    }
    to--;					// Remove end ','
  }
  *to=0;
}


void get_mqh(const char *user, const char *host, USER_CONN *uc)
{
  ACL_USER *acl_user;

  mysql_mutex_lock(&acl_cache->lock);

  if (initialized && (acl_user= find_acl_user(host,user, FALSE)))
    uc->user_resources= acl_user->user_resource;
  else
    bzero((char*) &uc->user_resources, sizeof(uc->user_resources));

  mysql_mutex_unlock(&acl_cache->lock);
}

/*
  Open the grant tables.

  SYNOPSIS
    open_grant_tables()
    thd                         The current thread.
    tables (out)                The 4 elements array for the opened tables.

  DESCRIPTION
    Tables are numbered as follows:
    0 user
    1 db
    2 tables_priv
    3 columns_priv

  RETURN
    1           Skip GRANT handling during replication.
    0           OK.
    < 0         Error.
*/

#define GRANT_TABLES 6
int open_grant_tables(THD *thd, TABLE_LIST *tables)
{
  DBUG_ENTER("open_grant_tables");

  if (!initialized)
  {
    my_error(ER_OPTION_PREVENTS_STATEMENT, MYF(0), "--skip-grant-tables");
    DBUG_RETURN(-1);
  }

  tables->init_one_table(C_STRING_WITH_LEN("mysql"),
                         C_STRING_WITH_LEN("user"), "user", TL_WRITE);
  (tables+1)->init_one_table(C_STRING_WITH_LEN("mysql"),
                             C_STRING_WITH_LEN("db"), "db", TL_WRITE);
  (tables+2)->init_one_table(C_STRING_WITH_LEN("mysql"),
                             C_STRING_WITH_LEN("tables_priv"),
                             "tables_priv", TL_WRITE);
  (tables+3)->init_one_table(C_STRING_WITH_LEN("mysql"),
                             C_STRING_WITH_LEN("columns_priv"),
                             "columns_priv", TL_WRITE);
  (tables+4)->init_one_table(C_STRING_WITH_LEN("mysql"),
                             C_STRING_WITH_LEN("procs_priv"),
                             "procs_priv", TL_WRITE);
  (tables+5)->init_one_table(C_STRING_WITH_LEN("mysql"),
                             C_STRING_WITH_LEN("proxies_priv"),
                             "proxies_priv", TL_WRITE);
  tables[5].open_strategy= TABLE_LIST::OPEN_IF_EXISTS;

  tables->next_local= tables->next_global= tables + 1;
  (tables+1)->next_local= (tables+1)->next_global= tables + 2;
  (tables+2)->next_local= (tables+2)->next_global= tables + 3;
  (tables+3)->next_local= (tables+3)->next_global= tables + 4;
  (tables+4)->next_local= (tables+4)->next_global= tables + 5;

#ifdef HAVE_REPLICATION
  /*
    GRANT and REVOKE are applied the slave in/exclusion rules as they are
    some kind of updates to the mysql.% tables.
  */
  if (thd->slave_thread && rpl_filter->is_on())
  {
    /*
      The tables must be marked "updating" so that tables_ok() takes them into
      account in tests.
    */
    tables[0].updating= tables[1].updating= tables[2].updating=
      tables[3].updating= tables[4].updating= tables[5].updating= 1;
    if (!(thd->spcont || rpl_filter->tables_ok(0, tables)))
      DBUG_RETURN(1);
    tables[0].updating= tables[1].updating= tables[2].updating=
      tables[3].updating= tables[4].updating= tables[5].updating= 0;
  }
#endif

  if (open_and_lock_tables(thd, tables, FALSE, MYSQL_LOCK_IGNORE_TIMEOUT))
  {						// This should never happen
    DBUG_RETURN(-1);
  }

  DBUG_RETURN(0);
}

ACL_USER *check_acl_user(LEX_USER *user_name,
			 uint *acl_acl_userdx)
{
  ACL_USER *acl_user= 0;
  uint counter;

  mysql_mutex_assert_owner(&acl_cache->lock);

  for (counter= 0 ; counter < acl_users.elements ; counter++)
  {
    const char *user,*host;
    acl_user= dynamic_element(&acl_users, counter, ACL_USER*);
    if (!(user=acl_user->user))
      user= "";
    if (!(host=acl_user->host.hostname))
      host= "";
    if (!strcmp(user_name->user.str,user) &&
	!my_strcasecmp(system_charset_info, user_name->host.str, host))
      break;
  }
  if (counter == acl_users.elements)
    return 0;

  *acl_acl_userdx= counter;
  return acl_user;
}

/*
  Modify a privilege table.

  SYNOPSIS
    modify_grant_table()
    table                       The table to modify.
    host_field                  The host name field.
    user_field                  The user name field.
    user_to                     The new name for the user if to be renamed,
                                NULL otherwise.

  DESCRIPTION
  Update user/host in the current record if user_to is not NULL.
  Delete the current record if user_to is NULL.

  RETURN
    0           OK.
    != 0        Error.
*/

static int modify_grant_table(TABLE *table, Field *host_field,
                              Field *user_field, LEX_USER *user_to)
{
  int error;
  DBUG_ENTER("modify_grant_table");

  if (user_to)
  {
    /* rename */
    store_record(table, record[1]);
    host_field->store(user_to->host.str, user_to->host.length,
                      system_charset_info);
    user_field->store(user_to->user.str, user_to->user.length,
                      system_charset_info);
    if ((error= table->file->ha_update_row(table->record[1], 
                                           table->record[0])) &&
        error != HA_ERR_RECORD_IS_THE_SAME)
      table->file->print_error(error, MYF(0));
    else
      error= 0;
  }
  else
  {
    /* delete */
    if ((error=table->file->ha_delete_row(table->record[0])))
      table->file->print_error(error, MYF(0));
  }

  DBUG_RETURN(error);
}

/*
  Handle a privilege table.

  SYNOPSIS
    handle_grant_table()
    tables                      The array with the four open tables.
    table_no                    The number of the table to handle (0..4).
    drop                        If user_from is to be dropped.
    user_from                   The the user to be searched/dropped/renamed.
    user_to                     The new name for the user if to be renamed,
                                NULL otherwise.

  DESCRIPTION
    Scan through all records in a grant table and apply the requested
    operation. For the "user" table, a single index access is sufficient,
    since there is an unique index on (host, user).
    Delete from grant table if drop is true.
    Update in grant table if drop is false and user_to is not NULL.
    Search in grant table if drop is false and user_to is NULL.
    Tables are numbered as follows:
    0 user
    1 db
    2 tables_priv
    3 columns_priv
    4 procs_priv

  RETURN
    > 0         At least one record matched.
    0           OK, but no record matched.
    < 0         Error.
*/

static int handle_grant_table(TABLE_LIST *tables, uint table_no, bool drop,
                              LEX_USER *user_from, LEX_USER *user_to)
{
  int result= 0;
  int error;
  TABLE *table= tables[table_no].table;
  Field *host_field= table->field[0];
  Field *user_field= table->field[table_no && table_no != 5 ? 2 : 1];
  char *host_str= user_from->host.str;
  char *user_str= user_from->user.str;
  const char *host;
  const char *user;
  uchar user_key[MAX_KEY_LENGTH];
  uint key_prefix_length;
  DBUG_ENTER("handle_grant_table");
  THD *thd= current_thd;

  table->use_all_columns();
  if (! table_no) // mysql.user table
  {
    /*
      The 'user' table has an unique index on (host, user).
      Thus, we can handle everything with a single index access.
      The host- and user fields are consecutive in the user table records.
      So we set host- and user fields of table->record[0] and use the
      pointer to the host field as key.
      index_read_idx() will replace table->record[0] (its first argument)
      by the searched record, if it exists.
    */
    DBUG_PRINT("info",("read table: '%s'  search: '%s'@'%s'",
                       table->s->table_name.str, user_str, host_str));
    host_field->store(host_str, user_from->host.length, system_charset_info);
    user_field->store(user_str, user_from->user.length, system_charset_info);

    key_prefix_length= (table->key_info->key_part[0].store_length +
                        table->key_info->key_part[1].store_length);
    key_copy(user_key, table->record[0], table->key_info, key_prefix_length);

    if ((error= table->file->ha_index_read_idx_map(table->record[0], 0,
                                                   user_key, (key_part_map)3,
                                                   HA_READ_KEY_EXACT)))
    {
      if (error != HA_ERR_KEY_NOT_FOUND && error != HA_ERR_END_OF_FILE)
      {
        table->file->print_error(error, MYF(0));
        result= -1;
      }
    }
    else
    {
      /* If requested, delete or update the record. */
      result= ((drop || user_to) &&
               modify_grant_table(table, host_field, user_field, user_to)) ?
        -1 : 1; /* Error or found. */
    }
    DBUG_PRINT("info",("read result: %d", result));
  }
  else
  {
    /*
      The non-'user' table do not have indexes on (host, user).
      And their host- and user fields are not consecutive.
      Thus, we need to do a table scan to find all matching records.
    */
    if ((error= table->file->ha_rnd_init(1)))
    {
      table->file->print_error(error, MYF(0));
      result= -1;
    }
    else
    {
#ifdef EXTRA_DEBUG
      DBUG_PRINT("info",("scan table: '%s'  search: '%s'@'%s'",
                         table->s->table_name.str, user_str, host_str));
#endif
      while ((error= table->file->ha_rnd_next(table->record[0])) != 
             HA_ERR_END_OF_FILE)
      {
        if (error)
        {
          /* Most probable 'deleted record'. */
          DBUG_PRINT("info",("scan error: %d", error));
          continue;
        }
        if (! (host= get_field(thd->mem_root, host_field)))
          host= "";
        if (! (user= get_field(thd->mem_root, user_field)))
          user= "";

#ifdef EXTRA_DEBUG
        if (table_no != 5)
        {
          DBUG_PRINT("loop",("scan fields: '%s'@'%s' '%s' '%s' '%s'",
                             user, host,
                             get_field(thd->mem_root, table->field[1]) /*db*/,
                             get_field(thd->mem_root, table->field[3]) /*table*/,
                             get_field(thd->mem_root,
                                       table->field[4]) /*column*/));
        }
#endif
        if (strcmp(user_str, user) ||
            my_strcasecmp(system_charset_info, host_str, host))
          continue;

        /* If requested, delete or update the record. */
        result= ((drop || user_to) &&
                 modify_grant_table(table, host_field, user_field, user_to)) ?
          -1 : result ? result : 1; /* Error or keep result or found. */
        /* If search is requested, we do not need to search further. */
        if (! drop && ! user_to)
          break ;
      }
      (void) table->file->ha_rnd_end();
      DBUG_PRINT("info",("scan result: %d", result));
    }
  }

  DBUG_RETURN(result);
}


/**
  Handle an in-memory privilege structure.

  @param struct_no  The number of the structure to handle (0..5).
  @param drop       If user_from is to be dropped.
  @param user_from  The the user to be searched/dropped/renamed.
  @param user_to    The new name for the user if to be renamed, NULL otherwise.

  @note
    Scan through all elements in an in-memory grant structure and apply
    the requested operation.
    Delete from grant structure if drop is true.
    Update in grant structure if drop is false and user_to is not NULL.
    Search in grant structure if drop is false and user_to is NULL.
    Structures are enumerated as follows:
    0 ACL_USER
    1 ACL_DB
    2 COLUMN_PRIVILEGES_HASH
    3 PROC_PRIVILEGES_HASH
    4 FUNC_PRIVILEGES_HASH
    5 PROXY_USERS_ACL

  @retval > 0  At least one element matched.
  @retval 0    OK, but no element matched.
*/

static int handle_grant_struct(enum enum_acl_lists struct_no, bool drop,
                               LEX_USER *user_from, LEX_USER *user_to)
{
  int result= 0;
  int idx;
  int elements;
  const char *user;
  const char *host;
  ACL_USER *acl_user= NULL;
  ACL_DB *acl_db= NULL;
  ACL_PROXY_USER *acl_proxy_user= NULL;
  GRANT_NAME *grant_name= NULL;
  HASH *grant_name_hash= NULL;
  DBUG_ENTER("handle_grant_struct");
  DBUG_PRINT("info",("scan struct: %u  search: '%s'@'%s'",
                     struct_no, user_from->user.str, user_from->host.str));

  LINT_INIT(user);
  LINT_INIT(host);

  mysql_mutex_assert_owner(&acl_cache->lock);

  /* Get the number of elements in the in-memory structure. */
  switch (struct_no) {
  case USER_ACL:
    elements= acl_users.elements;
    break;
  case DB_ACL:
    elements= acl_dbs.elements;
    break;
  case COLUMN_PRIVILEGES_HASH:
    grant_name_hash= &column_priv_hash;
    elements= grant_name_hash->records;
    break;
  case PROC_PRIVILEGES_HASH:
    grant_name_hash= &proc_priv_hash;
    elements= grant_name_hash->records;
    break;
  case FUNC_PRIVILEGES_HASH:
    grant_name_hash= &func_priv_hash;
    elements= grant_name_hash->records;
    break;
  case PROXY_USERS_ACL:
    elements= acl_proxy_users.elements;
    break;
  default:
    DBUG_ASSERT(0);
    return -1;
  }

#ifdef EXTRA_DEBUG
    DBUG_PRINT("loop",("scan struct: %u  search    user: '%s'  host: '%s'",
                       struct_no, user_from->user.str, user_from->host.str));
#endif
  /* Loop over all elements *backwards* (see the comment below). */
  for (idx= elements - 1; idx >= 0; idx--)
  {
    /*
      Get a pointer to the element.
    */
    switch (struct_no) {
    case USER_ACL:
      acl_user= dynamic_element(&acl_users, idx, ACL_USER*);
      user= acl_user->user;
      host= acl_user->host.hostname;
    break;

    case DB_ACL:
      acl_db= dynamic_element(&acl_dbs, idx, ACL_DB*);
      user= acl_db->user;
      host= acl_db->host.hostname;
      break;

    case COLUMN_PRIVILEGES_HASH:
    case PROC_PRIVILEGES_HASH:
    case FUNC_PRIVILEGES_HASH:
      grant_name= (GRANT_NAME*) my_hash_element(grant_name_hash, idx);
      user= grant_name->user;
      host= grant_name->host.hostname;
      break;

    case PROXY_USERS_ACL:
      acl_proxy_user= dynamic_element(&acl_proxy_users, idx, ACL_PROXY_USER*);
      user= acl_proxy_user->get_user();
      host= acl_proxy_user->get_host();
      break;

    default:
      DBUG_ASSERT(0);
    }
    if (! user)
      user= "";
    if (! host)
      host= "";

#ifdef EXTRA_DEBUG
    DBUG_PRINT("loop",("scan struct: %u  index: %u  user: '%s'  host: '%s'",
                       struct_no, idx, user, host));
#endif
    if (strcmp(user_from->user.str, user) ||
        my_strcasecmp(system_charset_info, user_from->host.str, host))
      continue;

    result= 1; /* At least one element found. */
    if ( drop )
    {
      elements--;
      switch ( struct_no ) {
      case USER_ACL:
        delete_dynamic_element(&acl_users, idx);
        break;

      case DB_ACL:
        delete_dynamic_element(&acl_dbs, idx);
        break;

      case COLUMN_PRIVILEGES_HASH:
      case PROC_PRIVILEGES_HASH:
      case FUNC_PRIVILEGES_HASH:
        my_hash_delete(grant_name_hash, (uchar*) grant_name);
        /*
          In our HASH implementation on deletion one elements
          is moved into a place where a deleted element was,
          and the last element is moved into the empty space.
          Thus we need to re-examine the current element, but
          we don't have to restart the search from the beginning.
        */
        if (idx != elements)
          idx++;
	break;

      case PROXY_USERS_ACL:
        delete_dynamic_element(&acl_proxy_users, idx);
        break;

      }
    }
    else if ( user_to )
    {
      switch ( struct_no ) {
      case USER_ACL:
        acl_user->user= strdup_root(&mem, user_to->user.str);
        update_hostname(&acl_user->host, strdup_root(&mem, user_to->host.str));
        break;

      case DB_ACL:
        acl_db->user= strdup_root(&mem, user_to->user.str);
        update_hostname(&acl_db->host, strdup_root(&mem, user_to->host.str));
        break;

      case COLUMN_PRIVILEGES_HASH:
      case PROC_PRIVILEGES_HASH:
      case FUNC_PRIVILEGES_HASH:
        {
          /*
            Save old hash key and its length to be able properly update
            element position in hash.
          */
          char *old_key= grant_name->hash_key;
          size_t old_key_length= grant_name->key_length;

          /*
            Update the grant structure with the new user name and host name.
          */
          grant_name->set_user_details(user_to->host.str, grant_name->db,
                                       user_to->user.str, grant_name->tname,
                                       TRUE);

          /*
            Since username is part of the hash key, when the user name
            is renamed, the hash key is changed. Update the hash to
            ensure that the position matches the new hash key value
          */
          my_hash_update(grant_name_hash, (uchar*) grant_name, (uchar*) old_key,
                         old_key_length);
          /*
            hash_update() operation could have moved element from the tail or
            the head of the hash to the current position.  But it can never
            move an element from the head to the tail or from the tail to the
            head over the current element.
            So we need to examine the current element once again, but
            we don't need to restart the search from the beginning.
          */
          if (idx != elements)
            idx++;
          break;
        }

      case PROXY_USERS_ACL:
        acl_proxy_user->set_user (&mem, user_to->user.str);
        acl_proxy_user->set_host (&mem, user_to->host.str);
        break;
      }
    }
    else
    {
      /* If search is requested, we do not need to search further. */
      break;
    }
  }
#ifdef EXTRA_DEBUG
  DBUG_PRINT("loop",("scan struct: %u  result %d", struct_no, result));
#endif

  DBUG_RETURN(result);
}


/*
  Handle all privilege tables and in-memory privilege structures.

  SYNOPSIS
    handle_grant_data()
    tables                      The array with the four open tables.
    drop                        If user_from is to be dropped.
    user_from                   The the user to be searched/dropped/renamed.
    user_to                     The new name for the user if to be renamed,
                                NULL otherwise.

  DESCRIPTION
    Go through all grant tables and in-memory grant structures and apply
    the requested operation.
    Delete from grant data if drop is true.
    Update in grant data if drop is false and user_to is not NULL.
    Search in grant data if drop is false and user_to is NULL.

  RETURN
    > 0         At least one element matched.
    0           OK, but no element matched.
    < 0         Error.
*/

static int handle_grant_data(TABLE_LIST *tables, bool drop,
                             LEX_USER *user_from, LEX_USER *user_to)
{
  int result= 0;
  int found;
  DBUG_ENTER("handle_grant_data");

  /* Handle user table. */
  if ((found= handle_grant_table(tables, 0, drop, user_from, user_to)) < 0)
  {
    /* Handle of table failed, don't touch the in-memory array. */
    result= -1;
  }
  else
  {
    /* Handle user array. */
    if ((handle_grant_struct(USER_ACL, drop, user_from, user_to)) || found)
    {
      result= 1; /* At least one record/element found. */
      /* If search is requested, we do not need to search further. */
      if (! drop && ! user_to)
        goto end;
    }
  }

  /* Handle db table. */
  if ((found= handle_grant_table(tables, 1, drop, user_from, user_to)) < 0)
  {
    /* Handle of table failed, don't touch the in-memory array. */
    result= -1;
  }
  else
  {
    /* Handle db array. */
    if (((handle_grant_struct(DB_ACL, drop, user_from, user_to) && ! result) ||
         found) && ! result)
    {
      result= 1; /* At least one record/element found. */
      /* If search is requested, we do not need to search further. */
      if (! drop && ! user_to)
        goto end;
    }
  }

  /* Handle stored routines table. */
  if ((found= handle_grant_table(tables, 4, drop, user_from, user_to)) < 0)
  {
    /* Handle of table failed, don't touch in-memory array. */
    result= -1;
  }
  else
  {
    /* Handle procs array. */
    if (((handle_grant_struct(PROC_PRIVILEGES_HASH, drop, user_from, user_to) && ! result) ||
         found) && ! result)
    {
      result= 1; /* At least one record/element found. */
      /* If search is requested, we do not need to search further. */
      if (! drop && ! user_to)
        goto end;
    }
    /* Handle funcs array. */
    if (((handle_grant_struct(FUNC_PRIVILEGES_HASH, drop, user_from, user_to) && ! result) ||
         found) && ! result)
    {
      result= 1; /* At least one record/element found. */
      /* If search is requested, we do not need to search further. */
      if (! drop && ! user_to)
        goto end;
    }
  }

  /* Handle tables table. */
  if ((found= handle_grant_table(tables, 2, drop, user_from, user_to)) < 0)
  {
    /* Handle of table failed, don't touch columns and in-memory array. */
    result= -1;
  }
  else
  {
    if (found && ! result)
    {
      result= 1; /* At least one record found. */
      /* If search is requested, we do not need to search further. */
      if (! drop && ! user_to)
        goto end;
    }

    /* Handle columns table. */
    if ((found= handle_grant_table(tables, 3, drop, user_from, user_to)) < 0)
    {
      /* Handle of table failed, don't touch the in-memory array. */
      result= -1;
    }
    else
    {
      /* Handle columns hash. */
      if (((handle_grant_struct(COLUMN_PRIVILEGES_HASH, drop, user_from, user_to) && ! result) ||
           found) && ! result)
        result= 1; /* At least one record/element found. */
    }
  }

  /* Handle proxies_priv table. */
  if (tables[5].table)
  {
    if ((found= handle_grant_table(tables, 5, drop, user_from, user_to)) < 0)
    {
      /* Handle of table failed, don't touch the in-memory array. */
      result= -1;
    }
    else
    {
      /* Handle proxies_priv array. */
      if ((handle_grant_struct(PROXY_USERS_ACL, drop, user_from, user_to) && !result) ||
          found)
        result= 1; /* At least one record/element found. */
    }
  }
 end:
  DBUG_RETURN(result);
}


static void append_user(String *str, LEX_USER *user)
{
  if (str->length())
    str->append(',');
  str->append('\'');
  str->append(user->user.str);
  str->append(STRING_WITH_LEN("'@'"));
  str->append(user->host.str);
  str->append('\'');
}


/*
  Create a list of users.

  SYNOPSIS
    mysql_create_user()
    thd                         The current thread.
    list                        The users to create.

  RETURN
    FALSE       OK.
    TRUE        Error.
*/

bool mysql_create_user(THD *thd, List <LEX_USER> &list)
{
  int result;
  String wrong_users;
  LEX_USER *user_name, *tmp_user_name;
  List_iterator <LEX_USER> user_list(list);
  TABLE_LIST tables[GRANT_TABLES];
  bool some_users_created= FALSE;
  bool save_binlog_row_based;
  DBUG_ENTER("mysql_create_user");

  /*
    This statement will be replicated as a statement, even when using
    row-based replication.  The flag will be reset at the end of the
    statement.
  */
  if ((save_binlog_row_based= thd->is_current_stmt_binlog_format_row()))
    thd->clear_current_stmt_binlog_format_row();

  /* CREATE USER may be skipped on replication client. */
  if ((result= open_grant_tables(thd, tables)))
  {
    /* Restore the state of binlog format */
    DBUG_ASSERT(!thd->is_current_stmt_binlog_format_row());
    if (save_binlog_row_based)
      thd->set_current_stmt_binlog_format_row();
    DBUG_RETURN(result != 1);
  }

  mysql_rwlock_wrlock(&LOCK_grant);
  mysql_mutex_lock(&acl_cache->lock);

  while ((tmp_user_name= user_list++))
  {
    if (!(user_name= get_current_user(thd, tmp_user_name)))
    {
      result= TRUE;
      continue;
    }

    /*
      Search all in-memory structures and grant tables
      for a mention of the new user name.
    */
    if (handle_grant_data(tables, 0, user_name, NULL))
    {
      append_user(&wrong_users, user_name);
      result= TRUE;
      continue;
    }

    some_users_created= TRUE;
    if (replace_user_table(thd, tables[0].table, *user_name, 0, 0, 1, 0))
    {
      append_user(&wrong_users, user_name);
      result= TRUE;
    }
  }

  mysql_mutex_unlock(&acl_cache->lock);

  if (result)
    my_error(ER_CANNOT_USER, MYF(0), "CREATE USER", wrong_users.c_ptr_safe());

  if (some_users_created)
    result |= write_bin_log(thd, FALSE, thd->query(), thd->query_length());

  mysql_rwlock_unlock(&LOCK_grant);
  /* Restore the state of binlog format */
  DBUG_ASSERT(!thd->is_current_stmt_binlog_format_row());
  if (save_binlog_row_based)
    thd->set_current_stmt_binlog_format_row();
  DBUG_RETURN(result);
}


/*
  Drop a list of users and all their privileges.

  SYNOPSIS
    mysql_drop_user()
    thd                         The current thread.
    list                        The users to drop.

  RETURN
    FALSE       OK.
    TRUE        Error.
*/

bool mysql_drop_user(THD *thd, List <LEX_USER> &list)
{
  int result;
  String wrong_users;
  LEX_USER *user_name, *tmp_user_name;
  List_iterator <LEX_USER> user_list(list);
  TABLE_LIST tables[GRANT_TABLES];
  bool some_users_deleted= FALSE;
  ulonglong old_sql_mode= thd->variables.sql_mode;
  bool save_binlog_row_based;
  DBUG_ENTER("mysql_drop_user");

  /*
    This statement will be replicated as a statement, even when using
    row-based replication.  The flag will be reset at the end of the
    statement.
  */
  if ((save_binlog_row_based= thd->is_current_stmt_binlog_format_row()))
    thd->clear_current_stmt_binlog_format_row();

  /* DROP USER may be skipped on replication client. */
  if ((result= open_grant_tables(thd, tables)))
  {
    /* Restore the state of binlog format */
    DBUG_ASSERT(!thd->is_current_stmt_binlog_format_row());
    if (save_binlog_row_based)
      thd->set_current_stmt_binlog_format_row();
    DBUG_RETURN(result != 1);
  }

  thd->variables.sql_mode&= ~MODE_PAD_CHAR_TO_FULL_LENGTH;

  mysql_rwlock_wrlock(&LOCK_grant);
  mysql_mutex_lock(&acl_cache->lock);

  while ((tmp_user_name= user_list++))
  {
    if (!(user_name= get_current_user(thd, tmp_user_name)))
    {
      result= TRUE;
      continue;
    }  
    if (handle_grant_data(tables, 1, user_name, NULL) <= 0)
    {
      append_user(&wrong_users, user_name);
      result= TRUE;
      continue;
    }
    some_users_deleted= TRUE;
  }

  /* Rebuild 'acl_check_hosts' since 'acl_users' has been modified */
  rebuild_check_host();

  mysql_mutex_unlock(&acl_cache->lock);

  if (result)
    my_error(ER_CANNOT_USER, MYF(0), "DROP USER", wrong_users.c_ptr_safe());

  if (some_users_deleted)
    result |= write_bin_log(thd, FALSE, thd->query(), thd->query_length());

  mysql_rwlock_unlock(&LOCK_grant);
  thd->variables.sql_mode= old_sql_mode;
  /* Restore the state of binlog format */
  DBUG_ASSERT(!thd->is_current_stmt_binlog_format_row());
  if (save_binlog_row_based)
    thd->set_current_stmt_binlog_format_row();
  DBUG_RETURN(result);
}


/*
  Rename a user.

  SYNOPSIS
    mysql_rename_user()
    thd                         The current thread.
    list                        The user name pairs: (from, to).

  RETURN
    FALSE       OK.
    TRUE        Error.
*/

bool mysql_rename_user(THD *thd, List <LEX_USER> &list)
{
  int result;
  String wrong_users;
  LEX_USER *user_from, *tmp_user_from;
  LEX_USER *user_to, *tmp_user_to;
  List_iterator <LEX_USER> user_list(list);
  TABLE_LIST tables[GRANT_TABLES];
  bool some_users_renamed= FALSE;
  bool save_binlog_row_based;
  DBUG_ENTER("mysql_rename_user");

  /*
    This statement will be replicated as a statement, even when using
    row-based replication.  The flag will be reset at the end of the
    statement.
  */
  if ((save_binlog_row_based= thd->is_current_stmt_binlog_format_row()))
    thd->clear_current_stmt_binlog_format_row();

  /* RENAME USER may be skipped on replication client. */
  if ((result= open_grant_tables(thd, tables)))
  {
    /* Restore the state of binlog format */
    DBUG_ASSERT(!thd->is_current_stmt_binlog_format_row());
    if (save_binlog_row_based)
      thd->set_current_stmt_binlog_format_row();
    DBUG_RETURN(result != 1);
  }

  mysql_rwlock_wrlock(&LOCK_grant);
  mysql_mutex_lock(&acl_cache->lock);

  while ((tmp_user_from= user_list++))
  {
    if (!(user_from= get_current_user(thd, tmp_user_from)))
    {
      result= TRUE;
      continue;
    }  
    tmp_user_to= user_list++;
    if (!(user_to= get_current_user(thd, tmp_user_to)))
    {
      result= TRUE;
      continue;
    }  
    DBUG_ASSERT(user_to != 0); /* Syntax enforces pairs of users. */

    /*
      Search all in-memory structures and grant tables
      for a mention of the new user name.
    */
    if (handle_grant_data(tables, 0, user_to, NULL) ||
        handle_grant_data(tables, 0, user_from, user_to) <= 0)
    {
      append_user(&wrong_users, user_from);
      result= TRUE;
      continue;
    }
    some_users_renamed= TRUE;
  }
  
  /* Rebuild 'acl_check_hosts' since 'acl_users' has been modified */
  rebuild_check_host();

  mysql_mutex_unlock(&acl_cache->lock);

  if (result)
    my_error(ER_CANNOT_USER, MYF(0), "RENAME USER", wrong_users.c_ptr_safe());
  
  if (some_users_renamed && mysql_bin_log.is_open())
    result |= write_bin_log(thd, FALSE, thd->query(), thd->query_length());

  mysql_rwlock_unlock(&LOCK_grant);
  /* Restore the state of binlog format */
  DBUG_ASSERT(!thd->is_current_stmt_binlog_format_row());
  if (save_binlog_row_based)
    thd->set_current_stmt_binlog_format_row();
  DBUG_RETURN(result);
}


/*
  Revoke all privileges from a list of users.

  SYNOPSIS
    mysql_revoke_all()
    thd                         The current thread.
    list                        The users to revoke all privileges from.

  RETURN
    > 0         Error. Error message already sent.
    0           OK.
    < 0         Error. Error message not yet sent.
*/

bool mysql_revoke_all(THD *thd,  List <LEX_USER> &list)
{
  uint counter, revoked, is_proc;
  int result;
  ACL_DB *acl_db;
  TABLE_LIST tables[GRANT_TABLES];
  bool save_binlog_row_based;
  DBUG_ENTER("mysql_revoke_all");

  /*
    This statement will be replicated as a statement, even when using
    row-based replication.  The flag will be reset at the end of the
    statement.
  */
  if ((save_binlog_row_based= thd->is_current_stmt_binlog_format_row()))
    thd->clear_current_stmt_binlog_format_row();

  if ((result= open_grant_tables(thd, tables)))
  {
    /* Restore the state of binlog format */
    DBUG_ASSERT(!thd->is_current_stmt_binlog_format_row());
    if (save_binlog_row_based)
      thd->set_current_stmt_binlog_format_row();
    DBUG_RETURN(result != 1);
  }

  mysql_rwlock_wrlock(&LOCK_grant);
  mysql_mutex_lock(&acl_cache->lock);

  LEX_USER *lex_user, *tmp_lex_user;
  List_iterator <LEX_USER> user_list(list);
  while ((tmp_lex_user= user_list++))
  {
    if (!(lex_user= get_current_user(thd, tmp_lex_user)))
    {
      result= -1;
      continue;
    }  
    if (!find_acl_user(lex_user->host.str, lex_user->user.str, TRUE))
    {
      result= -1;
      continue;
    }

    if (replace_user_table(thd, tables[0].table,
			   *lex_user, ~(ulong)0, 1, 0, 0))
    {
      result= -1;
      continue;
    }

    /* Remove db access privileges */
    /*
      Because acl_dbs and column_priv_hash shrink and may re-order
      as privileges are removed, removal occurs in a repeated loop
      until no more privileges are revoked.
     */
    do
    {
      for (counter= 0, revoked= 0 ; counter < acl_dbs.elements ; )
      {
	const char *user,*host;

	acl_db=dynamic_element(&acl_dbs,counter,ACL_DB*);
	if (!(user=acl_db->user))
	  user= "";
	if (!(host=acl_db->host.hostname))
	  host= "";

	if (!strcmp(lex_user->user.str,user) &&
            !strcmp(lex_user->host.str, host))
	{
	  if (!replace_db_table(tables[1].table, acl_db->db, *lex_user,
                                ~(ulong)0, 1))
	  {
	    /*
	      Don't increment counter as replace_db_table deleted the
	      current element in acl_dbs.
	     */
	    revoked= 1;
	    continue;
	  }
	  result= -1; // Something went wrong
	}
	counter++;
      }
    } while (revoked);

    /* Remove column access */
    do
    {
      for (counter= 0, revoked= 0 ; counter < column_priv_hash.records ; )
      {
	const char *user,*host;
        GRANT_TABLE *grant_table=
          (GRANT_TABLE*) my_hash_element(&column_priv_hash, counter);
	if (!(user=grant_table->user))
	  user= "";
	if (!(host=grant_table->host.hostname))
	  host= "";

	if (!strcmp(lex_user->user.str,user) &&
            !strcmp(lex_user->host.str, host))
	{
	  if (replace_table_table(thd,grant_table,tables[2].table,*lex_user,
				  grant_table->db,
				  grant_table->tname,
				  ~(ulong)0, 0, 1))
	  {
	    result= -1;
	  }
	  else
	  {
	    if (!grant_table->cols)
	    {
	      revoked= 1;
	      continue;
	    }
	    List<LEX_COLUMN> columns;
	    if (!replace_column_table(grant_table,tables[3].table, *lex_user,
				      columns,
				      grant_table->db,
				      grant_table->tname,
				      ~(ulong)0, 1))
	    {
	      revoked= 1;
	      continue;
	    }
	    result= -1;
	  }
	}
	counter++;
      }
    } while (revoked);

    /* Remove procedure access */
    for (is_proc=0; is_proc<2; is_proc++) do {
      HASH *hash= is_proc ? &proc_priv_hash : &func_priv_hash;
      for (counter= 0, revoked= 0 ; counter < hash->records ; )
      {
	const char *user,*host;
        GRANT_NAME *grant_proc= (GRANT_NAME*) my_hash_element(hash, counter);
	if (!(user=grant_proc->user))
	  user= "";
	if (!(host=grant_proc->host.hostname))
	  host= "";

	if (!strcmp(lex_user->user.str,user) &&
            !strcmp(lex_user->host.str, host))
	{
	  if (replace_routine_table(thd,grant_proc,tables[4].table,*lex_user,
				  grant_proc->db,
				  grant_proc->tname,
                                  is_proc,
				  ~(ulong)0, 1) == 0)
	  {
	    revoked= 1;
	    continue;
	  }
	  result= -1;	// Something went wrong
	}
	counter++;
      }
    } while (revoked);
  }

  mysql_mutex_unlock(&acl_cache->lock);

  if (result)
    my_message(ER_REVOKE_GRANTS, ER(ER_REVOKE_GRANTS), MYF(0));

  result= result |
    write_bin_log(thd, FALSE, thd->query(), thd->query_length());

  mysql_rwlock_unlock(&LOCK_grant);
  /* Restore the state of binlog format */
  DBUG_ASSERT(!thd->is_current_stmt_binlog_format_row());
  if (save_binlog_row_based)
    thd->set_current_stmt_binlog_format_row();

  DBUG_RETURN(result);
}




/**
  If the defining user for a routine does not exist, then the ACL lookup
  code should raise two errors which we should intercept.  We convert the more
  descriptive error into a warning, and consume the other.

  If any other errors are raised, then we set a flag that should indicate
  that there was some failure we should complain at a higher level.
*/
class Silence_routine_definer_errors : public Internal_error_handler
{
public:
  Silence_routine_definer_errors()
    : is_grave(FALSE)
  {}

  virtual ~Silence_routine_definer_errors()
  {}

  virtual bool handle_condition(THD *thd,
                                uint sql_errno,
                                const char* sqlstate,
                                MYSQL_ERROR::enum_warning_level level,
                                const char* msg,
                                MYSQL_ERROR ** cond_hdl);

  bool has_errors() { return is_grave; }

private:
  bool is_grave;
};

bool
Silence_routine_definer_errors::handle_condition(
  THD *thd,
  uint sql_errno,
  const char*,
  MYSQL_ERROR::enum_warning_level level,
  const char* msg,
  MYSQL_ERROR ** cond_hdl)
{
  *cond_hdl= NULL;
  if (level == MYSQL_ERROR::WARN_LEVEL_ERROR)
  {
    switch (sql_errno)
    {
      case ER_NONEXISTING_PROC_GRANT:
        /* Convert the error into a warning. */
        push_warning(thd, MYSQL_ERROR::WARN_LEVEL_WARN,
                     sql_errno, msg);
        return TRUE;
      default:
        is_grave= TRUE;
    }
  }

  return FALSE;
}


/**
  Revoke privileges for all users on a stored procedure.  Use an error handler
  that converts errors about missing grants into warnings.

  @param
    thd                         The current thread.
  @param
    db				DB of the stored procedure
  @param
    name			Name of the stored procedure

  @retval
    0           OK.
  @retval
    < 0         Error. Error message not yet sent.
*/

bool sp_revoke_privileges(THD *thd, const char *sp_db, const char *sp_name,
                          bool is_proc)
{
  uint counter, revoked;
  int result;
  TABLE_LIST tables[GRANT_TABLES];
  HASH *hash= is_proc ? &proc_priv_hash : &func_priv_hash;
  Silence_routine_definer_errors error_handler;
  bool save_binlog_row_based;
  DBUG_ENTER("sp_revoke_privileges");

  if ((result= open_grant_tables(thd, tables)))
    DBUG_RETURN(result != 1);

  /* Be sure to pop this before exiting this scope! */
  thd->push_internal_handler(&error_handler);

  mysql_rwlock_wrlock(&LOCK_grant);
  mysql_mutex_lock(&acl_cache->lock);

  /*
    This statement will be replicated as a statement, even when using
    row-based replication.  The flag will be reset at the end of the
    statement.
  */
  if ((save_binlog_row_based= thd->is_current_stmt_binlog_format_row()))
    thd->clear_current_stmt_binlog_format_row();

  /* Remove procedure access */
  do
  {
    for (counter= 0, revoked= 0 ; counter < hash->records ; )
    {
      GRANT_NAME *grant_proc= (GRANT_NAME*) my_hash_element(hash, counter);
      if (!my_strcasecmp(&my_charset_utf8_bin, grant_proc->db, sp_db) &&
	  !my_strcasecmp(system_charset_info, grant_proc->tname, sp_name))
      {
        LEX_USER lex_user;
	lex_user.user.str= grant_proc->user;
	lex_user.user.length= strlen(grant_proc->user);
	lex_user.host.str= grant_proc->host.hostname ?
	  grant_proc->host.hostname : (char*)"";
	lex_user.host.length= grant_proc->host.hostname ?
	  strlen(grant_proc->host.hostname) : 0;

	if (replace_routine_table(thd,grant_proc,tables[4].table,lex_user,
				  grant_proc->db, grant_proc->tname,
                                  is_proc, ~(ulong)0, 1) == 0)
	{
	  revoked= 1;
	  continue;
	}
      }
      counter++;
    }
  } while (revoked);

  mysql_mutex_unlock(&acl_cache->lock);
  mysql_rwlock_unlock(&LOCK_grant);

  thd->pop_internal_handler();
  /* Restore the state of binlog format */
  DBUG_ASSERT(!thd->is_current_stmt_binlog_format_row());
  if (save_binlog_row_based)
    thd->set_current_stmt_binlog_format_row();

  DBUG_RETURN(error_handler.has_errors());
}


/**
  Grant EXECUTE,ALTER privilege for a stored procedure

  @param thd The current thread.
  @param sp_db
  @param sp_name
  @param is_proc

  @return
    @retval FALSE Success
    @retval TRUE An error occured. Error message not yet sent.
*/

bool sp_grant_privileges(THD *thd, const char *sp_db, const char *sp_name,
                         bool is_proc)
{
  Security_context *sctx= thd->security_ctx;
  LEX_USER *combo;
  TABLE_LIST tables[1];
  List<LEX_USER> user_list;
  bool result;
  ACL_USER *au;
  char passwd_buff[SCRAMBLED_PASSWORD_CHAR_LENGTH+1];
  Dummy_error_handler error_handler;
  DBUG_ENTER("sp_grant_privileges");

  if (!(combo=(LEX_USER*) thd->alloc(sizeof(st_lex_user))))
    DBUG_RETURN(TRUE);

  combo->user.str= sctx->user;

  mysql_mutex_lock(&acl_cache->lock);

  if ((au= find_acl_user(combo->host.str=(char*)sctx->host_or_ip,combo->user.str,FALSE)))
    goto found_acl;
  if ((au= find_acl_user(combo->host.str=(char*)sctx->host, combo->user.str,FALSE)))
    goto found_acl;
  if ((au= find_acl_user(combo->host.str=(char*)sctx->ip, combo->user.str,FALSE)))
    goto found_acl;
  if((au= find_acl_user(combo->host.str=(char*)"%", combo->user.str, FALSE)))
    goto found_acl;

  mysql_mutex_unlock(&acl_cache->lock);
  DBUG_RETURN(TRUE);

 found_acl:
  mysql_mutex_unlock(&acl_cache->lock);

  bzero((char*)tables, sizeof(TABLE_LIST));
  user_list.empty();

  tables->db= (char*)sp_db;
  tables->table_name= tables->alias= (char*)sp_name;

  thd->make_lex_string(&combo->user,
                       combo->user.str, strlen(combo->user.str), 0);
  thd->make_lex_string(&combo->host,
                       combo->host.str, strlen(combo->host.str), 0);

  combo->password= empty_lex_str;
  combo->plugin= empty_lex_str;
  combo->auth= empty_lex_str;

  if(au)
  {
    if (au->salt_len)
    {
      if (au->salt_len == SCRAMBLE_LENGTH)
      {
        make_password_from_salt(passwd_buff, au->salt);
        combo->password.length= SCRAMBLED_PASSWORD_CHAR_LENGTH;
      }
      else if (au->salt_len == SCRAMBLE_LENGTH_323)
      {
        make_password_from_salt_323(passwd_buff, (ulong *) au->salt);
        combo->password.length= SCRAMBLED_PASSWORD_CHAR_LENGTH_323;
      }
      else
      {
        push_warning_printf(thd, MYSQL_ERROR::WARN_LEVEL_WARN, ER_PASSWD_LENGTH,
                            ER(ER_PASSWD_LENGTH), SCRAMBLED_PASSWORD_CHAR_LENGTH);
        return TRUE;
      }
      combo->password.str= passwd_buff;
    }

    if (au->plugin.str != native_password_plugin_name.str &&
        au->plugin.str != old_password_plugin_name.str)
    {
      combo->plugin= au->plugin;
      combo->auth= au->auth_string;
    }
  }

  if (user_list.push_back(combo))
    DBUG_RETURN(TRUE);

  thd->lex->ssl_type= SSL_TYPE_NOT_SPECIFIED;
  thd->lex->ssl_cipher= thd->lex->x509_subject= thd->lex->x509_issuer= 0;
  bzero((char*) &thd->lex->mqh, sizeof(thd->lex->mqh));

  /*
    Only care about whether the operation failed or succeeded
    as all errors will be handled later.
  */
  thd->push_internal_handler(&error_handler);
  result= mysql_routine_grant(thd, tables, is_proc, user_list,
                              DEFAULT_CREATE_PROC_ACLS, FALSE, FALSE);
  thd->pop_internal_handler();
  DBUG_RETURN(result);
}


/*****************************************************************************
  Instantiate used templates
*****************************************************************************/

#ifdef HAVE_EXPLICIT_TEMPLATE_INSTANTIATION
template class List_iterator<LEX_COLUMN>;
template class List_iterator<LEX_USER>;
template class List<LEX_COLUMN>;
template class List<LEX_USER>;
#endif

/**
  Validate if a user can proxy as another user

  @thd                     current thread
  @param user              the logged in user (proxy user)
  @param authenticated_as  the effective user a plugin is trying to 
                           impersonate as (proxied user)
  @return                  proxy user definition
    @retval NULL           proxy user definition not found or not applicable
    @retval non-null       the proxy user data
*/

static ACL_PROXY_USER *
acl_find_proxy_user(const char *user, const char *host, const char *ip, 
                    const char *authenticated_as, bool *proxy_used)
{
  uint i;
  /* if the proxied and proxy user are the same return OK */
  DBUG_ENTER("acl_find_proxy_user");
  DBUG_PRINT("info", ("user=%s host=%s ip=%s authenticated_as=%s",
                      user, host, ip, authenticated_as));

  if (!strcmp(authenticated_as, user))
  {
    DBUG_PRINT ("info", ("user is the same as authenticated_as"));
    DBUG_RETURN (NULL);
  }

  *proxy_used= TRUE; 
  for (i=0; i < acl_proxy_users.elements; i++)
  {
    ACL_PROXY_USER *proxy= dynamic_element(&acl_proxy_users, i, 
                                           ACL_PROXY_USER *);
    if (proxy->matches(host, user, ip, authenticated_as))
      DBUG_RETURN(proxy);
  }

  DBUG_RETURN(NULL);
}


bool
acl_check_proxy_grant_access(THD *thd, const char *host, const char *user,
                             bool with_grant)
{
  DBUG_ENTER("acl_check_proxy_grant_access");
  DBUG_PRINT("info", ("user=%s host=%s with_grant=%d", user, host, 
                      (int) with_grant));
  if (!initialized)
  {
    my_error(ER_OPTION_PREVENTS_STATEMENT, MYF(0), "--skip-grant-tables");
    DBUG_RETURN(1);
  }

  /* replication slave thread can do anything */
  if (thd->slave_thread)
  {
    DBUG_PRINT("info", ("replication slave"));
    DBUG_RETURN(FALSE);
  }

  /*
    one can grant proxy for self to others.
    Security context in THD contains two pairs of (user,host):
    1. (user,host) pair referring to inbound connection.
    2. (priv_user,priv_host) pair obtained from mysql.user table after doing
        authnetication of incoming connection.
    Privileges should be checked wrt (priv_user, priv_host) tuple, because
    (user,host) pair obtained from inbound connection may have different
    values than what is actually stored in mysql.user table and while granting
    or revoking proxy privilege, user is expected to provide entries mentioned
    in mysql.user table.
  */
  if (!strcmp(thd->security_ctx->priv_user, user) &&
      !my_strcasecmp(system_charset_info, host,
                     thd->security_ctx->priv_host))
  {
    DBUG_PRINT("info", ("strcmp (%s, %s) my_casestrcmp (%s, %s) equal", 
                        thd->security_ctx->priv_user, user,
                        host, thd->security_ctx->priv_host));
    DBUG_RETURN(FALSE);
  }

  mysql_mutex_lock(&acl_cache->lock);

  /* check for matching WITH PROXY rights */
  for (uint i=0; i < acl_proxy_users.elements; i++)
  {
    ACL_PROXY_USER *proxy= dynamic_element(&acl_proxy_users, i, 
                                           ACL_PROXY_USER *);
    if (proxy->matches(thd->security_ctx->host,
                       thd->security_ctx->user,
                       thd->security_ctx->ip,
                       user) &&
        proxy->get_with_grant())
    {
      DBUG_PRINT("info", ("found"));
      mysql_mutex_unlock(&acl_cache->lock);
      DBUG_RETURN(FALSE);
    }
  }

  mysql_mutex_unlock(&acl_cache->lock);
  my_error(ER_ACCESS_DENIED_NO_PASSWORD_ERROR, MYF(0),
           thd->security_ctx->user,
           thd->security_ctx->host_or_ip);
  DBUG_RETURN(TRUE);
}


static bool
show_proxy_grants(THD *thd, LEX_USER *user, char *buff, size_t buffsize)
{
  Protocol *protocol= thd->protocol;
  int error= 0;

  for (uint i=0; i < acl_proxy_users.elements; i++)
  {
    ACL_PROXY_USER *proxy= dynamic_element(&acl_proxy_users, i,
                                           ACL_PROXY_USER *);
    if (proxy->granted_on(user->host.str, user->user.str))
    {
      String global(buff, buffsize, system_charset_info);
      global.length(0);
      proxy->print_grant(&global);
      protocol->prepare_for_resend();
      protocol->store(global.ptr(), global.length(), global.charset());
      if (protocol->write())
      {
        error= -1;
        break;
      }
    }
  }
  return error;
}


#endif /*NO_EMBEDDED_ACCESS_CHECKS */


int wild_case_compare(CHARSET_INFO *cs, const char *str,const char *wildstr)
{
  reg3 int flag;
  DBUG_ENTER("wild_case_compare");
  DBUG_PRINT("enter",("str: '%s'  wildstr: '%s'",str,wildstr));
  while (*wildstr)
  {
    while (*wildstr && *wildstr != wild_many && *wildstr != wild_one)
    {
      if (*wildstr == wild_prefix && wildstr[1])
	wildstr++;
      if (my_toupper(cs, *wildstr++) !=
          my_toupper(cs, *str++)) DBUG_RETURN(1);
    }
    if (! *wildstr ) DBUG_RETURN (*str != 0);
    if (*wildstr++ == wild_one)
    {
      if (! *str++) DBUG_RETURN (1);	/* One char; skip */
    }
    else
    {						/* Found '*' */
      if (!*wildstr) DBUG_RETURN(0);		/* '*' as last char: OK */
      flag=(*wildstr != wild_many && *wildstr != wild_one);
      do
      {
	if (flag)
	{
	  char cmp;
	  if ((cmp= *wildstr) == wild_prefix && wildstr[1])
	    cmp=wildstr[1];
	  cmp=my_toupper(cs, cmp);
	  while (*str && my_toupper(cs, *str) != cmp)
	    str++;
	  if (!*str) DBUG_RETURN (1);
	}
	if (wild_case_compare(cs, str,wildstr) == 0) DBUG_RETURN (0);
      } while (*str++);
      DBUG_RETURN(1);
    }
  }
  DBUG_RETURN (*str != '\0');
}


#ifndef NO_EMBEDDED_ACCESS_CHECKS
static bool update_schema_privilege(THD *thd, TABLE *table, char *buff,
                                    const char* db, const char* t_name,
                                    const char* column, uint col_length,
                                    const char *priv, uint priv_length,
                                    const char* is_grantable)
{
  int i= 2;
  CHARSET_INFO *cs= system_charset_info;
  restore_record(table, s->default_values);
  table->field[0]->store(buff, (uint) strlen(buff), cs);
  table->field[1]->store(STRING_WITH_LEN("def"), cs);
  if (db)
    table->field[i++]->store(db, (uint) strlen(db), cs);
  if (t_name)
    table->field[i++]->store(t_name, (uint) strlen(t_name), cs);
  if (column)
    table->field[i++]->store(column, col_length, cs);
  table->field[i++]->store(priv, priv_length, cs);
  table->field[i]->store(is_grantable, strlen(is_grantable), cs);
  return schema_table_store_record(thd, table);
}
#endif


int fill_schema_user_privileges(THD *thd, TABLE_LIST *tables, COND *cond)
{
#ifndef NO_EMBEDDED_ACCESS_CHECKS
  int error= 0;
  uint counter;
  ACL_USER *acl_user;
  ulong want_access;
  char buff[100];
  TABLE *table= tables->table;
  bool no_global_access= check_access(thd, SELECT_ACL, "mysql",
                                      NULL, NULL, 1, 1);
  char *curr_host= thd->security_ctx->priv_host_name();
  DBUG_ENTER("fill_schema_user_privileges");

  if (!initialized)
    DBUG_RETURN(0);
  mysql_mutex_lock(&acl_cache->lock);

  for (counter=0 ; counter < acl_users.elements ; counter++)
  {
    const char *user,*host, *is_grantable="YES";
    acl_user=dynamic_element(&acl_users,counter,ACL_USER*);
    if (!(user=acl_user->user))
      user= "";
    if (!(host=acl_user->host.hostname))
      host= "";

    if (no_global_access &&
        (strcmp(thd->security_ctx->priv_user, user) ||
         my_strcasecmp(system_charset_info, curr_host, host)))
      continue;
      
    want_access= acl_user->access;
    if (!(want_access & GRANT_ACL))
      is_grantable= "NO";

    strxmov(buff,"'",user,"'@'",host,"'",NullS);
    if (!(want_access & ~GRANT_ACL))
    {
      if (update_schema_privilege(thd, table, buff, 0, 0, 0, 0,
                                  STRING_WITH_LEN("USAGE"), is_grantable))
      {
        error= 1;
        goto err;
      }
    }
    else
    {
      uint priv_id;
      ulong j,test_access= want_access & ~GRANT_ACL;
      for (priv_id=0, j = SELECT_ACL;j <= GLOBAL_ACLS; priv_id++,j <<= 1)
      {
	if (test_access & j)
        {
          if (update_schema_privilege(thd, table, buff, 0, 0, 0, 0, 
                                      command_array[priv_id],
                                      command_lengths[priv_id], is_grantable))
          {
            error= 1;
            goto err;
          }
        }
      }
    }
  }
err:
  mysql_mutex_unlock(&acl_cache->lock);

  DBUG_RETURN(error);
#else
  return(0);
#endif
}


int fill_schema_schema_privileges(THD *thd, TABLE_LIST *tables, COND *cond)
{
#ifndef NO_EMBEDDED_ACCESS_CHECKS
  int error= 0;
  uint counter;
  ACL_DB *acl_db;
  ulong want_access;
  char buff[100];
  TABLE *table= tables->table;
  bool no_global_access= check_access(thd, SELECT_ACL, "mysql",
                                      NULL, NULL, 1, 1);
  char *curr_host= thd->security_ctx->priv_host_name();
  DBUG_ENTER("fill_schema_schema_privileges");

  if (!initialized)
    DBUG_RETURN(0);
  mysql_mutex_lock(&acl_cache->lock);

  for (counter=0 ; counter < acl_dbs.elements ; counter++)
  {
    const char *user, *host, *is_grantable="YES";

    acl_db=dynamic_element(&acl_dbs,counter,ACL_DB*);
    if (!(user=acl_db->user))
      user= "";
    if (!(host=acl_db->host.hostname))
      host= "";

    if (no_global_access &&
        (strcmp(thd->security_ctx->priv_user, user) ||
         my_strcasecmp(system_charset_info, curr_host, host)))
      continue;

    want_access=acl_db->access;
    if (want_access)
    {
      if (!(want_access & GRANT_ACL))
      {
        is_grantable= "NO";
      }
      strxmov(buff,"'",user,"'@'",host,"'",NullS);
      if (!(want_access & ~GRANT_ACL))
      {
        if (update_schema_privilege(thd, table, buff, acl_db->db, 0, 0,
                                    0, STRING_WITH_LEN("USAGE"), is_grantable))
        {
          error= 1;
          goto err;
        }
      }
      else
      {
        int cnt;
        ulong j,test_access= want_access & ~GRANT_ACL;
        for (cnt=0, j = SELECT_ACL; j <= DB_ACLS; cnt++,j <<= 1)
          if (test_access & j)
          {
            if (update_schema_privilege(thd, table, buff, acl_db->db, 0, 0, 0,
                                        command_array[cnt], command_lengths[cnt],
                                        is_grantable))
            {
              error= 1;
              goto err;
            }
          }
      }
    }
  }
err:
  mysql_mutex_unlock(&acl_cache->lock);

  DBUG_RETURN(error);
#else
  return (0);
#endif
}


int fill_schema_table_privileges(THD *thd, TABLE_LIST *tables, COND *cond)
{
#ifndef NO_EMBEDDED_ACCESS_CHECKS
  int error= 0;
  uint index;
  char buff[100];
  TABLE *table= tables->table;
  bool no_global_access= check_access(thd, SELECT_ACL, "mysql",
                                      NULL, NULL, 1, 1);
  char *curr_host= thd->security_ctx->priv_host_name();
  DBUG_ENTER("fill_schema_table_privileges");

  mysql_rwlock_rdlock(&LOCK_grant);

  for (index=0 ; index < column_priv_hash.records ; index++)
  {
    const char *user, *host, *is_grantable= "YES";
    GRANT_TABLE *grant_table= (GRANT_TABLE*) my_hash_element(&column_priv_hash,
							  index);
    if (!(user=grant_table->user))
      user= "";
    if (!(host= grant_table->host.hostname))
      host= "";

    if (no_global_access &&
        (strcmp(thd->security_ctx->priv_user, user) ||
         my_strcasecmp(system_charset_info, curr_host, host)))
      continue;

    ulong table_access= grant_table->privs;
    if (table_access)
    {
      ulong test_access= table_access & ~GRANT_ACL;
      /*
        We should skip 'usage' privilege on table if
        we have any privileges on column(s) of this table
      */
      if (!test_access && grant_table->cols)
        continue;
      if (!(table_access & GRANT_ACL))
        is_grantable= "NO";

      strxmov(buff, "'", user, "'@'", host, "'", NullS);
      if (!test_access)
      {
        if (update_schema_privilege(thd, table, buff, grant_table->db,
                                    grant_table->tname, 0, 0,
                                    STRING_WITH_LEN("USAGE"), is_grantable))
        {
          error= 1;
          goto err;
        }
      }
      else
      {
        ulong j;
        int cnt;
        for (cnt= 0, j= SELECT_ACL; j <= TABLE_ACLS; cnt++, j<<= 1)
        {
          if (test_access & j)
          {
            if (update_schema_privilege(thd, table, buff, grant_table->db,
                                        grant_table->tname, 0, 0,
                                        command_array[cnt],
                                        command_lengths[cnt], is_grantable))
            {
              error= 1;
              goto err;
            }
          }
        }
      }
    }   
  }
err:
  mysql_rwlock_unlock(&LOCK_grant);

  DBUG_RETURN(error);
#else
  return (0);
#endif
}


int fill_schema_column_privileges(THD *thd, TABLE_LIST *tables, COND *cond)
{
#ifndef NO_EMBEDDED_ACCESS_CHECKS
  int error= 0;
  uint index;
  char buff[100];
  TABLE *table= tables->table;
  bool no_global_access= check_access(thd, SELECT_ACL, "mysql",
                                      NULL, NULL, 1, 1);
  char *curr_host= thd->security_ctx->priv_host_name();
  DBUG_ENTER("fill_schema_table_privileges");

  mysql_rwlock_rdlock(&LOCK_grant);

  for (index=0 ; index < column_priv_hash.records ; index++)
  {
    const char *user, *host, *is_grantable= "YES";
    GRANT_TABLE *grant_table= (GRANT_TABLE*) my_hash_element(&column_priv_hash,
							  index);
    if (!(user=grant_table->user))
      user= "";
    if (!(host= grant_table->host.hostname))
      host= "";

    if (no_global_access &&
        (strcmp(thd->security_ctx->priv_user, user) ||
         my_strcasecmp(system_charset_info, curr_host, host)))
      continue;

    ulong table_access= grant_table->cols;
    if (table_access != 0)
    {
      if (!(grant_table->privs & GRANT_ACL))
        is_grantable= "NO";

      ulong test_access= table_access & ~GRANT_ACL;
      strxmov(buff, "'", user, "'@'", host, "'", NullS);
      if (!test_access)
        continue;
      else
      {
        ulong j;
        int cnt;
        for (cnt= 0, j= SELECT_ACL; j <= TABLE_ACLS; cnt++, j<<= 1)
        {
          if (test_access & j)
          {
            for (uint col_index=0 ;
                 col_index < grant_table->hash_columns.records ;
                 col_index++)
            {
              GRANT_COLUMN *grant_column = (GRANT_COLUMN*)
                my_hash_element(&grant_table->hash_columns,col_index);
              if ((grant_column->rights & j) && (table_access & j))
              {
                if (update_schema_privilege(thd, table, buff, grant_table->db,
                                            grant_table->tname,
                                            grant_column->column,
                                            grant_column->key_length,
                                            command_array[cnt],
                                            command_lengths[cnt], is_grantable))
                {
                  error= 1;
                  goto err;
                }
              }
            }
          }
        }
      }
    }
  }
err:
  mysql_rwlock_unlock(&LOCK_grant);

  DBUG_RETURN(error);
#else
  return (0);
#endif
}


#ifndef NO_EMBEDDED_ACCESS_CHECKS
/*
  fill effective privileges for table

  SYNOPSIS
    fill_effective_table_privileges()
    thd     thread handler
    grant   grants table descriptor
    db      db name
    table   table name
*/

void fill_effective_table_privileges(THD *thd, GRANT_INFO *grant,
                                     const char *db, const char *table)
{
  Security_context *sctx= thd->security_ctx;
  DBUG_ENTER("fill_effective_table_privileges");
  DBUG_PRINT("enter", ("Host: '%s', Ip: '%s', User: '%s', table: `%s`.`%s`",
                       sctx->priv_host, (sctx->ip ? sctx->ip : "(NULL)"),
                       (sctx->priv_user ? sctx->priv_user : "(NULL)"),
                       db, table));
  /* --skip-grants */
  if (!initialized)
  {
    DBUG_PRINT("info", ("skip grants"));
    grant->privilege= ~NO_ACCESS;             // everything is allowed
    DBUG_PRINT("info", ("privilege 0x%lx", grant->privilege));
    DBUG_VOID_RETURN;
  }

  /* global privileges */
  grant->privilege= sctx->master_access;

  if (!sctx->priv_user)
  {
    DBUG_PRINT("info", ("privilege 0x%lx", grant->privilege));
    DBUG_VOID_RETURN;                         // it is slave
  }

  /* db privileges */
  grant->privilege|= acl_get(sctx->host, sctx->ip, sctx->priv_user, db, 0);

  /* table privileges */
  mysql_rwlock_rdlock(&LOCK_grant);
  if (grant->version != grant_version)
  {
    grant->grant_table=
      table_hash_search(sctx->host, sctx->ip, db,
			sctx->priv_user,
			table, 0);              /* purecov: inspected */
    grant->version= grant_version;              /* purecov: inspected */
  }
  if (grant->grant_table != 0)
  {
    grant->privilege|= grant->grant_table->privs;
  }
  mysql_rwlock_unlock(&LOCK_grant);

  DBUG_PRINT("info", ("privilege 0x%lx", grant->privilege));
  DBUG_VOID_RETURN;
}

#else /* NO_EMBEDDED_ACCESS_CHECKS */

/****************************************************************************
 Dummy wrappers when we don't have any access checks
****************************************************************************/

bool check_routine_level_acl(THD *thd, const char *db, const char *name,
                             bool is_proc)
{
  return FALSE;
}

#endif

struct ACL_internal_schema_registry_entry
{
  const LEX_STRING *m_name;
  const ACL_internal_schema_access *m_access;
};

/**
  Internal schema registered.
  Currently, this is only:
  - performance_schema
  - information_schema,
  This can be reused later for:
  - mysql
*/
static ACL_internal_schema_registry_entry registry_array[2];
static uint m_registry_array_size= 0;

/**
  Add an internal schema to the registry.
  @param name the schema name
  @param access the schema ACL specific rules
*/
void ACL_internal_schema_registry::register_schema
  (const LEX_STRING *name, const ACL_internal_schema_access *access)
{
  DBUG_ASSERT(m_registry_array_size < array_elements(registry_array));

  /* Not thread safe, and does not need to be. */
  registry_array[m_registry_array_size].m_name= name;
  registry_array[m_registry_array_size].m_access= access;
  m_registry_array_size++;
}

/**
  Search per internal schema ACL by name.
  @param name a schema name
  @return per schema rules, or NULL
*/
const ACL_internal_schema_access *
ACL_internal_schema_registry::lookup(const char *name)
{
  DBUG_ASSERT(name != NULL);

  uint i;

  for (i= 0; i<m_registry_array_size; i++)
  {
    if (my_strcasecmp(system_charset_info, registry_array[i].m_name->str,
                      name) == 0)
      return registry_array[i].m_access;
  }
  return NULL;
}

/**
  Get a cached internal schema access.
  @param grant_internal_info the cache
  @param schema_name the name of the internal schema
*/
const ACL_internal_schema_access *
get_cached_schema_access(GRANT_INTERNAL_INFO *grant_internal_info,
                         const char *schema_name)
{
  if (grant_internal_info)
  {
    if (! grant_internal_info->m_schema_lookup_done)
    {
      grant_internal_info->m_schema_access=
        ACL_internal_schema_registry::lookup(schema_name);
      grant_internal_info->m_schema_lookup_done= TRUE;
    }
    return grant_internal_info->m_schema_access;
  }
  return ACL_internal_schema_registry::lookup(schema_name);
}

/**
  Get a cached internal table access.
  @param grant_internal_info the cache
  @param schema_name the name of the internal schema
  @param table_name the name of the internal table
*/
const ACL_internal_table_access *
get_cached_table_access(GRANT_INTERNAL_INFO *grant_internal_info,
                        const char *schema_name,
                        const char *table_name)
{
  DBUG_ASSERT(grant_internal_info);
  if (! grant_internal_info->m_table_lookup_done)
  {
    const ACL_internal_schema_access *schema_access;
    schema_access= get_cached_schema_access(grant_internal_info, schema_name);
    if (schema_access)
      grant_internal_info->m_table_access= schema_access->lookup(table_name);
    grant_internal_info->m_table_lookup_done= TRUE;
  }
  return grant_internal_info->m_table_access;
}


/****************************************************************************
   AUTHENTICATION CODE
   including initial connect handshake, invoking appropriate plugins,
   client-server plugin negotiation, COM_CHANGE_USER, and native
   MySQL authentication plugins.
****************************************************************************/

/* few defines to have less ifdef's in the code below */
#ifdef EMBEDDED_LIBRARY
#undef HAVE_OPENSSL
#ifdef NO_EMBEDDED_ACCESS_CHECKS
#define initialized 0
#define check_for_max_user_connections(X,Y)   0
#define get_or_create_user_conn(A,B,C,D) 0
#endif
#endif
#ifndef HAVE_OPENSSL
#define ssl_acceptor_fd 0
#define sslaccept(A,B,C,D) 1
#endif

/**
  The internal version of what plugins know as MYSQL_PLUGIN_VIO,
  basically the context of the authentication session
*/
struct MPVIO_EXT :public MYSQL_PLUGIN_VIO
{
  MYSQL_SERVER_AUTH_INFO auth_info;
  THD *thd;
  ACL_USER *acl_user;       ///< a copy, independent from acl_users array
  plugin_ref plugin;        ///< what plugin we're under
  LEX_STRING db;            ///< db name from the handshake packet
  /** when restarting a plugin this caches the last client reply */
  struct {
    char *plugin, *pkt;     ///< pointers into NET::buff
    uint pkt_len;
  } cached_client_reply;
  /** this caches the first plugin packet for restart request on the client */
  struct {
    char *pkt;
    uint pkt_len;
  } cached_server_packet;
  int packets_read, packets_written; ///< counters for send/received packets
  uint connect_errors;      ///< if there were connect errors for this host
  bool make_it_fail;
  /** when plugin returns a failure this tells us what really happened */
  enum { SUCCESS, FAILURE, RESTART } status;
};

/**
  a helper function to report an access denied error in all the proper places
*/
static void login_failed_error(THD *thd)
{
  my_error(access_denied_error_code(thd->password), MYF(0),
           thd->main_security_ctx.user,
           thd->main_security_ctx.host_or_ip,
           thd->password ? ER(ER_YES) : ER(ER_NO));
  general_log_print(thd, COM_CONNECT,
                    ER(access_denied_error_code(thd->password)),
                    thd->main_security_ctx.user,
                    thd->main_security_ctx.host_or_ip,
                    thd->password ? ER(ER_YES) : ER(ER_NO));
  status_var_increment(thd->status_var.access_denied_errors);
  /* 
    Log access denied messages to the error log when log-warnings = 2
    so that the overhead of the general query log is not required to track 
    failed connections.
  */
  if (global_system_variables.log_warnings > 1)
  {
    sql_print_warning(ER(access_denied_error_code(thd->password)),
                      thd->main_security_ctx.user,
                      thd->main_security_ctx.host_or_ip,
                      thd->password ? ER(ER_YES) : ER(ER_NO));      
  }
}

/**
  sends a server handshake initialization packet, the very first packet
  after the connection was established

  Packet format:
   
    Bytes       Content
    -----       ----
    1           protocol version (always 10)
    n           server version string, \0-terminated
    4           thread id
    8           first 8 bytes of the plugin provided data (scramble)
    1           \0 byte, terminating the first part of a scramble
    2           server capabilities (two lower bytes)
    1           server character set
    2           server status
    2           server capabilities (two upper bytes)
    1           length of the scramble
    10          reserved, always 0
    n           rest of the plugin provided data (at least 12 bytes)
    1           \0 byte, terminating the second part of a scramble

  @retval 0 ok
  @retval 1 error
*/
static bool send_server_handshake_packet(MPVIO_EXT *mpvio,
                                         const char *data, uint data_len)
{
  DBUG_ASSERT(mpvio->status == MPVIO_EXT::FAILURE);
  DBUG_ASSERT(data_len <= 255);

  THD *thd= mpvio->thd;
  char *buff= (char *) my_alloca(1 + SERVER_VERSION_LENGTH + 1 + data_len + 64);
  char scramble_buf[SCRAMBLE_LENGTH];
  char *end= buff;
  DBUG_ENTER("send_server_handshake_packet");

  *end++= protocol_version;

  thd->client_capabilities= CLIENT_BASIC_FLAGS;

  if (opt_using_transactions)
    thd->client_capabilities|= CLIENT_TRANSACTIONS;

  thd->client_capabilities|= CAN_CLIENT_COMPRESS;

  if (ssl_acceptor_fd)
  {
    thd->client_capabilities |= CLIENT_SSL;
    thd->client_capabilities |= CLIENT_SSL_VERIFY_SERVER_CERT;
  }

  if (data_len)
  {
    mpvio->cached_server_packet.pkt= (char*)thd->memdup(data, data_len);
    mpvio->cached_server_packet.pkt_len= data_len;
  }

  if (data_len < SCRAMBLE_LENGTH)
  {
    if (data_len)
    {
      /*
        the first packet *must* have at least 20 bytes of a scramble.
        if a plugin provided less, we pad it to 20 with zeros
      */
      memcpy(scramble_buf, data, data_len);
      bzero(scramble_buf + data_len, SCRAMBLE_LENGTH - data_len);
      data= scramble_buf;
    }
    else
    {
      /*
        if the default plugin does not provide the data for the scramble at
        all, we generate a scramble internally anyway, just in case the
        user account (that will be known only later) uses a
        native_password_plugin (which needs a scramble). If we don't send a
        scramble now - wasting 20 bytes in the packet -
        native_password_plugin will have to send it in a separate packet,
        adding one more round trip.
      */
      create_random_string(thd->scramble, SCRAMBLE_LENGTH, &thd->rand);
      data= thd->scramble;
    }
    data_len= SCRAMBLE_LENGTH;
  }

  end= strnmov(end, server_version, SERVER_VERSION_LENGTH) + 1;
  int4store((uchar*) end, mpvio->thd->thread_id);
  end+= 4;

  /*
    Old clients does not understand long scrambles, but can ignore packet
    tail: that's why first part of the scramble is placed here, and second
    part at the end of packet.
  */
  end= (char*) memcpy(end, data, SCRAMBLE_LENGTH_323);
  end+= SCRAMBLE_LENGTH_323;
  *end++= 0;
 
  int2store(end, thd->client_capabilities);
  /* write server characteristics: up to 16 bytes allowed */
  end[2]= (char) default_charset_info->number;
  int2store(end+3, mpvio->thd->server_status);
  int2store(end+5, thd->client_capabilities >> 16);
  end[7]= data_len;
  DBUG_EXECUTE_IF("poison_srv_handshake_scramble_len", end[7]= -100;);
  bzero(end + 8, 10);
  end+= 18;
  /* write scramble tail */
  end= (char*) memcpy(end, data + SCRAMBLE_LENGTH_323,
                      data_len - SCRAMBLE_LENGTH_323);
  end+= data_len - SCRAMBLE_LENGTH_323;
  end= strmake(end, plugin_name(mpvio->plugin)->str,
                    plugin_name(mpvio->plugin)->length);

  int res= my_net_write(&mpvio->thd->net, (uchar*) buff,
                        (size_t) (end - buff + 1)) ||
           net_flush(&mpvio->thd->net);
  my_afree(buff);
  DBUG_RETURN (res);
}

static bool secure_auth(THD *thd)
{
  if (!opt_secure_auth)
    return 0;

  /*
    If the server is running in secure auth mode, short scrambles are 
    forbidden. Extra juggling to report the same error as the old code.
  */
  if (thd->client_capabilities & CLIENT_PROTOCOL_41)
  {
    my_error(ER_SERVER_IS_IN_SECURE_AUTH_MODE, MYF(0),
             thd->security_ctx->user,
             thd->security_ctx->host_or_ip);
    general_log_print(thd, COM_CONNECT, ER(ER_SERVER_IS_IN_SECURE_AUTH_MODE),
                      thd->security_ctx->user,
                      thd->security_ctx->host_or_ip);
  }
  else
  {
    my_error(ER_NOT_SUPPORTED_AUTH_MODE, MYF(0));
    general_log_print(thd, COM_CONNECT, ER(ER_NOT_SUPPORTED_AUTH_MODE));
  }
  return 1;
}

/**
  sends a "change plugin" packet, requesting a client to restart authentication
  using a different authentication plugin

  Packet format:
   
    Bytes       Content
    -----       ----
    1           byte with the value 254
    n           client plugin to use, \0-terminated
    n           plugin provided data

  In a special case of switching from native_password_plugin to
  old_password_plugin, the packet contains only one - the first - byte,
  plugin name is omitted, plugin data aren't needed as the scramble was
  already sent. This one-byte packet is identical to the "use the short
  scramble" packet in the protocol before plugins were introduced.

  @retval 0 ok
  @retval 1 error
*/
static bool send_plugin_request_packet(MPVIO_EXT *mpvio,
                                       const uchar *data, uint data_len)
{
  DBUG_ASSERT(mpvio->packets_written == 1);
  DBUG_ASSERT(mpvio->packets_read == 1);
  NET *net= &mpvio->thd->net;
  static uchar switch_plugin_request_buf[]= { 254 };
  DBUG_ENTER("send_plugin_request_packet");

  mpvio->status= MPVIO_EXT::FAILURE; // the status is no longer RESTART

  const char *client_auth_plugin=
    ((st_mysql_auth *) (plugin_decl(mpvio->plugin)->info))->client_auth_plugin;

  DBUG_ASSERT(client_auth_plugin);

  /*
    we send an old "short 4.0 scramble request", if we need to request a
    client to use 4.0 auth plugin (short scramble) and the scramble was
    already sent to the client

    below, cached_client_reply.plugin is the plugin name that client has used,
    client_auth_plugin is derived from mysql.user table, for the given
    user account, it's the plugin that the client need to use to login.
  */
  bool switch_from_long_to_short_scramble=
    native_password_plugin_name.str == mpvio->cached_client_reply.plugin &&
    client_auth_plugin == old_password_plugin_name.str;

  if (switch_from_long_to_short_scramble)
    DBUG_RETURN (secure_auth(mpvio->thd) ||
                 my_net_write(net, switch_plugin_request_buf, 1) ||
                 net_flush(net));

  /*
    We never request a client to switch from a short to long scramble.
    Plugin-aware clients can do that, but traditionally it meant to
    ask an old 4.0 client to use the new 4.1 authentication protocol.
  */
  bool switch_from_short_to_long_scramble=
    old_password_plugin_name.str == mpvio->cached_client_reply.plugin &&
    client_auth_plugin == native_password_plugin_name.str;

  if (switch_from_short_to_long_scramble)
  {
    my_error(ER_NOT_SUPPORTED_AUTH_MODE, MYF(0));
    general_log_print(mpvio->thd, COM_CONNECT, ER(ER_NOT_SUPPORTED_AUTH_MODE));
    DBUG_RETURN (1);
  }

  DBUG_PRINT("info", ("requesting client to use the %s plugin", 
                      client_auth_plugin));
  DBUG_RETURN(net_write_command(net, switch_plugin_request_buf[0],
                                (uchar*) client_auth_plugin,
                                strlen(client_auth_plugin) + 1,
                                (uchar*) data, data_len));
}

#ifndef NO_EMBEDDED_ACCESS_CHECKS
/**
   Finds acl entry in user database for authentication purposes.
   
   Finds a user and copies it into mpvio. Creates a fake user
   if no matching user account is found.

   @note find_acl_user is not the same, because it doesn't take into
   account the case when user is not empty, but acl_user->user is empty

   @retval 0    found
   @retval 1    error
*/
static bool find_mpvio_user(MPVIO_EXT *mpvio)
{
  Security_context *sctx= mpvio->thd->security_ctx;
  DBUG_ENTER("find_mpvio_user");
  DBUG_ASSERT(mpvio->acl_user == 0);

  mysql_mutex_lock(&acl_cache->lock);
  for (uint i=0; i < acl_users.elements; i++)
  {
    ACL_USER *acl_user_tmp= dynamic_element(&acl_users, i, ACL_USER*);
    if ((!acl_user_tmp->user || !strcmp(sctx->user, acl_user_tmp->user)) &&
        compare_hostname(&acl_user_tmp->host, sctx->host, sctx->ip))
    {
      mpvio->acl_user= acl_user_tmp->copy(mpvio->thd->mem_root);
      break;
    }
  }
  mysql_mutex_unlock(&acl_cache->lock);

  if (!mpvio->acl_user)
  {
    /*
      A matching user was not found. Fake it. Take any user, make the
      authentication fail later.
      This way we get a realistically looking failure, with occasional
      "change auth plugin" requests even for nonexistent users. The ratio
      of "change auth plugin" request will be the same for real and
      nonexistent users.
      Note, that we cannot pick any user at random, it must always be
      the same user account for the incoming sctx->user name.
    */
    ulong nr1=1, nr2=4;
    CHARSET_INFO *cs= &my_charset_latin1;
    cs->coll->hash_sort(cs, (uchar*) sctx->user, strlen(sctx->user), &nr1, &nr2);

    mysql_mutex_lock(&acl_cache->lock);
    if (!acl_users.elements)
    {
      mysql_mutex_unlock(&acl_cache->lock);
      login_failed_error(mpvio->thd);
      DBUG_RETURN(1);
    }
    uint i= nr1 % acl_users.elements;
    ACL_USER *acl_user_tmp= dynamic_element(&acl_users, i, ACL_USER*);
    mpvio->acl_user= acl_user_tmp->copy(mpvio->thd->mem_root);
    mysql_mutex_unlock(&acl_cache->lock);

    mpvio->make_it_fail= true;
  }

  /* user account requires non-default plugin and the client is too old */
  if (mpvio->acl_user->plugin.str != native_password_plugin_name.str &&
      mpvio->acl_user->plugin.str != old_password_plugin_name.str &&
      !(mpvio->thd->client_capabilities & CLIENT_PLUGIN_AUTH))
  {
    DBUG_ASSERT(my_strcasecmp(system_charset_info, mpvio->acl_user->plugin.str,
                              native_password_plugin_name.str));
    DBUG_ASSERT(my_strcasecmp(system_charset_info, mpvio->acl_user->plugin.str,
                              old_password_plugin_name.str));
    my_error(ER_NOT_SUPPORTED_AUTH_MODE, MYF(0));
    general_log_print(mpvio->thd, COM_CONNECT, ER(ER_NOT_SUPPORTED_AUTH_MODE));
    DBUG_RETURN (1);
  }

  mpvio->auth_info.user_name= sctx->user;
  mpvio->auth_info.user_name_length= strlen(sctx->user);
  mpvio->auth_info.auth_string= mpvio->acl_user->auth_string.str;
  mpvio->auth_info.auth_string_length= (unsigned long) mpvio->acl_user->auth_string.length;
  strmake_buf(mpvio->auth_info.authenticated_as, mpvio->acl_user->user ?
              mpvio->acl_user->user : "");

  DBUG_PRINT("info", ("exit: user=%s, auth_string=%s, authenticated as=%s"
                      "plugin=%s",
                      mpvio->auth_info.user_name,
                      mpvio->auth_info.auth_string,
                      mpvio->auth_info.authenticated_as,
                      mpvio->acl_user->plugin.str));
  DBUG_RETURN(0);
}
#endif

/* the packet format is described in send_change_user_packet() */
static bool parse_com_change_user_packet(MPVIO_EXT *mpvio, uint packet_length)
{
  THD *thd= mpvio->thd;
  NET *net= &thd->net;
  Security_context *sctx= thd->security_ctx;

  char *user= (char*) net->read_pos;
  char *end= user + packet_length;
  /* Safe because there is always a trailing \0 at the end of the packet */
  char *passwd= strend(user) + 1;
  uint user_len= passwd - user - 1;
  char *db= passwd;
  char db_buff[SAFE_NAME_LEN + 1];            // buffer to store db in utf8
  char user_buff[USERNAME_LENGTH + 1];	      // buffer to store user in utf8
  uint dummy_errors;
  DBUG_ENTER ("parse_com_change_user_packet");

  if (passwd >= end)
  {
    my_message(ER_UNKNOWN_COM_ERROR, ER(ER_UNKNOWN_COM_ERROR), MYF(0));
    DBUG_RETURN (1);
  }

  /*
    Old clients send null-terminated string as password; new clients send
    the size (1 byte) + string (not null-terminated). Hence in case of empty
    password both send '\0'.

    This strlen() can't be easily deleted without changing protocol.

    Cast *passwd to an unsigned char, so that it doesn't extend the sign for
    *passwd > 127 and become 2**32-127+ after casting to uint.
  */
  uint passwd_len= (thd->client_capabilities & CLIENT_SECURE_CONNECTION ?
                    (uchar) (*passwd++) : strlen(passwd));

  db+= passwd_len + 1;
  /*
    Database name is always NUL-terminated, so in case of empty database
    the packet must contain at least the trailing '\0'.
  */
  if (db >= end)
  {
    my_message(ER_UNKNOWN_COM_ERROR, ER(ER_UNKNOWN_COM_ERROR), MYF(0));
    DBUG_RETURN (1);
  }

  uint db_len= strlen(db);

  char *ptr= db + db_len + 1;

  if (ptr + 1 < end)
  {
    if (thd_init_client_charset(thd, uint2korr(ptr)))
      DBUG_RETURN(1);
    thd->update_charset();
  }

  /* Convert database and user names to utf8 */
  db_len= copy_and_convert(db_buff, sizeof(db_buff) - 1, system_charset_info,
                           db, db_len, thd->charset(), &dummy_errors);

  user_len= copy_and_convert(user_buff, sizeof(user_buff) - 1,
                             system_charset_info, user, user_len,
                             thd->charset(), &dummy_errors);

  if (!(sctx->user= my_strndup(user_buff, user_len, MYF(MY_WME))))
    DBUG_RETURN(1);

  /* Clear variables that are allocated */
  thd->user_connect= 0;
  strmake_buf(sctx->priv_user, sctx->user);

  if (thd->make_lex_string(&mpvio->db, db_buff, db_len, 0) == 0)
    DBUG_RETURN(1); /* The error is set by make_lex_string(). */

  /*
    Clear thd->db as it points to something, that will be freed when
    connection is closed. We don't want to accidentally free a wrong
    pointer if connect failed.
  */
  thd->reset_db(NULL, 0);

  if (!initialized)
  {
    // if mysqld's been started with --skip-grant-tables option
    mpvio->status= MPVIO_EXT::SUCCESS;
    DBUG_RETURN(0);
  }

#ifndef NO_EMBEDDED_ACCESS_CHECKS
  thd->password= passwd_len > 0;
  if (find_mpvio_user(mpvio))
    DBUG_RETURN(1);

  char *client_plugin;
  if (thd->client_capabilities & CLIENT_PLUGIN_AUTH)
  {
    client_plugin= ptr + 2;
    if (client_plugin >= end)
    {
      my_message(ER_UNKNOWN_COM_ERROR, ER(ER_UNKNOWN_COM_ERROR), MYF(0));
      DBUG_RETURN(1);
    }
    client_plugin= fix_plugin_ptr(client_plugin);
  }
  else
  {
    if (thd->client_capabilities & CLIENT_SECURE_CONNECTION)
      client_plugin= native_password_plugin_name.str;
    else
    {
      client_plugin=  old_password_plugin_name.str;
      /*
        For a passwordless accounts we use native_password_plugin.
        But when an old 4.0 client connects to it, we change it to
        old_password_plugin, otherwise MySQL will think that server 
        and client plugins don't match.
      */
      if (mpvio->acl_user->auth_string.length == 0)
        mpvio->acl_user->plugin= old_password_plugin_name;
    }
  }

  DBUG_PRINT("info", ("client_plugin=%s, restart", client_plugin));
  /* 
    Remember the data part of the packet, to present it to plugin in 
    read_packet() 
  */
  mpvio->cached_client_reply.pkt= passwd;
  mpvio->cached_client_reply.pkt_len= passwd_len;
  mpvio->cached_client_reply.plugin= client_plugin;
  mpvio->status= MPVIO_EXT::RESTART;
#endif

  DBUG_RETURN (0);
}


/* the packet format is described in send_client_reply_packet() */
static ulong parse_client_handshake_packet(MPVIO_EXT *mpvio,
                                           uchar **buff, ulong pkt_len)
{
#ifndef EMBEDDED_LIBRARY
  THD *thd= mpvio->thd;
  NET *net= &thd->net;
  char *end;
  DBUG_ASSERT(mpvio->status == MPVIO_EXT::FAILURE);

  if (pkt_len < MIN_HANDSHAKE_SIZE)
    return packet_error;

  /*
    Protocol buffer is guaranteed to always end with \0. (see my_net_read())
    As the code below depends on this, lets check that.
  */
  DBUG_ASSERT(net->read_pos[pkt_len] == 0);

  if (mpvio->connect_errors)
    reset_host_errors(thd->main_security_ctx.ip);

  ulong client_capabilities= uint2korr(net->read_pos);
  if (client_capabilities & CLIENT_PROTOCOL_41)
  {
    if (pkt_len < 4)
      return packet_error;
    client_capabilities|= ((ulong) uint2korr(net->read_pos+2)) << 16;
  }

  /* Disable those bits which are not supported by the client. */
  thd->client_capabilities&= client_capabilities;

  DBUG_PRINT("info", ("client capabilities: %lu", thd->client_capabilities));
  if (thd->client_capabilities & CLIENT_SSL)
  {
    unsigned long errptr __attribute__((unused));

    /* Do the SSL layering. */
    if (!ssl_acceptor_fd)
      return packet_error;

    DBUG_PRINT("info", ("IO layer change in progress..."));
    if (sslaccept(ssl_acceptor_fd, net->vio, net->read_timeout, &errptr))
    {
      DBUG_PRINT("error", ("Failed to accept new SSL connection"));
      return packet_error;
    }

    DBUG_PRINT("info", ("Reading user information over SSL layer"));
    pkt_len= my_net_read(net);
    if (pkt_len == packet_error || pkt_len < NORMAL_HANDSHAKE_SIZE)
    {
      DBUG_PRINT("error", ("Failed to read user information (pkt_len= %lu)",
			   pkt_len));
      return packet_error;
    }
  }

  if (client_capabilities & CLIENT_PROTOCOL_41)
  {
    if (pkt_len < 32)
      return packet_error;
    thd->max_client_packet_length= uint4korr(net->read_pos+4);
    DBUG_PRINT("info", ("client_character_set: %d", (uint) net->read_pos[8]));
    if (thd_init_client_charset(thd, (uint) net->read_pos[8]))
      return packet_error;
    thd->update_charset();
    end= (char*) net->read_pos+32;
  }
  else
  {
    if (pkt_len < 5)
      return packet_error;
    thd->max_client_packet_length= uint3korr(net->read_pos+2);
    end= (char*) net->read_pos+5;
  }

  if (end >= (char*) net->read_pos+ pkt_len +2)
    return packet_error;

  if (thd->client_capabilities & CLIENT_IGNORE_SPACE)
    thd->variables.sql_mode|= MODE_IGNORE_SPACE;
  if (thd->client_capabilities & CLIENT_INTERACTIVE)
    thd->variables.net_wait_timeout= thd->variables.net_interactive_timeout;

  if (end >= (char*) net->read_pos+ pkt_len +2)
    return packet_error;

  if ((thd->client_capabilities & CLIENT_TRANSACTIONS) &&
      opt_using_transactions)
    net->return_status= &thd->server_status;

  char *user= end;
  char *passwd= strend(user)+1;
  uint user_len= passwd - user - 1, db_len;
  char *db= passwd;
  char db_buff[SAFE_NAME_LEN + 1];      // buffer to store db in utf8
  char user_buff[USERNAME_LENGTH + 1];	// buffer to store user in utf8
  uint dummy_errors;

  /*
    Old clients send null-terminated string as password; new clients send
    the size (1 byte) + string (not null-terminated). Hence in case of empty
    password both send '\0'.

    This strlen() can't be easily deleted without changing protocol.

    Cast *passwd to an unsigned char, so that it doesn't extend the sign for
    *passwd > 127 and become 2**32-127+ after casting to uint.
  */
  uint passwd_len= thd->client_capabilities & CLIENT_SECURE_CONNECTION ?
                   (uchar)(*passwd++) : strlen(passwd);

  db= thd->client_capabilities & CLIENT_CONNECT_WITH_DB ?
    db + passwd_len + 1 : 0;

  if (passwd + passwd_len + test(db) > (char *)net->read_pos + pkt_len)
    return packet_error;

  /* strlen() can't be easily deleted without changing protocol */
  db_len= db ? strlen(db) : 0;

  char *client_plugin= passwd + passwd_len + (db ? db_len + 1 : 0);

  /* Since 4.1 all database names are stored in utf8 */
  if (db)
  {
    db_len= copy_and_convert(db_buff, sizeof(db_buff) - 1, system_charset_info,
                             db, db_len, thd->charset(), &dummy_errors);
    db= db_buff;
  }

  user_len= copy_and_convert(user_buff, sizeof(user_buff) - 1,
                             system_charset_info, user, user_len,
                             thd->charset(), &dummy_errors);
  user= user_buff;

  /* If username starts and ends in "'", chop them off */
  if (user_len > 1 && user[0] == '\'' && user[user_len - 1] == '\'')
  {
    user++;
    user_len-= 2;
  }

  /*
    Clip username to allowed length in characters (not bytes).  This is
    mostly for backward compatibility (to truncate long usernames, as
    old 5.1 did)
  */
  {
    CHARSET_INFO *cs= system_charset_info;
    int           err;

    user_len= (uint) cs->cset->well_formed_len(cs, user, user + user_len,
                                               username_char_length, &err);
    user[user_len]= '\0';
  }

  Security_context *sctx= thd->security_ctx;

  if (thd->make_lex_string(&mpvio->db, db, db_len, 0) == 0)
    return packet_error; /* The error is set by make_lex_string(). */
  my_free(sctx->user);
  if (!(sctx->user= my_strndup(user, user_len, MYF(MY_WME))))
    return packet_error; /* The error is set by my_strdup(). */


  /*
    Clear thd->db as it points to something, that will be freed when
    connection is closed. We don't want to accidentally free a wrong
    pointer if connect failed.
  */
  thd->reset_db(NULL, 0);

  if (!initialized)
  {
    // if mysqld's been started with --skip-grant-tables option
    mpvio->status= MPVIO_EXT::SUCCESS;
    return packet_error;
  }

  thd->password= passwd_len > 0;
  if (find_mpvio_user(mpvio))
    return packet_error;

  if ((thd->client_capabilities & CLIENT_PLUGIN_AUTH) &&
      (client_plugin < (char *)net->read_pos + pkt_len))
  {
    client_plugin= fix_plugin_ptr(client_plugin);
  }
  else
  {
    /* Some clients lie. Sad, but true */
    thd->client_capabilities &= ~CLIENT_PLUGIN_AUTH;

    if (thd->client_capabilities & CLIENT_SECURE_CONNECTION)
      client_plugin= native_password_plugin_name.str;
    else
    {
      client_plugin=  old_password_plugin_name.str;
      /*
        For a passwordless accounts we use native_password_plugin.
        But when an old 4.0 client connects to it, we change it to
        old_password_plugin, otherwise MySQL will think that server 
        and client plugins don't match.
      */
      if (mpvio->acl_user->auth_string.length == 0)
        mpvio->acl_user->plugin= old_password_plugin_name;
    }
  }
  
  /*
    if the acl_user needs a different plugin to authenticate
    (specified in GRANT ... AUTHENTICATED VIA plugin_name ..)
    we need to restart the authentication in the server.
    But perhaps the client has already used the correct plugin -
    in that case the authentication on the client may not need to be
    restarted and a server auth plugin will read the data that the client
    has just send. Cache them to return in the next server_mpvio_read_packet().
  */
  if (my_strcasecmp(system_charset_info, mpvio->acl_user->plugin.str,
                    plugin_name(mpvio->plugin)->str) != 0)
  {
    mpvio->cached_client_reply.pkt= passwd;
    mpvio->cached_client_reply.pkt_len= passwd_len;
    mpvio->cached_client_reply.plugin= client_plugin;
    mpvio->status= MPVIO_EXT::RESTART;
    return packet_error;
  }

  /*
    ok, we don't need to restart the authentication on the server.
    but if the client used the wrong plugin, we need to restart
    the authentication on the client. Do it here, the server plugin
    doesn't need to know.
  */
  const char *client_auth_plugin=
    ((st_mysql_auth *) (plugin_decl(mpvio->plugin)->info))->client_auth_plugin;

  if (client_auth_plugin &&
      my_strcasecmp(system_charset_info, client_plugin, client_auth_plugin))
  {
    mpvio->cached_client_reply.plugin= client_plugin;
    if (send_plugin_request_packet(mpvio,
                                   (uchar*) mpvio->cached_server_packet.pkt,
                                   mpvio->cached_server_packet.pkt_len))
      return packet_error;

    passwd_len= my_net_read(&thd->net);
    passwd= (char*)thd->net.read_pos;
  }

  *buff= (uchar*) passwd;
  return passwd_len;
#else
  return 0;
#endif
}


/**
  vio->write_packet() callback method for server authentication plugins

  This function is called by a server authentication plugin, when it wants
  to send data to the client.

  It transparently wraps the data into a handshake packet,
  and handles plugin negotiation with the client. If necessary,
  it escapes the plugin data, if it starts with a mysql protocol packet byte.
*/
static int server_mpvio_write_packet(MYSQL_PLUGIN_VIO *param,
                                   const uchar *packet, int packet_len)
{
  MPVIO_EXT *mpvio= (MPVIO_EXT *) param;
  int res;
  DBUG_ENTER("server_mpvio_write_packet");

  /* reset cached_client_reply */
  mpvio->cached_client_reply.pkt= 0;

  /* for the 1st packet we wrap plugin data into the handshake packet */
  if (mpvio->packets_written == 0)
    res= send_server_handshake_packet(mpvio, (char*) packet, packet_len);
  else if (mpvio->status == MPVIO_EXT::RESTART)
    res= send_plugin_request_packet(mpvio, packet, packet_len);
  else if (packet_len > 0 && (*packet == 1 || *packet == 255 || *packet == 254))
  {
    /*
      we cannot allow plugin data packet to start from 255 or 254 -
      as the client will treat it as an error or "change plugin" packet.
      We'll escape these bytes with \1. Consequently, we
      have to escape \1 byte too.
    */
    res= net_write_command(&mpvio->thd->net, 1, (uchar*)"", 0,
                           packet, packet_len);
  }
  else
  {
    res= my_net_write(&mpvio->thd->net, packet, packet_len) ||
         net_flush(&mpvio->thd->net);
  }
  mpvio->packets_written++;
  DBUG_RETURN(res);
}

/**
  vio->read_packet() callback method for server authentication plugins

  This function is called by a server authentication plugin, when it wants
  to read data from the client.

  It transparently extracts the client plugin data, if embedded into
  a client authentication handshake packet, and handles plugin negotiation
  with the client, if necessary.
*/
static int server_mpvio_read_packet(MYSQL_PLUGIN_VIO *param, uchar **buf)
{
  MPVIO_EXT *mpvio= (MPVIO_EXT *) param;
  ulong pkt_len;
  DBUG_ENTER("server_mpvio_read_packet");
  if (mpvio->packets_written == 0)
  {
    /*
      plugin wants to read the data without sending anything first.
      send an empty packet to force a server handshake packet to be sent
    */
    if (server_mpvio_write_packet(mpvio, 0, 0))
      pkt_len= packet_error;
    else
      pkt_len= my_net_read(&mpvio->thd->net);
  }
  else if (mpvio->cached_client_reply.pkt)
  {
    DBUG_ASSERT(mpvio->status == MPVIO_EXT::RESTART);
    DBUG_ASSERT(mpvio->packets_read > 0);
    /*
      if the have the data cached from the last server_mpvio_read_packet
      (which can be the case if it's a restarted authentication)
      and a client has used the correct plugin, then we can return the
      cached data straight away and avoid one round trip.
    */
    const char *client_auth_plugin=
      ((st_mysql_auth *) (plugin_decl(mpvio->plugin)->info))->client_auth_plugin;
    if (client_auth_plugin == 0 ||
        my_strcasecmp(system_charset_info, mpvio->cached_client_reply.plugin,
                      client_auth_plugin) == 0)
    {
      mpvio->status= MPVIO_EXT::FAILURE;
      *buf= (uchar*) mpvio->cached_client_reply.pkt;
      mpvio->cached_client_reply.pkt= 0;
      mpvio->packets_read++;

      if (mpvio->make_it_fail)
        goto err;

      DBUG_RETURN ((int) mpvio->cached_client_reply.pkt_len);
    }

    /*
      But if the client has used the wrong plugin, the cached data are
      useless. Furthermore, we have to send a "change plugin" request
      to the client.
    */
    if (server_mpvio_write_packet(mpvio, 0, 0))
      pkt_len= packet_error;
    else
      pkt_len= my_net_read(&mpvio->thd->net);
  }
  else
    pkt_len= my_net_read(&mpvio->thd->net);

  if (pkt_len == packet_error)
    goto err;

  mpvio->packets_read++;

  /*
    the 1st packet has the plugin data wrapped into the client authentication
    handshake packet
  */
  if (mpvio->packets_read == 1)
  {
    pkt_len= parse_client_handshake_packet(mpvio, buf, pkt_len);
    if (pkt_len == packet_error)
      goto err;
  }
  else
    *buf= mpvio->thd->net.read_pos;

  if (mpvio->make_it_fail)
    goto err;

  DBUG_RETURN((int)pkt_len);

err:
  if (mpvio->status == MPVIO_EXT::FAILURE)
  {
    inc_host_errors(mpvio->thd->security_ctx->ip);
    if (!mpvio->thd->is_error())
    {
      if (mpvio->make_it_fail)
        login_failed_error(mpvio->thd);
      else
        my_error(ER_HANDSHAKE_ERROR, MYF(0));
    }
  }
  DBUG_RETURN(-1);
}

/**
  fills MYSQL_PLUGIN_VIO_INFO structure with the information about the
  connection
*/
static void server_mpvio_info(MYSQL_PLUGIN_VIO *vio,
                              MYSQL_PLUGIN_VIO_INFO *info)
{
  MPVIO_EXT *mpvio= (MPVIO_EXT *) vio;
  mpvio_info(mpvio->thd->net.vio, info);
}

static bool acl_check_ssl(THD *thd, const ACL_USER *acl_user)
{
#ifdef HAVE_OPENSSL
  Vio *vio= thd->net.vio;
  SSL *ssl= (SSL *) vio->ssl_arg;
  X509 *cert;
#endif

  /*
    At this point we know that user is allowed to connect
    from given host by given username/password pair. Now
    we check if SSL is required, if user is using SSL and
    if X509 certificate attributes are OK
  */
  switch (acl_user->ssl_type) {
  case SSL_TYPE_NOT_SPECIFIED:                  // Impossible
  case SSL_TYPE_NONE:                           // SSL is not required
    return 0;
#ifdef HAVE_OPENSSL
  case SSL_TYPE_ANY:                            // Any kind of SSL is ok
    return vio_type(vio) != VIO_TYPE_SSL;
  case SSL_TYPE_X509: /* Client should have any valid certificate. */
    /*
      Connections with non-valid certificates are dropped already
      in sslaccept() anyway, so we do not check validity here.

      We need to check for absence of SSL because without SSL
      we should reject connection.
    */
    if (vio_type(vio) == VIO_TYPE_SSL &&
        SSL_get_verify_result(ssl) == X509_V_OK &&
        (cert= SSL_get_peer_certificate(ssl)))
    {
      X509_free(cert);
      return 0;
    }
    return 1;
  case SSL_TYPE_SPECIFIED: /* Client should have specified attrib */
    /* If a cipher name is specified, we compare it to actual cipher in use. */
    if (vio_type(vio) != VIO_TYPE_SSL ||
        SSL_get_verify_result(ssl) != X509_V_OK)
      return 1;
    if (acl_user->ssl_cipher)
    {
      DBUG_PRINT("info", ("comparing ciphers: '%s' and '%s'",
                         acl_user->ssl_cipher, SSL_get_cipher(ssl)));
      if (strcmp(acl_user->ssl_cipher, SSL_get_cipher(ssl)))
      {
        if (global_system_variables.log_warnings)
          sql_print_information("X509 ciphers mismatch: should be '%s' but is '%s'",
                            acl_user->ssl_cipher, SSL_get_cipher(ssl));
        return 1;
      }
    }
    /* Prepare certificate (if exists) */
    if (!(cert= SSL_get_peer_certificate(ssl)))
      return 1;
    /* If X509 issuer is specified, we check it... */
    if (acl_user->x509_issuer)
    {
      char *ptr= X509_NAME_oneline(X509_get_issuer_name(cert), 0, 0);
      DBUG_PRINT("info", ("comparing issuers: '%s' and '%s'",
                         acl_user->x509_issuer, ptr));
      if (strcmp(acl_user->x509_issuer, ptr))
      {
        if (global_system_variables.log_warnings)
          sql_print_information("X509 issuer mismatch: should be '%s' "
                            "but is '%s'", acl_user->x509_issuer, ptr);
        free(ptr);
        X509_free(cert);
        return 1;
      }
      free(ptr);
    }
    /* X509 subject is specified, we check it .. */
    if (acl_user->x509_subject)
    {
      char *ptr= X509_NAME_oneline(X509_get_subject_name(cert), 0, 0);
      DBUG_PRINT("info", ("comparing subjects: '%s' and '%s'",
                         acl_user->x509_subject, ptr));
      if (strcmp(acl_user->x509_subject, ptr))
      {
        if (global_system_variables.log_warnings)
          sql_print_information("X509 subject mismatch: should be '%s' but is '%s'",
                          acl_user->x509_subject, ptr);
        free(ptr);
        X509_free(cert);
        return 1;
      }
      free(ptr);
    }
    X509_free(cert);
    return 0;
#else  /* HAVE_OPENSSL */
  default:
    /*
      If we don't have SSL but SSL is required for this user the 
      authentication should fail.
    */
    return 1;
#endif /* HAVE_OPENSSL */
  }
  return 1;
}


static int do_auth_once(THD *thd, const LEX_STRING *auth_plugin_name,
                        MPVIO_EXT *mpvio)
{
  int res= CR_OK, old_status= MPVIO_EXT::FAILURE;
  bool unlock_plugin= false;
  plugin_ref plugin= NULL;

  if (auth_plugin_name->str == native_password_plugin_name.str)
    plugin= native_password_plugin;
#ifndef EMBEDDED_LIBRARY
  else if (auth_plugin_name->str == old_password_plugin_name.str)
    plugin= old_password_plugin;
  else if ((plugin= my_plugin_lock_by_name(thd, auth_plugin_name,
                                           MYSQL_AUTHENTICATION_PLUGIN)))
    unlock_plugin= true;
#endif

  mpvio->plugin= plugin;
  old_status= mpvio->status;

  if (plugin)
  {
    st_mysql_auth *auth= (st_mysql_auth *) plugin_decl(plugin)->info;
    switch (auth->interface_version) {
    case 0x0200:
      res= auth->authenticate_user(mpvio, &mpvio->auth_info);
      break;
    case 0x0100:
      {
        MYSQL_SERVER_AUTH_INFO_0x0100 compat;
        compat.downgrade(&mpvio->auth_info);
        res= auth->authenticate_user(mpvio, (MYSQL_SERVER_AUTH_INFO *)&compat);
        compat.upgrade(&mpvio->auth_info);
      }
      break;
    default: DBUG_ASSERT(0);
    }

    if (unlock_plugin)
      plugin_unlock(thd, plugin);
  }
  else
  {
    /* Server cannot load the required plugin. */
    my_error(ER_PLUGIN_IS_NOT_LOADED, MYF(0), auth_plugin_name->str);
    res= CR_ERROR;
  }

  /*
    If the status was MPVIO_EXT::RESTART before the authenticate_user() call
    it can never be MPVIO_EXT::RESTART after the call, because any call
    to write_packet() or read_packet() will reset the status.

    But (!) if a plugin never called a read_packet() or write_packet(), the
    status will stay unchanged. We'll fix it, by resetting the status here.
  */
  if (old_status == MPVIO_EXT::RESTART && mpvio->status == MPVIO_EXT::RESTART)
    mpvio->status= MPVIO_EXT::FAILURE; // reset to the default

  return res;
}


/**
  Perform the handshake, authorize the client and update thd sctx variables.

  @param thd                     thread handle
  @param connect_errors          number of previous failed connect attemps
                                 from this host
  @param com_change_user_pkt_len size of the COM_CHANGE_USER packet
                                 (without the first, command, byte) or 0
                                 if it's not a COM_CHANGE_USER (that is, if
                                 it's a new connection)

  @retval 0  success, thd is updated.
  @retval 1  error
*/
bool acl_authenticate(THD *thd, uint connect_errors,
                      uint com_change_user_pkt_len)
{
  int res= CR_OK;
  MPVIO_EXT mpvio;
  const LEX_STRING *auth_plugin_name= default_auth_plugin_name;
  enum  enum_server_command command= com_change_user_pkt_len ? COM_CHANGE_USER
                                                             : COM_CONNECT;
  DBUG_ENTER("acl_authenticate");

  bzero(&mpvio, sizeof(mpvio));
  mpvio.read_packet= server_mpvio_read_packet;
  mpvio.write_packet= server_mpvio_write_packet;
  mpvio.info= server_mpvio_info;
  mpvio.thd= thd;
  mpvio.connect_errors= connect_errors;
  mpvio.status= MPVIO_EXT::FAILURE;
  mpvio.make_it_fail= false;
  mpvio.auth_info.host_or_ip= thd->security_ctx->host_or_ip;
  mpvio.auth_info.host_or_ip_length= 
    (unsigned int) strlen(thd->security_ctx->host_or_ip);

  DBUG_PRINT("info", ("com_change_user_pkt_len=%u", com_change_user_pkt_len));

  if (command == COM_CHANGE_USER)
  {
    mpvio.packets_written++; // pretend that a server handshake packet was sent
    mpvio.packets_read++;    // take COM_CHANGE_USER packet into account

    if (parse_com_change_user_packet(&mpvio, com_change_user_pkt_len))
      DBUG_RETURN(1);

    DBUG_ASSERT(mpvio.status == MPVIO_EXT::RESTART ||
                mpvio.status == MPVIO_EXT::SUCCESS);
  }
  else
  {
    /* mark the thd as having no scramble yet */
    thd->scramble[SCRAMBLE_LENGTH]= 1;

    /*
      perform the first authentication attempt, with the default plugin.
      This sends the server handshake packet, reads the client reply
      with a user name, and performs the authentication if everyone has used
      the correct plugin.
    */

    res= do_auth_once(thd, auth_plugin_name, &mpvio);  
  }

  /*
    retry the authentication, if - after receiving the user name -
    we found that we need to switch to a non-default plugin
  */
  if (mpvio.status == MPVIO_EXT::RESTART)
  {
    DBUG_ASSERT(mpvio.acl_user);
    DBUG_ASSERT(command == COM_CHANGE_USER ||
                my_strcasecmp(system_charset_info, auth_plugin_name->str,
                              mpvio.acl_user->plugin.str));
    auth_plugin_name= &mpvio.acl_user->plugin;
    res= do_auth_once(thd, auth_plugin_name, &mpvio);
  }
  if (mpvio.make_it_fail)
  {
    mpvio.status= MPVIO_EXT::FAILURE;
    res= CR_ERROR;
  }
 
  Security_context *sctx= thd->security_ctx;
  const ACL_USER *acl_user= mpvio.acl_user;

  thd->password= mpvio.auth_info.password_used;  // remember for error messages 

  /*
    Log the command here so that the user can check the log
    for the tried logins and also to detect break-in attempts.

    if sctx->user is unset it's protocol failure, bad packet.
  */
  if (sctx->user)
  {
    if (strcmp(sctx->priv_user, sctx->user))
    {
      general_log_print(thd, command, "%s@%s as %s on %s",
                        sctx->user, sctx->host_or_ip,
                        sctx->priv_user[0] ? sctx->priv_user : "anonymous",
                        mpvio.db.str ? mpvio.db.str : (char*) "");
    }
    else
      general_log_print(thd, command, (char*) "%s@%s on %s",
                        sctx->user, sctx->host_or_ip,
                        mpvio.db.str ? mpvio.db.str : (char*) "");
  }

  if (res > CR_OK && mpvio.status != MPVIO_EXT::SUCCESS)
  {
    DBUG_ASSERT(mpvio.status == MPVIO_EXT::FAILURE);

    if (!thd->is_error())
      login_failed_error(thd);
    DBUG_RETURN(1);
  }

  sctx->proxy_user[0]= 0;

  if (initialized) // if not --skip-grant-tables
  {
#ifndef NO_EMBEDDED_ACCESS_CHECKS
    bool is_proxy_user= FALSE;
    const char *auth_user = acl_user->user ? acl_user->user : "";
    ACL_PROXY_USER *proxy_user;
    /* check if the user is allowed to proxy as another user */
    proxy_user= acl_find_proxy_user(auth_user, sctx->host, sctx->ip,
                                    mpvio.auth_info.authenticated_as,
                                          &is_proxy_user);
    if (is_proxy_user)
    {
      ACL_USER *acl_proxy_user;

      /* we need to find the proxy user, but there was none */
      if (!proxy_user)
      {
        if (!thd->is_error())
          login_failed_error(thd);
        DBUG_RETURN(1);
      }

      my_snprintf(sctx->proxy_user, sizeof(sctx->proxy_user) - 1,
                  "'%s'@'%s'", auth_user,
                  acl_user->host.hostname ? acl_user->host.hostname : "");

      /* we're proxying : find the proxy user definition */
      mysql_mutex_lock(&acl_cache->lock);
      acl_proxy_user= find_acl_user(proxy_user->get_proxied_host() ? 
                                    proxy_user->get_proxied_host() : "",
                                    mpvio.auth_info.authenticated_as, TRUE);
      if (!acl_proxy_user)
      {
        mysql_mutex_unlock(&acl_cache->lock);
        if (!thd->is_error())
          login_failed_error(thd);
        DBUG_RETURN(1);
      }
      acl_user= acl_proxy_user->copy(thd->mem_root);
      mysql_mutex_unlock(&acl_cache->lock);
    }
#endif

    sctx->master_access= acl_user->access;
    if (acl_user->user)
      strmake_buf(sctx->priv_user, acl_user->user);
    else
      *sctx->priv_user= 0;

    if (acl_user->host.hostname)
      strmake_buf(sctx->priv_host, acl_user->host.hostname);
    else
      *sctx->priv_host= 0;

    /*
      OK. Let's check the SSL. Historically it was checked after the password,
      as an additional layer, not instead of the password
      (in which case it would've been a plugin too).
    */
    if (acl_check_ssl(thd, acl_user))
    {
      login_failed_error(thd);
      DBUG_RETURN(1);
    }

    /*
      Don't allow the user to connect if he has done too many queries.
      As we are testing max_user_connections == 0 here, it means that we
      can't let the user change max_user_connections from 0 in the server
      without a restart as it would lead to wrong connect counting.
    */
    if ((acl_user->user_resource.questions ||
         acl_user->user_resource.updates ||
         acl_user->user_resource.conn_per_hour ||
         acl_user->user_resource.user_conn || max_user_connections_checking) &&
        get_or_create_user_conn(thd,
          (opt_old_style_user_limits ? sctx->user : sctx->priv_user),
          (opt_old_style_user_limits ? sctx->host_or_ip : sctx->priv_host),
          &acl_user->user_resource))
      DBUG_RETURN(1); // The error is set by get_or_create_user_conn()
  }
  else
    sctx->skip_grants();

  if (thd->user_connect &&
      (thd->user_connect->user_resources.conn_per_hour ||
       thd->user_connect->user_resources.user_conn ||
       max_user_connections_checking) &&
      check_for_max_user_connections(thd, thd->user_connect))
  {
    /* Ensure we don't decrement thd->user_connections->connections twice */
    thd->user_connect= 0;
    status_var_increment(denied_connections);
    DBUG_RETURN(1); // The error is set in check_for_max_user_connections()
  }

  DBUG_PRINT("info",
             ("Capabilities: %lu  packet_length: %ld  Host: '%s'  "
              "Login user: '%s' Priv_user: '%s'  Using password: %s "
              "Access: %lu  db: '%s'",
              thd->client_capabilities, thd->max_client_packet_length,
              sctx->host_or_ip, sctx->user, sctx->priv_user,
              thd->password ? "yes": "no",
              sctx->master_access, mpvio.db.str));

  if (command == COM_CONNECT &&
      !(thd->main_security_ctx.master_access & SUPER_ACL))
  {
    mysql_mutex_lock(&LOCK_connection_count);
    bool count_ok= (*thd->scheduler->connection_count <=
                    *thd->scheduler->max_connections);
    mysql_mutex_unlock(&LOCK_connection_count);
    if (!count_ok)
    {                                         // too many connections
      my_error(ER_CON_COUNT_ERROR, MYF(0));
      DBUG_RETURN(1);
    }
  }

  /*
    This is the default access rights for the current database.  It's
    set to 0 here because we don't have an active database yet (and we
    may not have an active database to set.
  */
  sctx->db_access=0;

  /* Change a database if necessary */
  if (mpvio.db.length)
  {
    if (mysql_change_db(thd, &mpvio.db, FALSE))
    {
      /* mysql_change_db() has pushed the error message. */
      status_var_increment(thd->status_var.access_denied_errors);
      DBUG_RETURN(1);
    }
  }

  thd->net.net_skip_rest_factor= 2;  // skip at most 2*max_packet_size

  if (mpvio.auth_info.external_user[0])
    sctx->external_user= my_strdup(mpvio.auth_info.external_user, MYF(0));

  if (res == CR_OK_HANDSHAKE_COMPLETE)
    thd->stmt_da->disable_status();
  else
    my_ok(thd);

  /* Ready to handle queries */
  DBUG_RETURN(0);
}

/**
  MySQL Server Password Authentication Plugin

  In the MySQL authentication protocol:
  1. the server sends the random scramble to the client
  2. client sends the encrypted password back to the server
  3. the server checks the password.
*/
static int native_password_authenticate(MYSQL_PLUGIN_VIO *vio,
                                        MYSQL_SERVER_AUTH_INFO *info)
{
  uchar *pkt;
  int pkt_len;
  MPVIO_EXT *mpvio= (MPVIO_EXT *) vio;
  THD *thd=mpvio->thd;
  DBUG_ENTER("native_password_authenticate");

  /* generate the scramble, or reuse the old one */
  if (thd->scramble[SCRAMBLE_LENGTH])
  {
    create_random_string(thd->scramble, SCRAMBLE_LENGTH, &thd->rand);
    /* and send it to the client */
    if (mpvio->write_packet(mpvio, (uchar*)thd->scramble, SCRAMBLE_LENGTH + 1))
      DBUG_RETURN(CR_ERROR);
  }

  /* reply and authenticate */

  /*
    <digression>
      This is more complex than it looks.

      The plugin (we) may be called right after the client was connected -
      and will need to send a scramble, read reply, authenticate.

      Or the plugin may be called after another plugin has sent a scramble,
      and read the reply. If the client has used the correct client-plugin,
      we won't need to read anything here from the client, the client
      has already sent a reply with everything we need for authentication.

      Or the plugin may be called after another plugin has sent a scramble,
      and read the reply, but the client has used the wrong client-plugin.
      We'll need to sent a "switch to another plugin" packet to the
      client and read the reply. "Use the short scramble" packet is a special
      case of "switch to another plugin" packet.

      Or, perhaps, the plugin may be called after another plugin has
      done the handshake but did not send a useful scramble. We'll need
      to send a scramble (and perhaps a "switch to another plugin" packet)
      and read the reply.

      Besides, a client may be an old one, that doesn't understand plugins.
      Or doesn't even understand 4.0 scramble.

      And we want to keep the same protocol on the wire  unless non-native
      plugins are involved.

      Anyway, it still looks simple from a plugin point of view:
      "send the scramble, read the reply and authenticate".
      All the magic is transparently handled by the server.
    </digression>
  */

  /* read the reply with the encrypted password */
  if ((pkt_len= mpvio->read_packet(mpvio, &pkt)) < 0)
    DBUG_RETURN(CR_ERROR);
  DBUG_PRINT("info", ("reply read : pkt_len=%d", pkt_len));

#ifdef NO_EMBEDDED_ACCESS_CHECKS
  DBUG_RETURN(CR_OK);
#endif

  if (pkt_len == 0) /* no password */
    DBUG_RETURN(info->auth_string[0] ? CR_ERROR : CR_OK);

  info->password_used= PASSWORD_USED_YES;
  if (pkt_len == SCRAMBLE_LENGTH)
  {
    if (!mpvio->acl_user->salt_len)
      DBUG_RETURN(CR_ERROR);

    if (check_scramble(pkt, thd->scramble, mpvio->acl_user->salt))
      DBUG_RETURN(CR_ERROR);
    else
      DBUG_RETURN(CR_OK);
  }

  inc_host_errors(mpvio->thd->security_ctx->ip);
  my_error(ER_HANDSHAKE_ERROR, MYF(0));
  DBUG_RETURN(CR_ERROR);
}

static int old_password_authenticate(MYSQL_PLUGIN_VIO *vio, 
                                     MYSQL_SERVER_AUTH_INFO *info)
{
  uchar *pkt;
  int pkt_len;
  MPVIO_EXT *mpvio= (MPVIO_EXT *) vio;
  THD *thd=mpvio->thd;

  /* generate the scramble, or reuse the old one */
  if (thd->scramble[SCRAMBLE_LENGTH])
  {
    create_random_string(thd->scramble, SCRAMBLE_LENGTH, &thd->rand);
    /* and send it to the client */
    if (mpvio->write_packet(mpvio, (uchar*)thd->scramble, SCRAMBLE_LENGTH + 1))
      return CR_ERROR;
  }

  /* read the reply and authenticate */
  if ((pkt_len= mpvio->read_packet(mpvio, &pkt)) < 0)
    return CR_ERROR;

#ifdef NO_EMBEDDED_ACCESS_CHECKS
  return CR_OK;
#endif

  /*
    legacy: if switch_from_long_to_short_scramble,
    the password is sent \0-terminated, the pkt_len is always 9 bytes.
    We need to figure out the correct scramble length here.
  */
  if (pkt_len == SCRAMBLE_LENGTH_323 + 1)
    pkt_len= strnlen((char*)pkt, pkt_len);

  if (pkt_len == 0) /* no password */
    return info->auth_string[0] ? CR_ERROR : CR_OK;

  if (secure_auth(thd))
    return CR_ERROR;

  info->password_used= PASSWORD_USED_YES;

  if (pkt_len == SCRAMBLE_LENGTH_323)
  {
    if (!mpvio->acl_user->salt_len)
      return CR_ERROR;

    return check_scramble_323(pkt, thd->scramble,
                             (ulong *) mpvio->acl_user->salt) ? 
                             CR_ERROR : CR_OK;
  }

  inc_host_errors(mpvio->thd->security_ctx->ip);
  my_error(ER_HANDSHAKE_ERROR, MYF(0));
  return CR_ERROR;
}

static struct st_mysql_auth native_password_handler=
{
  MYSQL_AUTHENTICATION_INTERFACE_VERSION,
  native_password_plugin_name.str,
  native_password_authenticate
};

static struct st_mysql_auth old_password_handler=
{
  MYSQL_AUTHENTICATION_INTERFACE_VERSION,
  old_password_plugin_name.str,
  old_password_authenticate
};

maria_declare_plugin(mysql_password)
{
  MYSQL_AUTHENTICATION_PLUGIN,                  /* type constant    */
  &native_password_handler,                     /* type descriptor  */
  native_password_plugin_name.str,              /* Name             */
  "R.J.Silk, Sergei Golubchik",                 /* Author           */
  "Native MySQL authentication",                /* Description      */
  PLUGIN_LICENSE_GPL,                           /* License          */
  NULL,                                         /* Init function    */
  NULL,                                         /* Deinit function  */
  0x0100,                                       /* Version (1.0)    */
  NULL,                                         /* status variables */
  NULL,                                         /* system variables */
  "1.0",                                        /* String version   */
  MariaDB_PLUGIN_MATURITY_BETA                  /* Maturity         */
},
{
  MYSQL_AUTHENTICATION_PLUGIN,                  /* type constant    */
  &old_password_handler,                        /* type descriptor  */
  old_password_plugin_name.str,                 /* Name             */
  "R.J.Silk, Sergei Golubchik",                 /* Author           */
  "Old MySQL-4.0 authentication",               /* Description      */
  PLUGIN_LICENSE_GPL,                           /* License          */
  NULL,                                         /* Init function    */
  NULL,                                         /* Deinit function  */
  0x0100,                                       /* Version (1.0)    */
  NULL,                                         /* status variables */
  NULL,                                         /* system variables */
  "1.0",                                        /* String version   */
  MariaDB_PLUGIN_MATURITY_BETA                  /* Maturity         */
}
maria_declare_plugin_end;<|MERGE_RESOLUTION|>--- conflicted
+++ resolved
@@ -1,9 +1,5 @@
-<<<<<<< HEAD
 /* Copyright (c) 2000, 2016, Oracle and/or its affiliates.
-   Copyright (c) 2009, 2016, MariaDB
-=======
-/* Copyright (c) 2000, 2017, Oracle and/or its affiliates. All rights reserved.
->>>>>>> c0b4d74b
+   Copyright (c) 2009, 2018, MariaDB
 
    This program is free software; you can redistribute it and/or modify
    it under the terms of the GNU General Public License as published by
@@ -524,41 +520,6 @@
   return (uchar*) entry->key;
 }
 
-<<<<<<< HEAD
-=======
-/**
-  Class to validate the flawlessness of ACL table
-  before performing ACL operations.
-*/
-class Acl_table_intact : public Table_check_intact
-{
-protected:
-  void report_error(uint code, const char *fmt, ...)
-  {
-    va_list args;
-    va_start(args, fmt);
-    error_log_print(ERROR_LEVEL, fmt, args);
-    va_end(args);
-    if (code)
-    {
-      va_start(args, fmt);
-      if (code == ER_CANNOT_LOAD_FROM_TABLE)
-      {
-        char *table_name;
-        va_arg(args, char *);
-        table_name= va_arg(args, char *);
-        my_error(code, MYF(0), table_name);
-      }
-      else
-        my_printv_error(code, ER(code), MYF(0), args);
-      va_end(args);
-    }
-  }
-public:
-  Acl_table_intact() { has_keys= TRUE; }
-};
-
->>>>>>> c0b4d74b
 #define IP_ADDR_STRLEN (3 + 1 + 3 + 1 + 3 + 1 + 3)
 #define ACL_KEY_LENGTH (IP_ADDR_STRLEN + 1 + NAME_LEN + \
                         1 + USERNAME_LENGTH + 1)
