/* Copyright (C) 2000-2003 MySQL AB

   This program is free software; you can redistribute it and/or modify
   it under the terms of the GNU General Public License as published by
   the Free Software Foundation; version 2 of the License.

   This program is distributed in the hope that it will be useful,
   but WITHOUT ANY WARRANTY; without even the implied warranty of
   MERCHANTABILITY or FITNESS FOR A PARTICULAR PURPOSE.  See the
   GNU General Public License for more details.

   You should have received a copy of the GNU General Public License
   along with this program; if not, write to the Free Software
   Foundation, Inc., 59 Temple Place, Suite 330, Boston, MA  02111-1307  USA */


/*
  The privileges are saved in the following tables:
  mysql/user	 ; super user who are allowed to do almost anything
  mysql/host	 ; host privileges. This is used if host is empty in mysql/db.
  mysql/db	 ; database privileges / user

  data in tables is sorted according to how many not-wild-cards there is
  in the relevant fields. Empty strings comes last.
*/

#include "mysql_priv.h"
#include "hash_filo.h"
#include <m_ctype.h>
#include <stdarg.h>
#include "sp_head.h"
#include "sp.h"

time_t mysql_db_table_last_check= 0L;

TABLE_FIELD_W_TYPE mysql_db_table_fields[MYSQL_DB_FIELD_COUNT] = {
  {
    { C_STRING_WITH_LEN("Host") },            
    { C_STRING_WITH_LEN("char(60)") },
    {NULL, 0}
  }, 
  {
    { C_STRING_WITH_LEN("Db") },            
    { C_STRING_WITH_LEN("char(64)") },
    {NULL, 0}
  }, 
  {
    { C_STRING_WITH_LEN("User") },
    { C_STRING_WITH_LEN("char(16)") },
    {NULL, 0}
  },
  {
    { C_STRING_WITH_LEN("Select_priv") },
    { C_STRING_WITH_LEN("enum('N','Y')") },
    { C_STRING_WITH_LEN("utf8") }
  },
  {
    { C_STRING_WITH_LEN("Insert_priv") },
    { C_STRING_WITH_LEN("enum('N','Y')") },
    { C_STRING_WITH_LEN("utf8") }
  },
  {
    { C_STRING_WITH_LEN("Update_priv") },
    { C_STRING_WITH_LEN("enum('N','Y')") },
    { C_STRING_WITH_LEN("utf8") }
  },
  {
    { C_STRING_WITH_LEN("Delete_priv") },
    { C_STRING_WITH_LEN("enum('N','Y')") },
    { C_STRING_WITH_LEN("utf8") }
  },
  {
    { C_STRING_WITH_LEN("Create_priv") },
    { C_STRING_WITH_LEN("enum('N','Y')") },
    { C_STRING_WITH_LEN("utf8") }
  },
  {
    { C_STRING_WITH_LEN("Drop_priv") },
    { C_STRING_WITH_LEN("enum('N','Y')") },
    { C_STRING_WITH_LEN("utf8") }
  },
  {
    { C_STRING_WITH_LEN("Grant_priv") },
    { C_STRING_WITH_LEN("enum('N','Y')") },
    { C_STRING_WITH_LEN("utf8") }
  },
  {
    { C_STRING_WITH_LEN("References_priv") },
    { C_STRING_WITH_LEN("enum('N','Y')") },
    { C_STRING_WITH_LEN("utf8") }
  },
  {
    { C_STRING_WITH_LEN("Index_priv") },
    { C_STRING_WITH_LEN("enum('N','Y')") },
    { C_STRING_WITH_LEN("utf8") }
  },
  {
    { C_STRING_WITH_LEN("Alter_priv") },
    { C_STRING_WITH_LEN("enum('N','Y')") },
    { C_STRING_WITH_LEN("utf8") }
  },
  {
    { C_STRING_WITH_LEN("Create_tmp_table_priv") },
    { C_STRING_WITH_LEN("enum('N','Y')") },
    { C_STRING_WITH_LEN("utf8") }
  },
  {
    { C_STRING_WITH_LEN("Lock_tables_priv") },
    { C_STRING_WITH_LEN("enum('N','Y')") },
    { C_STRING_WITH_LEN("utf8") }
  },
  {
    { C_STRING_WITH_LEN("Create_view_priv") },
    { C_STRING_WITH_LEN("enum('N','Y')") },
    { C_STRING_WITH_LEN("utf8") }
  },
  {
    { C_STRING_WITH_LEN("Show_view_priv") },
    { C_STRING_WITH_LEN("enum('N','Y')") },
    { C_STRING_WITH_LEN("utf8") }
  },
  {
    { C_STRING_WITH_LEN("Create_routine_priv") },
    { C_STRING_WITH_LEN("enum('N','Y')") },
    { C_STRING_WITH_LEN("utf8") }
  },
  {
    { C_STRING_WITH_LEN("Alter_routine_priv") },
    { C_STRING_WITH_LEN("enum('N','Y')") },
    { C_STRING_WITH_LEN("utf8") }
  },
  {
    { C_STRING_WITH_LEN("Execute_priv") },
    { C_STRING_WITH_LEN("enum('N','Y')") },
    { C_STRING_WITH_LEN("utf8") }
  },
  {
    { C_STRING_WITH_LEN("Event_priv") },
    { C_STRING_WITH_LEN("enum('N','Y')") },
    { C_STRING_WITH_LEN("utf8") }
  },
  {
    { C_STRING_WITH_LEN("Trigger_priv") },
    { C_STRING_WITH_LEN("enum('N','Y')") },
    { C_STRING_WITH_LEN("utf8") }
  }
};


#ifndef NO_EMBEDDED_ACCESS_CHECKS

#define FIRST_NON_YN_FIELD 26

class acl_entry :public hash_filo_element
{
public:
  ulong access;
  uint16 length;
  char key[1];					// Key will be stored here
};


static uchar* acl_entry_get_key(acl_entry *entry, size_t *length,
                                my_bool not_used __attribute__((unused)))
{
  *length=(uint) entry->length;
  return (uchar*) entry->key;
}

#define IP_ADDR_STRLEN (3+1+3+1+3+1+3)
#define ACL_KEY_LENGTH (IP_ADDR_STRLEN+1+NAME_LEN+1+USERNAME_LENGTH+1)

static DYNAMIC_ARRAY acl_hosts,acl_users,acl_dbs;
static MEM_ROOT mem, memex;
static bool initialized=0;
static bool allow_all_hosts=1;
static HASH acl_check_hosts, column_priv_hash, proc_priv_hash, func_priv_hash;
static DYNAMIC_ARRAY acl_wild_hosts;
static hash_filo *acl_cache;
static uint grant_version=0; /* Version of priv tables. incremented by acl_load */
static ulong get_access(TABLE *form,uint fieldnr, uint *next_field=0);
static int acl_compare(ACL_ACCESS *a,ACL_ACCESS *b);
static ulong get_sort(uint count,...);
static void init_check_host(void);
static void rebuild_check_host(void);
static ACL_USER *find_acl_user(const char *host, const char *user,
                               my_bool exact);
static bool update_user_table(THD *thd, TABLE *table,
                              const char *host, const char *user,
			      const char *new_password, uint new_password_len);
static void update_hostname(acl_host_and_ip *host, const char *hostname);
static bool compare_hostname(const acl_host_and_ip *host,const char *hostname,
			     const char *ip);
static my_bool acl_load(THD *thd, TABLE_LIST *tables);
static my_bool grant_load(THD *thd, TABLE_LIST *tables);

/*
  Convert scrambled password to binary form, according to scramble type, 
  Binary form is stored in user.salt.
*/

static
void
set_user_salt(ACL_USER *acl_user, const char *password, uint password_len)
{
  if (password_len == SCRAMBLED_PASSWORD_CHAR_LENGTH)
  {
    get_salt_from_password(acl_user->salt, password);
    acl_user->salt_len= SCRAMBLE_LENGTH;
  }
  else if (password_len == SCRAMBLED_PASSWORD_CHAR_LENGTH_323)
  {
    get_salt_from_password_323((ulong *) acl_user->salt, password);
    acl_user->salt_len= SCRAMBLE_LENGTH_323;
  }
  else
    acl_user->salt_len= 0;
}

/*
  This after_update function is used when user.password is less than
  SCRAMBLE_LENGTH bytes.
*/

static void restrict_update_of_old_passwords_var(THD *thd,
                                                 enum_var_type var_type)
{
  if (var_type == OPT_GLOBAL)
  {
    pthread_mutex_lock(&LOCK_global_system_variables);
    global_system_variables.old_passwords= 1;
    pthread_mutex_unlock(&LOCK_global_system_variables);
  }
  else
    thd->variables.old_passwords= 1;
}


/*
  Initialize structures responsible for user/db-level privilege checking and
  load privilege information for them from tables in the 'mysql' database.

  SYNOPSIS
    acl_init()
      dont_read_acl_tables  TRUE if we want to skip loading data from
                            privilege tables and disable privilege checking.

  NOTES
    This function is mostly responsible for preparatory steps, main work
    on initialization and grants loading is done in acl_reload().

  RETURN VALUES
    0	ok
    1	Could not initialize grant's
*/

my_bool acl_init(bool dont_read_acl_tables)
{
  THD  *thd;
  my_bool return_val;
  DBUG_ENTER("acl_init");

  acl_cache= new hash_filo(ACL_CACHE_SIZE, 0, 0,
                           (hash_get_key) acl_entry_get_key,
                           (hash_free_key) free,
                           lower_case_file_system ?
                           system_charset_info : &my_charset_bin);
  if (dont_read_acl_tables)
  {
    DBUG_RETURN(0); /* purecov: tested */
  }

  /*
    To be able to run this from boot, we allocate a temporary THD
  */
  if (!(thd=new THD))
    DBUG_RETURN(1); /* purecov: inspected */
  thd->thread_stack= (char*) &thd;
  thd->store_globals();
  lex_start(thd);
  /*
    It is safe to call acl_reload() since acl_* arrays and hashes which
    will be freed there are global static objects and thus are initialized
    by zeros at startup.
  */
  return_val= acl_reload(thd);
  delete thd;
  /* Remember that we don't have a THD */
  my_pthread_setspecific_ptr(THR_THD,  0);
  DBUG_RETURN(return_val);
}


/*
  Initialize structures responsible for user/db-level privilege checking
  and load information about grants from open privilege tables.

  SYNOPSIS
    acl_load()
      thd     Current thread
      tables  List containing open "mysql.host", "mysql.user" and
              "mysql.db" tables.

  RETURN VALUES
    FALSE  Success
    TRUE   Error
*/

static my_bool acl_load(THD *thd, TABLE_LIST *tables)
{
  TABLE *table;
  READ_RECORD read_record_info;
  my_bool return_val= 1;
  bool check_no_resolve= specialflag & SPECIAL_NO_RESOLVE;
  char tmp_name[NAME_LEN+1];
  int password_length;
  ulong old_sql_mode= thd->variables.sql_mode;
  DBUG_ENTER("acl_load");

  thd->variables.sql_mode&= ~MODE_PAD_CHAR_TO_FULL_LENGTH;

  grant_version++; /* Privileges updated */

  acl_cache->clear(1);				// Clear locked hostname cache

  init_sql_alloc(&mem, ACL_ALLOC_BLOCK_SIZE, 0);
  init_read_record(&read_record_info,thd,table= tables[0].table,NULL,1,0, 
                   FALSE);
  table->use_all_columns();
  VOID(my_init_dynamic_array(&acl_hosts,sizeof(ACL_HOST),20,50));
  while (!(read_record_info.read_record(&read_record_info)))
  {
    ACL_HOST host;
    update_hostname(&host.host,get_field(&mem, table->field[0]));
    host.db=	 get_field(&mem, table->field[1]);
    if (lower_case_table_names && host.db)
    {
      /*
        convert db to lower case and give a warning if the db wasn't
        already in lower case
      */
      (void) strmov(tmp_name, host.db);
      my_casedn_str(files_charset_info, host.db);
      if (strcmp(host.db, tmp_name) != 0)
        sql_print_warning("'host' entry '%s|%s' had database in mixed "
                          "case that has been forced to lowercase because "
                          "lower_case_table_names is set. It will not be "
                          "possible to remove this privilege using REVOKE.",
                          host.host.hostname ? host.host.hostname : "",
                          host.db ? host.db : "");
    }
    host.access= get_access(table,2);
    host.access= fix_rights_for_db(host.access);
    host.sort=	 get_sort(2,host.host.hostname,host.db);
    if (check_no_resolve && hostname_requires_resolving(host.host.hostname))
    {
      sql_print_warning("'host' entry '%s|%s' "
		      "ignored in --skip-name-resolve mode.",
			host.host.hostname ? host.host.hostname : "",
			host.db ? host.db : "");
      continue;
    }
#ifndef TO_BE_REMOVED
    if (table->s->fields == 8)
    {						// Without grant
      if (host.access & CREATE_ACL)
	host.access|=REFERENCES_ACL | INDEX_ACL | ALTER_ACL | CREATE_TMP_ACL;
    }
#endif
    VOID(push_dynamic(&acl_hosts,(uchar*) &host));
  }
  my_qsort((uchar*) dynamic_element(&acl_hosts,0,ACL_HOST*),acl_hosts.elements,
	   sizeof(ACL_HOST),(qsort_cmp) acl_compare);
  end_read_record(&read_record_info);
  freeze_size(&acl_hosts);

  init_read_record(&read_record_info,thd,table=tables[1].table,NULL,1,0,FALSE);
  table->use_all_columns();
  VOID(my_init_dynamic_array(&acl_users,sizeof(ACL_USER),50,100));
  password_length= table->field[2]->field_length /
    table->field[2]->charset()->mbmaxlen;
  if (password_length < SCRAMBLED_PASSWORD_CHAR_LENGTH_323)
  {
    sql_print_error("Fatal error: mysql.user table is damaged or in "
                    "unsupported 3.20 format.");
    goto end;
  }

  DBUG_PRINT("info",("user table fields: %d, password length: %d",
		     table->s->fields, password_length));

  pthread_mutex_lock(&LOCK_global_system_variables);
  if (password_length < SCRAMBLED_PASSWORD_CHAR_LENGTH)
  {
    if (opt_secure_auth)
    {
      pthread_mutex_unlock(&LOCK_global_system_variables);
      sql_print_error("Fatal error: mysql.user table is in old format, "
                      "but server started with --secure-auth option.");
      goto end;
    }
    sys_old_passwords.after_update= restrict_update_of_old_passwords_var;
    if (global_system_variables.old_passwords)
      pthread_mutex_unlock(&LOCK_global_system_variables);
    else
    {
      global_system_variables.old_passwords= 1;
      pthread_mutex_unlock(&LOCK_global_system_variables);
      sql_print_warning("mysql.user table is not updated to new password format; "
                        "Disabling new password usage until "
                        "mysql_fix_privilege_tables is run");
    }
    thd->variables.old_passwords= 1;
  }
  else
  {
    sys_old_passwords.after_update= 0;
    pthread_mutex_unlock(&LOCK_global_system_variables);
  }

  allow_all_hosts=0;
  while (!(read_record_info.read_record(&read_record_info)))
  {
    ACL_USER user;
    update_hostname(&user.host, get_field(&mem, table->field[0]));
    user.user= get_field(&mem, table->field[1]);
    if (check_no_resolve && hostname_requires_resolving(user.host.hostname))
    {
      sql_print_warning("'user' entry '%s@%s' "
                        "ignored in --skip-name-resolve mode.",
			user.user ? user.user : "",
			user.host.hostname ? user.host.hostname : "");
      continue;
    }

    const char *password= get_field(thd->mem_root, table->field[2]);
    uint password_len= password ? strlen(password) : 0;
    set_user_salt(&user, password, password_len);
    if (user.salt_len == 0 && password_len != 0)
    {
      switch (password_len) {
      case 45: /* 4.1: to be removed */
        sql_print_warning("Found 4.1 style password for user '%s@%s'. "
                          "Ignoring user. "
                          "You should change password for this user.",
                          user.user ? user.user : "",
                          user.host.hostname ? user.host.hostname : "");
        break;
      default:
        sql_print_warning("Found invalid password for user: '%s@%s'; "
                          "Ignoring user", user.user ? user.user : "",
                           user.host.hostname ? user.host.hostname : "");
        break;
      }
    }
    else                                        // password is correct
    {
      uint next_field;
      user.access= get_access(table,3,&next_field) & GLOBAL_ACLS;
      /*
        if it is pre 5.0.1 privilege table then map CREATE privilege on
        CREATE VIEW & SHOW VIEW privileges
      */
      if (table->s->fields <= 31 && (user.access & CREATE_ACL))
        user.access|= (CREATE_VIEW_ACL | SHOW_VIEW_ACL);

      /*
        if it is pre 5.0.2 privilege table then map CREATE/ALTER privilege on
        CREATE PROCEDURE & ALTER PROCEDURE privileges
      */
      if (table->s->fields <= 33 && (user.access & CREATE_ACL))
        user.access|= CREATE_PROC_ACL;
      if (table->s->fields <= 33 && (user.access & ALTER_ACL))
        user.access|= ALTER_PROC_ACL;

      /*
        pre 5.0.3 did not have CREATE_USER_ACL
      */
      if (table->s->fields <= 36 && (user.access & GRANT_ACL))
        user.access|= CREATE_USER_ACL;


      /*
        if it is pre 5.1.6 privilege table then map CREATE privilege on
        CREATE|ALTER|DROP|EXECUTE EVENT
      */
      if (table->s->fields <= 37 && (user.access & SUPER_ACL))
        user.access|= EVENT_ACL;

      /*
        if it is pre 5.1.6 privilege then map TRIGGER privilege on CREATE.
      */
      if (table->s->fields <= 38 && (user.access & SUPER_ACL))
        user.access|= TRIGGER_ACL;

      user.sort= get_sort(2,user.host.hostname,user.user);
      user.hostname_length= (user.host.hostname ?
                             (uint) strlen(user.host.hostname) : 0);

      /* Starting from 4.0.2 we have more fields */
      if (table->s->fields >= 31)
      {
        char *ssl_type=get_field(thd->mem_root, table->field[next_field++]);
        if (!ssl_type)
          user.ssl_type=SSL_TYPE_NONE;
        else if (!strcmp(ssl_type, "ANY"))
          user.ssl_type=SSL_TYPE_ANY;
        else if (!strcmp(ssl_type, "X509"))
          user.ssl_type=SSL_TYPE_X509;
        else  /* !strcmp(ssl_type, "SPECIFIED") */
          user.ssl_type=SSL_TYPE_SPECIFIED;

        user.ssl_cipher=   get_field(&mem, table->field[next_field++]);
        user.x509_issuer=  get_field(&mem, table->field[next_field++]);
        user.x509_subject= get_field(&mem, table->field[next_field++]);

        char *ptr = get_field(thd->mem_root, table->field[next_field++]);
        user.user_resource.questions=ptr ? atoi(ptr) : 0;
        ptr = get_field(thd->mem_root, table->field[next_field++]);
        user.user_resource.updates=ptr ? atoi(ptr) : 0;
        ptr = get_field(thd->mem_root, table->field[next_field++]);
        user.user_resource.conn_per_hour= ptr ? atoi(ptr) : 0;
        if (user.user_resource.questions || user.user_resource.updates ||
            user.user_resource.conn_per_hour)
          mqh_used=1;

        if (table->s->fields >= 36)
        {
          /* Starting from 5.0.3 we have max_user_connections field */
          ptr= get_field(thd->mem_root, table->field[next_field++]);
          user.user_resource.user_conn= ptr ? atoi(ptr) : 0;
        }
        else
          user.user_resource.user_conn= 0;
      }
      else
      {
        user.ssl_type=SSL_TYPE_NONE;
        bzero((char *)&(user.user_resource),sizeof(user.user_resource));
#ifndef TO_BE_REMOVED
        if (table->s->fields <= 13)
        {						// Without grant
          if (user.access & CREATE_ACL)
            user.access|=REFERENCES_ACL | INDEX_ACL | ALTER_ACL;
        }
        /* Convert old privileges */
        user.access|= LOCK_TABLES_ACL | CREATE_TMP_ACL | SHOW_DB_ACL;
        if (user.access & FILE_ACL)
          user.access|= REPL_CLIENT_ACL | REPL_SLAVE_ACL;
        if (user.access & PROCESS_ACL)
          user.access|= SUPER_ACL | EXECUTE_ACL;
#endif
      }
      VOID(push_dynamic(&acl_users,(uchar*) &user));
      if (!user.host.hostname ||
	  (user.host.hostname[0] == wild_many && !user.host.hostname[1]))
        allow_all_hosts=1;			// Anyone can connect
    }
  }
  my_qsort((uchar*) dynamic_element(&acl_users,0,ACL_USER*),acl_users.elements,
	   sizeof(ACL_USER),(qsort_cmp) acl_compare);
  end_read_record(&read_record_info);
  freeze_size(&acl_users);

  init_read_record(&read_record_info,thd,table=tables[2].table,NULL,1,0,FALSE);
  table->use_all_columns();
  VOID(my_init_dynamic_array(&acl_dbs,sizeof(ACL_DB),50,100));
  while (!(read_record_info.read_record(&read_record_info)))
  {
    ACL_DB db;
    update_hostname(&db.host,get_field(&mem, table->field[MYSQL_DB_FIELD_HOST]));
    db.db=get_field(&mem, table->field[MYSQL_DB_FIELD_DB]);
    if (!db.db)
    {
      sql_print_warning("Found an entry in the 'db' table with empty database name; Skipped");
      continue;
    }
    db.user=get_field(&mem, table->field[MYSQL_DB_FIELD_USER]);
    if (check_no_resolve && hostname_requires_resolving(db.host.hostname))
    {
      sql_print_warning("'db' entry '%s %s@%s' "
		        "ignored in --skip-name-resolve mode.",
		        db.db,
			db.user ? db.user : "",
			db.host.hostname ? db.host.hostname : "");
      continue;
    }
    db.access=get_access(table,3);
    db.access=fix_rights_for_db(db.access);
    if (lower_case_table_names)
    {
      /*
        convert db to lower case and give a warning if the db wasn't
        already in lower case
      */
      (void)strmov(tmp_name, db.db);
      my_casedn_str(files_charset_info, db.db);
      if (strcmp(db.db, tmp_name) != 0)
      {
        sql_print_warning("'db' entry '%s %s@%s' had database in mixed "
                          "case that has been forced to lowercase because "
                          "lower_case_table_names is set. It will not be "
                          "possible to remove this privilege using REVOKE.",
		          db.db,
			  db.user ? db.user : "",
			  db.host.hostname ? db.host.hostname : "");
      }
    }
    db.sort=get_sort(3,db.host.hostname,db.db,db.user);
#ifndef TO_BE_REMOVED
    if (table->s->fields <=  9)
    {						// Without grant
      if (db.access & CREATE_ACL)
	db.access|=REFERENCES_ACL | INDEX_ACL | ALTER_ACL;
    }
#endif
    VOID(push_dynamic(&acl_dbs,(uchar*) &db));
  }
  my_qsort((uchar*) dynamic_element(&acl_dbs,0,ACL_DB*),acl_dbs.elements,
	   sizeof(ACL_DB),(qsort_cmp) acl_compare);
  end_read_record(&read_record_info);
  freeze_size(&acl_dbs);
  init_check_host();

  initialized=1;
  return_val=0;

end:
  thd->variables.sql_mode= old_sql_mode;
  DBUG_RETURN(return_val);
}


void acl_free(bool end)
{
  free_root(&mem,MYF(0));
  delete_dynamic(&acl_hosts);
  delete_dynamic(&acl_users);
  delete_dynamic(&acl_dbs);
  delete_dynamic(&acl_wild_hosts);
  hash_free(&acl_check_hosts);
  if (!end)
    acl_cache->clear(1); /* purecov: inspected */
  else
  {
    delete acl_cache;
    acl_cache=0;
  }
}


/*
  Forget current user/db-level privileges and read new privileges
  from the privilege tables.

  SYNOPSIS
    acl_reload()
      thd  Current thread

  NOTE
    All tables of calling thread which were open and locked by LOCK TABLES
    statement will be unlocked and closed.
    This function is also used for initialization of structures responsible
    for user/db-level privilege checking.

  RETURN VALUE
    FALSE  Success
    TRUE   Failure
*/

my_bool acl_reload(THD *thd)
{
  TABLE_LIST tables[3];
  DYNAMIC_ARRAY old_acl_hosts,old_acl_users,old_acl_dbs;
  MEM_ROOT old_mem;
  bool old_initialized;
  my_bool return_val= 1;
  DBUG_ENTER("acl_reload");

  if (thd->locked_tables)
  {					// Can't have locked tables here
    thd->lock=thd->locked_tables;
    thd->locked_tables=0;
    close_thread_tables(thd);
  }

  /*
    To avoid deadlocks we should obtain table locks before
    obtaining acl_cache->lock mutex.
  */
  bzero((char*) tables, sizeof(tables));
  tables[0].alias= tables[0].table_name= (char*) "host";
  tables[1].alias= tables[1].table_name= (char*) "user";
  tables[2].alias= tables[2].table_name= (char*) "db";
  tables[0].db=tables[1].db=tables[2].db=(char*) "mysql";
  tables[0].next_local= tables[0].next_global= tables+1;
  tables[1].next_local= tables[1].next_global= tables+2;
  tables[0].lock_type=tables[1].lock_type=tables[2].lock_type=TL_READ;
  tables[0].skip_temporary= tables[1].skip_temporary=
    tables[2].skip_temporary= TRUE;

  if (simple_open_n_lock_tables(thd, tables))
  {
    sql_print_error("Fatal error: Can't open and lock privilege tables: %s",
		    thd->main_da.message());
    goto end;
  }

  if ((old_initialized=initialized))
    VOID(pthread_mutex_lock(&acl_cache->lock));

  old_acl_hosts=acl_hosts;
  old_acl_users=acl_users;
  old_acl_dbs=acl_dbs;
  old_mem=mem;
  delete_dynamic(&acl_wild_hosts);
  hash_free(&acl_check_hosts);

  if ((return_val= acl_load(thd, tables)))
  {					// Error. Revert to old list
    DBUG_PRINT("error",("Reverting to old privileges"));
    acl_free();				/* purecov: inspected */
    acl_hosts=old_acl_hosts;
    acl_users=old_acl_users;
    acl_dbs=old_acl_dbs;
    mem=old_mem;
    init_check_host();
  }
  else
  {
    free_root(&old_mem,MYF(0));
    delete_dynamic(&old_acl_hosts);
    delete_dynamic(&old_acl_users);
    delete_dynamic(&old_acl_dbs);
  }
  if (old_initialized)
    VOID(pthread_mutex_unlock(&acl_cache->lock));
end:
  close_thread_tables(thd);
  DBUG_RETURN(return_val);
}


/*
  Get all access bits from table after fieldnr

  IMPLEMENTATION
  We know that the access privileges ends when there is no more fields
  or the field is not an enum with two elements.

  SYNOPSIS
    get_access()
    form        an open table to read privileges from.
                The record should be already read in table->record[0]
    fieldnr     number of the first privilege (that is ENUM('N','Y') field
    next_field  on return - number of the field next to the last ENUM
                (unless next_field == 0)

  RETURN VALUE
    privilege mask
*/

static ulong get_access(TABLE *form, uint fieldnr, uint *next_field)
{
  ulong access_bits=0,bit;
  char buff[2];
  String res(buff,sizeof(buff),&my_charset_latin1);
  Field **pos;

  for (pos=form->field+fieldnr, bit=1;
       *pos && (*pos)->real_type() == MYSQL_TYPE_ENUM &&
	 ((Field_enum*) (*pos))->typelib->count == 2 ;
       pos++, fieldnr++, bit<<=1)
  {
    (*pos)->val_str(&res);
    if (my_toupper(&my_charset_latin1, res[0]) == 'Y')
      access_bits|= bit;
  }
  if (next_field)
    *next_field=fieldnr;
  return access_bits;
}


/*
  Return a number which, if sorted 'desc', puts strings in this order:
    no wildcards
    wildcards
    empty string
*/

static ulong get_sort(uint count,...)
{
  va_list args;
  va_start(args,count);
  ulong sort=0;

  /* Should not use this function with more than 4 arguments for compare. */
  DBUG_ASSERT(count <= 4);

  while (count--)
  {
    char *start, *str= va_arg(args,char*);
    uint chars= 0;
    uint wild_pos= 0;           /* first wildcard position */

    if ((start= str))
    {
      for (; *str ; str++)
      {
        if (*str == wild_prefix && str[1])
          str++;
        else if (*str == wild_many || *str == wild_one)
        {
          wild_pos= (uint) (str - start) + 1;
          break;
        }
        chars= 128;                             // Marker that chars existed
      }
    }
    sort= (sort << 8) + (wild_pos ? min(wild_pos, 127) : chars);
  }
  va_end(args);
  return sort;
}


static int acl_compare(ACL_ACCESS *a,ACL_ACCESS *b)
{
  if (a->sort > b->sort)
    return -1;
  if (a->sort < b->sort)
    return 1;
  return 0;
}


/*
  Seek ACL entry for a user, check password, SSL cypher, and if
  everything is OK, update THD user data and USER_RESOURCES struct.

  IMPLEMENTATION
   This function does not check if the user has any sensible privileges:
   only user's existence and  validity is checked.
   Note, that entire operation is protected by acl_cache_lock.

  SYNOPSIS
    acl_getroot()
    thd         thread handle. If all checks are OK,
                thd->security_ctx->priv_user/master_access are updated.
                thd->security_ctx->host/ip/user are used for checks.
    mqh         user resources; on success mqh is reset, else
                unchanged
    passwd      scrambled & crypted password, received from client
                (to check): thd->scramble or thd->scramble_323 is
                used to decrypt passwd, so they must contain
                original random string,
    passwd_len  length of passwd, must be one of 0, 8,
                SCRAMBLE_LENGTH_323, SCRAMBLE_LENGTH
    'thd' and 'mqh' are updated on success; other params are IN.
  
  RETURN VALUE
    0  success: thd->priv_user, thd->priv_host, thd->master_access, mqh are
       updated
    1  user not found or authentication failure
    2  user found, has long (4.1.1) salt, but passwd is in old (3.23) format.
   -1  user found, has short (3.23) salt, but passwd is in new (4.1.1) format.
*/

int acl_getroot(THD *thd, USER_RESOURCES  *mqh,
                const char *passwd, uint passwd_len)
{
  ulong user_access= NO_ACCESS;
  int res= 1;
  ACL_USER *acl_user= 0;
  Security_context *sctx= thd->security_ctx;
  DBUG_ENTER("acl_getroot");

  if (!initialized)
  {
    /* 
      here if mysqld's been started with --skip-grant-tables option.
    */
    sctx->skip_grants();
    bzero((char*) mqh, sizeof(*mqh));
    DBUG_RETURN(0);
  }

  VOID(pthread_mutex_lock(&acl_cache->lock));

  /*
    Find acl entry in user database. Note, that find_acl_user is not the same,
    because it doesn't take into account the case when user is not empty,
    but acl_user->user is empty
  */

  for (uint i=0 ; i < acl_users.elements ; i++)
  {
    ACL_USER *acl_user_tmp= dynamic_element(&acl_users,i,ACL_USER*);
    if (!acl_user_tmp->user || !strcmp(sctx->user, acl_user_tmp->user))
    {
      if (compare_hostname(&acl_user_tmp->host, sctx->host, sctx->ip))
      {
        /* check password: it should be empty or valid */
        if (passwd_len == acl_user_tmp->salt_len)
        {
          if (acl_user_tmp->salt_len == 0 ||
              (acl_user_tmp->salt_len == SCRAMBLE_LENGTH ?
              check_scramble(passwd, thd->scramble, acl_user_tmp->salt) :
              check_scramble_323(passwd, thd->scramble,
                                 (ulong *) acl_user_tmp->salt)) == 0)
          {
            acl_user= acl_user_tmp;
            res= 0;
          }
        }
        else if (passwd_len == SCRAMBLE_LENGTH &&
                 acl_user_tmp->salt_len == SCRAMBLE_LENGTH_323)
          res= -1;
        else if (passwd_len == SCRAMBLE_LENGTH_323 &&
                 acl_user_tmp->salt_len == SCRAMBLE_LENGTH)
          res= 2;
        /* linear search complete: */
        break;
      }
    }
  }
  /*
    This was moved to separate tree because of heavy HAVE_OPENSSL case.
    If acl_user is not null, res is 0.
  */

  if (acl_user)
  {
    /* OK. User found and password checked continue validation */
#ifdef HAVE_OPENSSL
    Vio *vio=thd->net.vio;
    SSL *ssl= (SSL*) vio->ssl_arg;
#endif

    /*
      At this point we know that user is allowed to connect
      from given host by given username/password pair. Now
      we check if SSL is required, if user is using SSL and
      if X509 certificate attributes are OK
    */
    switch (acl_user->ssl_type) {
    case SSL_TYPE_NOT_SPECIFIED:		// Impossible
    case SSL_TYPE_NONE:				// SSL is not required
      user_access= acl_user->access;
      break;
#ifdef HAVE_OPENSSL
    case SSL_TYPE_ANY:				// Any kind of SSL is ok
      if (vio_type(vio) == VIO_TYPE_SSL)
	user_access= acl_user->access;
      break;
    case SSL_TYPE_X509: /* Client should have any valid certificate. */
      /*
	Connections with non-valid certificates are dropped already
	in sslaccept() anyway, so we do not check validity here.

	We need to check for absence of SSL because without SSL
	we should reject connection.
      */
      if (vio_type(vio) == VIO_TYPE_SSL &&
	  SSL_get_verify_result(ssl) == X509_V_OK &&
	  SSL_get_peer_certificate(ssl))
	user_access= acl_user->access;
      break;
    case SSL_TYPE_SPECIFIED: /* Client should have specified attrib */
      /*
	We do not check for absence of SSL because without SSL it does
	not pass all checks here anyway.
	If cipher name is specified, we compare it to actual cipher in
	use.
      */
      X509 *cert;
      if (vio_type(vio) != VIO_TYPE_SSL ||
	  SSL_get_verify_result(ssl) != X509_V_OK)
	break;
      if (acl_user->ssl_cipher)
      {
	DBUG_PRINT("info",("comparing ciphers: '%s' and '%s'",
			   acl_user->ssl_cipher,SSL_get_cipher(ssl)));
	if (!strcmp(acl_user->ssl_cipher,SSL_get_cipher(ssl)))
	  user_access= acl_user->access;
	else
	{
	  if (global_system_variables.log_warnings)
	    sql_print_information("X509 ciphers mismatch: should be '%s' but is '%s'",
			      acl_user->ssl_cipher,
			      SSL_get_cipher(ssl));
	  break;
	}
      }
      /* Prepare certificate (if exists) */
      DBUG_PRINT("info",("checkpoint 1"));
      if (!(cert= SSL_get_peer_certificate(ssl)))
      {
	user_access=NO_ACCESS;
	break;
      }
      DBUG_PRINT("info",("checkpoint 2"));
      /* If X509 issuer is specified, we check it... */
      if (acl_user->x509_issuer)
      {
        DBUG_PRINT("info",("checkpoint 3"));
        char *ptr = X509_NAME_oneline(X509_get_issuer_name(cert), 0, 0);
        DBUG_PRINT("info",("comparing issuers: '%s' and '%s'",
			   acl_user->x509_issuer, ptr));
        if (strcmp(acl_user->x509_issuer, ptr))
        {
          if (global_system_variables.log_warnings)
            sql_print_information("X509 issuer mismatch: should be '%s' "
			      "but is '%s'", acl_user->x509_issuer, ptr);
          free(ptr);
          user_access=NO_ACCESS;
          break;
        }
        user_access= acl_user->access;
        free(ptr);
      }
      DBUG_PRINT("info",("checkpoint 4"));
      /* X509 subject is specified, we check it .. */
      if (acl_user->x509_subject)
      {
        char *ptr= X509_NAME_oneline(X509_get_subject_name(cert), 0, 0);
        DBUG_PRINT("info",("comparing subjects: '%s' and '%s'",
                           acl_user->x509_subject, ptr));
        if (strcmp(acl_user->x509_subject,ptr))
        {
          if (global_system_variables.log_warnings)
            sql_print_information("X509 subject mismatch: should be '%s' but is '%s'",
                            acl_user->x509_subject, ptr);
          free(ptr);
          user_access=NO_ACCESS;
          break;
        }
        user_access= acl_user->access;
        free(ptr);
      }
      break;
#else  /* HAVE_OPENSSL */
    default:
      /*
        If we don't have SSL but SSL is required for this user the 
        authentication should fail.
      */
      break;
#endif /* HAVE_OPENSSL */
    }
    sctx->master_access= user_access;
    sctx->priv_user= acl_user->user ? sctx->user : (char *) "";
    *mqh= acl_user->user_resource;

    if (acl_user->host.hostname)
      strmake(sctx->priv_host, acl_user->host.hostname, MAX_HOSTNAME);
    else
      *sctx->priv_host= 0;
  }
  VOID(pthread_mutex_unlock(&acl_cache->lock));
  DBUG_RETURN(res);
}


/*
  This is like acl_getroot() above, but it doesn't check password,
  and we don't care about the user resources.

  SYNOPSIS
    acl_getroot_no_password()
      sctx               Context which should be initialized
      user               user name
      host               host name
      ip                 IP
      db                 current data base name

  RETURN
    FALSE  OK
    TRUE   Error
*/

bool acl_getroot_no_password(Security_context *sctx, char *user, char *host,
                             char *ip, char *db)
{
  int res= 1;
  uint i;
  ACL_USER *acl_user= 0;
  DBUG_ENTER("acl_getroot_no_password");

  DBUG_PRINT("enter", ("Host: '%s', Ip: '%s', User: '%s', db: '%s'",
                       (host ? host : "(NULL)"), (ip ? ip : "(NULL)"),
                       user, (db ? db : "(NULL)")));
  sctx->user= user;
  sctx->host= host;
  sctx->ip= ip;
  sctx->host_or_ip= host ? host : (ip ? ip : "");

  if (!initialized)
  {
    /*
      here if mysqld's been started with --skip-grant-tables option.
    */
    sctx->skip_grants();
    DBUG_RETURN(FALSE);
  }

  VOID(pthread_mutex_lock(&acl_cache->lock));

  sctx->master_access= 0;
  sctx->db_access= 0;
  sctx->priv_user= (char *) "";
  *sctx->priv_host= 0;

  /*
     Find acl entry in user database.
     This is specially tailored to suit the check we do for CALL of
     a stored procedure; user is set to what is actually a
     priv_user, which can be ''.
  */
  for (i=0 ; i < acl_users.elements ; i++)
  {
    ACL_USER *acl_user_tmp= dynamic_element(&acl_users,i,ACL_USER*);
    if ((!acl_user_tmp->user && !user[0]) ||
        (acl_user_tmp->user && strcmp(user, acl_user_tmp->user) == 0))
    {
      if (compare_hostname(&acl_user_tmp->host, host, ip))
      {
        acl_user= acl_user_tmp;
        res= 0;
        break;
      }
    }
  }

  if (acl_user)
  {
    for (i=0 ; i < acl_dbs.elements ; i++)
    {
      ACL_DB *acl_db= dynamic_element(&acl_dbs, i, ACL_DB*);
      if (!acl_db->user ||
	  (user && user[0] && !strcmp(user, acl_db->user)))
      {
	if (compare_hostname(&acl_db->host, host, ip))
	{
	  if (!acl_db->db || (db && !wild_compare(db, acl_db->db, 0)))
	  {
	    sctx->db_access= acl_db->access;
	    break;
	  }
	}
      }
    }
    sctx->master_access= acl_user->access;
    sctx->priv_user= acl_user->user ? user : (char *) "";

    if (acl_user->host.hostname)
      strmake(sctx->priv_host, acl_user->host.hostname, MAX_HOSTNAME);
    else
      *sctx->priv_host= 0;
  }
  VOID(pthread_mutex_unlock(&acl_cache->lock));
  DBUG_RETURN(res);
}

static uchar* check_get_key(ACL_USER *buff, size_t *length,
                            my_bool not_used __attribute__((unused)))
{
  *length=buff->hostname_length;
  return (uchar*) buff->host.hostname;
}


static void acl_update_user(const char *user, const char *host,
			    const char *password, uint password_len,
			    enum SSL_type ssl_type,
			    const char *ssl_cipher,
			    const char *x509_issuer,
			    const char *x509_subject,
			    USER_RESOURCES  *mqh,
			    ulong privileges)
{
  safe_mutex_assert_owner(&acl_cache->lock);

  for (uint i=0 ; i < acl_users.elements ; i++)
  {
    ACL_USER *acl_user=dynamic_element(&acl_users,i,ACL_USER*);
    if (!acl_user->user && !user[0] ||
	acl_user->user && !strcmp(user,acl_user->user))
    {
      if (!acl_user->host.hostname && !host[0] ||
	  acl_user->host.hostname &&
	  !my_strcasecmp(system_charset_info, host, acl_user->host.hostname))
      {
	acl_user->access=privileges;
	if (mqh->specified_limits & USER_RESOURCES::QUERIES_PER_HOUR)
	  acl_user->user_resource.questions=mqh->questions;
	if (mqh->specified_limits & USER_RESOURCES::UPDATES_PER_HOUR)
	  acl_user->user_resource.updates=mqh->updates;
	if (mqh->specified_limits & USER_RESOURCES::CONNECTIONS_PER_HOUR)
	  acl_user->user_resource.conn_per_hour= mqh->conn_per_hour;
	if (mqh->specified_limits & USER_RESOURCES::USER_CONNECTIONS)
	  acl_user->user_resource.user_conn= mqh->user_conn;
	if (ssl_type != SSL_TYPE_NOT_SPECIFIED)
	{
	  acl_user->ssl_type= ssl_type;
	  acl_user->ssl_cipher= (ssl_cipher ? strdup_root(&mem,ssl_cipher) :
				 0);
	  acl_user->x509_issuer= (x509_issuer ? strdup_root(&mem,x509_issuer) :
				  0);
	  acl_user->x509_subject= (x509_subject ?
				   strdup_root(&mem,x509_subject) : 0);
	}
	if (password)
	  set_user_salt(acl_user, password, password_len);
        /* search complete: */
	break;
      }
    }
  }
}


static void acl_insert_user(const char *user, const char *host,
			    const char *password, uint password_len,
			    enum SSL_type ssl_type,
			    const char *ssl_cipher,
			    const char *x509_issuer,
			    const char *x509_subject,
			    USER_RESOURCES *mqh,
			    ulong privileges)
{
  ACL_USER acl_user;

  safe_mutex_assert_owner(&acl_cache->lock);

  acl_user.user=*user ? strdup_root(&mem,user) : 0;
  update_hostname(&acl_user.host, *host ? strdup_root(&mem, host): 0);
  acl_user.access=privileges;
  acl_user.user_resource = *mqh;
  acl_user.sort=get_sort(2,acl_user.host.hostname,acl_user.user);
  acl_user.hostname_length=(uint) strlen(host);
  acl_user.ssl_type= (ssl_type != SSL_TYPE_NOT_SPECIFIED ?
		      ssl_type : SSL_TYPE_NONE);
  acl_user.ssl_cipher=	ssl_cipher   ? strdup_root(&mem,ssl_cipher) : 0;
  acl_user.x509_issuer= x509_issuer  ? strdup_root(&mem,x509_issuer) : 0;
  acl_user.x509_subject=x509_subject ? strdup_root(&mem,x509_subject) : 0;

  set_user_salt(&acl_user, password, password_len);

  VOID(push_dynamic(&acl_users,(uchar*) &acl_user));
  if (!acl_user.host.hostname ||
      (acl_user.host.hostname[0] == wild_many && !acl_user.host.hostname[1]))
    allow_all_hosts=1;		// Anyone can connect /* purecov: tested */
  my_qsort((uchar*) dynamic_element(&acl_users,0,ACL_USER*),acl_users.elements,
	   sizeof(ACL_USER),(qsort_cmp) acl_compare);

  /* Rebuild 'acl_check_hosts' since 'acl_users' has been modified */
  rebuild_check_host();
}


static void acl_update_db(const char *user, const char *host, const char *db,
			  ulong privileges)
{
  safe_mutex_assert_owner(&acl_cache->lock);

  for (uint i=0 ; i < acl_dbs.elements ; i++)
  {
    ACL_DB *acl_db=dynamic_element(&acl_dbs,i,ACL_DB*);
    if (!acl_db->user && !user[0] ||
	acl_db->user &&
	!strcmp(user,acl_db->user))
    {
      if (!acl_db->host.hostname && !host[0] ||
	  acl_db->host.hostname &&
          !strcmp(host, acl_db->host.hostname))
      {
	if (!acl_db->db && !db[0] ||
	    acl_db->db && !strcmp(db,acl_db->db))
	{
	  if (privileges)
	    acl_db->access=privileges;
	  else
	    delete_dynamic_element(&acl_dbs,i);
	}
      }
    }
  }
}


/*
  Insert a user/db/host combination into the global acl_cache

  SYNOPSIS
    acl_insert_db()
    user		User name
    host		Host name
    db			Database name
    privileges		Bitmap of privileges

  NOTES
    acl_cache->lock must be locked when calling this
*/

static void acl_insert_db(const char *user, const char *host, const char *db,
			  ulong privileges)
{
  ACL_DB acl_db;
  safe_mutex_assert_owner(&acl_cache->lock);
  acl_db.user=strdup_root(&mem,user);
  update_hostname(&acl_db.host, *host ? strdup_root(&mem,host) : 0);
  acl_db.db=strdup_root(&mem,db);
  acl_db.access=privileges;
  acl_db.sort=get_sort(3,acl_db.host.hostname,acl_db.db,acl_db.user);
  VOID(push_dynamic(&acl_dbs,(uchar*) &acl_db));
  my_qsort((uchar*) dynamic_element(&acl_dbs,0,ACL_DB*),acl_dbs.elements,
	   sizeof(ACL_DB),(qsort_cmp) acl_compare);
}



/*
  Get privilege for a host, user and db combination

  as db_is_pattern changes the semantics of comparison,
  acl_cache is not used if db_is_pattern is set.
*/

ulong acl_get(const char *host, const char *ip,
              const char *user, const char *db, my_bool db_is_pattern)
{
  ulong host_access= ~(ulong)0, db_access= 0;
  uint i;
  size_t key_length;
  char key[ACL_KEY_LENGTH],*tmp_db,*end;
  acl_entry *entry;
  DBUG_ENTER("acl_get");

  VOID(pthread_mutex_lock(&acl_cache->lock));
  end=strmov((tmp_db=strmov(strmov(key, ip ? ip : "")+1,user)+1),db);
  if (lower_case_table_names)
  {
    my_casedn_str(files_charset_info, tmp_db);
    db=tmp_db;
  }
  key_length= (size_t) (end-key);
  if (!db_is_pattern && (entry=(acl_entry*) acl_cache->search((uchar*) key,
                                                              key_length)))
  {
    db_access=entry->access;
    VOID(pthread_mutex_unlock(&acl_cache->lock));
    DBUG_PRINT("exit", ("access: 0x%lx", db_access));
    DBUG_RETURN(db_access);
  }

  /*
    Check if there are some access rights for database and user
  */
  for (i=0 ; i < acl_dbs.elements ; i++)
  {
    ACL_DB *acl_db=dynamic_element(&acl_dbs,i,ACL_DB*);
    if (!acl_db->user || !strcmp(user,acl_db->user))
    {
      if (compare_hostname(&acl_db->host,host,ip))
      {
	if (!acl_db->db || !wild_compare(db,acl_db->db,db_is_pattern))
	{
	  db_access=acl_db->access;
	  if (acl_db->host.hostname)
	    goto exit;				// Fully specified. Take it
	  break; /* purecov: tested */
	}
      }
    }
  }
  if (!db_access)
    goto exit;					// Can't be better

  /*
    No host specified for user. Get hostdata from host table
  */
  host_access=0;				// Host must be found
  for (i=0 ; i < acl_hosts.elements ; i++)
  {
    ACL_HOST *acl_host=dynamic_element(&acl_hosts,i,ACL_HOST*);
    if (compare_hostname(&acl_host->host,host,ip))
    {
      if (!acl_host->db || !wild_compare(db,acl_host->db,db_is_pattern))
      {
	host_access=acl_host->access;		// Fully specified. Take it
	break;
      }
    }
  }
exit:
  /* Save entry in cache for quick retrieval */
  if (!db_is_pattern &&
      (entry= (acl_entry*) malloc(sizeof(acl_entry)+key_length)))
  {
    entry->access=(db_access & host_access);
    entry->length=key_length;
    memcpy((uchar*) entry->key,key,key_length);
    acl_cache->add(entry);
  }
  VOID(pthread_mutex_unlock(&acl_cache->lock));
  DBUG_PRINT("exit", ("access: 0x%lx", db_access & host_access));
  DBUG_RETURN(db_access & host_access);
}

/*
  Check if there are any possible matching entries for this host

  NOTES
    All host names without wild cards are stored in a hash table,
    entries with wildcards are stored in a dynamic array
*/

static void init_check_host(void)
{
  DBUG_ENTER("init_check_host");
  VOID(my_init_dynamic_array(&acl_wild_hosts,sizeof(struct acl_host_and_ip),
			  acl_users.elements,1));
  VOID(hash_init(&acl_check_hosts,system_charset_info,acl_users.elements,0,0,
		 (hash_get_key) check_get_key,0,0));
  if (!allow_all_hosts)
  {
    for (uint i=0 ; i < acl_users.elements ; i++)
    {
      ACL_USER *acl_user=dynamic_element(&acl_users,i,ACL_USER*);
      if (strchr(acl_user->host.hostname,wild_many) ||
	  strchr(acl_user->host.hostname,wild_one) ||
	  acl_user->host.ip_mask)
      {						// Has wildcard
	uint j;
	for (j=0 ; j < acl_wild_hosts.elements ; j++)
	{					// Check if host already exists
	  acl_host_and_ip *acl=dynamic_element(&acl_wild_hosts,j,
					       acl_host_and_ip *);
	  if (!my_strcasecmp(system_charset_info,
                             acl_user->host.hostname, acl->hostname))
	    break;				// already stored
	}
	if (j == acl_wild_hosts.elements)	// If new
	  (void) push_dynamic(&acl_wild_hosts,(uchar*) &acl_user->host);
      }
      else if (!hash_search(&acl_check_hosts,(uchar*) acl_user->host.hostname,
			    strlen(acl_user->host.hostname)))
      {
	if (my_hash_insert(&acl_check_hosts,(uchar*) acl_user))
	{					// End of memory
	  allow_all_hosts=1;			// Should never happen
	  DBUG_VOID_RETURN;
	}
      }
    }
  }
  freeze_size(&acl_wild_hosts);
  freeze_size(&acl_check_hosts.array);
  DBUG_VOID_RETURN;
}


/*
  Rebuild lists used for checking of allowed hosts

  We need to rebuild 'acl_check_hosts' and 'acl_wild_hosts' after adding,
  dropping or renaming user, since they contain pointers to elements of
  'acl_user' array, which are invalidated by drop operation, and use
  ACL_USER::host::hostname as a key, which is changed by rename.
*/
void rebuild_check_host(void)
{
  delete_dynamic(&acl_wild_hosts);
  hash_free(&acl_check_hosts);
  init_check_host();
}


/* Return true if there is no users that can match the given host */

bool acl_check_host(const char *host, const char *ip)
{
  if (allow_all_hosts)
    return 0;
  VOID(pthread_mutex_lock(&acl_cache->lock));

  if (host && hash_search(&acl_check_hosts,(uchar*) host,strlen(host)) ||
      ip && hash_search(&acl_check_hosts,(uchar*) ip, strlen(ip)))
  {
    VOID(pthread_mutex_unlock(&acl_cache->lock));
    return 0;					// Found host
  }
  for (uint i=0 ; i < acl_wild_hosts.elements ; i++)
  {
    acl_host_and_ip *acl=dynamic_element(&acl_wild_hosts,i,acl_host_and_ip*);
    if (compare_hostname(acl, host, ip))
    {
      VOID(pthread_mutex_unlock(&acl_cache->lock));
      return 0;					// Host ok
    }
  }
  VOID(pthread_mutex_unlock(&acl_cache->lock));
  return 1;					// Host is not allowed
}


/*
  Check if the user is allowed to change password

  SYNOPSIS:
    check_change_password()
    thd		THD
    host	hostname for the user
    user	user name
    new_password new password

  NOTE:
    new_password cannot be NULL

    RETURN VALUE
      0		OK
      1		ERROR  ; In this case the error is sent to the client.
*/

int check_change_password(THD *thd, const char *host, const char *user,
                           char *new_password, uint new_password_len)
{
  if (!initialized)
  {
    my_error(ER_OPTION_PREVENTS_STATEMENT, MYF(0), "--skip-grant-tables");
    return(1);
  }
  if (!thd->slave_thread &&
      (strcmp(thd->security_ctx->user, user) ||
       my_strcasecmp(system_charset_info, host,
                     thd->security_ctx->priv_host)))
  {
    if (check_access(thd, UPDATE_ACL, "mysql",0,1,0,0))
      return(1);
  }
  if (!thd->slave_thread && !thd->security_ctx->user[0])
  {
    my_message(ER_PASSWORD_ANONYMOUS_USER, ER(ER_PASSWORD_ANONYMOUS_USER),
               MYF(0));
    return(1);
  }
  size_t len= strlen(new_password);
  if (len && len != SCRAMBLED_PASSWORD_CHAR_LENGTH &&
      len != SCRAMBLED_PASSWORD_CHAR_LENGTH_323)
  {
    my_error(ER_PASSWD_LENGTH, MYF(0), SCRAMBLED_PASSWORD_CHAR_LENGTH);
    return -1;
  }
  return(0);
}


/*
  Change a password for a user

  SYNOPSIS
    change_password()
    thd			Thread handle
    host		Hostname
    user		User name
    new_password	New password for host@user

  RETURN VALUES
    0	ok
    1	ERROR; In this case the error is sent to the client.
*/

bool change_password(THD *thd, const char *host, const char *user,
		     char *new_password)
{
  TABLE_LIST tables;
  TABLE *table;
  /* Buffer should be extended when password length is extended. */
  char buff[512];
  ulong query_length;
  uint new_password_len= (uint) strlen(new_password);
  bool result= 1;
  DBUG_ENTER("change_password");
  DBUG_PRINT("enter",("host: '%s'  user: '%s'  new_password: '%s'",
		      host,user,new_password));
  DBUG_ASSERT(host != 0);			// Ensured by parent

  if (check_change_password(thd, host, user, new_password, new_password_len))
    DBUG_RETURN(1);

  bzero((char*) &tables, sizeof(tables));
  tables.alias= tables.table_name= (char*) "user";
  tables.db= (char*) "mysql";

#ifdef HAVE_REPLICATION
  /*
    GRANT and REVOKE are applied the slave in/exclusion rules as they are
    some kind of updates to the mysql.% tables.
  */
  if (thd->slave_thread && rpl_filter->is_on())
  {
    /*
      The tables must be marked "updating" so that tables_ok() takes them into
      account in tests.  It's ok to leave 'updating' set after tables_ok.
    */
    tables.updating= 1;
    /* Thanks to bzero, tables.next==0 */
    if (!(thd->spcont || rpl_filter->tables_ok(0, &tables)))
      DBUG_RETURN(0);
  }
#endif

  if (!(table= open_ltable(thd, &tables, TL_WRITE, 0)))
    DBUG_RETURN(1);

  VOID(pthread_mutex_lock(&acl_cache->lock));
  ACL_USER *acl_user;
  if (!(acl_user= find_acl_user(host, user, TRUE)))
  {
    VOID(pthread_mutex_unlock(&acl_cache->lock));
    my_message(ER_PASSWORD_NO_MATCH, ER(ER_PASSWORD_NO_MATCH), MYF(0));
    goto end;
  }
  /* update loaded acl entry: */
  set_user_salt(acl_user, new_password, new_password_len);

  if (update_user_table(thd, table,
			acl_user->host.hostname ? acl_user->host.hostname : "",
			acl_user->user ? acl_user->user : "",
			new_password, new_password_len))
  {
    VOID(pthread_mutex_unlock(&acl_cache->lock)); /* purecov: deadcode */
    goto end;
  }

  acl_cache->clear(1);				// Clear locked hostname cache
  VOID(pthread_mutex_unlock(&acl_cache->lock));
  result= 0;
  if (mysql_bin_log.is_open())
  {
    query_length=
      my_sprintf(buff,
                 (buff,"SET PASSWORD FOR '%-.120s'@'%-.120s'='%-.120s'",
                  acl_user->user ? acl_user->user : "",
                  acl_user->host.hostname ? acl_user->host.hostname : "",
                  new_password));
    thd->clear_error();
    thd->binlog_query(THD::MYSQL_QUERY_TYPE, buff, query_length, FALSE, FALSE);
  }
end:
  close_thread_tables(thd);
  DBUG_RETURN(result);
}


/*
  Find user in ACL

  SYNOPSIS
    is_acl_user()
    host                 host name
    user                 user name

  RETURN
   FALSE  user not fond
   TRUE   there are such user
*/

bool is_acl_user(const char *host, const char *user)
{
  bool res;

  /* --skip-grants */
  if (!initialized)
    return TRUE;

  VOID(pthread_mutex_lock(&acl_cache->lock));
  res= find_acl_user(host, user, TRUE) != NULL;
  VOID(pthread_mutex_unlock(&acl_cache->lock));
  return res;
}


/*
  Find first entry that matches the current user
*/

static ACL_USER *
find_acl_user(const char *host, const char *user, my_bool exact)
{
  DBUG_ENTER("find_acl_user");
  DBUG_PRINT("enter",("host: '%s'  user: '%s'",host,user));

  safe_mutex_assert_owner(&acl_cache->lock);

  for (uint i=0 ; i < acl_users.elements ; i++)
  {
    ACL_USER *acl_user=dynamic_element(&acl_users,i,ACL_USER*);
    DBUG_PRINT("info",("strcmp('%s','%s'), compare_hostname('%s','%s'),",
                       user, acl_user->user ? acl_user->user : "",
                       host,
                       acl_user->host.hostname ? acl_user->host.hostname :
                       ""));
    if (!acl_user->user && !user[0] ||
	acl_user->user && !strcmp(user,acl_user->user))
    {
      if (exact ? !my_strcasecmp(system_charset_info, host,
                                 acl_user->host.hostname ?
				 acl_user->host.hostname : "") :
          compare_hostname(&acl_user->host,host,host))
      {
	DBUG_RETURN(acl_user);
      }
    }
  }
  DBUG_RETURN(0);
}


/*
  Comparing of hostnames

  NOTES
  A hostname may be of type:
  hostname   (May include wildcards);   monty.pp.sci.fi
  ip	   (May include wildcards);   192.168.0.0
  ip/netmask			      192.168.0.0/255.255.255.0

  A net mask of 0.0.0.0 is not allowed.
*/

static const char *calc_ip(const char *ip, long *val, char end)
{
  long ip_val,tmp;
  if (!(ip=str2int(ip,10,0,255,&ip_val)) || *ip != '.')
    return 0;
  ip_val<<=24;
  if (!(ip=str2int(ip+1,10,0,255,&tmp)) || *ip != '.')
    return 0;
  ip_val+=tmp<<16;
  if (!(ip=str2int(ip+1,10,0,255,&tmp)) || *ip != '.')
    return 0;
  ip_val+=tmp<<8;
  if (!(ip=str2int(ip+1,10,0,255,&tmp)) || *ip != end)
    return 0;
  *val=ip_val+tmp;
  return ip;
}


static void update_hostname(acl_host_and_ip *host, const char *hostname)
{
  host->hostname=(char*) hostname;             // This will not be modified!
  if (!hostname ||
      (!(hostname=calc_ip(hostname,&host->ip,'/')) ||
       !(hostname=calc_ip(hostname+1,&host->ip_mask,'\0'))))
  {
    host->ip= host->ip_mask=0;			// Not a masked ip
  }
}


static bool compare_hostname(const acl_host_and_ip *host, const char *hostname,
			     const char *ip)
{
  long tmp;
  if (host->ip_mask && ip && calc_ip(ip,&tmp,'\0'))
  {
    return (tmp & host->ip_mask) == host->ip;
  }
  return (!host->hostname ||
	  (hostname && !wild_case_compare(system_charset_info,
                                          hostname, host->hostname)) ||
	  (ip && !wild_compare(ip, host->hostname, 0)));
}

bool hostname_requires_resolving(const char *hostname)
{
  char cur;
  if (!hostname)
    return FALSE;
  size_t namelen= strlen(hostname);
  size_t lhlen= strlen(my_localhost);
  if ((namelen == lhlen) &&
      !my_strnncoll(system_charset_info, (const uchar *)hostname,  namelen,
		    (const uchar *)my_localhost, strlen(my_localhost)))
    return FALSE;
  for (; (cur=*hostname); hostname++)
  {
    if ((cur != '%') && (cur != '_') && (cur != '.') && (cur != '/') &&
	((cur < '0') || (cur > '9')))
      return TRUE;
  }
  return FALSE;
}


/*
  Update record for user in mysql.user privilege table with new password.

  SYNOPSIS
    update_user_table()
      thd               Thread handle
      table             Pointer to TABLE object for open mysql.user table
      host/user         Hostname/username pair identifying user for which
                        new password should be set
      new_password      New password
      new_password_len  Length of new password
*/

static bool update_user_table(THD *thd, TABLE *table,
                              const char *host, const char *user,
			      const char *new_password, uint new_password_len)
{
  char user_key[MAX_KEY_LENGTH];
  int error;
  DBUG_ENTER("update_user_table");
  DBUG_PRINT("enter",("user: %s  host: %s",user,host));

  table->use_all_columns();
  table->field[0]->store(host,(uint) strlen(host), system_charset_info);
  table->field[1]->store(user,(uint) strlen(user), system_charset_info);
  key_copy((uchar *) user_key, table->record[0], table->key_info,
           table->key_info->key_length);

  if (table->file->index_read_idx_map(table->record[0], 0,
                                      (uchar *) user_key, HA_WHOLE_KEY,
                                      HA_READ_KEY_EXACT))
  {
    my_message(ER_PASSWORD_NO_MATCH, ER(ER_PASSWORD_NO_MATCH),
               MYF(0));	/* purecov: deadcode */
    DBUG_RETURN(1);				/* purecov: deadcode */
  }
  store_record(table,record[1]);
  table->field[2]->store(new_password, new_password_len, system_charset_info);
  if ((error=table->file->ha_update_row(table->record[1],table->record[0])) &&
      error != HA_ERR_RECORD_IS_THE_SAME)
  {
    table->file->print_error(error,MYF(0));	/* purecov: deadcode */
    DBUG_RETURN(1);
  }
  DBUG_RETURN(0);
}


/*
  Return 1 if we are allowed to create new users
  the logic here is: INSERT_ACL is sufficient.
  It's also a requirement in opt_safe_user_create,
  otherwise CREATE_USER_ACL is enough.
*/

static bool test_if_create_new_users(THD *thd)
{
  Security_context *sctx= thd->security_ctx;
  bool create_new_users= test(sctx->master_access & INSERT_ACL) ||
                         (!opt_safe_user_create &&
                          test(sctx->master_access & CREATE_USER_ACL));
  if (!create_new_users)
  {
    TABLE_LIST tl;
    ulong db_access;
    bzero((char*) &tl,sizeof(tl));
    tl.db=	   (char*) "mysql";
    tl.table_name=  (char*) "user";
    create_new_users= 1;

    db_access=acl_get(sctx->host, sctx->ip,
		      sctx->priv_user, tl.db, 0);
    if (!(db_access & INSERT_ACL))
    {
      if (check_grant(thd, INSERT_ACL, &tl, 0, UINT_MAX, 1))
	create_new_users=0;
    }
  }
  return create_new_users;
}


/****************************************************************************
  Handle GRANT commands
****************************************************************************/

static int replace_user_table(THD *thd, TABLE *table, const LEX_USER &combo,
			      ulong rights, bool revoke_grant,
			      bool can_create_user, bool no_auto_create)
{
  int error = -1;
  bool old_row_exists=0;
  const char *password= "";
  uint password_len= 0;
  char what= (revoke_grant) ? 'N' : 'Y';
  uchar user_key[MAX_KEY_LENGTH];
  LEX *lex= thd->lex;
  DBUG_ENTER("replace_user_table");

  safe_mutex_assert_owner(&acl_cache->lock);

  if (combo.password.str && combo.password.str[0])
  {
    if (combo.password.length != SCRAMBLED_PASSWORD_CHAR_LENGTH &&
        combo.password.length != SCRAMBLED_PASSWORD_CHAR_LENGTH_323)
    {
      my_error(ER_PASSWD_LENGTH, MYF(0), SCRAMBLED_PASSWORD_CHAR_LENGTH);
      DBUG_RETURN(-1);
    }
    password_len= combo.password.length;
    password=combo.password.str;
  }

  table->use_all_columns();
  table->field[0]->store(combo.host.str,combo.host.length,
                         system_charset_info);
  table->field[1]->store(combo.user.str,combo.user.length,
                         system_charset_info);
  key_copy(user_key, table->record[0], table->key_info,
           table->key_info->key_length);

  if (table->file->index_read_idx_map(table->record[0], 0, user_key,
                                      HA_WHOLE_KEY,
                                      HA_READ_KEY_EXACT))
  {
    /* what == 'N' means revoke */
    if (what == 'N')
    {
      my_error(ER_NONEXISTING_GRANT, MYF(0), combo.user.str, combo.host.str);
      goto end;
    }
    /*
      There are four options which affect the process of creation of
      a new user (mysqld option --safe-create-user, 'insert' privilege
      on 'mysql.user' table, using 'GRANT' with 'IDENTIFIED BY' and
      SQL_MODE flag NO_AUTO_CREATE_USER). Below is the simplified rule
      how it should work.
      if (safe-user-create && ! INSERT_priv) => reject
      else if (identified_by) => create
      else if (no_auto_create_user) => reject
      else create

      see also test_if_create_new_users()
    */
    else if (!password_len && no_auto_create)
    {
      my_error(ER_PASSWORD_NO_MATCH, MYF(0), combo.user.str, combo.host.str);
      goto end;
    }
    else if (!can_create_user)
    {
      my_error(ER_CANT_CREATE_USER_WITH_GRANT, MYF(0),
               thd->security_ctx->user, thd->security_ctx->host_or_ip);
      goto end;
    }
    old_row_exists = 0;
    restore_record(table,s->default_values);
    table->field[0]->store(combo.host.str,combo.host.length,
                           system_charset_info);
    table->field[1]->store(combo.user.str,combo.user.length,
                           system_charset_info);
    table->field[2]->store(password, password_len,
                           system_charset_info);
  }
  else
  {
    old_row_exists = 1;
    store_record(table,record[1]);			// Save copy for update
    if (combo.password.str)			// If password given
      table->field[2]->store(password, password_len, system_charset_info);
    else if (!rights && !revoke_grant &&
             lex->ssl_type == SSL_TYPE_NOT_SPECIFIED &&
             !lex->mqh.specified_limits)
    {
      DBUG_RETURN(0);
    }
  }

  /* Update table columns with new privileges */

  Field **tmp_field;
  ulong priv;
  uint next_field;
  for (tmp_field= table->field+3, priv = SELECT_ACL;
       *tmp_field && (*tmp_field)->real_type() == MYSQL_TYPE_ENUM &&
	 ((Field_enum*) (*tmp_field))->typelib->count == 2 ;
       tmp_field++, priv <<= 1)
  {
    if (priv & rights)				 // set requested privileges
      (*tmp_field)->store(&what, 1, &my_charset_latin1);
  }
  rights= get_access(table, 3, &next_field);
  DBUG_PRINT("info",("table fields: %d",table->s->fields));
  if (table->s->fields >= 31)		/* From 4.0.0 we have more fields */
  {
    /* We write down SSL related ACL stuff */
    switch (lex->ssl_type) {
    case SSL_TYPE_ANY:
      table->field[next_field]->store(STRING_WITH_LEN("ANY"),
                                      &my_charset_latin1);
      table->field[next_field+1]->store("", 0, &my_charset_latin1);
      table->field[next_field+2]->store("", 0, &my_charset_latin1);
      table->field[next_field+3]->store("", 0, &my_charset_latin1);
      break;
    case SSL_TYPE_X509:
      table->field[next_field]->store(STRING_WITH_LEN("X509"),
                                      &my_charset_latin1);
      table->field[next_field+1]->store("", 0, &my_charset_latin1);
      table->field[next_field+2]->store("", 0, &my_charset_latin1);
      table->field[next_field+3]->store("", 0, &my_charset_latin1);
      break;
    case SSL_TYPE_SPECIFIED:
      table->field[next_field]->store(STRING_WITH_LEN("SPECIFIED"),
                                      &my_charset_latin1);
      table->field[next_field+1]->store("", 0, &my_charset_latin1);
      table->field[next_field+2]->store("", 0, &my_charset_latin1);
      table->field[next_field+3]->store("", 0, &my_charset_latin1);
      if (lex->ssl_cipher)
        table->field[next_field+1]->store(lex->ssl_cipher,
                                strlen(lex->ssl_cipher), system_charset_info);
      if (lex->x509_issuer)
        table->field[next_field+2]->store(lex->x509_issuer,
                                strlen(lex->x509_issuer), system_charset_info);
      if (lex->x509_subject)
        table->field[next_field+3]->store(lex->x509_subject,
                                strlen(lex->x509_subject), system_charset_info);
      break;
    case SSL_TYPE_NOT_SPECIFIED:
      break;
    case SSL_TYPE_NONE:
      table->field[next_field]->store("", 0, &my_charset_latin1);
      table->field[next_field+1]->store("", 0, &my_charset_latin1);
      table->field[next_field+2]->store("", 0, &my_charset_latin1);
      table->field[next_field+3]->store("", 0, &my_charset_latin1);
      break;
    }
    next_field+=4;

    USER_RESOURCES mqh= lex->mqh;
    if (mqh.specified_limits & USER_RESOURCES::QUERIES_PER_HOUR)
      table->field[next_field]->store((longlong) mqh.questions, TRUE);
    if (mqh.specified_limits & USER_RESOURCES::UPDATES_PER_HOUR)
      table->field[next_field+1]->store((longlong) mqh.updates, TRUE);
    if (mqh.specified_limits & USER_RESOURCES::CONNECTIONS_PER_HOUR)
      table->field[next_field+2]->store((longlong) mqh.conn_per_hour, TRUE);
    if (table->s->fields >= 36 &&
        (mqh.specified_limits & USER_RESOURCES::USER_CONNECTIONS))
      table->field[next_field+3]->store((longlong) mqh.user_conn, TRUE);
    mqh_used= mqh_used || mqh.questions || mqh.updates || mqh.conn_per_hour;
  }
  if (old_row_exists)
  {
    /*
      We should NEVER delete from the user table, as a uses can still
      use mysqld even if he doesn't have any privileges in the user table!
    */
    if (cmp_record(table,record[1]))
    {
      if ((error=
           table->file->ha_update_row(table->record[1],table->record[0])) &&
          error != HA_ERR_RECORD_IS_THE_SAME)
      {						// This should never happen
        table->file->print_error(error,MYF(0));	/* purecov: deadcode */
        error= -1;				/* purecov: deadcode */
        goto end;				/* purecov: deadcode */
      }
      else
        error= 0;
    }
  }
  else if ((error=table->file->ha_write_row(table->record[0]))) // insert
  {						// This should never happen
    if (table->file->is_fatal_error(error, HA_CHECK_DUP))
    {
      table->file->print_error(error,MYF(0));	/* purecov: deadcode */
      error= -1;				/* purecov: deadcode */
      goto end;					/* purecov: deadcode */
    }
  }
  error=0;					// Privileges granted / revoked

end:
  if (!error)
  {
    acl_cache->clear(1);			// Clear privilege cache
    if (old_row_exists)
      acl_update_user(combo.user.str, combo.host.str,
                      combo.password.str, password_len,
		      lex->ssl_type,
		      lex->ssl_cipher,
		      lex->x509_issuer,
		      lex->x509_subject,
		      &lex->mqh,
		      rights);
    else
      acl_insert_user(combo.user.str, combo.host.str, password, password_len,
		      lex->ssl_type,
		      lex->ssl_cipher,
		      lex->x509_issuer,
		      lex->x509_subject,
		      &lex->mqh,
		      rights);
  }
  DBUG_RETURN(error);
}


/*
  change grants in the mysql.db table
*/

static int replace_db_table(TABLE *table, const char *db,
			    const LEX_USER &combo,
			    ulong rights, bool revoke_grant)
{
  uint i;
  ulong priv,store_rights;
  bool old_row_exists=0;
  int error;
  char what= (revoke_grant) ? 'N' : 'Y';
  uchar user_key[MAX_KEY_LENGTH];
  DBUG_ENTER("replace_db_table");

  if (!initialized)
  {
    my_error(ER_OPTION_PREVENTS_STATEMENT, MYF(0), "--skip-grant-tables");
    DBUG_RETURN(-1);
  }

  /* Check if there is such a user in user table in memory? */
  if (!find_acl_user(combo.host.str,combo.user.str, FALSE))
  {
    my_message(ER_PASSWORD_NO_MATCH, ER(ER_PASSWORD_NO_MATCH), MYF(0));
    DBUG_RETURN(-1);
  }

  table->use_all_columns();
  table->field[0]->store(combo.host.str,combo.host.length,
                         system_charset_info);
  table->field[1]->store(db,(uint) strlen(db), system_charset_info);
  table->field[2]->store(combo.user.str,combo.user.length,
                         system_charset_info);
  key_copy(user_key, table->record[0], table->key_info,
           table->key_info->key_length);

  if (table->file->index_read_idx_map(table->record[0],0, user_key,
                                      HA_WHOLE_KEY,
                                      HA_READ_KEY_EXACT))
  {
    if (what == 'N')
    { // no row, no revoke
      my_error(ER_NONEXISTING_GRANT, MYF(0), combo.user.str, combo.host.str);
      goto abort;
    }
    old_row_exists = 0;
    restore_record(table, s->default_values);
    table->field[0]->store(combo.host.str,combo.host.length,
                           system_charset_info);
    table->field[1]->store(db,(uint) strlen(db), system_charset_info);
    table->field[2]->store(combo.user.str,combo.user.length,
                           system_charset_info);
  }
  else
  {
    old_row_exists = 1;
    store_record(table,record[1]);
  }

  store_rights=get_rights_for_db(rights);
  for (i= 3, priv= 1; i < table->s->fields; i++, priv <<= 1)
  {
    if (priv & store_rights)			// do it if priv is chosen
      table->field [i]->store(&what,1, &my_charset_latin1);// set requested privileges
  }
  rights=get_access(table,3);
  rights=fix_rights_for_db(rights);

  if (old_row_exists)
  {
    /* update old existing row */
    if (rights)
    {
      if ((error= table->file->ha_update_row(table->record[1],
                                             table->record[0])) &&
          error != HA_ERR_RECORD_IS_THE_SAME)
	goto table_error;			/* purecov: deadcode */
    }
    else	/* must have been a revoke of all privileges */
    {
      if ((error= table->file->ha_delete_row(table->record[1])))
	goto table_error;			/* purecov: deadcode */
    }
  }
  else if (rights && (error= table->file->ha_write_row(table->record[0])))
  {
    if (table->file->is_fatal_error(error, HA_CHECK_DUP_KEY))
      goto table_error; /* purecov: deadcode */
  }

  acl_cache->clear(1);				// Clear privilege cache
  if (old_row_exists)
    acl_update_db(combo.user.str,combo.host.str,db,rights);
  else
  if (rights)
    acl_insert_db(combo.user.str,combo.host.str,db,rights);
  DBUG_RETURN(0);

  /* This could only happen if the grant tables got corrupted */
table_error:
  table->file->print_error(error,MYF(0));	/* purecov: deadcode */

abort:
  DBUG_RETURN(-1);
}


class GRANT_COLUMN :public Sql_alloc
{
public:
  char *column;
  ulong rights;
  uint key_length;
  GRANT_COLUMN(String &c,  ulong y) :rights (y)
  {
    column= (char*) memdup_root(&memex,c.ptr(), key_length=c.length());
  }
};


static uchar* get_key_column(GRANT_COLUMN *buff, size_t *length,
			    my_bool not_used __attribute__((unused)))
{
  *length=buff->key_length;
  return (uchar*) buff->column;
}


class GRANT_NAME :public Sql_alloc
{
public:
  acl_host_and_ip host;
  char *db, *user, *tname, *hash_key;
  ulong privs;
  ulong sort;
  size_t key_length;
  GRANT_NAME(const char *h, const char *d,const char *u,
             const char *t, ulong p);
  GRANT_NAME (TABLE *form);
  virtual ~GRANT_NAME() {};
  virtual bool ok() { return privs != 0; }
};


class GRANT_TABLE :public GRANT_NAME
{
public:
  ulong cols;
  HASH hash_columns;

  GRANT_TABLE(const char *h, const char *d,const char *u,
              const char *t, ulong p, ulong c);
  GRANT_TABLE (TABLE *form, TABLE *col_privs);
  ~GRANT_TABLE();
  bool ok() { return privs != 0 || cols != 0; }
};



GRANT_NAME::GRANT_NAME(const char *h, const char *d,const char *u,
                       const char *t, ulong p)
  :privs(p)
{
  /* Host given by user */
  update_hostname(&host, strdup_root(&memex, h));
  db =   strdup_root(&memex,d);
  user = strdup_root(&memex,u);
  sort=  get_sort(3,host.hostname,db,user);
  tname= strdup_root(&memex,t);
  if (lower_case_table_names)
  {
    my_casedn_str(files_charset_info, db);
    my_casedn_str(files_charset_info, tname);
  }
  key_length= strlen(d) + strlen(u)+ strlen(t)+3;
  hash_key=   (char*) alloc_root(&memex,key_length);
  strmov(strmov(strmov(hash_key,user)+1,db)+1,tname);
}


GRANT_TABLE::GRANT_TABLE(const char *h, const char *d,const char *u,
                	 const char *t, ulong p, ulong c)
  :GRANT_NAME(h,d,u,t,p), cols(c)
{
  (void) hash_init2(&hash_columns,4,system_charset_info,
                   0,0,0, (hash_get_key) get_key_column,0,0);
}


GRANT_NAME::GRANT_NAME(TABLE *form)
{
  update_hostname(&host, get_field(&memex, form->field[0]));
  db=    get_field(&memex,form->field[1]);
  user=  get_field(&memex,form->field[2]);
  if (!user)
    user= (char*) "";
  sort=  get_sort(3, host.hostname, db, user);
  tname= get_field(&memex,form->field[3]);
  if (!db || !tname)
  {
    /* Wrong table row; Ignore it */
    privs= 0;
    return;					/* purecov: inspected */
  }
  if (lower_case_table_names)
  {
    my_casedn_str(files_charset_info, db);
    my_casedn_str(files_charset_info, tname);
  }
  key_length= (strlen(db) + strlen(user) + strlen(tname) + 3);
  hash_key=   (char*) alloc_root(&memex, key_length);
  strmov(strmov(strmov(hash_key,user)+1,db)+1,tname);
  privs = (ulong) form->field[6]->val_int();
  privs = fix_rights_for_table(privs);
}


GRANT_TABLE::GRANT_TABLE(TABLE *form, TABLE *col_privs)
  :GRANT_NAME(form)
{
  uchar key[MAX_KEY_LENGTH];

  if (!db || !tname)
  {
    /* Wrong table row; Ignore it */
    hash_clear(&hash_columns);                  /* allow for destruction */
    cols= 0;
    return;
  }
  cols= (ulong) form->field[7]->val_int();
  cols =  fix_rights_for_column(cols);

  (void) hash_init2(&hash_columns,4,system_charset_info,
                   0,0,0, (hash_get_key) get_key_column,0,0);
  if (cols)
  {
    uint key_prefix_len;
    KEY_PART_INFO *key_part= col_privs->key_info->key_part;
    col_privs->field[0]->store(host.hostname,
                               host.hostname ? (uint) strlen(host.hostname) :
                               0,
                               system_charset_info);
    col_privs->field[1]->store(db,(uint) strlen(db), system_charset_info);
    col_privs->field[2]->store(user,(uint) strlen(user), system_charset_info);
    col_privs->field[3]->store(tname,(uint) strlen(tname), system_charset_info);

    key_prefix_len= (key_part[0].store_length +
                     key_part[1].store_length +
                     key_part[2].store_length +
                     key_part[3].store_length);
    key_copy(key, col_privs->record[0], col_privs->key_info, key_prefix_len);
    col_privs->field[4]->store("",0, &my_charset_latin1);

    col_privs->file->ha_index_init(0, 1);
    if (col_privs->file->index_read_map(col_privs->record[0], (uchar*) key,
                                        (key_part_map)15, HA_READ_KEY_EXACT))
    {
      cols = 0; /* purecov: deadcode */
      col_privs->file->ha_index_end();
      return;
    }
    do
    {
      String *res,column_name;
      GRANT_COLUMN *mem_check;
      /* As column name is a string, we don't have to supply a buffer */
      res=col_privs->field[4]->val_str(&column_name);
      ulong priv= (ulong) col_privs->field[6]->val_int();
      if (!(mem_check = new GRANT_COLUMN(*res,
                                         fix_rights_for_column(priv))))
      {
        /* Don't use this entry */
        privs = cols = 0;			/* purecov: deadcode */
        return;				/* purecov: deadcode */
      }
      my_hash_insert(&hash_columns, (uchar *) mem_check);
    } while (!col_privs->file->index_next(col_privs->record[0]) &&
             !key_cmp_if_same(col_privs,key,0,key_prefix_len));
    col_privs->file->ha_index_end();
  }
}


GRANT_TABLE::~GRANT_TABLE()
{
  hash_free(&hash_columns);
}


static uchar* get_grant_table(GRANT_NAME *buff, size_t *length,
			     my_bool not_used __attribute__((unused)))
{
  *length=buff->key_length;
  return (uchar*) buff->hash_key;
}


void free_grant_table(GRANT_TABLE *grant_table)
{
  hash_free(&grant_table->hash_columns);
}


/* Search after a matching grant. Prefer exact grants before not exact ones */

static GRANT_NAME *name_hash_search(HASH *name_hash,
                                    const char *host,const char* ip,
                                    const char *db,
                                    const char *user, const char *tname,
                                    bool exact)
{
  char helping [NAME_LEN*2+USERNAME_LENGTH+3];
  uint len;
  GRANT_NAME *grant_name,*found=0;
  HASH_SEARCH_STATE state;

  len  = (uint) (strmov(strmov(strmov(helping,user)+1,db)+1,tname)-helping)+ 1;
  for (grant_name= (GRANT_NAME*) hash_first(name_hash, (uchar*) helping,
                                            len, &state);
       grant_name ;
       grant_name= (GRANT_NAME*) hash_next(name_hash,(uchar*) helping,
                                           len, &state))
  {
    if (exact)
    {
      if (!grant_name->host.hostname ||
          (host &&
	   !my_strcasecmp(system_charset_info, host,
                          grant_name->host.hostname)) ||
	  (ip && !strcmp(ip, grant_name->host.hostname)))
	return grant_name;
    }
    else
    {
      if (compare_hostname(&grant_name->host, host, ip) &&
          (!found || found->sort < grant_name->sort))
	found=grant_name;					// Host ok
    }
  }
  return found;
}


inline GRANT_NAME *
routine_hash_search(const char *host, const char *ip, const char *db,
                 const char *user, const char *tname, bool proc, bool exact)
{
  return (GRANT_TABLE*)
    name_hash_search(proc ? &proc_priv_hash : &func_priv_hash,
		     host, ip, db, user, tname, exact);
}


inline GRANT_TABLE *
table_hash_search(const char *host, const char *ip, const char *db,
		  const char *user, const char *tname, bool exact)
{
  return (GRANT_TABLE*) name_hash_search(&column_priv_hash, host, ip, db,
					 user, tname, exact);
}


inline GRANT_COLUMN *
column_hash_search(GRANT_TABLE *t, const char *cname, uint length)
{
  return (GRANT_COLUMN*) hash_search(&t->hash_columns, (uchar*) cname,length);
}


static int replace_column_table(GRANT_TABLE *g_t,
				TABLE *table, const LEX_USER &combo,
				List <LEX_COLUMN> &columns,
				const char *db, const char *table_name,
				ulong rights, bool revoke_grant)
{
  int error=0,result=0;
  uchar key[MAX_KEY_LENGTH];
  uint key_prefix_length;
  KEY_PART_INFO *key_part= table->key_info->key_part;
  DBUG_ENTER("replace_column_table");

  table->use_all_columns();
  table->field[0]->store(combo.host.str,combo.host.length,
                         system_charset_info);
  table->field[1]->store(db,(uint) strlen(db),
                         system_charset_info);
  table->field[2]->store(combo.user.str,combo.user.length,
                         system_charset_info);
  table->field[3]->store(table_name,(uint) strlen(table_name),
                         system_charset_info);

  /* Get length of 4 first key parts */
  key_prefix_length= (key_part[0].store_length + key_part[1].store_length +
                      key_part[2].store_length + key_part[3].store_length);
  key_copy(key, table->record[0], table->key_info, key_prefix_length);

  rights&= COL_ACLS;				// Only ACL for columns

  /* first fix privileges for all columns in column list */

  List_iterator <LEX_COLUMN> iter(columns);
  class LEX_COLUMN *column;
  table->file->ha_index_init(0, 1);
  while ((column= iter++))
  {
    ulong privileges= column->rights;
    bool old_row_exists=0;
    uchar user_key[MAX_KEY_LENGTH];

    key_restore(table->record[0],key,table->key_info,
                key_prefix_length);
    table->field[4]->store(column->column.ptr(), column->column.length(),
                           system_charset_info);
    /* Get key for the first 4 columns */
    key_copy(user_key, table->record[0], table->key_info,
             table->key_info->key_length);

    if (table->file->index_read_map(table->record[0], user_key, HA_WHOLE_KEY,
                                    HA_READ_KEY_EXACT))
    {
      if (revoke_grant)
      {
	my_error(ER_NONEXISTING_TABLE_GRANT, MYF(0),
                 combo.user.str, combo.host.str,
                 table_name);                   /* purecov: inspected */
	result= -1;                             /* purecov: inspected */
	continue;                               /* purecov: inspected */
      }
      old_row_exists = 0;
      restore_record(table, s->default_values);		// Get empty record
      key_restore(table->record[0],key,table->key_info,
                  key_prefix_length);
      table->field[4]->store(column->column.ptr(),column->column.length(),
                             system_charset_info);
    }
    else
    {
      ulong tmp= (ulong) table->field[6]->val_int();
      tmp=fix_rights_for_column(tmp);

      if (revoke_grant)
	privileges = tmp & ~(privileges | rights);
      else
	privileges |= tmp;
      old_row_exists = 1;
      store_record(table,record[1]);			// copy original row
    }

    table->field[6]->store((longlong) get_rights_for_column(privileges), TRUE);

    if (old_row_exists)
    {
      GRANT_COLUMN *grant_column;
      if (privileges)
	error=table->file->ha_update_row(table->record[1],table->record[0]);
      else
	error=table->file->ha_delete_row(table->record[1]);
      if (error && error != HA_ERR_RECORD_IS_THE_SAME)
      {
	table->file->print_error(error,MYF(0)); /* purecov: inspected */
	result= -1;				/* purecov: inspected */
	goto end;				/* purecov: inspected */
      }
      else
        error= 0;
      grant_column= column_hash_search(g_t, column->column.ptr(),
                                       column->column.length());
      if (grant_column)				// Should always be true
	grant_column->rights= privileges;	// Update hash
    }
    else					// new grant
    {
      GRANT_COLUMN *grant_column;
      if ((error=table->file->ha_write_row(table->record[0])))
      {
	table->file->print_error(error,MYF(0)); /* purecov: inspected */
	result= -1;				/* purecov: inspected */
	goto end;				/* purecov: inspected */
      }
      grant_column= new GRANT_COLUMN(column->column,privileges);
      my_hash_insert(&g_t->hash_columns,(uchar*) grant_column);
    }
  }

  /*
    If revoke of privileges on the table level, remove all such privileges
    for all columns
  */

  if (revoke_grant)
  {
    uchar user_key[MAX_KEY_LENGTH];
    key_copy(user_key, table->record[0], table->key_info,
             key_prefix_length);

    if (table->file->index_read_map(table->record[0], user_key,
                                    (key_part_map)15,
                                    HA_READ_KEY_EXACT))
      goto end;

    /* Scan through all rows with the same host,db,user and table */
    do
    {
      ulong privileges = (ulong) table->field[6]->val_int();
      privileges=fix_rights_for_column(privileges);
      store_record(table,record[1]);

      if (privileges & rights)	// is in this record the priv to be revoked ??
      {
	GRANT_COLUMN *grant_column = NULL;
	char  colum_name_buf[HOSTNAME_LENGTH+1];
	String column_name(colum_name_buf,sizeof(colum_name_buf),
                           system_charset_info);

	privileges&= ~rights;
	table->field[6]->store((longlong)
			       get_rights_for_column(privileges), TRUE);
	table->field[4]->val_str(&column_name);
	grant_column = column_hash_search(g_t,
					  column_name.ptr(),
					  column_name.length());
	if (privileges)
	{
	  int tmp_error;
	  if ((tmp_error=table->file->ha_update_row(table->record[1],
						    table->record[0])) &&
              tmp_error != HA_ERR_RECORD_IS_THE_SAME)
	  {					/* purecov: deadcode */
	    table->file->print_error(tmp_error,MYF(0)); /* purecov: deadcode */
	    result= -1;				/* purecov: deadcode */
	    goto end;				/* purecov: deadcode */
	  }
	  if (grant_column)
	    grant_column->rights  = privileges; // Update hash
	}
	else
	{
	  int tmp_error;
	  if ((tmp_error = table->file->ha_delete_row(table->record[1])))
	  {					/* purecov: deadcode */
	    table->file->print_error(tmp_error,MYF(0)); /* purecov: deadcode */
	    result= -1;				/* purecov: deadcode */
	    goto end;				/* purecov: deadcode */
	  }
	  if (grant_column)
	    hash_delete(&g_t->hash_columns,(uchar*) grant_column);
	}
      }
    } while (!table->file->index_next(table->record[0]) &&
	     !key_cmp_if_same(table, key, 0, key_prefix_length));
  }

end:
  table->file->ha_index_end();
  DBUG_RETURN(result);
}


static int replace_table_table(THD *thd, GRANT_TABLE *grant_table,
			       TABLE *table, const LEX_USER &combo,
			       const char *db, const char *table_name,
			       ulong rights, ulong col_rights,
			       bool revoke_grant)
{
  char grantor[USER_HOST_BUFF_SIZE];
  int old_row_exists = 1;
  int error=0;
  ulong store_table_rights, store_col_rights;
  uchar user_key[MAX_KEY_LENGTH];
  DBUG_ENTER("replace_table_table");

  strxmov(grantor, thd->security_ctx->user, "@",
          thd->security_ctx->host_or_ip, NullS);

  /*
    The following should always succeed as new users are created before
    this function is called!
  */
  if (!find_acl_user(combo.host.str,combo.user.str, FALSE))
  {
    my_message(ER_PASSWORD_NO_MATCH, ER(ER_PASSWORD_NO_MATCH),
               MYF(0));	/* purecov: deadcode */
    DBUG_RETURN(-1);				/* purecov: deadcode */
  }

  table->use_all_columns();
  restore_record(table, s->default_values);     // Get empty record
  table->field[0]->store(combo.host.str,combo.host.length,
                         system_charset_info);
  table->field[1]->store(db,(uint) strlen(db), system_charset_info);
  table->field[2]->store(combo.user.str,combo.user.length,
                         system_charset_info);
  table->field[3]->store(table_name,(uint) strlen(table_name),
                         system_charset_info);
  store_record(table,record[1]);			// store at pos 1
  key_copy(user_key, table->record[0], table->key_info,
           table->key_info->key_length);

  if (table->file->index_read_idx_map(table->record[0], 0, user_key,
                                      HA_WHOLE_KEY,
                                      HA_READ_KEY_EXACT))
  {
    /*
      The following should never happen as we first check the in memory
      grant tables for the user.  There is however always a small change that
      the user has modified the grant tables directly.
    */
    if (revoke_grant)
    { // no row, no revoke
      my_error(ER_NONEXISTING_TABLE_GRANT, MYF(0),
               combo.user.str, combo.host.str,
               table_name);		        /* purecov: deadcode */
      DBUG_RETURN(-1);				/* purecov: deadcode */
    }
    old_row_exists = 0;
    restore_record(table,record[1]);			// Get saved record
  }

  store_table_rights= get_rights_for_table(rights);
  store_col_rights=   get_rights_for_column(col_rights);
  if (old_row_exists)
  {
    ulong j,k;
    store_record(table,record[1]);
    j = (ulong) table->field[6]->val_int();
    k = (ulong) table->field[7]->val_int();

    if (revoke_grant)
    {
      /* column rights are already fixed in mysql_table_grant */
      store_table_rights=j & ~store_table_rights;
    }
    else
    {
      store_table_rights|= j;
      store_col_rights|=   k;
    }
  }

  table->field[4]->store(grantor,(uint) strlen(grantor), system_charset_info);
  table->field[6]->store((longlong) store_table_rights, TRUE);
  table->field[7]->store((longlong) store_col_rights, TRUE);
  rights=fix_rights_for_table(store_table_rights);
  col_rights=fix_rights_for_column(store_col_rights);

  if (old_row_exists)
  {
    if (store_table_rights || store_col_rights)
    {
      if ((error=table->file->ha_update_row(table->record[1],
                                            table->record[0])) &&
          error != HA_ERR_RECORD_IS_THE_SAME)
	goto table_error;			/* purecov: deadcode */
    }
    else if ((error = table->file->ha_delete_row(table->record[1])))
      goto table_error;				/* purecov: deadcode */
  }
  else
  {
    error=table->file->ha_write_row(table->record[0]);
    if (table->file->is_fatal_error(error, HA_CHECK_DUP_KEY))
      goto table_error;				/* purecov: deadcode */
  }

  if (rights | col_rights)
  {
    grant_table->privs= rights;
    grant_table->cols=	col_rights;
  }
  else
  {
    hash_delete(&column_priv_hash,(uchar*) grant_table);
  }
  DBUG_RETURN(0);

  /* This should never happen */
table_error:
  table->file->print_error(error,MYF(0)); /* purecov: deadcode */
  DBUG_RETURN(-1); /* purecov: deadcode */
}


/**
  @retval       0  success
  @retval      -1  error
*/
static int replace_routine_table(THD *thd, GRANT_NAME *grant_name,
			      TABLE *table, const LEX_USER &combo,
			      const char *db, const char *routine_name,
			      bool is_proc, ulong rights, bool revoke_grant)
{
  char grantor[USER_HOST_BUFF_SIZE];
  int old_row_exists= 1;
  int error=0;
  ulong store_proc_rights;
  DBUG_ENTER("replace_routine_table");

  if (!initialized)
  {
    my_error(ER_OPTION_PREVENTS_STATEMENT, MYF(0), "--skip-grant-tables");
    DBUG_RETURN(-1);
  }

  strxmov(grantor, thd->security_ctx->user, "@",
          thd->security_ctx->host_or_ip, NullS);

  /*
    New users are created before this function is called.

    There may be some cases where a routine's definer is removed but the
    routine remains.
  */

  table->use_all_columns();
  restore_record(table, s->default_values);		// Get empty record
  table->field[0]->store(combo.host.str,combo.host.length, &my_charset_latin1);
  table->field[1]->store(db,(uint) strlen(db), &my_charset_latin1);
  table->field[2]->store(combo.user.str,combo.user.length, &my_charset_latin1);
  table->field[3]->store(routine_name,(uint) strlen(routine_name),
                         &my_charset_latin1);
  table->field[4]->store((longlong)(is_proc ?
                                    TYPE_ENUM_PROCEDURE : TYPE_ENUM_FUNCTION),
                         TRUE);
  store_record(table,record[1]);			// store at pos 1

  if (table->file->index_read_idx_map(table->record[0], 0,
                                      (uchar*) table->field[0]->ptr,
                                      HA_WHOLE_KEY,
                                      HA_READ_KEY_EXACT))
  {
    /*
      The following should never happen as we first check the in memory
      grant tables for the user.  There is however always a small change that
      the user has modified the grant tables directly.
    */
    if (revoke_grant)
    { // no row, no revoke
      my_error(ER_NONEXISTING_PROC_GRANT, MYF(0),
               combo.user.str, combo.host.str, routine_name);
      DBUG_RETURN(-1);
    }
    old_row_exists= 0;
    restore_record(table,record[1]);			// Get saved record
  }

  store_proc_rights= get_rights_for_procedure(rights);
  if (old_row_exists)
  {
    ulong j;
    store_record(table,record[1]);
    j= (ulong) table->field[6]->val_int();

    if (revoke_grant)
    {
      /* column rights are already fixed in mysql_table_grant */
      store_proc_rights=j & ~store_proc_rights;
    }
    else
    {
      store_proc_rights|= j;
    }
  }

  table->field[5]->store(grantor,(uint) strlen(grantor), &my_charset_latin1);
  table->field[6]->store((longlong) store_proc_rights, TRUE);
  rights=fix_rights_for_procedure(store_proc_rights);

  if (old_row_exists)
  {
    if (store_proc_rights)
    {
      if ((error=table->file->ha_update_row(table->record[1],
                                            table->record[0])) &&
          error != HA_ERR_RECORD_IS_THE_SAME)
	goto table_error;
    }
    else if ((error= table->file->ha_delete_row(table->record[1])))
      goto table_error;
  }
  else
  {
    error=table->file->ha_write_row(table->record[0]);
    if (table->file->is_fatal_error(error, HA_CHECK_DUP_KEY))
      goto table_error;
  }

  if (rights)
  {
    grant_name->privs= rights;
  }
  else
  {
    hash_delete(is_proc ? &proc_priv_hash : &func_priv_hash,(uchar*) grant_name);
  }
  DBUG_RETURN(0);

  /* This should never happen */
table_error:
  table->file->print_error(error,MYF(0));
  DBUG_RETURN(-1);
}


/*
  Store table level and column level grants in the privilege tables

  SYNOPSIS
    mysql_table_grant()
    thd			Thread handle
    table_list		List of tables to give grant
    user_list		List of users to give grant
    columns		List of columns to give grant
    rights		Table level grant
    revoke_grant	Set to 1 if this is a REVOKE command

  RETURN
    FALSE ok
    TRUE  error
*/

int mysql_table_grant(THD *thd, TABLE_LIST *table_list,
		      List <LEX_USER> &user_list,
		      List <LEX_COLUMN> &columns, ulong rights,
		      bool revoke_grant)
{
  ulong column_priv= 0;
  List_iterator <LEX_USER> str_list (user_list);
  LEX_USER *Str, *tmp_Str;
  TABLE_LIST tables[3];
  bool create_new_users=0;
  char *db_name, *table_name;
  DBUG_ENTER("mysql_table_grant");

  if (!initialized)
  {
    my_error(ER_OPTION_PREVENTS_STATEMENT, MYF(0),
             "--skip-grant-tables");	/* purecov: inspected */
    DBUG_RETURN(TRUE);				/* purecov: inspected */
  }
  if (rights & ~TABLE_ACLS)
  {
    my_message(ER_ILLEGAL_GRANT_FOR_TABLE, ER(ER_ILLEGAL_GRANT_FOR_TABLE),
               MYF(0));
    DBUG_RETURN(TRUE);
  }

  if (!revoke_grant)
  {
    if (columns.elements)
    {
      class LEX_COLUMN *column;
      List_iterator <LEX_COLUMN> column_iter(columns);

      if (open_and_lock_tables(thd, table_list))
        DBUG_RETURN(TRUE);

      while ((column = column_iter++))
      {
        uint unused_field_idx= NO_CACHED_FIELD_INDEX;
        TABLE_LIST *dummy;
        Field *f=find_field_in_table_ref(thd, table_list, column->column.ptr(),
                                         column->column.length(),
                                         column->column.ptr(), NULL, NULL,
                                         NULL, TRUE, FALSE,
                                         &unused_field_idx, FALSE, &dummy);
        if (f == (Field*)0)
        {
          my_error(ER_BAD_FIELD_ERROR, MYF(0),
                   column->column.c_ptr(), table_list->alias);
          DBUG_RETURN(TRUE);
        }
        if (f == (Field *)-1)
          DBUG_RETURN(TRUE);
        column_priv|= column->rights;
      }
      close_thread_tables(thd);
    }
    else
    {
      if (!(rights & CREATE_ACL))
      {
        char buf[FN_REFLEN];
        build_table_filename(buf, sizeof(buf), table_list->db,
                             table_list->table_name, reg_ext, 0);
        fn_format(buf, buf, "", "", MY_UNPACK_FILENAME  | MY_RESOLVE_SYMLINKS |
                                    MY_RETURN_REAL_PATH | MY_APPEND_EXT);
        if (access(buf,F_OK))
        {
          my_error(ER_NO_SUCH_TABLE, MYF(0), table_list->db, table_list->alias);
          DBUG_RETURN(TRUE);
        }
      }
      if (table_list->grant.want_privilege)
      {
        char command[128];
        get_privilege_desc(command, sizeof(command),
                           table_list->grant.want_privilege);
        my_error(ER_TABLEACCESS_DENIED_ERROR, MYF(0),
                 command, thd->security_ctx->priv_user,
                 thd->security_ctx->host_or_ip, table_list->alias);
        DBUG_RETURN(-1);
      }
    }
  }

  /* open the mysql.tables_priv and mysql.columns_priv tables */

  bzero((char*) &tables,sizeof(tables));
  tables[0].alias=tables[0].table_name= (char*) "user";
  tables[1].alias=tables[1].table_name= (char*) "tables_priv";
  tables[2].alias=tables[2].table_name= (char*) "columns_priv";
  tables[0].next_local= tables[0].next_global= tables+1;
  /* Don't open column table if we don't need it ! */
  tables[1].next_local=
    tables[1].next_global= ((column_priv ||
			     (revoke_grant &&
			      ((rights & COL_ACLS) || columns.elements)))
			    ? tables+2 : 0);
  tables[0].lock_type=tables[1].lock_type=tables[2].lock_type=TL_WRITE;
  tables[0].db=tables[1].db=tables[2].db=(char*) "mysql";

  /*
    This statement will be replicated as a statement, even when using
    row-based replication.  The flag will be reset at the end of the
    statement.
  */
  thd->clear_current_stmt_binlog_row_based();

#ifdef HAVE_REPLICATION
  /*
    GRANT and REVOKE are applied the slave in/exclusion rules as they are
    some kind of updates to the mysql.% tables.
  */
  if (thd->slave_thread && rpl_filter->is_on())
  {
    /*
      The tables must be marked "updating" so that tables_ok() takes them into
      account in tests.
    */
    tables[0].updating= tables[1].updating= tables[2].updating= 1;
    if (!(thd->spcont || rpl_filter->tables_ok(0, tables)))
      DBUG_RETURN(FALSE);
  }
#endif

  /* 
    The lock api is depending on the thd->lex variable which needs to be
    re-initialized.
  */
  Query_tables_list backup;
  thd->lex->reset_n_backup_query_tables_list(&backup);
  if (simple_open_n_lock_tables(thd,tables))
  {						// Should never happen
    close_thread_tables(thd);			/* purecov: deadcode */
    DBUG_RETURN(TRUE);				/* purecov: deadcode */
  }

  if (!revoke_grant)
    create_new_users= test_if_create_new_users(thd);
  bool result= FALSE;
  rw_wrlock(&LOCK_grant);
  pthread_mutex_lock(&acl_cache->lock);
  MEM_ROOT *old_root= thd->mem_root;
  thd->mem_root= &memex;
  grant_version++;

  while ((tmp_Str = str_list++))
  {
    int error;
    GRANT_TABLE *grant_table;
    if (!(Str= get_current_user(thd, tmp_Str)))
    {
      result= TRUE;
      continue;
    }  
    /* Create user if needed */
    error=replace_user_table(thd, tables[0].table, *Str,
			     0, revoke_grant, create_new_users,
                             test(thd->variables.sql_mode &
                                  MODE_NO_AUTO_CREATE_USER));
    if (error)
    {
      result= TRUE;				// Remember error
      continue;					// Add next user
    }

    db_name= table_list->get_db_name();
    table_name= table_list->get_table_name();

    /* Find/create cached table grant */
    grant_table= table_hash_search(Str->host.str, NullS, db_name,
				   Str->user.str, table_name, 1);
    if (!grant_table)
    {
      if (revoke_grant)
      {
	my_error(ER_NONEXISTING_TABLE_GRANT, MYF(0),
                 Str->user.str, Str->host.str, table_list->table_name);
	result= TRUE;
	continue;
      }
      grant_table = new GRANT_TABLE (Str->host.str, db_name,
				     Str->user.str, table_name,
				     rights,
				     column_priv);
      if (!grant_table)				// end of memory
      {
	result= TRUE;				/* purecov: deadcode */
	continue;				/* purecov: deadcode */
      }
      my_hash_insert(&column_priv_hash,(uchar*) grant_table);
    }

    /* If revoke_grant, calculate the new column privilege for tables_priv */
    if (revoke_grant)
    {
      class LEX_COLUMN *column;
      List_iterator <LEX_COLUMN> column_iter(columns);
      GRANT_COLUMN *grant_column;

      /* Fix old grants */
      while ((column = column_iter++))
      {
	grant_column = column_hash_search(grant_table,
					  column->column.ptr(),
					  column->column.length());
	if (grant_column)
	  grant_column->rights&= ~(column->rights | rights);
      }
      /* scan trough all columns to get new column grant */
      column_priv= 0;
      for (uint idx=0 ; idx < grant_table->hash_columns.records ; idx++)
      {
	grant_column= (GRANT_COLUMN*) hash_element(&grant_table->hash_columns,
						   idx);
	grant_column->rights&= ~rights;		// Fix other columns
	column_priv|= grant_column->rights;
      }
    }
    else
    {
      column_priv|= grant_table->cols;
    }


    /* update table and columns */

    if (replace_table_table(thd, grant_table, tables[1].table, *Str,
			    db_name, table_name,
			    rights, column_priv, revoke_grant))
    {
      /* Should only happen if table is crashed */
      result= TRUE;			       /* purecov: deadcode */
    }
    else if (tables[2].table)
    {
      if ((replace_column_table(grant_table, tables[2].table, *Str,
				columns,
				db_name, table_name,
				rights, revoke_grant)))
      {
	result= TRUE;
      }
    }
  }
  thd->mem_root= old_root;
  pthread_mutex_unlock(&acl_cache->lock);

  if (!result) /* success */
  {
    write_bin_log(thd, TRUE, thd->query, thd->query_length);
  }

  rw_unlock(&LOCK_grant);

  if (!result) /* success */
    my_ok(thd);

  /* Tables are automatically closed */
  thd->lex->restore_backup_query_tables_list(&backup);
  DBUG_RETURN(result);
}


/*
  Store routine level grants in the privilege tables

  SYNOPSIS
    mysql_routine_grant()
    thd			Thread handle
    table_list		List of routines to give grant
    is_proc             true indicates routine list are procedures
    user_list		List of users to give grant
    rights		Table level grant
    revoke_grant	Set to 1 if this is a REVOKE command

  RETURN
    0	ok
    1	error
*/

bool mysql_routine_grant(THD *thd, TABLE_LIST *table_list, bool is_proc,
			 List <LEX_USER> &user_list, ulong rights,
			 bool revoke_grant, bool no_error)
{
  List_iterator <LEX_USER> str_list (user_list);
  LEX_USER *Str, *tmp_Str;
  TABLE_LIST tables[2];
  bool create_new_users=0, result=0;
  char *db_name, *table_name;
  DBUG_ENTER("mysql_routine_grant");

  if (!initialized)
  {
    if (!no_error)
      my_error(ER_OPTION_PREVENTS_STATEMENT, MYF(0),
               "--skip-grant-tables");
    DBUG_RETURN(TRUE);
  }
  if (rights & ~PROC_ACLS)
  {
    if (!no_error)
      my_message(ER_ILLEGAL_GRANT_FOR_TABLE, ER(ER_ILLEGAL_GRANT_FOR_TABLE),
        	 MYF(0));
    DBUG_RETURN(TRUE);
  }

  if (!revoke_grant)
  {
    if (sp_exist_routines(thd, table_list, is_proc, no_error)<0)
      DBUG_RETURN(TRUE);
  }

  /* open the mysql.user and mysql.procs_priv tables */

  bzero((char*) &tables,sizeof(tables));
  tables[0].alias=tables[0].table_name= (char*) "user";
  tables[1].alias=tables[1].table_name= (char*) "procs_priv";
  tables[0].next_local= tables[0].next_global= tables+1;
  tables[0].lock_type=tables[1].lock_type=TL_WRITE;
  tables[0].db=tables[1].db=(char*) "mysql";

  /*
    This statement will be replicated as a statement, even when using
    row-based replication.  The flag will be reset at the end of the
    statement.
  */
  thd->clear_current_stmt_binlog_row_based();

#ifdef HAVE_REPLICATION
  /*
    GRANT and REVOKE are applied the slave in/exclusion rules as they are
    some kind of updates to the mysql.% tables.
  */
  if (thd->slave_thread && rpl_filter->is_on())
  {
    /*
      The tables must be marked "updating" so that tables_ok() takes them into
      account in tests.
    */
    tables[0].updating= tables[1].updating= 1;
    if (!(thd->spcont || rpl_filter->tables_ok(0, tables)))
      DBUG_RETURN(FALSE);
  }
#endif

  if (simple_open_n_lock_tables(thd,tables))
  {						// Should never happen
    close_thread_tables(thd);
    DBUG_RETURN(TRUE);
  }

  if (!revoke_grant)
    create_new_users= test_if_create_new_users(thd);
  rw_wrlock(&LOCK_grant);
  pthread_mutex_lock(&acl_cache->lock);
  MEM_ROOT *old_root= thd->mem_root;
  thd->mem_root= &memex;

  DBUG_PRINT("info",("now time to iterate and add users"));

  while ((tmp_Str= str_list++))
  {
    int error;
    GRANT_NAME *grant_name;
    if (!(Str= get_current_user(thd, tmp_Str)))
    {
      result= TRUE;
      continue;
    }  
    /* Create user if needed */
    error=replace_user_table(thd, tables[0].table, *Str,
			     0, revoke_grant, create_new_users,
                             test(thd->variables.sql_mode &
                                  MODE_NO_AUTO_CREATE_USER));
    if (error)
    {
      result= TRUE;				// Remember error
      continue;					// Add next user
    }

    db_name= table_list->db;
    table_name= table_list->table_name;

    grant_name= routine_hash_search(Str->host.str, NullS, db_name,
                                    Str->user.str, table_name, is_proc, 1);
    if (!grant_name)
    {
      if (revoke_grant)
      {
        if (!no_error)
          my_error(ER_NONEXISTING_PROC_GRANT, MYF(0),
		   Str->user.str, Str->host.str, table_name);
	result= TRUE;
	continue;
      }
      grant_name= new GRANT_NAME(Str->host.str, db_name,
				 Str->user.str, table_name,
				 rights);
      if (!grant_name)
      {
        result= TRUE;
	continue;
      }
      my_hash_insert(is_proc ? &proc_priv_hash : &func_priv_hash,(uchar*) grant_name);
    }

    if (replace_routine_table(thd, grant_name, tables[1].table, *Str,
                              db_name, table_name, is_proc, rights, 
                              revoke_grant) != 0)
    {
      result= TRUE;
      continue;
    }
  }
  thd->mem_root= old_root;
  pthread_mutex_unlock(&acl_cache->lock);
  if (!result && !no_error)
  {
    write_bin_log(thd, TRUE, thd->query, thd->query_length);
  }

  rw_unlock(&LOCK_grant);

  if (!result && !no_error)
    my_ok(thd);

  /* Tables are automatically closed */
  DBUG_RETURN(result);
}


bool mysql_grant(THD *thd, const char *db, List <LEX_USER> &list,
                 ulong rights, bool revoke_grant)
{
  List_iterator <LEX_USER> str_list (list);
  LEX_USER *Str, *tmp_Str;
  char tmp_db[NAME_LEN+1];
  bool create_new_users=0;
  TABLE_LIST tables[2];
  DBUG_ENTER("mysql_grant");
  if (!initialized)
  {
    my_error(ER_OPTION_PREVENTS_STATEMENT, MYF(0),
             "--skip-grant-tables");	/* purecov: tested */
    DBUG_RETURN(TRUE);				/* purecov: tested */
  }

  if (lower_case_table_names && db)
  {
    strmov(tmp_db,db);
    my_casedn_str(files_charset_info, tmp_db);
    db=tmp_db;
  }

  /* open the mysql.user and mysql.db tables */
  bzero((char*) &tables,sizeof(tables));
  tables[0].alias=tables[0].table_name=(char*) "user";
  tables[1].alias=tables[1].table_name=(char*) "db";
  tables[0].next_local= tables[0].next_global= tables+1;
  tables[0].lock_type=tables[1].lock_type=TL_WRITE;
  tables[0].db=tables[1].db=(char*) "mysql";

  /*
    This statement will be replicated as a statement, even when using
    row-based replication.  The flag will be reset at the end of the
    statement.
  */
  thd->clear_current_stmt_binlog_row_based();

#ifdef HAVE_REPLICATION
  /*
    GRANT and REVOKE are applied the slave in/exclusion rules as they are
    some kind of updates to the mysql.% tables.
  */
  if (thd->slave_thread && rpl_filter->is_on())
  {
    /*
      The tables must be marked "updating" so that tables_ok() takes them into
      account in tests.
    */
    tables[0].updating= tables[1].updating= 1;
    if (!(thd->spcont || rpl_filter->tables_ok(0, tables)))
      DBUG_RETURN(FALSE);
  }
#endif

  if (simple_open_n_lock_tables(thd,tables))
  {						// This should never happen
    close_thread_tables(thd);			/* purecov: deadcode */
    DBUG_RETURN(TRUE);				/* purecov: deadcode */
  }

  if (!revoke_grant)
    create_new_users= test_if_create_new_users(thd);

  /* go through users in user_list */
  rw_wrlock(&LOCK_grant);
  VOID(pthread_mutex_lock(&acl_cache->lock));
  grant_version++;

  int result=0;
  while ((tmp_Str = str_list++))
  {
    if (!(Str= get_current_user(thd, tmp_Str)))
    {
      result= TRUE;
      continue;
    }
    if (replace_user_table(thd, tables[0].table, *Str,
                           (!db ? rights : 0), revoke_grant, create_new_users,
                           test(thd->variables.sql_mode &
                                MODE_NO_AUTO_CREATE_USER)))
      result= -1;
    else if (db)
    {
      ulong db_rights= rights & DB_ACLS;
      if (db_rights  == rights)
      {
	if (replace_db_table(tables[1].table, db, *Str, db_rights,
			     revoke_grant))
	  result= -1;
      }
      else
      {
	my_error(ER_WRONG_USAGE, MYF(0), "DB GRANT", "GLOBAL PRIVILEGES");
	result= -1;
      }
    }
  }
  VOID(pthread_mutex_unlock(&acl_cache->lock));

  if (!result)
  {
    write_bin_log(thd, TRUE, thd->query, thd->query_length);
  }

  rw_unlock(&LOCK_grant);
  close_thread_tables(thd);

  if (!result)
    my_ok(thd);

  DBUG_RETURN(result);
}


/* Free grant array if possible */

void  grant_free(void)
{
  DBUG_ENTER("grant_free");
  hash_free(&column_priv_hash);
  hash_free(&proc_priv_hash);
  hash_free(&func_priv_hash);
  free_root(&memex,MYF(0));
  DBUG_VOID_RETURN;
}


/**
  @brief Initialize structures responsible for table/column-level privilege
   checking and load information for them from tables in the 'mysql' database.

  @return Error status
    @retval 0 OK
    @retval 1 Could not initialize grant subsystem.
*/

my_bool grant_init()
{
  THD  *thd;
  my_bool return_val;
  DBUG_ENTER("grant_init");

  if (!(thd= new THD))
    DBUG_RETURN(1);				/* purecov: deadcode */
  thd->thread_stack= (char*) &thd;
  thd->store_globals();
  lex_start(thd);
  return_val=  grant_reload(thd);
  delete thd;
  /* Remember that we don't have a THD */
  my_pthread_setspecific_ptr(THR_THD,  0);
  DBUG_RETURN(return_val);
}


/**
  @brief Helper function to grant_reload_procs_priv

  Reads the procs_priv table into memory hash.

  @param table A pointer to the procs_priv table structure.

  @see grant_reload
  @see grant_reload_procs_priv

  @return Error state
    @retval TRUE An error occurred
    @retval FALSE Success
*/

static my_bool grant_load_procs_priv(TABLE *p_table)
{
  MEM_ROOT *memex_ptr;
  my_bool return_val= 1;
  bool check_no_resolve= specialflag & SPECIAL_NO_RESOLVE;
  MEM_ROOT **save_mem_root_ptr= my_pthread_getspecific_ptr(MEM_ROOT**,
                                                           THR_MALLOC);
  DBUG_ENTER("grant_load_procs_priv");
  (void) hash_init(&proc_priv_hash,system_charset_info,
                   0,0,0, (hash_get_key) get_grant_table,
                   0,0);
  (void) hash_init(&func_priv_hash,system_charset_info,
                   0,0,0, (hash_get_key) get_grant_table,
                   0,0);
  p_table->file->ha_index_init(0, 1);
  p_table->use_all_columns();

  if (!p_table->file->index_first(p_table->record[0]))
  {
    memex_ptr= &memex;
    my_pthread_setspecific_ptr(THR_MALLOC, &memex_ptr);
    do
    {
      GRANT_NAME *mem_check;
      HASH *hash;
      if (!(mem_check=new (memex_ptr) GRANT_NAME(p_table)))
      {
        /* This could only happen if we are out memory */
        goto end_unlock;
      }

      if (check_no_resolve)
      {
	if (hostname_requires_resolving(mem_check->host.hostname))
	{
          sql_print_warning("'procs_priv' entry '%s %s@%s' "
                            "ignored in --skip-name-resolve mode.",
                            mem_check->tname, mem_check->user,
                            mem_check->host.hostname ?
                            mem_check->host.hostname : "");
          continue;
        }
      }
      if (p_table->field[4]->val_int() == TYPE_ENUM_PROCEDURE)
      {
        hash= &proc_priv_hash;
      }
      else
      if (p_table->field[4]->val_int() == TYPE_ENUM_FUNCTION)
      {
        hash= &func_priv_hash;
      }
      else
      {
        sql_print_warning("'procs_priv' entry '%s' "
                          "ignored, bad routine type",
                          mem_check->tname);
        continue;
      }

      mem_check->privs= fix_rights_for_procedure(mem_check->privs);
      if (! mem_check->ok())
        delete mem_check;
      else if (my_hash_insert(hash, (uchar*) mem_check))
      {
        delete mem_check;
        goto end_unlock;
      }
    }
    while (!p_table->file->index_next(p_table->record[0]));
  }
  /* Return ok */
  return_val= 0;

end_unlock:
  p_table->file->ha_index_end();
  my_pthread_setspecific_ptr(THR_MALLOC, save_mem_root_ptr);
  DBUG_RETURN(return_val);
}


/**
  @brief Initialize structures responsible for table/column-level privilege
    checking and load information about grants from open privilege tables.

  @param thd Current thread
  @param tables List containing open "mysql.tables_priv" and
    "mysql.columns_priv" tables.

  @see grant_reload

  @return Error state
    @retval FALSE Success
    @retval TRUE Error
*/

static my_bool grant_load(THD *thd, TABLE_LIST *tables)
{
  MEM_ROOT *memex_ptr;
  my_bool return_val= 1;
  TABLE *t_table= 0, *c_table= 0;
  bool check_no_resolve= specialflag & SPECIAL_NO_RESOLVE;
  MEM_ROOT **save_mem_root_ptr= my_pthread_getspecific_ptr(MEM_ROOT**,
                                                           THR_MALLOC);
  ulong old_sql_mode= thd->variables.sql_mode;
  DBUG_ENTER("grant_load");

  thd->variables.sql_mode&= ~MODE_PAD_CHAR_TO_FULL_LENGTH;

  (void) hash_init(&column_priv_hash,system_charset_info,
                   0,0,0, (hash_get_key) get_grant_table,
                   (hash_free_key) free_grant_table,0);

  t_table = tables[0].table;
  c_table = tables[1].table;
  t_table->file->ha_index_init(0, 1);
  t_table->use_all_columns();
  c_table->use_all_columns();

  if (!t_table->file->index_first(t_table->record[0]))
  {
    memex_ptr= &memex;
    my_pthread_setspecific_ptr(THR_MALLOC, &memex_ptr);
    do
    {
      GRANT_TABLE *mem_check;
      if (!(mem_check=new (memex_ptr) GRANT_TABLE(t_table,c_table)))
      {
	/* This could only happen if we are out memory */
	goto end_unlock;
      }

      if (check_no_resolve)
      {
	if (hostname_requires_resolving(mem_check->host.hostname))
	{
          sql_print_warning("'tables_priv' entry '%s %s@%s' "
                            "ignored in --skip-name-resolve mode.",
                            mem_check->tname,
                            mem_check->user ? mem_check->user : "",
                            mem_check->host.hostname ?
                            mem_check->host.hostname : "");
	  continue;
	}
      }

      if (! mem_check->ok())
	delete mem_check;
      else if (my_hash_insert(&column_priv_hash,(uchar*) mem_check))
      {
	delete mem_check;
	goto end_unlock;
      }
    }
    while (!t_table->file->index_next(t_table->record[0]));
  }

  return_val=0;					// Return ok

end_unlock:
  thd->variables.sql_mode= old_sql_mode;
  t_table->file->ha_index_end();
  my_pthread_setspecific_ptr(THR_MALLOC, save_mem_root_ptr);
  DBUG_RETURN(return_val);
}


/**
  @brief Helper function to grant_reload. Reloads procs_priv table is it
    exists.

  @param thd A pointer to the thread handler object.

  @see grant_reload

  @return Error state
    @retval FALSE Success
    @retval TRUE An error has occurred.
*/

static my_bool grant_reload_procs_priv(THD *thd)
{
  HASH old_proc_priv_hash, old_func_priv_hash;
  TABLE_LIST table;
  my_bool return_val= FALSE;
  DBUG_ENTER("grant_reload_procs_priv");

  bzero((char*) &table, sizeof(table));
  table.alias= table.table_name= (char*) "procs_priv";
  table.db= (char *) "mysql";
  table.lock_type= TL_READ;
  table.skip_temporary= 1;

  if (simple_open_n_lock_tables(thd, &table))
  {
    close_thread_tables(thd);
    DBUG_RETURN(TRUE);
  }

  /* Save a copy of the current hash if we need to undo the grant load */
  old_proc_priv_hash= proc_priv_hash;
  old_func_priv_hash= func_priv_hash;

  rw_wrlock(&LOCK_grant);
  if ((return_val= grant_load_procs_priv(table.table)))
  {
    /* Error; Reverting to old hash */
    DBUG_PRINT("error",("Reverting to old privileges"));
    grant_free();
    proc_priv_hash= old_proc_priv_hash;
    func_priv_hash= old_func_priv_hash;
  }
  else
  {
    hash_free(&old_proc_priv_hash);
    hash_free(&old_func_priv_hash);
  }
  rw_unlock(&LOCK_grant);

  close_thread_tables(thd);
  DBUG_RETURN(return_val);
}


/**
  @brief Reload information about table and column level privileges if possible

  @param thd Current thread

  Locked tables are checked by acl_reload() and doesn't have to be checked
  in this call.
  This function is also used for initialization of structures responsible
  for table/column-level privilege checking.

  @return Error state
    @retval FALSE Success
    @retval TRUE  Error
*/

my_bool grant_reload(THD *thd)
{
  TABLE_LIST tables[2];
  HASH old_column_priv_hash;
  MEM_ROOT old_mem;
  my_bool return_val= 1;
  DBUG_ENTER("grant_reload");

  /* Don't do anything if running with --skip-grant-tables */
  if (!initialized)
    DBUG_RETURN(0);

  bzero((char*) tables, sizeof(tables));
  tables[0].alias= tables[0].table_name= (char*) "tables_priv";
  tables[1].alias= tables[1].table_name= (char*) "columns_priv";
  tables[0].db= tables[1].db= (char *) "mysql";
  tables[0].next_local= tables[0].next_global= tables+1;
  tables[0].lock_type= tables[1].lock_type= TL_READ;
  tables[0].skip_temporary= tables[1].skip_temporary= TRUE;
  /*
    To avoid deadlocks we should obtain table locks before
    obtaining LOCK_grant rwlock.
  */
  if (simple_open_n_lock_tables(thd, tables))
    goto end;

  rw_wrlock(&LOCK_grant);
  old_column_priv_hash= column_priv_hash;

  /*
    Create a new memory pool but save the current memory pool to make an undo
    opertion possible in case of failure.
  */
  old_mem= memex;
  init_sql_alloc(&memex, ACL_ALLOC_BLOCK_SIZE, 0);

  if ((return_val= grant_load(thd, tables)))
  {						// Error. Revert to old hash
    DBUG_PRINT("error",("Reverting to old privileges"));
    grant_free();				/* purecov: deadcode */
    column_priv_hash= old_column_priv_hash;	/* purecov: deadcode */
    memex= old_mem;				/* purecov: deadcode */
  }
  else
  {
    hash_free(&old_column_priv_hash);
    free_root(&old_mem,MYF(0));
  }
  rw_unlock(&LOCK_grant);
  close_thread_tables(thd);

  /*
    It is OK failing to load procs_priv table because we may be
    working with 4.1 privilege tables.
  */
  if (grant_reload_procs_priv(thd))
    return_val= 1;

  rw_wrlock(&LOCK_grant);
  grant_version++;
  rw_unlock(&LOCK_grant);

end:
  DBUG_RETURN(return_val);
}

/****************************************************************************
  Check table level grants

  SYNOPSIS
   bool check_grant()
   thd		Thread handler
   want_access  Bits of privileges user needs to have
   tables	List of tables to check. The user should have 'want_access'
		to all tables in list.
   show_table	<> 0 if we are in show table. In this case it's enough to have
	        any privilege for the table
   number	Check at most this number of tables.
   no_errors	If 0 then we write an error. The error is sent directly to
		the client

   RETURN
     0  ok
     1  Error: User did not have the requested privileges

   NOTE
     This functions assumes that either number of tables to be inspected
     by it is limited explicitly (i.e. is is not UINT_MAX) or table list
     used and thd->lex->query_tables_own_last value correspond to each
     other (the latter should be either 0 or point to next_global member
     of one of elements of this table list).
****************************************************************************/

bool check_grant(THD *thd, ulong want_access, TABLE_LIST *tables,
		 uint show_table, uint number, bool no_errors)
{
  TABLE_LIST *table, *first_not_own_table= thd->lex->first_not_own_table();
  Security_context *sctx= thd->security_ctx;
  uint i;
  ulong orig_want_access= want_access;
  DBUG_ENTER("check_grant");
  DBUG_ASSERT(number > 0);

  /*
    Walk through the list of tables that belong to the query and save the
    requested access (orig_want_privilege) to be able to use it when
    checking access rights to the underlying tables of a view. Our grant
    system gradually eliminates checked bits from want_privilege and thus
    after all checks are done we can no longer use it.
    The check that first_not_own_table is not reached is for the case when
    the given table list refers to the list for prelocking (contains tables
    of other queries). For simple queries first_not_own_table is 0.
  */
  for (i= 0, table= tables;
       i < number  && table != first_not_own_table;
       table= table->next_global, i++)
  {
    /* Remove SHOW_VIEW_ACL, because it will be checked during making view */
    table->grant.orig_want_privilege= (want_access & ~SHOW_VIEW_ACL);
  }

  rw_rdlock(&LOCK_grant);
  for (table= tables;
       table && number-- && table != first_not_own_table;
       table= table->next_global)
  {
    GRANT_TABLE *grant_table;
    sctx = test(table->security_ctx) ?
      table->security_ctx : thd->security_ctx;

    want_access= orig_want_access;
    want_access&= ~sctx->master_access;
    if (!want_access)
      continue;                                 // ok

    if (!(~table->grant.privilege & want_access) ||
        table->is_anonymous_derived_table() || table->schema_table)
    {
      /*
        It is subquery in the FROM clause. VIEW set table->derived after
        table opening, but this function always called before table opening.
      */
      if (!table->referencing_view)
      {
        /*
          If it's a temporary table created for a subquery in the FROM
          clause, or an INFORMATION_SCHEMA table, drop the request for
          a privilege.
        */
        table->grant.want_privilege= 0;
      }
      continue;
    }
    if (!(grant_table= table_hash_search(sctx->host, sctx->ip,
                                         table->get_db_name(), sctx->priv_user,
                                         table->get_table_name(), FALSE)))
    {
      want_access &= ~table->grant.privilege;
      goto err;					// No grants
    }
    if (show_table)
      continue;					// We have some priv on this

    table->grant.grant_table=grant_table;	// Remember for column test
    table->grant.version=grant_version;
    table->grant.privilege|= grant_table->privs;
    table->grant.want_privilege= ((want_access & COL_ACLS)
				  & ~table->grant.privilege);

    if (!(~table->grant.privilege & want_access))
      continue;

    if (want_access & ~(grant_table->cols | table->grant.privilege))
    {
      want_access &= ~(grant_table->cols | table->grant.privilege);
      goto err;					// impossible
    }
  }
  rw_unlock(&LOCK_grant);
  DBUG_RETURN(0);

err:
  rw_unlock(&LOCK_grant);
  if (!no_errors)				// Not a silent skip of table
  {
    char command[128];
    get_privilege_desc(command, sizeof(command), want_access);
    my_error(ER_TABLEACCESS_DENIED_ERROR, MYF(0),
             command,
             sctx->priv_user,
             sctx->host_or_ip,
             table ? table->get_table_name() : "unknown");
  }
  DBUG_RETURN(1);
}


/*
  Check column rights in given security context

  SYNOPSIS
    check_grant_column()
    thd                  thread handler
    grant                grant information structure
    db_name              db name
    table_name           table  name
    name                 column name
    length               column name length
    sctx                 security context

  RETURN
    FALSE OK
    TRUE  access denied
*/

bool check_grant_column(THD *thd, GRANT_INFO *grant,
			const char *db_name, const char *table_name,
			const char *name, uint length,  Security_context *sctx)
{
  GRANT_TABLE *grant_table;
  GRANT_COLUMN *grant_column;
  ulong want_access= grant->want_privilege & ~grant->privilege;
  DBUG_ENTER("check_grant_column");
  DBUG_PRINT("enter", ("table: %s  want_access: %lu", table_name, want_access));

  if (!want_access)
    DBUG_RETURN(0);				// Already checked

  rw_rdlock(&LOCK_grant);

  /* reload table if someone has modified any grants */

  if (grant->version != grant_version)
  {
    grant->grant_table=
      table_hash_search(sctx->host, sctx->ip, db_name,
			sctx->priv_user,
			table_name, 0);         /* purecov: inspected */
    grant->version= grant_version;		/* purecov: inspected */
  }
  if (!(grant_table= grant->grant_table))
    goto err;					/* purecov: deadcode */

  grant_column=column_hash_search(grant_table, name, length);
  if (grant_column && !(~grant_column->rights & want_access))
  {
    rw_unlock(&LOCK_grant);
    DBUG_RETURN(0);
  }

err:
  rw_unlock(&LOCK_grant);
  char command[128];
  get_privilege_desc(command, sizeof(command), want_access);
  my_error(ER_COLUMNACCESS_DENIED_ERROR, MYF(0),
           command,
           sctx->priv_user,
           sctx->host_or_ip,
           name,
           table_name);
  DBUG_RETURN(1);
}


/*
  Check the access right to a column depending on the type of table.

  SYNOPSIS
    check_column_grant_in_table_ref()
    thd              thread handler
    table_ref        table reference where to check the field
    name             name of field to check
    length           length of name

  DESCRIPTION
    Check the access rights to a column depending on the type of table
    reference where the column is checked. The function provides a
    generic interface to check column access rights that hides the
    heterogeneity of the column representation - whether it is a view
    or a stored table colum.

  RETURN
    FALSE OK
    TRUE  access denied
*/

bool check_column_grant_in_table_ref(THD *thd, TABLE_LIST * table_ref,
                                     const char *name, uint length)
{
  GRANT_INFO *grant;
  const char *db_name;
  const char *table_name;
  Security_context *sctx= test(table_ref->security_ctx) ?
                          table_ref->security_ctx : thd->security_ctx;

  if (table_ref->view || table_ref->field_translation)
  {
    /* View or derived information schema table. */
    ulong view_privs;
    grant= &(table_ref->grant);
    db_name= table_ref->view_db.str;
    table_name= table_ref->view_name.str;
    if (table_ref->belong_to_view && 
        (thd->lex->sql_command == SQLCOM_SHOW_FIELDS ||
         thd->lex->sql_command == SQLCOM_SHOW_CREATE))
    {
      view_privs= get_column_grant(thd, grant, db_name, table_name, name);
      if (view_privs & VIEW_ANY_ACL)
      {
        table_ref->belong_to_view->allowed_show= TRUE;
        return FALSE;
      }
      table_ref->belong_to_view->allowed_show= FALSE;
      my_message(ER_VIEW_NO_EXPLAIN, ER(ER_VIEW_NO_EXPLAIN), MYF(0));
      return TRUE;
    }
  }
  else
  {
    /* Normal or temporary table. */
    TABLE *table= table_ref->table;
    grant= &(table->grant);
    db_name= table->s->db.str;
    table_name= table->s->table_name.str;
  }

  if (grant->want_privilege)
    return check_grant_column(thd, grant, db_name, table_name, name,
                              length, sctx);
  else
    return FALSE;

}


/** 
  @brief check if a query can access a set of columns

  @param  thd  the current thread
  @param  want_access_arg  the privileges requested
  @param  fields an iterator over the fields of a table reference.
  @return Operation status
    @retval 0 Success
    @retval 1 Falure
  @details This function walks over the columns of a table reference 
   The columns may originate from different tables, depending on the kind of
   table reference, e.g. join, view.
   For each table it will retrieve the grant information and will use it
   to check the required access privileges for the fields requested from it.
*/    
bool check_grant_all_columns(THD *thd, ulong want_access_arg, 
                             Field_iterator_table_ref *fields)
{
  Security_context *sctx= thd->security_ctx;
  ulong want_access= want_access_arg;
  const char *table_name= NULL;

  const char* db_name; 
  GRANT_INFO *grant;
  /* Initialized only to make gcc happy */
  GRANT_TABLE *grant_table= NULL;
  /* 
     Flag that gets set if privilege checking has to be performed on column
     level.
  */
  bool using_column_privileges= FALSE;

  rw_rdlock(&LOCK_grant);

  for (; !fields->end_of_fields(); fields->next())
  {
    const char *field_name= fields->name();

    if (table_name != fields->get_table_name())
    {
      table_name= fields->get_table_name();
      db_name= fields->get_db_name();
      grant= fields->grant();
      /* get a fresh one for each table */
      want_access= want_access_arg & ~grant->privilege;
      if (want_access)
      {
        /* reload table if someone has modified any grants */
        if (grant->version != grant_version)
        {
          grant->grant_table=
            table_hash_search(sctx->host, sctx->ip, db_name,
                              sctx->priv_user,
                              table_name, 0);	/* purecov: inspected */
          grant->version= grant_version;	/* purecov: inspected */
        }

        grant_table= grant->grant_table;
        DBUG_ASSERT (grant_table);
      }
    }

    if (want_access)
    {
      GRANT_COLUMN *grant_column= 
        column_hash_search(grant_table, field_name,
                           (uint) strlen(field_name));
      if (grant_column)
        using_column_privileges= TRUE;
      if (!grant_column || (~grant_column->rights & want_access))
        goto err;
    }
  }
  rw_unlock(&LOCK_grant);
  return 0;

err:
  rw_unlock(&LOCK_grant);

  char command[128];
  get_privilege_desc(command, sizeof(command), want_access);
  /*
    Do not give an error message listing a column name unless the user has
    privilege to see all columns.
  */
  if (using_column_privileges)
    my_error(ER_TABLEACCESS_DENIED_ERROR, MYF(0),
             command, sctx->priv_user,
             sctx->host_or_ip, table_name); 
  else
    my_error(ER_COLUMNACCESS_DENIED_ERROR, MYF(0),
             command,
             sctx->priv_user,
             sctx->host_or_ip,
             fields->name(),
             table_name);
  return 1;
}


static bool check_grant_db_routine(THD *thd, const char *db, HASH *hash)
{
  Security_context *sctx= thd->security_ctx;

  for (uint idx= 0; idx < hash->records; ++idx)
  {
    GRANT_NAME *item= (GRANT_NAME*) hash_element(hash, idx);

    if (strcmp(item->user, sctx->priv_user) == 0 &&
        strcmp(item->db, db) == 0 &&
        compare_hostname(&item->host, sctx->host, sctx->ip))
    {
      return FALSE;
    }
  }

  return TRUE;
}


/*
  Check if a user has the right to access a database
  Access is accepted if he has a grant for any table/routine in the database
  Return 1 if access is denied
*/

bool check_grant_db(THD *thd,const char *db)
{
  Security_context *sctx= thd->security_ctx;
  char helping [NAME_LEN+USERNAME_LENGTH+2];
  uint len;
  bool error= TRUE;

  len= (uint) (strmov(strmov(helping, sctx->priv_user) + 1, db) - helping) + 1;

  rw_rdlock(&LOCK_grant);

  for (uint idx=0 ; idx < column_priv_hash.records ; idx++)
  {
    GRANT_TABLE *grant_table= (GRANT_TABLE*) hash_element(&column_priv_hash,
							  idx);
    if (len < grant_table->key_length &&
	!memcmp(grant_table->hash_key,helping,len) &&
        compare_hostname(&grant_table->host, sctx->host, sctx->ip))
    {
      error= FALSE; /* Found match. */
      break;
    }
  }

  if (error)
    error= check_grant_db_routine(thd, db, &proc_priv_hash) &&
           check_grant_db_routine(thd, db, &func_priv_hash);

  rw_unlock(&LOCK_grant);

  return error;
}


/****************************************************************************
  Check routine level grants

  SYNPOSIS
   bool check_grant_routine()
   thd		Thread handler
   want_access  Bits of privileges user needs to have
   procs	List of routines to check. The user should have 'want_access'
   is_proc	True if the list is all procedures, else functions
   no_errors	If 0 then we write an error. The error is sent directly to
		the client

   RETURN
     0  ok
     1  Error: User did not have the requested privielges
****************************************************************************/

bool check_grant_routine(THD *thd, ulong want_access,
			 TABLE_LIST *procs, bool is_proc, bool no_errors)
{
  TABLE_LIST *table;
  Security_context *sctx= thd->security_ctx;
  char *user= sctx->priv_user;
  char *host= sctx->priv_host;
  DBUG_ENTER("check_grant_routine");

  want_access&= ~sctx->master_access;
  if (!want_access)
    DBUG_RETURN(0);                             // ok

  rw_rdlock(&LOCK_grant);
  for (table= procs; table; table= table->next_global)
  {
    GRANT_NAME *grant_proc;
    if ((grant_proc= routine_hash_search(host, sctx->ip, table->db, user,
					 table->table_name, is_proc, 0)))
      table->grant.privilege|= grant_proc->privs;

    if (want_access & ~table->grant.privilege)
    {
      want_access &= ~table->grant.privilege;
      goto err;
    }
  }
  rw_unlock(&LOCK_grant);
  DBUG_RETURN(0);
err:
  rw_unlock(&LOCK_grant);
  if (!no_errors)
  {
    char buff[1024];
    const char *command="";
    if (table)
      strxmov(buff, table->db, ".", table->table_name, NullS);
    if (want_access & EXECUTE_ACL)
      command= "execute";
    else if (want_access & ALTER_PROC_ACL)
      command= "alter routine";
    else if (want_access & GRANT_ACL)
      command= "grant";
    my_error(ER_PROCACCESS_DENIED_ERROR, MYF(0),
             command, user, host, table ? buff : "unknown");
  }
  DBUG_RETURN(1);
}


/*
  Check if routine has any of the 
  routine level grants
  
  SYNPOSIS
   bool    check_routine_level_acl()
   thd	        Thread handler
   db           Database name
   name         Routine name

  RETURN
   0            Ok 
   1            error
*/

bool check_routine_level_acl(THD *thd, const char *db, const char *name, 
                             bool is_proc)
{
  bool no_routine_acl= 1;
  GRANT_NAME *grant_proc;
  Security_context *sctx= thd->security_ctx;
  rw_rdlock(&LOCK_grant);
  if ((grant_proc= routine_hash_search(sctx->priv_host,
                                       sctx->ip, db,
                                       sctx->priv_user,
                                       name, is_proc, 0)))
    no_routine_acl= !(grant_proc->privs & SHOW_PROC_ACLS);
  rw_unlock(&LOCK_grant);
  return no_routine_acl;
}


/*****************************************************************************
  Functions to retrieve the grant for a table/column  (for SHOW functions)
*****************************************************************************/

ulong get_table_grant(THD *thd, TABLE_LIST *table)
{
  ulong privilege;
  Security_context *sctx= thd->security_ctx;
  const char *db = table->db ? table->db : thd->db;
  GRANT_TABLE *grant_table;

  rw_rdlock(&LOCK_grant);
#ifdef EMBEDDED_LIBRARY
  grant_table= NULL;
#else
  grant_table= table_hash_search(sctx->host, sctx->ip, db, sctx->priv_user,
				 table->table_name, 0);
#endif
  table->grant.grant_table=grant_table; // Remember for column test
  table->grant.version=grant_version;
  if (grant_table)
    table->grant.privilege|= grant_table->privs;
  privilege= table->grant.privilege;
  rw_unlock(&LOCK_grant);
  return privilege;
}


/*
  Determine the access priviliges for a field.

  SYNOPSIS
    get_column_grant()
    thd         thread handler
    grant       grants table descriptor
    db_name     name of database that the field belongs to
    table_name  name of table that the field belongs to
    field_name  name of field

  DESCRIPTION
    The procedure may also modify: grant->grant_table and grant->version.

  RETURN
    The access priviliges for the field db_name.table_name.field_name
*/

ulong get_column_grant(THD *thd, GRANT_INFO *grant,
                       const char *db_name, const char *table_name,
                       const char *field_name)
{
  GRANT_TABLE *grant_table;
  GRANT_COLUMN *grant_column;
  ulong priv;

  rw_rdlock(&LOCK_grant);
  /* reload table if someone has modified any grants */
  if (grant->version != grant_version)
  {
    Security_context *sctx= thd->security_ctx;
    grant->grant_table=
      table_hash_search(sctx->host, sctx->ip,
                        db_name, sctx->priv_user,
			table_name, 0);	        /* purecov: inspected */
    grant->version= grant_version;              /* purecov: inspected */
  }

  if (!(grant_table= grant->grant_table))
    priv= grant->privilege;
  else
  {
    grant_column= column_hash_search(grant_table, field_name,
                                     (uint) strlen(field_name));
    if (!grant_column)
      priv= (grant->privilege | grant_table->privs);
    else
      priv= (grant->privilege | grant_table->privs | grant_column->rights);
  }
  rw_unlock(&LOCK_grant);
  return priv;
}


/* Help function for mysql_show_grants */

static void add_user_option(String *grant, ulong value, const char *name)
{
  if (value)
  {
    char buff[22], *p; // just as in int2str
    grant->append(' ');
    grant->append(name, strlen(name));
    grant->append(' ');
    p=int10_to_str(value, buff, 10);
    grant->append(buff,p-buff);
  }
}

static const char *command_array[]=
{
  "SELECT", "INSERT", "UPDATE", "DELETE", "CREATE", "DROP", "RELOAD",
  "SHUTDOWN", "PROCESS","FILE", "GRANT", "REFERENCES", "INDEX",
  "ALTER", "SHOW DATABASES", "SUPER", "CREATE TEMPORARY TABLES",
  "LOCK TABLES", "EXECUTE", "REPLICATION SLAVE", "REPLICATION CLIENT",
  "CREATE VIEW", "SHOW VIEW", "CREATE ROUTINE", "ALTER ROUTINE",
  "CREATE USER", "EVENT", "TRIGGER"
};

static uint command_lengths[]=
{
  6, 6, 6, 6, 6, 4, 6, 8, 7, 4, 5, 10, 5, 5, 14, 5, 23, 11, 7, 17, 18, 11, 9,
  14, 13, 11, 5, 7
};


static int show_routine_grants(THD *thd, LEX_USER *lex_user, HASH *hash,
                               const char *type, int typelen,
                               char *buff, int buffsize);


/*
  SHOW GRANTS;  Send grants for a user to the client

  IMPLEMENTATION
   Send to client grant-like strings depicting user@host privileges
*/

bool mysql_show_grants(THD *thd,LEX_USER *lex_user)
{
  ulong want_access;
  uint counter,index;
  int  error = 0;
  ACL_USER *acl_user;
  ACL_DB *acl_db;
  char buff[1024];
  Protocol *protocol= thd->protocol;
  DBUG_ENTER("mysql_show_grants");

  LINT_INIT(acl_user);
  if (!initialized)
  {
    my_error(ER_OPTION_PREVENTS_STATEMENT, MYF(0), "--skip-grant-tables");
    DBUG_RETURN(TRUE);
  }

  rw_rdlock(&LOCK_grant);
  VOID(pthread_mutex_lock(&acl_cache->lock));

  acl_user= find_acl_user(lex_user->host.str, lex_user->user.str, TRUE);
  if (!acl_user)
  {
    VOID(pthread_mutex_unlock(&acl_cache->lock));
    rw_unlock(&LOCK_grant);

    my_error(ER_NONEXISTING_GRANT, MYF(0),
             lex_user->user.str, lex_user->host.str);
    DBUG_RETURN(TRUE);
  }

  Item_string *field=new Item_string("",0,&my_charset_latin1);
  List<Item> field_list;
  field->name=buff;
  field->max_length=1024;
  strxmov(buff,"Grants for ",lex_user->user.str,"@",
	  lex_user->host.str,NullS);
  field_list.push_back(field);
  if (protocol->send_fields(&field_list,
                            Protocol::SEND_NUM_ROWS | Protocol::SEND_EOF))
  {
    VOID(pthread_mutex_unlock(&acl_cache->lock));
    rw_unlock(&LOCK_grant);

    DBUG_RETURN(TRUE);
  }

  /* Add first global access grants */
  {
    String global(buff,sizeof(buff),system_charset_info);
    global.length(0);
    global.append(STRING_WITH_LEN("GRANT "));

    want_access= acl_user->access;
    if (test_all_bits(want_access, (GLOBAL_ACLS & ~ GRANT_ACL)))
      global.append(STRING_WITH_LEN("ALL PRIVILEGES"));
    else if (!(want_access & ~GRANT_ACL))
      global.append(STRING_WITH_LEN("USAGE"));
    else
    {
      bool found=0;
      ulong j,test_access= want_access & ~GRANT_ACL;
      for (counter=0, j = SELECT_ACL;j <= GLOBAL_ACLS;counter++,j <<= 1)
      {
	if (test_access & j)
	{
	  if (found)
	    global.append(STRING_WITH_LEN(", "));
	  found=1;
	  global.append(command_array[counter],command_lengths[counter]);
	}
      }
    }
    global.append (STRING_WITH_LEN(" ON *.* TO '"));
    global.append(lex_user->user.str, lex_user->user.length,
		  system_charset_info);
    global.append (STRING_WITH_LEN("'@'"));
    global.append(lex_user->host.str,lex_user->host.length,
		  system_charset_info);
    global.append ('\'');
    if (acl_user->salt_len)
    {
      char passwd_buff[SCRAMBLED_PASSWORD_CHAR_LENGTH+1];
      if (acl_user->salt_len == SCRAMBLE_LENGTH)
        make_password_from_salt(passwd_buff, acl_user->salt);
      else
        make_password_from_salt_323(passwd_buff, (ulong *) acl_user->salt);
      global.append(STRING_WITH_LEN(" IDENTIFIED BY PASSWORD '"));
      global.append(passwd_buff);
      global.append('\'');
    }
    /* "show grants" SSL related stuff */
    if (acl_user->ssl_type == SSL_TYPE_ANY)
      global.append(STRING_WITH_LEN(" REQUIRE SSL"));
    else if (acl_user->ssl_type == SSL_TYPE_X509)
      global.append(STRING_WITH_LEN(" REQUIRE X509"));
    else if (acl_user->ssl_type == SSL_TYPE_SPECIFIED)
    {
      int ssl_options = 0;
      global.append(STRING_WITH_LEN(" REQUIRE "));
      if (acl_user->x509_issuer)
      {
	ssl_options++;
	global.append(STRING_WITH_LEN("ISSUER \'"));
	global.append(acl_user->x509_issuer,strlen(acl_user->x509_issuer));
	global.append('\'');
      }
      if (acl_user->x509_subject)
      {
	if (ssl_options++)
	  global.append(' ');
	global.append(STRING_WITH_LEN("SUBJECT \'"));
	global.append(acl_user->x509_subject,strlen(acl_user->x509_subject),
                      system_charset_info);
	global.append('\'');
      }
      if (acl_user->ssl_cipher)
      {
	if (ssl_options++)
	  global.append(' ');
	global.append(STRING_WITH_LEN("CIPHER '"));
	global.append(acl_user->ssl_cipher,strlen(acl_user->ssl_cipher),
                      system_charset_info);
	global.append('\'');
      }
    }
    if ((want_access & GRANT_ACL) ||
	(acl_user->user_resource.questions ||
         acl_user->user_resource.updates ||
         acl_user->user_resource.conn_per_hour ||
         acl_user->user_resource.user_conn))
    {
      global.append(STRING_WITH_LEN(" WITH"));
      if (want_access & GRANT_ACL)
	global.append(STRING_WITH_LEN(" GRANT OPTION"));
      add_user_option(&global, acl_user->user_resource.questions,
		      "MAX_QUERIES_PER_HOUR");
      add_user_option(&global, acl_user->user_resource.updates,
		      "MAX_UPDATES_PER_HOUR");
      add_user_option(&global, acl_user->user_resource.conn_per_hour,
		      "MAX_CONNECTIONS_PER_HOUR");
      add_user_option(&global, acl_user->user_resource.user_conn,
		      "MAX_USER_CONNECTIONS");
    }
    protocol->prepare_for_resend();
    protocol->store(global.ptr(),global.length(),global.charset());
    if (protocol->write())
    {
      error= -1;
      goto end;
    }
  }

  /* Add database access */
  for (counter=0 ; counter < acl_dbs.elements ; counter++)
  {
    const char *user, *host;

    acl_db=dynamic_element(&acl_dbs,counter,ACL_DB*);
    if (!(user=acl_db->user))
      user= "";
    if (!(host=acl_db->host.hostname))
      host= "";

    /*
      We do not make SHOW GRANTS case-sensitive here (like REVOKE),
      but make it case-insensitive because that's the way they are
      actually applied, and showing fewer privileges than are applied
      would be wrong from a security point of view.
    */

    if (!strcmp(lex_user->user.str,user) &&
	!my_strcasecmp(system_charset_info, lex_user->host.str, host))
    {
      want_access=acl_db->access;
      if (want_access)
      {
	String db(buff,sizeof(buff),system_charset_info);
	db.length(0);
	db.append(STRING_WITH_LEN("GRANT "));

	if (test_all_bits(want_access,(DB_ACLS & ~GRANT_ACL)))
	  db.append(STRING_WITH_LEN("ALL PRIVILEGES"));
	else if (!(want_access & ~GRANT_ACL))
	  db.append(STRING_WITH_LEN("USAGE"));
	else
	{
	  int found=0, cnt;
	  ulong j,test_access= want_access & ~GRANT_ACL;
	  for (cnt=0, j = SELECT_ACL; j <= DB_ACLS; cnt++,j <<= 1)
	  {
	    if (test_access & j)
	    {
	      if (found)
		db.append(STRING_WITH_LEN(", "));
	      found = 1;
	      db.append(command_array[cnt],command_lengths[cnt]);
	    }
	  }
	}
	db.append (STRING_WITH_LEN(" ON "));
	append_identifier(thd, &db, acl_db->db, strlen(acl_db->db));
	db.append (STRING_WITH_LEN(".* TO '"));
	db.append(lex_user->user.str, lex_user->user.length,
		  system_charset_info);
	db.append (STRING_WITH_LEN("'@'"));
	// host and lex_user->host are equal except for case
	db.append(host, strlen(host), system_charset_info);
	db.append ('\'');
	if (want_access & GRANT_ACL)
	  db.append(STRING_WITH_LEN(" WITH GRANT OPTION"));
	protocol->prepare_for_resend();
	protocol->store(db.ptr(),db.length(),db.charset());
	if (protocol->write())
	{
	  error= -1;
	  goto end;
	}
      }
    }
  }

  /* Add table & column access */
  for (index=0 ; index < column_priv_hash.records ; index++)
  {
    const char *user, *host;
    GRANT_TABLE *grant_table= (GRANT_TABLE*) hash_element(&column_priv_hash,
							  index);

    if (!(user=grant_table->user))
      user= "";
    if (!(host= grant_table->host.hostname))
      host= "";

    /*
      We do not make SHOW GRANTS case-sensitive here (like REVOKE),
      but make it case-insensitive because that's the way they are
      actually applied, and showing fewer privileges than are applied
      would be wrong from a security point of view.
    */

    if (!strcmp(lex_user->user.str,user) &&
	!my_strcasecmp(system_charset_info, lex_user->host.str, host))
    {
      ulong table_access= grant_table->privs;
      if ((table_access | grant_table->cols) != 0)
      {
	String global(buff, sizeof(buff), system_charset_info);
	ulong test_access= (table_access | grant_table->cols) & ~GRANT_ACL;

	global.length(0);
	global.append(STRING_WITH_LEN("GRANT "));

	if (test_all_bits(table_access, (TABLE_ACLS & ~GRANT_ACL)))
	  global.append(STRING_WITH_LEN("ALL PRIVILEGES"));
	else if (!test_access)
	  global.append(STRING_WITH_LEN("USAGE"));
	else
	{
          /* Add specific column access */
	  int found= 0;
	  ulong j;

	  for (counter= 0, j= SELECT_ACL; j <= TABLE_ACLS; counter++, j<<= 1)
	  {
	    if (test_access & j)
	    {
	      if (found)
		global.append(STRING_WITH_LEN(", "));
	      found= 1;
	      global.append(command_array[counter],command_lengths[counter]);

	      if (grant_table->cols)
	      {
		uint found_col= 0;
		for (uint col_index=0 ;
		     col_index < grant_table->hash_columns.records ;
		     col_index++)
		{
		  GRANT_COLUMN *grant_column = (GRANT_COLUMN*)
		    hash_element(&grant_table->hash_columns,col_index);
		  if (grant_column->rights & j)
		  {
		    if (!found_col)
		    {
		      found_col= 1;
		      /*
			If we have a duplicated table level privilege, we
			must write the access privilege name again.
		      */
		      if (table_access & j)
		      {
			global.append(STRING_WITH_LEN(", "));
			global.append(command_array[counter],
				      command_lengths[counter]);
		      }
		      global.append(STRING_WITH_LEN(" ("));
		    }
		    else
		      global.append(STRING_WITH_LEN(", "));
		    global.append(grant_column->column,
				  grant_column->key_length,
				  system_charset_info);
		  }
		}
		if (found_col)
		  global.append(')');
	      }
	    }
	  }
	}
	global.append(STRING_WITH_LEN(" ON "));
	append_identifier(thd, &global, grant_table->db,
			  strlen(grant_table->db));
	global.append('.');
	append_identifier(thd, &global, grant_table->tname,
			  strlen(grant_table->tname));
	global.append(STRING_WITH_LEN(" TO '"));
	global.append(lex_user->user.str, lex_user->user.length,
		      system_charset_info);
	global.append(STRING_WITH_LEN("'@'"));
	// host and lex_user->host are equal except for case
	global.append(host, strlen(host), system_charset_info);
	global.append('\'');
	if (table_access & GRANT_ACL)
	  global.append(STRING_WITH_LEN(" WITH GRANT OPTION"));
	protocol->prepare_for_resend();
	protocol->store(global.ptr(),global.length(),global.charset());
	if (protocol->write())
	{
	  error= -1;
	  break;
	}
      }
    }
  }

  if (show_routine_grants(thd, lex_user, &proc_priv_hash, 
                          STRING_WITH_LEN("PROCEDURE"), buff, sizeof(buff)))
  {
    error= -1;
    goto end;
  }

  if (show_routine_grants(thd, lex_user, &func_priv_hash,
                          STRING_WITH_LEN("FUNCTION"), buff, sizeof(buff)))
  {
    error= -1;
    goto end;
  }

end:
  VOID(pthread_mutex_unlock(&acl_cache->lock));
  rw_unlock(&LOCK_grant);

  my_eof(thd);
  DBUG_RETURN(error);
}

static int show_routine_grants(THD* thd, LEX_USER *lex_user, HASH *hash,
                               const char *type, int typelen,
                               char *buff, int buffsize)
{
  uint counter, index;
  int error= 0;
  Protocol *protocol= thd->protocol;
  /* Add routine access */
  for (index=0 ; index < hash->records ; index++)
  {
    const char *user, *host;
    GRANT_NAME *grant_proc= (GRANT_NAME*) hash_element(hash, index);

    if (!(user=grant_proc->user))
      user= "";
    if (!(host= grant_proc->host.hostname))
      host= "";

    /*
      We do not make SHOW GRANTS case-sensitive here (like REVOKE),
      but make it case-insensitive because that's the way they are
      actually applied, and showing fewer privileges than are applied
      would be wrong from a security point of view.
    */

    if (!strcmp(lex_user->user.str,user) &&
	!my_strcasecmp(system_charset_info, lex_user->host.str, host))
    {
      ulong proc_access= grant_proc->privs;
      if (proc_access != 0)
      {
	String global(buff, buffsize, system_charset_info);
	ulong test_access= proc_access & ~GRANT_ACL;

	global.length(0);
	global.append(STRING_WITH_LEN("GRANT "));

	if (!test_access)
 	  global.append(STRING_WITH_LEN("USAGE"));
	else
	{
          /* Add specific procedure access */
	  int found= 0;
	  ulong j;

	  for (counter= 0, j= SELECT_ACL; j <= PROC_ACLS; counter++, j<<= 1)
	  {
	    if (test_access & j)
	    {
	      if (found)
		global.append(STRING_WITH_LEN(", "));
	      found= 1;
	      global.append(command_array[counter],command_lengths[counter]);
	    }
	  }
	}
	global.append(STRING_WITH_LEN(" ON "));
        global.append(type,typelen);
        global.append(' ');
	append_identifier(thd, &global, grant_proc->db,
			  strlen(grant_proc->db));
	global.append('.');
	append_identifier(thd, &global, grant_proc->tname,
			  strlen(grant_proc->tname));
	global.append(STRING_WITH_LEN(" TO '"));
	global.append(lex_user->user.str, lex_user->user.length,
		      system_charset_info);
	global.append(STRING_WITH_LEN("'@'"));
	// host and lex_user->host are equal except for case
	global.append(host, strlen(host), system_charset_info);
	global.append('\'');
	if (proc_access & GRANT_ACL)
	  global.append(STRING_WITH_LEN(" WITH GRANT OPTION"));
	protocol->prepare_for_resend();
	protocol->store(global.ptr(),global.length(),global.charset());
	if (protocol->write())
	{
	  error= -1;
	  break;
	}
      }
    }
  }
  return error;
}

/*
  Make a clear-text version of the requested privilege.
*/

void get_privilege_desc(char *to, uint max_length, ulong access)
{
  uint pos;
  char *start=to;
  DBUG_ASSERT(max_length >= 30);		// For end ',' removal

  if (access)
  {
    max_length--;				// Reserve place for end-zero
    for (pos=0 ; access ; pos++, access>>=1)
    {
      if ((access & 1) &&
	  command_lengths[pos] + (uint) (to-start) < max_length)
      {
	to= strmov(to, command_array[pos]);
	*to++=',';
      }
    }
    to--;					// Remove end ','
  }
  *to=0;
}


void get_mqh(const char *user, const char *host, USER_CONN *uc)
{
  ACL_USER *acl_user;

  pthread_mutex_lock(&acl_cache->lock);

  if (initialized && (acl_user= find_acl_user(host,user, FALSE)))
    uc->user_resources= acl_user->user_resource;
  else
    bzero((char*) &uc->user_resources, sizeof(uc->user_resources));

  pthread_mutex_unlock(&acl_cache->lock);
}

/*
  Open the grant tables.

  SYNOPSIS
    open_grant_tables()
    thd                         The current thread.
    tables (out)                The 4 elements array for the opened tables.

  DESCRIPTION
    Tables are numbered as follows:
    0 user
    1 db
    2 tables_priv
    3 columns_priv

  RETURN
    1           Skip GRANT handling during replication.
    0           OK.
    < 0         Error.
*/

#define GRANT_TABLES 5
int open_grant_tables(THD *thd, TABLE_LIST *tables)
{
  DBUG_ENTER("open_grant_tables");

  if (!initialized)
  {
    my_error(ER_OPTION_PREVENTS_STATEMENT, MYF(0), "--skip-grant-tables");
    DBUG_RETURN(-1);
  }

  bzero((char*) tables, GRANT_TABLES*sizeof(*tables));
  tables->alias= tables->table_name= (char*) "user";
  (tables+1)->alias= (tables+1)->table_name= (char*) "db";
  (tables+2)->alias= (tables+2)->table_name= (char*) "tables_priv";
  (tables+3)->alias= (tables+3)->table_name= (char*) "columns_priv";
  (tables+4)->alias= (tables+4)->table_name= (char*) "procs_priv";
  tables->next_local= tables->next_global= tables+1;
  (tables+1)->next_local= (tables+1)->next_global= tables+2;
  (tables+2)->next_local= (tables+2)->next_global= tables+3;
  (tables+3)->next_local= (tables+3)->next_global= tables+4;
  tables->lock_type= (tables+1)->lock_type=
    (tables+2)->lock_type= (tables+3)->lock_type= 
    (tables+4)->lock_type= TL_WRITE;
  tables->db= (tables+1)->db= (tables+2)->db= 
    (tables+3)->db= (tables+4)->db= (char*) "mysql";

#ifdef HAVE_REPLICATION
  /*
    GRANT and REVOKE are applied the slave in/exclusion rules as they are
    some kind of updates to the mysql.% tables.
  */
  if (thd->slave_thread && rpl_filter->is_on())
  {
    /*
      The tables must be marked "updating" so that tables_ok() takes them into
      account in tests.
    */
    tables[0].updating=tables[1].updating=tables[2].updating=
      tables[3].updating=tables[4].updating=1;
    if (!(thd->spcont || rpl_filter->tables_ok(0, tables)))
      DBUG_RETURN(1);
    tables[0].updating=tables[1].updating=tables[2].updating=
      tables[3].updating=tables[4].updating=0;;
  }
#endif

  if (simple_open_n_lock_tables(thd, tables))
  {						// This should never happen
    close_thread_tables(thd);
    DBUG_RETURN(-1);
  }

  DBUG_RETURN(0);
}

ACL_USER *check_acl_user(LEX_USER *user_name,
			 uint *acl_acl_userdx)
{
  ACL_USER *acl_user= 0;
  uint counter;

  safe_mutex_assert_owner(&acl_cache->lock);

  for (counter= 0 ; counter < acl_users.elements ; counter++)
  {
    const char *user,*host;
    acl_user= dynamic_element(&acl_users, counter, ACL_USER*);
    if (!(user=acl_user->user))
      user= "";
    if (!(host=acl_user->host.hostname))
      host= "";
    if (!strcmp(user_name->user.str,user) &&
	!my_strcasecmp(system_charset_info, user_name->host.str, host))
      break;
  }
  if (counter == acl_users.elements)
    return 0;

  *acl_acl_userdx= counter;
  return acl_user;
}

/*
  Modify a privilege table.

  SYNOPSIS
    modify_grant_table()
    table                       The table to modify.
    host_field                  The host name field.
    user_field                  The user name field.
    user_to                     The new name for the user if to be renamed,
                                NULL otherwise.

  DESCRIPTION
  Update user/host in the current record if user_to is not NULL.
  Delete the current record if user_to is NULL.

  RETURN
    0           OK.
    != 0        Error.
*/

static int modify_grant_table(TABLE *table, Field *host_field,
                              Field *user_field, LEX_USER *user_to)
{
  int error;
  DBUG_ENTER("modify_grant_table");

  if (user_to)
  {
    /* rename */
    store_record(table, record[1]);
    host_field->store(user_to->host.str, user_to->host.length,
                      system_charset_info);
    user_field->store(user_to->user.str, user_to->user.length,
                      system_charset_info);
    if ((error= table->file->ha_update_row(table->record[1], 
                                           table->record[0])) &&
        error != HA_ERR_RECORD_IS_THE_SAME)
      table->file->print_error(error, MYF(0));
    else
      error= 0;
  }
  else
  {
    /* delete */
    if ((error=table->file->ha_delete_row(table->record[0])))
      table->file->print_error(error, MYF(0));
  }

  DBUG_RETURN(error);
}

/*
  Handle a privilege table.

  SYNOPSIS
    handle_grant_table()
    tables                      The array with the four open tables.
    table_no                    The number of the table to handle (0..4).
    drop                        If user_from is to be dropped.
    user_from                   The the user to be searched/dropped/renamed.
    user_to                     The new name for the user if to be renamed,
                                NULL otherwise.

  DESCRIPTION
    Scan through all records in a grant table and apply the requested
    operation. For the "user" table, a single index access is sufficient,
    since there is an unique index on (host, user).
    Delete from grant table if drop is true.
    Update in grant table if drop is false and user_to is not NULL.
    Search in grant table if drop is false and user_to is NULL.
    Tables are numbered as follows:
    0 user
    1 db
    2 tables_priv
    3 columns_priv
    4 procs_priv

  RETURN
    > 0         At least one record matched.
    0           OK, but no record matched.
    < 0         Error.
*/

static int handle_grant_table(TABLE_LIST *tables, uint table_no, bool drop,
                              LEX_USER *user_from, LEX_USER *user_to)
{
  int result= 0;
  int error;
  TABLE *table= tables[table_no].table;
  Field *host_field= table->field[0];
  Field *user_field= table->field[table_no ? 2 : 1];
  char *host_str= user_from->host.str;
  char *user_str= user_from->user.str;
  const char *host;
  const char *user;
  uchar user_key[MAX_KEY_LENGTH];
  uint key_prefix_length;
  DBUG_ENTER("handle_grant_table");
  THD *thd= current_thd;

  table->use_all_columns();
  if (! table_no) // mysql.user table
  {
    /*
      The 'user' table has an unique index on (host, user).
      Thus, we can handle everything with a single index access.
      The host- and user fields are consecutive in the user table records.
      So we set host- and user fields of table->record[0] and use the
      pointer to the host field as key.
      index_read_idx() will replace table->record[0] (its first argument)
      by the searched record, if it exists.
    */
    DBUG_PRINT("info",("read table: '%s'  search: '%s'@'%s'",
                       table->s->table_name.str, user_str, host_str));
    host_field->store(host_str, user_from->host.length, system_charset_info);
    user_field->store(user_str, user_from->user.length, system_charset_info);

    key_prefix_length= (table->key_info->key_part[0].store_length +
                        table->key_info->key_part[1].store_length);
    key_copy(user_key, table->record[0], table->key_info, key_prefix_length);

    if ((error= table->file->index_read_idx_map(table->record[0], 0,
                                                user_key, (key_part_map)3,
                                                HA_READ_KEY_EXACT)))
    {
      if (error != HA_ERR_KEY_NOT_FOUND && error != HA_ERR_END_OF_FILE)
      {
        table->file->print_error(error, MYF(0));
        result= -1;
      }
    }
    else
    {
      /* If requested, delete or update the record. */
      result= ((drop || user_to) &&
               modify_grant_table(table, host_field, user_field, user_to)) ?
        -1 : 1; /* Error or found. */
    }
    DBUG_PRINT("info",("read result: %d", result));
  }
  else
  {
    /*
      The non-'user' table do not have indexes on (host, user).
      And their host- and user fields are not consecutive.
      Thus, we need to do a table scan to find all matching records.
    */
    if ((error= table->file->ha_rnd_init(1)))
    {
      table->file->print_error(error, MYF(0));
      result= -1;
    }
    else
    {
#ifdef EXTRA_DEBUG
      DBUG_PRINT("info",("scan table: '%s'  search: '%s'@'%s'",
                         table->s->table_name.str, user_str, host_str));
#endif
      while ((error= table->file->rnd_next(table->record[0])) != 
             HA_ERR_END_OF_FILE)
      {
        if (error)
        {
          /* Most probable 'deleted record'. */
          DBUG_PRINT("info",("scan error: %d", error));
          continue;
        }
        if (! (host= get_field(thd->mem_root, host_field)))
          host= "";
        if (! (user= get_field(thd->mem_root, user_field)))
          user= "";

#ifdef EXTRA_DEBUG
        DBUG_PRINT("loop",("scan fields: '%s'@'%s' '%s' '%s' '%s'",
                           user, host,
                           get_field(thd->mem_root, table->field[1]) /*db*/,
                           get_field(thd->mem_root, table->field[3]) /*table*/,
                           get_field(thd->mem_root,
                                     table->field[4]) /*column*/));
#endif
        if (strcmp(user_str, user) ||
            my_strcasecmp(system_charset_info, host_str, host))
          continue;

        /* If requested, delete or update the record. */
        result= ((drop || user_to) &&
                 modify_grant_table(table, host_field, user_field, user_to)) ?
          -1 : result ? result : 1; /* Error or keep result or found. */
        /* If search is requested, we do not need to search further. */
        if (! drop && ! user_to)
          break ;
      }
      (void) table->file->ha_rnd_end();
      DBUG_PRINT("info",("scan result: %d", result));
    }
  }

  DBUG_RETURN(result);
}


/*
  Handle an in-memory privilege structure.

  SYNOPSIS
    handle_grant_struct()
    struct_no                   The number of the structure to handle (0..3).
    drop                        If user_from is to be dropped.
    user_from                   The the user to be searched/dropped/renamed.
    user_to                     The new name for the user if to be renamed,
                                NULL otherwise.

  DESCRIPTION
    Scan through all elements in an in-memory grant structure and apply
    the requested operation.
    Delete from grant structure if drop is true.
    Update in grant structure if drop is false and user_to is not NULL.
    Search in grant structure if drop is false and user_to is NULL.
    Structures are numbered as follows:
    0 acl_users
    1 acl_dbs
    2 column_priv_hash
    3 procs_priv_hash

  RETURN
    > 0         At least one element matched.
    0           OK, but no element matched.
    -1		Wrong arguments to function
*/

static int handle_grant_struct(uint struct_no, bool drop,
                               LEX_USER *user_from, LEX_USER *user_to)
{
  int result= 0;
  uint idx;
  uint elements;
  const char *user;
  const char *host;
  ACL_USER *acl_user;
  ACL_DB *acl_db;
  GRANT_NAME *grant_name;
  DBUG_ENTER("handle_grant_struct");
  DBUG_PRINT("info",("scan struct: %u  search: '%s'@'%s'",
                     struct_no, user_from->user.str, user_from->host.str));

  LINT_INIT(acl_user);
  LINT_INIT(acl_db);
  LINT_INIT(grant_name);
  LINT_INIT(user);
  LINT_INIT(host);

  safe_mutex_assert_owner(&acl_cache->lock);

  /* Get the number of elements in the in-memory structure. */
  switch (struct_no) {
  case 0:
    elements= acl_users.elements;
    break;
  case 1:
    elements= acl_dbs.elements;
    break;
  case 2:
    elements= column_priv_hash.records;
    break;
  case 3:
    elements= proc_priv_hash.records;
    break;
  default:
    return -1;
  }

#ifdef EXTRA_DEBUG
    DBUG_PRINT("loop",("scan struct: %u  search    user: '%s'  host: '%s'",
                       struct_no, user_from->user.str, user_from->host.str));
#endif
  /* Loop over all elements. */
  for (idx= 0; idx < elements; idx++)
  {
    /*
      Get a pointer to the element.
    */
    switch (struct_no) {
    case 0:
      acl_user= dynamic_element(&acl_users, idx, ACL_USER*);
      user= acl_user->user;
      host= acl_user->host.hostname;
    break;

    case 1:
      acl_db= dynamic_element(&acl_dbs, idx, ACL_DB*);
      user= acl_db->user;
      host= acl_db->host.hostname;
      break;

    case 2:
      grant_name= (GRANT_NAME*) hash_element(&column_priv_hash, idx);
      user= grant_name->user;
      host= grant_name->host.hostname;
      break;

    case 3:
      grant_name= (GRANT_NAME*) hash_element(&proc_priv_hash, idx);
      user= grant_name->user;
      host= grant_name->host.hostname;
      break;
    default:
      assert(0);
    }
    if (! user)
      user= "";
    if (! host)
      host= "";

#ifdef EXTRA_DEBUG
    DBUG_PRINT("loop",("scan struct: %u  index: %u  user: '%s'  host: '%s'",
                       struct_no, idx, user, host));
#endif
    if (strcmp(user_from->user.str, user) ||
        my_strcasecmp(system_charset_info, user_from->host.str, host))
      continue;

    result= 1; /* At least one element found. */
    if ( drop )
    {
      switch ( struct_no ) {
      case 0:
        delete_dynamic_element(&acl_users, idx);
        break;

      case 1:
        delete_dynamic_element(&acl_dbs, idx);
        break;

      case 2:
        hash_delete(&column_priv_hash, (uchar*) grant_name);
	break;

      case 3:
        hash_delete(&proc_priv_hash, (uchar*) grant_name);
	break;
      }
      elements--;
      idx--;
    }
    else if ( user_to )
    {
      switch ( struct_no ) {
      case 0:
        acl_user->user= strdup_root(&mem, user_to->user.str);
        acl_user->host.hostname= strdup_root(&mem, user_to->host.str);
        break;

      case 1:
        acl_db->user= strdup_root(&mem, user_to->user.str);
        acl_db->host.hostname= strdup_root(&mem, user_to->host.str);
        break;

      case 2:
      case 3:
        grant_name->user= strdup_root(&mem, user_to->user.str);
        update_hostname(&grant_name->host,
                        strdup_root(&mem, user_to->host.str));
	break;
      }
    }
    else
    {
      /* If search is requested, we do not need to search further. */
      break;
    }
  }
#ifdef EXTRA_DEBUG
  DBUG_PRINT("loop",("scan struct: %u  result %d", struct_no, result));
#endif

  DBUG_RETURN(result);
}


/*
  Handle all privilege tables and in-memory privilege structures.

  SYNOPSIS
    handle_grant_data()
    tables                      The array with the four open tables.
    drop                        If user_from is to be dropped.
    user_from                   The the user to be searched/dropped/renamed.
    user_to                     The new name for the user if to be renamed,
                                NULL otherwise.

  DESCRIPTION
    Go through all grant tables and in-memory grant structures and apply
    the requested operation.
    Delete from grant data if drop is true.
    Update in grant data if drop is false and user_to is not NULL.
    Search in grant data if drop is false and user_to is NULL.

  RETURN
    > 0         At least one element matched.
    0           OK, but no element matched.
    < 0         Error.
*/

static int handle_grant_data(TABLE_LIST *tables, bool drop,
                             LEX_USER *user_from, LEX_USER *user_to)
{
  int result= 0;
  int found;
  DBUG_ENTER("handle_grant_data");

  /* Handle user table. */
  if ((found= handle_grant_table(tables, 0, drop, user_from, user_to)) < 0)
  {
    /* Handle of table failed, don't touch the in-memory array. */
    result= -1;
  }
  else
  {
    /* Handle user array. */
    if ((handle_grant_struct(0, drop, user_from, user_to) && ! result) ||
        found)
    {
      result= 1; /* At least one record/element found. */
      /* If search is requested, we do not need to search further. */
      if (! drop && ! user_to)
        goto end;
    }
  }

  /* Handle db table. */
  if ((found= handle_grant_table(tables, 1, drop, user_from, user_to)) < 0)
  {
    /* Handle of table failed, don't touch the in-memory array. */
    result= -1;
  }
  else
  {
    /* Handle db array. */
    if (((handle_grant_struct(1, drop, user_from, user_to) && ! result) ||
         found) && ! result)
    {
      result= 1; /* At least one record/element found. */
      /* If search is requested, we do not need to search further. */
      if (! drop && ! user_to)
        goto end;
    }
  }

  /* Handle procedures table. */
  if ((found= handle_grant_table(tables, 4, drop, user_from, user_to)) < 0)
  {
    /* Handle of table failed, don't touch in-memory array. */
    result= -1;
  }
  else
  {
    /* Handle procs array. */
    if (((handle_grant_struct(3, drop, user_from, user_to) && ! result) ||
         found) && ! result)
    {
      result= 1; /* At least one record/element found. */
      /* If search is requested, we do not need to search further. */
      if (! drop && ! user_to)
        goto end;
    }
  }

  /* Handle tables table. */
  if ((found= handle_grant_table(tables, 2, drop, user_from, user_to)) < 0)
  {
    /* Handle of table failed, don't touch columns and in-memory array. */
    result= -1;
  }
  else
  {
    if (found && ! result)
    {
      result= 1; /* At least one record found. */
      /* If search is requested, we do not need to search further. */
      if (! drop && ! user_to)
        goto end;
    }

    /* Handle columns table. */
    if ((found= handle_grant_table(tables, 3, drop, user_from, user_to)) < 0)
    {
      /* Handle of table failed, don't touch the in-memory array. */
      result= -1;
    }
    else
    {
      /* Handle columns hash. */
      if (((handle_grant_struct(2, drop, user_from, user_to) && ! result) ||
           found) && ! result)
        result= 1; /* At least one record/element found. */
    }
  }
 end:
  DBUG_RETURN(result);
}


static void append_user(String *str, LEX_USER *user)
{
  if (str->length())
    str->append(',');
  str->append('\'');
  str->append(user->user.str);
  str->append(STRING_WITH_LEN("'@'"));
  str->append(user->host.str);
  str->append('\'');
}


/*
  Create a list of users.

  SYNOPSIS
    mysql_create_user()
    thd                         The current thread.
    list                        The users to create.

  RETURN
    FALSE       OK.
    TRUE        Error.
*/

bool mysql_create_user(THD *thd, List <LEX_USER> &list)
{
  int result;
  String wrong_users;
  ulong sql_mode;
  LEX_USER *user_name, *tmp_user_name;
  List_iterator <LEX_USER> user_list(list);
  TABLE_LIST tables[GRANT_TABLES];
  bool some_users_created= FALSE;
  DBUG_ENTER("mysql_create_user");

  /*
    This statement will be replicated as a statement, even when using
    row-based replication.  The flag will be reset at the end of the
    statement.
  */
  thd->clear_current_stmt_binlog_row_based();

  /* CREATE USER may be skipped on replication client. */
  if ((result= open_grant_tables(thd, tables)))
    DBUG_RETURN(result != 1);

  rw_wrlock(&LOCK_grant);
  VOID(pthread_mutex_lock(&acl_cache->lock));

  while ((tmp_user_name= user_list++))
  {
    if (!(user_name= get_current_user(thd, tmp_user_name)))
    {
      result= TRUE;
      continue;
    }

    /*
      Search all in-memory structures and grant tables
      for a mention of the new user name.
    */
    if (handle_grant_data(tables, 0, user_name, NULL))
    {
      append_user(&wrong_users, user_name);
      result= TRUE;
      continue;
    }

    some_users_created= TRUE;
    sql_mode= thd->variables.sql_mode;
    if (replace_user_table(thd, tables[0].table, *user_name, 0, 0, 1, 0))
    {
      append_user(&wrong_users, user_name);
      result= TRUE;
    }
  }

  VOID(pthread_mutex_unlock(&acl_cache->lock));

  if (result)
    my_error(ER_CANNOT_USER, MYF(0), "CREATE USER", wrong_users.c_ptr_safe());

  if (some_users_created)
    write_bin_log(thd, FALSE, thd->query, thd->query_length);

  rw_unlock(&LOCK_grant);
  close_thread_tables(thd);
  DBUG_RETURN(result);
}


/*
  Drop a list of users and all their privileges.

  SYNOPSIS
    mysql_drop_user()
    thd                         The current thread.
    list                        The users to drop.

  RETURN
    FALSE       OK.
    TRUE        Error.
*/

bool mysql_drop_user(THD *thd, List <LEX_USER> &list)
{
  int result;
  String wrong_users;
  LEX_USER *user_name, *tmp_user_name;
  List_iterator <LEX_USER> user_list(list);
  TABLE_LIST tables[GRANT_TABLES];
  bool some_users_deleted= FALSE;
  DBUG_ENTER("mysql_drop_user");

  /*
    This statement will be replicated as a statement, even when using
    row-based replication.  The flag will be reset at the end of the
    statement.
  */
  thd->clear_current_stmt_binlog_row_based();

  /* DROP USER may be skipped on replication client. */
  if ((result= open_grant_tables(thd, tables)))
    DBUG_RETURN(result != 1);

  rw_wrlock(&LOCK_grant);
  VOID(pthread_mutex_lock(&acl_cache->lock));

  while ((tmp_user_name= user_list++))
  {
    if (!(user_name= get_current_user(thd, tmp_user_name)))
    {
      result= TRUE;
      continue;
    }  
    if (handle_grant_data(tables, 1, user_name, NULL) <= 0)
    {
      append_user(&wrong_users, user_name);
      result= TRUE;
      continue;
    }
    some_users_deleted= TRUE;
  }

  /* Rebuild 'acl_check_hosts' since 'acl_users' has been modified */
  rebuild_check_host();

  VOID(pthread_mutex_unlock(&acl_cache->lock));

  if (result)
    my_error(ER_CANNOT_USER, MYF(0), "DROP USER", wrong_users.c_ptr_safe());

  if (some_users_deleted)
    write_bin_log(thd, FALSE, thd->query, thd->query_length);

  rw_unlock(&LOCK_grant);
  close_thread_tables(thd);
  DBUG_RETURN(result);
}


/*
  Rename a user.

  SYNOPSIS
    mysql_rename_user()
    thd                         The current thread.
    list                        The user name pairs: (from, to).

  RETURN
    FALSE       OK.
    TRUE        Error.
*/

bool mysql_rename_user(THD *thd, List <LEX_USER> &list)
{
  int result;
  String wrong_users;
  LEX_USER *user_from, *tmp_user_from;
  LEX_USER *user_to, *tmp_user_to;
  List_iterator <LEX_USER> user_list(list);
  TABLE_LIST tables[GRANT_TABLES];
  bool some_users_renamed= FALSE;
  DBUG_ENTER("mysql_rename_user");

  /*
    This statement will be replicated as a statement, even when using
    row-based replication.  The flag will be reset at the end of the
    statement.
  */
  thd->clear_current_stmt_binlog_row_based();

  /* RENAME USER may be skipped on replication client. */
  if ((result= open_grant_tables(thd, tables)))
    DBUG_RETURN(result != 1);

  rw_wrlock(&LOCK_grant);
  VOID(pthread_mutex_lock(&acl_cache->lock));

  while ((tmp_user_from= user_list++))
  {
    if (!(user_from= get_current_user(thd, tmp_user_from)))
    {
      result= TRUE;
      continue;
    }  
    tmp_user_to= user_list++;
    if (!(user_to= get_current_user(thd, tmp_user_to)))
    {
      result= TRUE;
      continue;
    }  
    DBUG_ASSERT(user_to != 0); /* Syntax enforces pairs of users. */

    /*
      Search all in-memory structures and grant tables
      for a mention of the new user name.
    */
    if (handle_grant_data(tables, 0, user_to, NULL) ||
        handle_grant_data(tables, 0, user_from, user_to) <= 0)
    {
      append_user(&wrong_users, user_from);
      result= TRUE;
      continue;
    }
    some_users_renamed= TRUE;
  }
  
  /* Rebuild 'acl_check_hosts' since 'acl_users' has been modified */
  rebuild_check_host();

  VOID(pthread_mutex_unlock(&acl_cache->lock));

  if (result)
    my_error(ER_CANNOT_USER, MYF(0), "RENAME USER", wrong_users.c_ptr_safe());
  
  if (some_users_renamed && mysql_bin_log.is_open())
    write_bin_log(thd, FALSE, thd->query, thd->query_length);

  rw_unlock(&LOCK_grant);
  close_thread_tables(thd);
  DBUG_RETURN(result);
}


/*
  Revoke all privileges from a list of users.

  SYNOPSIS
    mysql_revoke_all()
    thd                         The current thread.
    list                        The users to revoke all privileges from.

  RETURN
    > 0         Error. Error message already sent.
    0           OK.
    < 0         Error. Error message not yet sent.
*/

bool mysql_revoke_all(THD *thd,  List <LEX_USER> &list)
{
  uint counter, revoked, is_proc;
  int result;
  ACL_DB *acl_db;
  TABLE_LIST tables[GRANT_TABLES];
  DBUG_ENTER("mysql_revoke_all");

  /*
    This statement will be replicated as a statement, even when using
    row-based replication.  The flag will be reset at the end of the
    statement.
  */
  thd->clear_current_stmt_binlog_row_based();

  if ((result= open_grant_tables(thd, tables)))
    DBUG_RETURN(result != 1);

  rw_wrlock(&LOCK_grant);
  VOID(pthread_mutex_lock(&acl_cache->lock));

  LEX_USER *lex_user, *tmp_lex_user;
  List_iterator <LEX_USER> user_list(list);
  while ((tmp_lex_user= user_list++))
  {
    if (!(lex_user= get_current_user(thd, tmp_lex_user)))
    {
      result= -1;
      continue;
    }  
    if (!find_acl_user(lex_user->host.str, lex_user->user.str, TRUE))
    {
      result= -1;
      continue;
    }

    if (replace_user_table(thd, tables[0].table,
			   *lex_user, ~(ulong)0, 1, 0, 0))
    {
      result= -1;
      continue;
    }

    /* Remove db access privileges */
    /*
      Because acl_dbs and column_priv_hash shrink and may re-order
      as privileges are removed, removal occurs in a repeated loop
      until no more privileges are revoked.
     */
    do
    {
      for (counter= 0, revoked= 0 ; counter < acl_dbs.elements ; )
      {
	const char *user,*host;

	acl_db=dynamic_element(&acl_dbs,counter,ACL_DB*);
	if (!(user=acl_db->user))
	  user= "";
	if (!(host=acl_db->host.hostname))
	  host= "";

	if (!strcmp(lex_user->user.str,user) &&
            !strcmp(lex_user->host.str, host))
	{
	  if (!replace_db_table(tables[1].table, acl_db->db, *lex_user,
                                ~(ulong)0, 1))
	  {
	    /*
	      Don't increment counter as replace_db_table deleted the
	      current element in acl_dbs.
	     */
	    revoked= 1;
	    continue;
	  }
	  result= -1; // Something went wrong
	}
	counter++;
      }
    } while (revoked);

    /* Remove column access */
    do
    {
      for (counter= 0, revoked= 0 ; counter < column_priv_hash.records ; )
      {
	const char *user,*host;
	GRANT_TABLE *grant_table= (GRANT_TABLE*)hash_element(&column_priv_hash,
							     counter);
	if (!(user=grant_table->user))
	  user= "";
	if (!(host=grant_table->host.hostname))
	  host= "";

	if (!strcmp(lex_user->user.str,user) &&
            !strcmp(lex_user->host.str, host))
	{
	  if (replace_table_table(thd,grant_table,tables[2].table,*lex_user,
				  grant_table->db,
				  grant_table->tname,
				  ~(ulong)0, 0, 1))
	  {
	    result= -1;
	  }
	  else
	  {
	    if (!grant_table->cols)
	    {
	      revoked= 1;
	      continue;
	    }
	    List<LEX_COLUMN> columns;
	    if (!replace_column_table(grant_table,tables[3].table, *lex_user,
				      columns,
				      grant_table->db,
				      grant_table->tname,
				      ~(ulong)0, 1))
	    {
	      revoked= 1;
	      continue;
	    }
	    result= -1;
	  }
	}
	counter++;
      }
    } while (revoked);

    /* Remove procedure access */
    for (is_proc=0; is_proc<2; is_proc++) do {
      HASH *hash= is_proc ? &proc_priv_hash : &func_priv_hash;
      for (counter= 0, revoked= 0 ; counter < hash->records ; )
      {
	const char *user,*host;
	GRANT_NAME *grant_proc= (GRANT_NAME*) hash_element(hash, counter);
	if (!(user=grant_proc->user))
	  user= "";
	if (!(host=grant_proc->host.hostname))
	  host= "";

	if (!strcmp(lex_user->user.str,user) &&
            !strcmp(lex_user->host.str, host))
	{
	  if (replace_routine_table(thd,grant_proc,tables[4].table,*lex_user,
				  grant_proc->db,
				  grant_proc->tname,
                                  is_proc,
				  ~(ulong)0, 1) == 0)
	  {
	    revoked= 1;
	    continue;
	  }
	  result= -1;	// Something went wrong
	}
	counter++;
      }
    } while (revoked);
  }

  VOID(pthread_mutex_unlock(&acl_cache->lock));

  write_bin_log(thd, FALSE, thd->query, thd->query_length);

  rw_unlock(&LOCK_grant);
  close_thread_tables(thd);

  if (result)
    my_message(ER_REVOKE_GRANTS, ER(ER_REVOKE_GRANTS), MYF(0));

  DBUG_RETURN(result);
}




/**
  If the defining user for a routine does not exist, then the ACL lookup
  code should raise two errors which we should intercept.  We convert the more
  descriptive error into a warning, and consume the other.

  If any other errors are raised, then we set a flag that should indicate
  that there was some failure we should complain at a higher level.
*/
class Silence_routine_definer_errors : public Internal_error_handler
{
public:
  Silence_routine_definer_errors()
    : is_grave(FALSE)
  {}

  virtual ~Silence_routine_definer_errors()
  {}

  virtual bool handle_error(uint sql_errno, const char *message,
                            MYSQL_ERROR::enum_warning_level level,
                            THD *thd);

  bool has_errors() { return is_grave; }

private:
  bool is_grave;
};

bool
Silence_routine_definer_errors::handle_error(uint sql_errno,
                                       const char *message,
                                       MYSQL_ERROR::enum_warning_level level,
                                       THD *thd)
{
  if (level == MYSQL_ERROR::WARN_LEVEL_ERROR)
  {
    switch (sql_errno)
    {
      case ER_NONEXISTING_PROC_GRANT:
        /* Convert the error into a warning. */
        push_warning(thd, MYSQL_ERROR::WARN_LEVEL_WARN, sql_errno, message);
        return TRUE;
      default:
        is_grave= TRUE;
    }
  }

  return FALSE;
}


/**
  Revoke privileges for all users on a stored procedure.  Use an error handler
  that converts errors about missing grants into warnings.

  @param
    thd                         The current thread.
  @param
    db				DB of the stored procedure
  @param
    name			Name of the stored procedure

  @retval
    0           OK.
  @retval
    < 0         Error. Error message not yet sent.
*/

bool sp_revoke_privileges(THD *thd, const char *sp_db, const char *sp_name,
                          bool is_proc)
{
  uint counter, revoked;
  int result;
  TABLE_LIST tables[GRANT_TABLES];
  HASH *hash= is_proc ? &proc_priv_hash : &func_priv_hash;
  Silence_routine_definer_errors error_handler;
  DBUG_ENTER("sp_revoke_privileges");

  if ((result= open_grant_tables(thd, tables)))
    DBUG_RETURN(result != 1);

  /* Be sure to pop this before exiting this scope! */
  thd->push_internal_handler(&error_handler);

  rw_wrlock(&LOCK_grant);
  VOID(pthread_mutex_lock(&acl_cache->lock));

  /*
    This statement will be replicated as a statement, even when using
    row-based replication.  The flag will be reset at the end of the
    statement.
  */
  thd->clear_current_stmt_binlog_row_based();

  /* Remove procedure access */
  do
  {
    for (counter= 0, revoked= 0 ; counter < hash->records ; )
    {
      GRANT_NAME *grant_proc= (GRANT_NAME*) hash_element(hash, counter);
      if (!my_strcasecmp(system_charset_info, grant_proc->db, sp_db) &&
	  !my_strcasecmp(system_charset_info, grant_proc->tname, sp_name))
      {
        LEX_USER lex_user;
	lex_user.user.str= grant_proc->user;
	lex_user.user.length= strlen(grant_proc->user);
	lex_user.host.str= grant_proc->host.hostname ?
	  grant_proc->host.hostname : (char*)"";
	lex_user.host.length= grant_proc->host.hostname ?
	  strlen(grant_proc->host.hostname) : 0;

	if (replace_routine_table(thd,grant_proc,tables[4].table,lex_user,
				  grant_proc->db, grant_proc->tname,
                                  is_proc, ~(ulong)0, 1) == 0)
	{
	  revoked= 1;
	  continue;
	}
      }
      counter++;
    }
  } while (revoked);

  VOID(pthread_mutex_unlock(&acl_cache->lock));
  rw_unlock(&LOCK_grant);
  close_thread_tables(thd);

  thd->pop_internal_handler();

  DBUG_RETURN(error_handler.has_errors());
}


/*
  Grant EXECUTE,ALTER privilege for a stored procedure

  SYNOPSIS
    sp_grant_privileges()
    thd                         The current thread.
    db				DB of the stored procedure
    name			Name of the stored procedure

  RETURN
    0           OK.
    < 0         Error. Error message not yet sent.
*/

int sp_grant_privileges(THD *thd, const char *sp_db, const char *sp_name,
                         bool is_proc)
{
  Security_context *sctx= thd->security_ctx;
  LEX_USER *combo;
  TABLE_LIST tables[1];
  List<LEX_USER> user_list;
  bool result;
  ACL_USER *au;
  char passwd_buff[SCRAMBLED_PASSWORD_CHAR_LENGTH+1];
  DBUG_ENTER("sp_grant_privileges");

  if (!(combo=(LEX_USER*) thd->alloc(sizeof(st_lex_user))))
    DBUG_RETURN(TRUE);

  combo->user.str= sctx->user;

  VOID(pthread_mutex_lock(&acl_cache->lock));

  if ((au= find_acl_user(combo->host.str=(char*)sctx->host_or_ip,combo->user.str,FALSE)))
    goto found_acl;
  if ((au= find_acl_user(combo->host.str=(char*)sctx->host, combo->user.str,FALSE)))
    goto found_acl;
  if ((au= find_acl_user(combo->host.str=(char*)sctx->ip, combo->user.str,FALSE)))
    goto found_acl;
  if((au= find_acl_user(combo->host.str=(char*)"%", combo->user.str, FALSE)))
    goto found_acl;

  VOID(pthread_mutex_unlock(&acl_cache->lock));
  DBUG_RETURN(TRUE);

 found_acl:
  VOID(pthread_mutex_unlock(&acl_cache->lock));

  bzero((char*)tables, sizeof(TABLE_LIST));
  user_list.empty();

  tables->db= (char*)sp_db;
  tables->table_name= tables->alias= (char*)sp_name;

  combo->host.length= strlen(combo->host.str);
  combo->user.length= strlen(combo->user.str);
  combo->host.str= thd->strmake(combo->host.str,combo->host.length);
  combo->user.str= thd->strmake(combo->user.str,combo->user.length);


  if(au && au->salt_len)
  {
    if (au->salt_len == SCRAMBLE_LENGTH)
    {
      make_password_from_salt(passwd_buff, au->salt);
      combo->password.length= SCRAMBLED_PASSWORD_CHAR_LENGTH;
    }
    else if (au->salt_len == SCRAMBLE_LENGTH_323)
    {
      make_password_from_salt_323(passwd_buff, (ulong *) au->salt);
      combo->password.length= SCRAMBLED_PASSWORD_CHAR_LENGTH_323;
    }
    else
    {
      my_error(ER_PASSWD_LENGTH, MYF(0), SCRAMBLED_PASSWORD_CHAR_LENGTH);
      return -1;
    }
    combo->password.str= passwd_buff;
  }
  else
  {
    combo->password.str= (char*)"";
    combo->password.length= 0;
  }

  if (user_list.push_back(combo))
    DBUG_RETURN(TRUE);

  thd->lex->ssl_type= SSL_TYPE_NOT_SPECIFIED;
  bzero((char*) &thd->lex->mqh, sizeof(thd->lex->mqh));

  result= mysql_routine_grant(thd, tables, is_proc, user_list,
  				DEFAULT_CREATE_PROC_ACLS, 0, 1);
  DBUG_RETURN(result);
}


/*****************************************************************************
  Instantiate used templates
*****************************************************************************/

#ifdef HAVE_EXPLICIT_TEMPLATE_INSTANTIATION
template class List_iterator<LEX_COLUMN>;
template class List_iterator<LEX_USER>;
template class List<LEX_COLUMN>;
template class List<LEX_USER>;
#endif

#endif /*NO_EMBEDDED_ACCESS_CHECKS */


int wild_case_compare(CHARSET_INFO *cs, const char *str,const char *wildstr)
{
  reg3 int flag;
  DBUG_ENTER("wild_case_compare");
  DBUG_PRINT("enter",("str: '%s'  wildstr: '%s'",str,wildstr));
  while (*wildstr)
  {
    while (*wildstr && *wildstr != wild_many && *wildstr != wild_one)
    {
      if (*wildstr == wild_prefix && wildstr[1])
	wildstr++;
      if (my_toupper(cs, *wildstr++) !=
          my_toupper(cs, *str++)) DBUG_RETURN(1);
    }
    if (! *wildstr ) DBUG_RETURN (*str != 0);
    if (*wildstr++ == wild_one)
    {
      if (! *str++) DBUG_RETURN (1);	/* One char; skip */
    }
    else
    {						/* Found '*' */
      if (!*wildstr) DBUG_RETURN(0);		/* '*' as last char: OK */
      flag=(*wildstr != wild_many && *wildstr != wild_one);
      do
      {
	if (flag)
	{
	  char cmp;
	  if ((cmp= *wildstr) == wild_prefix && wildstr[1])
	    cmp=wildstr[1];
	  cmp=my_toupper(cs, cmp);
	  while (*str && my_toupper(cs, *str) != cmp)
	    str++;
	  if (!*str) DBUG_RETURN (1);
	}
	if (wild_case_compare(cs, str,wildstr) == 0) DBUG_RETURN (0);
      } while (*str++);
      DBUG_RETURN(1);
    }
  }
  DBUG_RETURN (*str != '\0');
}


static bool update_schema_privilege(THD *thd, TABLE *table, char *buff,
                                    const char* db, const char* t_name,
                                    const char* column, uint col_length,
                                    const char *priv, uint priv_length,
                                    const char* is_grantable)
{
  int i= 2;
  CHARSET_INFO *cs= system_charset_info;
  restore_record(table, s->default_values);
  table->field[0]->store(buff, (uint) strlen(buff), cs);
  if (db)
    table->field[i++]->store(db, (uint) strlen(db), cs);
  if (t_name)
    table->field[i++]->store(t_name, (uint) strlen(t_name), cs);
  if (column)
    table->field[i++]->store(column, col_length, cs);
  table->field[i++]->store(priv, priv_length, cs);
<<<<<<< HEAD
  table->field[i]->store(is_grantable, (uint) strlen(is_grantable), cs);
  table->file->ha_write_row(table->record[0]);
=======
  table->field[i]->store(is_grantable, strlen(is_grantable), cs);
  return schema_table_store_record(thd, table);
>>>>>>> b5f005f6
}


int fill_schema_user_privileges(THD *thd, TABLE_LIST *tables, COND *cond)
{
#ifndef NO_EMBEDDED_ACCESS_CHECKS
  int error= 0;
  uint counter;
  ACL_USER *acl_user;
  ulong want_access;
  char buff[100];
  TABLE *table= tables->table;
  bool no_global_access= check_access(thd, SELECT_ACL, "mysql",0,1,1,0);
  char *curr_host= thd->security_ctx->priv_host_name();
  DBUG_ENTER("fill_schema_user_privileges");

  if (!initialized)
    DBUG_RETURN(0);
  pthread_mutex_lock(&acl_cache->lock);

  for (counter=0 ; counter < acl_users.elements ; counter++)
  {
    const char *user,*host, *is_grantable="YES";
    acl_user=dynamic_element(&acl_users,counter,ACL_USER*);
    if (!(user=acl_user->user))
      user= "";
    if (!(host=acl_user->host.hostname))
      host= "";

    if (no_global_access &&
        (strcmp(thd->security_ctx->priv_user, user) ||
         my_strcasecmp(system_charset_info, curr_host, host)))
      continue;
      
    want_access= acl_user->access;
    if (!(want_access & GRANT_ACL))
      is_grantable= "NO";

    strxmov(buff,"'",user,"'@'",host,"'",NullS);
    if (!(want_access & ~GRANT_ACL))
    {
      if (update_schema_privilege(thd, table, buff, 0, 0, 0, 0,
                                  STRING_WITH_LEN("USAGE"), is_grantable))
      {
        error= 1;
        goto err;
      }
    }
    else
    {
      uint priv_id;
      ulong j,test_access= want_access & ~GRANT_ACL;
      for (priv_id=0, j = SELECT_ACL;j <= GLOBAL_ACLS; priv_id++,j <<= 1)
      {
	if (test_access & j)
        {
          if (update_schema_privilege(thd, table, buff, 0, 0, 0, 0, 
                                      command_array[priv_id],
                                      command_lengths[priv_id], is_grantable))
          {
            error= 1;
            goto err;
          }
        }
      }
    }
  }
err:
  pthread_mutex_unlock(&acl_cache->lock);

  DBUG_RETURN(error);
#else
  return(0);
#endif
}


int fill_schema_schema_privileges(THD *thd, TABLE_LIST *tables, COND *cond)
{
#ifndef NO_EMBEDDED_ACCESS_CHECKS
  int error= 0;
  uint counter;
  ACL_DB *acl_db;
  ulong want_access;
  char buff[100];
  TABLE *table= tables->table;
  bool no_global_access= check_access(thd, SELECT_ACL, "mysql",0,1,1,0);
  char *curr_host= thd->security_ctx->priv_host_name();
  DBUG_ENTER("fill_schema_schema_privileges");

  if (!initialized)
    DBUG_RETURN(0);
  pthread_mutex_lock(&acl_cache->lock);

  for (counter=0 ; counter < acl_dbs.elements ; counter++)
  {
    const char *user, *host, *is_grantable="YES";

    acl_db=dynamic_element(&acl_dbs,counter,ACL_DB*);
    if (!(user=acl_db->user))
      user= "";
    if (!(host=acl_db->host.hostname))
      host= "";

    if (no_global_access &&
        (strcmp(thd->security_ctx->priv_user, user) ||
         my_strcasecmp(system_charset_info, curr_host, host)))
      continue;

    want_access=acl_db->access;
    if (want_access)
    {
      if (!(want_access & GRANT_ACL))
      {
        is_grantable= "NO";
      }
      strxmov(buff,"'",user,"'@'",host,"'",NullS);
      if (!(want_access & ~GRANT_ACL))
      {
        if (update_schema_privilege(thd, table, buff, acl_db->db, 0, 0,
                                    0, STRING_WITH_LEN("USAGE"), is_grantable))
        {
          error= 1;
          goto err;
        }
      }
      else
      {
        int cnt;
        ulong j,test_access= want_access & ~GRANT_ACL;
        for (cnt=0, j = SELECT_ACL; j <= DB_ACLS; cnt++,j <<= 1)
          if (test_access & j)
          {
            if (update_schema_privilege(thd, table, buff, acl_db->db, 0, 0, 0,
                                        command_array[cnt], command_lengths[cnt],
                                        is_grantable))
            {
              error= 1;
              goto err;
            }
          }
      }
    }
  }
err:
  pthread_mutex_unlock(&acl_cache->lock);

  DBUG_RETURN(error);
#else
  return (0);
#endif
}


int fill_schema_table_privileges(THD *thd, TABLE_LIST *tables, COND *cond)
{
#ifndef NO_EMBEDDED_ACCESS_CHECKS
  int error= 0;
  uint index;
  char buff[100];
  TABLE *table= tables->table;
  bool no_global_access= check_access(thd, SELECT_ACL, "mysql",0,1,1,0);
  char *curr_host= thd->security_ctx->priv_host_name();
  DBUG_ENTER("fill_schema_table_privileges");

  rw_rdlock(&LOCK_grant);

  for (index=0 ; index < column_priv_hash.records ; index++)
  {
    const char *user, *host, *is_grantable= "YES";
    GRANT_TABLE *grant_table= (GRANT_TABLE*) hash_element(&column_priv_hash,
							  index);
    if (!(user=grant_table->user))
      user= "";
    if (!(host= grant_table->host.hostname))
      host= "";

    if (no_global_access &&
        (strcmp(thd->security_ctx->priv_user, user) ||
         my_strcasecmp(system_charset_info, curr_host, host)))
      continue;

    ulong table_access= grant_table->privs;
    if (table_access)
    {
      ulong test_access= table_access & ~GRANT_ACL;
      /*
        We should skip 'usage' privilege on table if
        we have any privileges on column(s) of this table
      */
      if (!test_access && grant_table->cols)
        continue;
      if (!(table_access & GRANT_ACL))
        is_grantable= "NO";

      strxmov(buff, "'", user, "'@'", host, "'", NullS);
      if (!test_access)
      {
        if (update_schema_privilege(thd, table, buff, grant_table->db,
                                    grant_table->tname, 0, 0,
                                    STRING_WITH_LEN("USAGE"), is_grantable))
        {
          error= 1;
          goto err;
        }
      }
      else
      {
        ulong j;
        int cnt;
        for (cnt= 0, j= SELECT_ACL; j <= TABLE_ACLS; cnt++, j<<= 1)
        {
          if (test_access & j)
          {
            if (update_schema_privilege(thd, table, buff, grant_table->db,
                                        grant_table->tname, 0, 0,
                                        command_array[cnt],
                                        command_lengths[cnt], is_grantable))
            {
              error= 1;
              goto err;
            }
          }
        }
      }
    }   
  }
err:
  rw_unlock(&LOCK_grant);

  DBUG_RETURN(error);
#else
  return (0);
#endif
}


int fill_schema_column_privileges(THD *thd, TABLE_LIST *tables, COND *cond)
{
#ifndef NO_EMBEDDED_ACCESS_CHECKS
  int error= 0;
  uint index;
  char buff[100];
  TABLE *table= tables->table;
  bool no_global_access= check_access(thd, SELECT_ACL, "mysql",0,1,1,0);
  char *curr_host= thd->security_ctx->priv_host_name();
  DBUG_ENTER("fill_schema_table_privileges");

  rw_rdlock(&LOCK_grant);

  for (index=0 ; index < column_priv_hash.records ; index++)
  {
    const char *user, *host, *is_grantable= "YES";
    GRANT_TABLE *grant_table= (GRANT_TABLE*) hash_element(&column_priv_hash,
							  index);
    if (!(user=grant_table->user))
      user= "";
    if (!(host= grant_table->host.hostname))
      host= "";

    if (no_global_access &&
        (strcmp(thd->security_ctx->priv_user, user) ||
         my_strcasecmp(system_charset_info, curr_host, host)))
      continue;

    ulong table_access= grant_table->cols;
    if (table_access != 0)
    {
      if (!(grant_table->privs & GRANT_ACL))
        is_grantable= "NO";

      ulong test_access= table_access & ~GRANT_ACL;
      strxmov(buff, "'", user, "'@'", host, "'", NullS);
      if (!test_access)
        continue;
      else
      {
        ulong j;
        int cnt;
        for (cnt= 0, j= SELECT_ACL; j <= TABLE_ACLS; cnt++, j<<= 1)
        {
          if (test_access & j)
          {
            for (uint col_index=0 ;
                 col_index < grant_table->hash_columns.records ;
                 col_index++)
            {
              GRANT_COLUMN *grant_column = (GRANT_COLUMN*)
                hash_element(&grant_table->hash_columns,col_index);
              if ((grant_column->rights & j) && (table_access & j))
              {
                if (update_schema_privilege(thd, table, buff, grant_table->db,
                                            grant_table->tname,
                                            grant_column->column,
                                            grant_column->key_length,
                                            command_array[cnt],
                                            command_lengths[cnt], is_grantable))
                {
                  error= 1;
                  goto err;
                }
              }
            }
          }
        }
      }
    }
  }
err:
  rw_unlock(&LOCK_grant);

  DBUG_RETURN(error);
#else
  return (0);
#endif
}


#ifndef NO_EMBEDDED_ACCESS_CHECKS
/*
  fill effective privileges for table

  SYNOPSIS
    fill_effective_table_privileges()
    thd     thread handler
    grant   grants table descriptor
    db      db name
    table   table name
*/

void fill_effective_table_privileges(THD *thd, GRANT_INFO *grant,
                                     const char *db, const char *table)
{
  Security_context *sctx= thd->security_ctx;
  DBUG_ENTER("fill_effective_table_privileges");
  DBUG_PRINT("enter", ("Host: '%s', Ip: '%s', User: '%s', table: `%s`.`%s`",
                       sctx->priv_host, (sctx->ip ? sctx->ip : "(NULL)"),
                       (sctx->priv_user ? sctx->priv_user : "(NULL)"),
                       db, table));
  /* --skip-grants */
  if (!initialized)
  {
    DBUG_PRINT("info", ("skip grants"));
    grant->privilege= ~NO_ACCESS;             // everything is allowed
    DBUG_PRINT("info", ("privilege 0x%lx", grant->privilege));
    DBUG_VOID_RETURN;
  }

  /* global privileges */
  grant->privilege= sctx->master_access;

  if (!sctx->priv_user)
  {
    DBUG_PRINT("info", ("privilege 0x%lx", grant->privilege));
    DBUG_VOID_RETURN;                         // it is slave
  }

  /* db privileges */
  grant->privilege|= acl_get(sctx->host, sctx->ip, sctx->priv_user, db, 0);

  /* table privileges */
  rw_rdlock(&LOCK_grant);
  if (grant->version != grant_version)
  {
    grant->grant_table=
      table_hash_search(sctx->host, sctx->ip, db,
			sctx->priv_user,
			table, 0);              /* purecov: inspected */
    grant->version= grant_version;              /* purecov: inspected */
  }
  if (grant->grant_table != 0)
  {
    grant->privilege|= grant->grant_table->privs;
  }
  rw_unlock(&LOCK_grant);

  DBUG_PRINT("info", ("privilege 0x%lx", grant->privilege));
  DBUG_VOID_RETURN;
}

#else /* NO_EMBEDDED_ACCESS_CHECKS */

/****************************************************************************
 Dummy wrappers when we don't have any access checks
****************************************************************************/

bool check_routine_level_acl(THD *thd, const char *db, const char *name,
                             bool is_proc)
{
  return FALSE;
}

#endif<|MERGE_RESOLUTION|>--- conflicted
+++ resolved
@@ -6321,13 +6321,8 @@
   if (column)
     table->field[i++]->store(column, col_length, cs);
   table->field[i++]->store(priv, priv_length, cs);
-<<<<<<< HEAD
-  table->field[i]->store(is_grantable, (uint) strlen(is_grantable), cs);
-  table->file->ha_write_row(table->record[0]);
-=======
   table->field[i]->store(is_grantable, strlen(is_grantable), cs);
   return schema_table_store_record(thd, table);
->>>>>>> b5f005f6
 }
 
 
