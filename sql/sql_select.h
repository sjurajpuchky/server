--- conflicted
+++ resolved
@@ -534,12 +534,9 @@
             !(used_sjm_lookup_tables & ~emb_sj_nest->sj_inner_tables));
   }
 
-<<<<<<< HEAD
+  bool keyuse_is_valid_for_access_in_chosen_plan(JOIN *join, KEYUSE *keyuse);
+
   void remove_redundant_bnl_scan_conds();
-=======
-  bool keyuse_is_valid_for_access_in_chosen_plan(JOIN *join, KEYUSE *keyuse);
-
->>>>>>> ded614d7
 } JOIN_TAB;
 
 
@@ -1351,12 +1348,9 @@
     pre_sort_join_tab= NULL;
     emb_sjm_nest= NULL;
     sjm_lookup_tables= 0;
-<<<<<<< HEAD
+    sjm_scan_tables= 0;
 
     exec_saved_explain= false;
-=======
-    sjm_scan_tables= 0;
->>>>>>> ded614d7
     /* 
       The following is needed because JOIN::cleanup(true) may be called for 
       joins for which JOIN::optimize was aborted with an error before a proper
