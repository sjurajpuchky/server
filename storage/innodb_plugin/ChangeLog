--- conflicted
+++ resolved
@@ -1,41 +1,39 @@
-<<<<<<< HEAD
+2010-06-24	The InnoDB Team
+
+	* handler/ha_innodb.cc:
+	Fix Bug#54679 alter table causes compressed row_format to revert
+	to compact
+
+2010-06-22	The InnoDB Team
+
+	* dict/dict0dict.c, dict/dict0mem.c, include/dict0mem.h,
+	include/univ.i, page/page0zip.c, row/row0merge.c:
+	Fix Bug#47991 InnoDB Dictionary Cache memory usage increases
+	indefinitely when renaming tables
+
+2010-06-22	The InnoDB Team
+
+	* handler/ha_innodb.cc:
+	Fix Bug#54686: "field->col->mtype == type" assertion error at
+	row/row0sel.c
+
+2010-06-21	The InnoDB Team
+
+	* dict/dict0load.c, fil/fil0fil.c:
+	Fix Bug#54658: InnoDB: Warning: allocated tablespace %lu,
+	old maximum was 0 (introduced in Bug #53578 fix)
+
+2010-06-16	The InnoDB Team
+
+	* row/row0merge.c:
+	Fix Bug#54330 Broken fast index creation
+
 2010-06-10	The InnoDB Team
 
 	* include/log0log.ic, row/row0ins.c, row/row0purge.c,
 	row/row0uins.c, row/row0umod.c, row/row0upd.c:
 	Fix Bug#39168 ERROR: the age of the last checkpoint ... exceeds
 	the log group capacity
-=======
-2010-06-24	The InnoDB Team
-
-	* handler/ha_innodb.cc:
-	Fix Bug#54679 alter table causes compressed row_format to revert
-	to compact
-
-2010-06-22	The InnoDB Team
-
-	* dict/dict0dict.c, dict/dict0mem.c, include/dict0mem.h,
-	include/univ.i, page/page0zip.c, row/row0merge.c:
-	Fix Bug#47991 InnoDB Dictionary Cache memory usage increases
-	indefinitely when renaming tables
-
-2010-06-22	The InnoDB Team
-
-	* handler/ha_innodb.cc:
-	Fix Bug#54686: "field->col->mtype == type" assertion error at
-	row/row0sel.c
-
-2010-06-21	The InnoDB Team
-
-	* dict/dict0load.c, fil/fil0fil.c:
-	Fix Bug#54658: InnoDB: Warning: allocated tablespace %lu,
-	old maximum was 0 (introduced in Bug #53578 fix)
-
-2010-06-16	The InnoDB Team
-
-	* row/row0merge.c:
-	Fix Bug#54330 Broken fast index creation
->>>>>>> ec5dd194
 
 2010-06-08	The InnoDB Team
 
