--- conflicted
+++ resolved
@@ -1220,7 +1220,6 @@
   return result;
 }
 
-<<<<<<< HEAD
 int 
 runBug29167(NDBT_Context* ctx, NDBT_Step* step)
 {
@@ -1293,7 +1292,8 @@
   }
   ndbout << " runBug28770 finished" << endl;
   return result;
-=======
+}
+
 int
 runStopper(NDBT_Context* ctx, NDBT_Step* step)
 {
@@ -1316,7 +1316,6 @@
   restarter.restartAll(false, true, true);
   ctx->setProperty("StopAbort", Uint32(0));
   goto loop;
->>>>>>> 8625e942
 }
 
 int runSR_DD_1(NDBT_Context* ctx, NDBT_Step* step)
