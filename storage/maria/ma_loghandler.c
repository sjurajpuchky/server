--- conflicted
+++ resolved
@@ -8653,7 +8653,6 @@
 
 
 /**
-<<<<<<< HEAD
    Write debug information to log if we EXTRA_DEBUG is enabled
 */
 
@@ -8839,120 +8838,7 @@
 }
 
 
-#ifdef MARIA_DUMP_LOG
-#include <my_getopt.h>
-extern void translog_example_table_init();
-static const char *load_default_groups[]= { "aria_dump_log",0 };
-static void get_options(int *argc,char * * *argv);
-#ifndef DBUG_OFF
-#if defined(__WIN__)
-const char *default_dbug_option= "d:t:i:O,\\aria_dump_log.trace";
-#else
-const char *default_dbug_option= "d:t:i:o,/tmp/aria_dump_log.trace";
-#endif
-#endif
-static ulonglong opt_offset;
-static ulong opt_pages;
-static const char *opt_file= NULL;
-static File handler= -1;
-static my_bool opt_unit= 0;
-static struct my_option my_long_options[] =
-{
-#ifdef IMPLTMENTED
-  {"body", 'b',
-   "Print chunk body dump",
-   (uchar **) &opt_body, (uchar **) &opt_body, 0,
-   GET_BOOL, NO_ARG, 0, 0, 0, 0, 0, 0},
-#endif
-#ifndef DBUG_OFF
-  {"debug", '#', "Output debug log. Often the argument is 'd:t:o,filename'.",
-   0, 0, 0, GET_STR, OPT_ARG, 0, 0, 0, 0, 0, 0},
-#endif
-  {"file", 'f', "Path to file which will be read",
-    (uchar**) &opt_file, 0, 0, GET_STR, REQUIRED_ARG, 0, 0, 0, 0, 0, 0},
-  {"help", '?', "Display this help and exit.",
-   0, 0, 0, GET_NO_ARG, NO_ARG, 0, 0, 0, 0, 0, 0},
-  { "offset", 'o', "Start reading log from this offset",
-    (uchar**) &opt_offset, (uchar**) &opt_offset,
-    0, GET_ULL, REQUIRED_ARG, 0, 0, ~(longlong) 0, 0, 0, 0 },
-  { "pages", 'n', "Number of pages to read",
-    (uchar**) &opt_pages, (uchar**) &opt_pages, 0,
-    GET_ULONG, REQUIRED_ARG, (long) ~(ulong) 0,
-    (long) 1, (long) ~(ulong) 0, (long) 0,
-    (long) 1, 0},
-  {"unit-test", 'U',
-   "Use unit test record table (for logs created by unittests",
-   (uchar **) &opt_unit, (uchar **) &opt_unit, 0,
-   GET_BOOL, NO_ARG, 0, 0, 0, 0, 0, 0},
-  {"version", 'V', "Print version and exit.",
-   0, 0, 0, GET_NO_ARG, NO_ARG, 0, 0, 0, 0, 0, 0},
-  { 0, 0, 0, 0, 0, 0, GET_NO_ARG, NO_ARG, 0, 0, 0, 0, 0, 0}
-};
-
-
-static void print_version(void)
-{
-  VOID(printf("%s Ver 1.0 for %s on %s\n",
-              my_progname_short, SYSTEM_TYPE, MACHINE_TYPE));
-  NETWARE_SET_SCREEN_MODE(1);
-}
-
-
-static void usage(void)
-{
-  print_version();
-  puts("Copyright (C) 2008 MySQL AB");
-  puts("This software comes with ABSOLUTELY NO WARRANTY. This is free software,");
-  puts("and you are welcome to modify and redistribute it under the GPL license\n");
-
-  puts("Dump content of aria log pages.");
-  VOID(printf("\nUsage: %s -f file OPTIONS\n", my_progname_short));
-  my_print_help(my_long_options);
-  print_defaults("my", load_default_groups);
-  my_print_variables(my_long_options);
-}
-
-
-static my_bool
-get_one_option(int optid __attribute__((unused)),
-               const struct my_option *opt __attribute__((unused)),
-               char *argument __attribute__((unused)))
-{
-  switch (optid) {
-  case '?':
-    usage();
-    exit(0);
-  case 'V':
-    print_version();
-    exit(0);
-#ifndef DBUG_OFF
-  case '#':
-    DBUG_SET_INITIAL(argument ? argument : default_dbug_option);
-    break;
-#endif
-  }
-  return 0;
-}
-
-
-static void get_options(int *argc,char ***argv)
-{
-  int ho_error;
-
-  if ((ho_error=handle_options(argc, argv, my_long_options, get_one_option)))
-    exit(ho_error);
-
-  if (opt_file == NULL)
-  {
-    usage();
-    exit(1);
-  }
-}
-
-
 /**
-=======
->>>>>>> a967802a
   @brief Dump information about file header page.
 */
 
@@ -9226,43 +9112,4 @@
     dump_header_page(buffer);
   }
   dump_datapage(buffer, handler);
-}
-
-
-/**
-   Write debug information to log if we EXTRA_DEBUG is enabled
-*/
-
-my_bool translog_log_debug_info(TRN *trn __attribute__((unused)),
-                                enum translog_debug_info_type type
-                                __attribute__((unused)),
-                                uchar *info __attribute__((unused)),
-                                size_t length __attribute__((unused)))
-{
-#ifdef EXTRA_DEBUG
-  LEX_CUSTRING log_array[TRANSLOG_INTERNAL_PARTS + 2];
-  uchar debug_type;
-  LSN lsn;
-
-  if (!trn)
-  {
-    /*
-      We can't log the current transaction because we don't have
-      an active transaction. Use a temporary transaction object instead
-    */
-    trn= &dummy_transaction_object;
-  }
-  debug_type= (uchar) type;
-  log_array[TRANSLOG_INTERNAL_PARTS + 0].str= &debug_type;
-  log_array[TRANSLOG_INTERNAL_PARTS + 0].length= 1;
-  log_array[TRANSLOG_INTERNAL_PARTS + 1].str= info;
-  log_array[TRANSLOG_INTERNAL_PARTS + 1].length= length;
-  return translog_write_record(&lsn, LOGREC_DEBUG_INFO,
-                               trn, NULL,
-                               (translog_size_t) (1+ length),
-                               sizeof(log_array)/sizeof(log_array[0]),
-                               log_array, NULL, NULL);
-#else
-  return 0;
-#endif
 }