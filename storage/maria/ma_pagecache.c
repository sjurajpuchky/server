--- conflicted
+++ resolved
@@ -729,11 +729,7 @@
 	  For each block 2 hash links are allocated
         */
         if ((pagecache->block_root=
-<<<<<<< HEAD
-             (PAGECACHE_BLOCK_LINK*) my_malloc((uint) length, MYF(0))))
-=======
              (PAGECACHE_BLOCK_LINK*) my_malloc((size_t) length, MYF(0))))
->>>>>>> 24db7ed7
           break;
         my_large_free(pagecache->block_mem, MYF(0));
         pagecache->block_mem= 0;
