/* Copyright (C) 2007 Michael Widenius

   This program is free software; you can redistribute it and/or modify
   it under the terms of the GNU General Public License as published by
   the Free Software Foundation; version 2 of the License.

   This program is distributed in the hope that it will be useful,
   but WITHOUT ANY WARRANTY; without even the implied warranty of
   MERCHANTABILITY or FITNESS FOR A PARTICULAR PURPOSE.  See the
   GNU General Public License for more details.

   You should have received a copy of the GNU General Public License
   along with this program; if not, write to the Free Software
   Foundation, Inc., 59 Temple Place, Suite 330, Boston, MA  02111-1307  USA */

/*
  Bitmap handling (for records in block)

  The data file starts with a bitmap page, followed by as many data
  pages as the bitmap can cover. After this there is a new bitmap page
  and more data pages etc.

  The bitmap code assumes there is always an active bitmap page and thus
  that there is at least one bitmap page in the file

  Structure of bitmap page:

  Fixed size records (to be implemented later):

  2 bits are used to indicate:

  0      Empty
  1      0-75 % full  (at least room for 2 records)
  2      75-100 % full (at least room for one record)
  3      100 % full    (no more room for records)

  Assuming 8K pages, this will allow us to map:
  8192 (bytes per page) * 4 (pages mapped per byte) * 8192 (page size)= 256M

  (For Maria this will be 7*4 * 8192 = 224K smaller because of LSN)

  Note that for fixed size rows, we can't add more columns without doing
  a full reorganization of the table. The user can always force a dynamic
  size row format by specifying ROW_FORMAT=dynamic.


  Dynamic size records:

  3 bits are used to indicate				Bytes free in 8K page

  0      Empty page					8176 (head or tail)
  1      0-30 % full  (at least room for 3 records)	5724
  2      30-60 % full (at least room for 2 records)	3271
  3      60-90 % full (at least room for one record)	818
  4      100 % full   (no more room for records)	0
  5      Tail page,  0-40 % full			4906
  6      Tail page,  40-80 % full			1636
  7      Full tail page or full blob page		0

  Assuming 8K pages, this will allow us to map:
  8192 (bytes per page) * 8 bits/byte / 3 bits/page * 8192 (page size)= 170.7M

  Note that values 1-3 may be adjust for each individual table based on
  'min record length'.  Tail pages are for overflow data which can be of
  any size and thus doesn't have to be adjusted for different tables.
  If we add more columns to the table, some of the originally calculated
  'cut off' points may not be optimal, but they shouldn't be 'drasticly
  wrong'.

  When allocating data from the bitmap, we are trying to do it in a
  'best fit' manner. Blobs and varchar blocks are given out in large
  continuous extents to allow fast access to these. Before allowing a
  row to 'flow over' to other blocks, we will compact the page and use
  all space on it. If there is many rows in the page, we will ensure
  there is *LEFT_TO_GROW_ON_SPLIT* bytes left on the page to allow other
  rows to grow.

  The bitmap format allows us to extend the row file in big chunks, if needed.

  When calculating the size for a packed row, we will calculate the following
  things separately:
  - Row header + null_bits + empty_bits fixed size segments etc.
  - Size of all char/varchar fields
  - Size of each blob field

  The bitmap handler will get all the above information and return
  either one page or a set of pages to put the different parts.

  Bitmaps are read on demand in response to insert/delete/update operations.
  The following bitmap pointers will be cached and stored on disk on close:
  - Current insert_bitmap;  When inserting new data we will first try to
    fill this one.
  - First bitmap which is not completely full.  This is updated when we
    free data with an update or delete.

  While flushing out bitmaps, we will cache the status of the bitmap in memory
  to avoid having to read a bitmap for insert of new data that will not
  be of any use
  - Total empty space
  - Largest number of continuous pages

  Bitmap ONLY goes to disk in the following scenarios
  - The file is closed (and we flush all changes to disk)
  - On checkpoint
  (Ie: When we do a checkpoint, we have to ensure that all bitmaps are
  put on disk even if they are not in the page cache).
  - When explicitely requested (for example on backup or after recovery,
  to simplify things)

 The flow of writing a row is that:
 - Mark the bitmap not flushable (_ma_bitmap_flushable(X, 1))
 - Lock the bitmap
 - Decide which data pages we will write to
 - Mark them full in the bitmap page so that other threads do not try to
    use the same data pages as us
 - We unlock the bitmap
 - Write the data pages
 - Lock the bitmap
 - Correct the bitmap page with the true final occupation of the data
   pages (that is, we marked pages full but when we are done we realize
   we didn't fill them)
 - Unlock the bitmap.
 - Mark the bitmap flushable (_ma_bitmap_flushable(X, -1))
*/

#include "maria_def.h"
#include "ma_blockrec.h"

#define FULL_HEAD_PAGE 4
#define FULL_TAIL_PAGE 7

const char *bits_to_txt[]=
{
  "empty", "00-30% full", "30-60% full", "60-90% full", "full",
  "tail 00-40 % full", "tail 40-80 % full", "tail/blob full"
};

/*#define WRONG_BITMAP_FLUSH 1*/ /*define only for provoking bugs*/
#undef WRONG_BITMAP_FLUSH

static my_bool _ma_read_bitmap_page(MARIA_HA *info,
                                    MARIA_FILE_BITMAP *bitmap,
                                    pgcache_page_no_t page);
static my_bool _ma_bitmap_create_missing(MARIA_HA *info,
                                         MARIA_FILE_BITMAP *bitmap,
                                         pgcache_page_no_t page);
static void _ma_bitmap_unpin_all(MARIA_SHARE *share);


/* Write bitmap page to key cache */

static inline my_bool write_changed_bitmap(MARIA_SHARE *share,
                                           MARIA_FILE_BITMAP *bitmap)
{
  my_bool res;
  DBUG_ENTER("write_changed_bitmap");
  DBUG_ASSERT(share->pagecache->block_size == bitmap->block_size);
  DBUG_ASSERT(bitmap->file.write_callback != 0);
  DBUG_PRINT("info", ("bitmap->non_flushable: %u", bitmap->non_flushable));

  /*
    Mark that a bitmap page has been written to page cache and we have
    to flush it during checkpoint.
  */
  bitmap->changed_not_flushed= 1;

  if ((bitmap->non_flushable == 0)
#ifdef WRONG_BITMAP_FLUSH
      || 1
#endif
      )
  {
    res= pagecache_write(share->pagecache,
                                 &bitmap->file, bitmap->page, 0,
                                 bitmap->map, PAGECACHE_PLAIN_PAGE,
                                 PAGECACHE_LOCK_LEFT_UNLOCKED,
                                 PAGECACHE_PIN_LEFT_UNPINNED,
                                 PAGECACHE_WRITE_DELAY, 0, LSN_IMPOSSIBLE);
    DBUG_ASSERT(!res);
    DBUG_RETURN(res);
  }
  else
  {
    /*
      bitmap->non_flushable means that someone has changed the bitmap,
      but it's not yet complete so it can't yet be written to disk.
      In this case we write the changed bitmap to the disk cache,
      but keep it pinned until the change is completed. The page will
      be unpinned later by _ma_bitmap_unpin_all() as soon as non_flushable
      is set back to 0.
    */
    MARIA_PINNED_PAGE page_link;
    DBUG_PRINT("info", ("Writing pinned bitmap page"));
    res= pagecache_write(share->pagecache,
                             &bitmap->file, bitmap->page, 0,
                             bitmap->map, PAGECACHE_PLAIN_PAGE,
                             PAGECACHE_LOCK_LEFT_UNLOCKED, PAGECACHE_PIN,
                             PAGECACHE_WRITE_DELAY, &page_link.link,
                             LSN_IMPOSSIBLE);
    page_link.unlock= PAGECACHE_LOCK_LEFT_UNLOCKED;
    page_link.changed= 1;
    push_dynamic(&bitmap->pinned_pages, (const uchar*) (void*) &page_link);
    DBUG_ASSERT(!res);
    DBUG_RETURN(res);
  }
}

/*
  Initialize bitmap variables in share

  SYNOPSIS
    _ma_bitmap_init()
    share		Share handler
    file		Data file handler
    last_page		Pointer to last page (max_file_size) that needs to be
			mapped by the bitmap. This is adjusted to bitmap
                        alignment.

  NOTES
   This is called the first time a file is opened.

  RETURN
    0   ok
    1   error
*/

my_bool _ma_bitmap_init(MARIA_SHARE *share, File file,
                        pgcache_page_no_t *last_page)
{
  uint aligned_bit_blocks;
  uint max_page_size;
  MARIA_FILE_BITMAP *bitmap= &share->bitmap;
  uint size= share->block_size;
  pgcache_page_no_t first_bitmap_with_space;
#ifndef DBUG_OFF
  /* We want to have a copy of the bitmap to be able to print differences */
  size*= 2;
#endif

  if (((bitmap->map= (uchar*) my_malloc(size, MYF(MY_WME))) == NULL) ||
      my_init_dynamic_array(&bitmap->pinned_pages,
                            sizeof(MARIA_PINNED_PAGE), 1, 1))
    return 1;

  bitmap->block_size= share->block_size;
  bitmap->file.file= file;
  _ma_bitmap_set_pagecache_callbacks(&bitmap->file, share);

  /* Size needs to be aligned on 6 */
  aligned_bit_blocks= (share->block_size - PAGE_SUFFIX_SIZE) / 6;
  bitmap->max_total_size= bitmap->total_size= aligned_bit_blocks * 6;
  /*
    In each 6 bytes, we have 6*8/3 = 16 pages covered
    The +1 is to add the bitmap page, as this doesn't have to be covered
  */
  bitmap->pages_covered= aligned_bit_blocks * 16 + 1;
  bitmap->flush_all_requested= bitmap->waiting_for_flush_all_requested= 
    bitmap->waiting_for_non_flushable= 0;
  bitmap->non_flushable= 0;

  /* Update size for bits */
  /* TODO; Make this dependent of the row size */
  max_page_size= share->block_size - PAGE_OVERHEAD_SIZE + DIR_ENTRY_SIZE;
  bitmap->sizes[0]= max_page_size;              /* Empty page */
  bitmap->sizes[1]= max_page_size - max_page_size * 30 / 100;
  bitmap->sizes[2]= max_page_size - max_page_size * 60 / 100;
  bitmap->sizes[3]= max_page_size - max_page_size * 90 / 100;
  bitmap->sizes[4]= 0;                          /* Full page */
  bitmap->sizes[5]= max_page_size - max_page_size * 40 / 100;
  bitmap->sizes[6]= max_page_size - max_page_size * 80 / 100;
  bitmap->sizes[7]= 0;

  pthread_mutex_init(&share->bitmap.bitmap_lock, MY_MUTEX_INIT_SLOW);
  pthread_cond_init(&share->bitmap.bitmap_cond, 0);

  first_bitmap_with_space= share->state.first_bitmap_with_space;
  _ma_bitmap_reset_cache(share);

<<<<<<< HEAD
=======
 /*
   The bitmap used to map the file are aligned on 6 bytes. We now
   calculate the max file size that can be used by the bitmap. This
   is needed to get ma_info() give a true file size so that the user can
   estimate if there is still space free for records in the file.
 */
 {
   pgcache_page_no_t last_bitmap_page;
   ulong blocks, bytes;

   last_bitmap_page= *last_page - *last_page % bitmap->pages_covered;
   blocks= *last_page - last_bitmap_page;
   bytes= (blocks * 3) / 8;      /* 3 bit per page / 8 bits per byte */
   /* Size needs to be aligned on 6 */
   bytes/= 6;
   bytes*= 6;
   bitmap->last_bitmap_page= last_bitmap_page;
   bitmap->last_total_size= bytes;
   *last_page= ((last_bitmap_page + bytes*8/3));
 }

>>>>>>> db9291fa
  /* Restore first_bitmap_with_space if it's resonable */
  if (first_bitmap_with_space <= (share->state.state.data_file_length /
                                  share->block_size))
    share->state.first_bitmap_with_space= first_bitmap_with_space;
<<<<<<< HEAD

=======
>>>>>>> db9291fa
  return 0;
}


/*
  Free data allocated by _ma_bitmap_init

  SYNOPSIS
    _ma_bitmap_end()
    share		Share handler
*/

my_bool _ma_bitmap_end(MARIA_SHARE *share)
{
  my_bool res;
  safe_mutex_assert_owner(&share->close_lock);
  DBUG_ASSERT(share->bitmap.non_flushable == 0);
  DBUG_ASSERT(share->bitmap.flush_all_requested == 0);
  DBUG_ASSERT(share->bitmap.waiting_for_non_flushable == 0 &&
              share->bitmap.waiting_for_flush_all_requested == 0);
  DBUG_ASSERT(share->bitmap.pinned_pages.elements == 0);

  res= _ma_bitmap_flush(share);
  pthread_mutex_destroy(&share->bitmap.bitmap_lock);
  pthread_cond_destroy(&share->bitmap.bitmap_cond);
  delete_dynamic(&share->bitmap.pinned_pages);
  my_free(share->bitmap.map, MYF(MY_ALLOW_ZERO_PTR));
  share->bitmap.map= 0;
  /*
    This is to not get an assert in checkpoint. The bitmap will be flushed
    at once by  _ma_once_end_block_record() as part of the normal flush
    of the kfile.
  */
  share->bitmap.changed_not_flushed= 0;
  return res;
}

/*
  Ensure that we have incremented open count before we try to read/write
  a page while we have the bitmap lock.
  This is needed to ensure that we don't call _ma_mark_file_changed() as
  part of flushing a page to disk, as this locks share->internal_lock
  and then mutex lock would happen in the wrong order.
*/

static inline void _ma_bitmap_mark_file_changed(MARIA_SHARE *share)
{                                                
  /* 
     It's extremely unlikely that the following test is true as it
     only happens once if the table has changed.
  */
  if (unlikely(!share->global_changed &&
               (share->state.changed & STATE_CHANGED)))
  {
    /* purecov: begin inspected */
    /* unlock mutex as it can't be hold during _ma_mark_file_changed() */
    pthread_mutex_unlock(&share->bitmap.bitmap_lock);
    _ma_mark_file_changed(share);
    pthread_mutex_lock(&share->bitmap.bitmap_lock);
    /* purecov: end */
  }
}

/*
  Send updated bitmap to the page cache

  SYNOPSIS
    _ma_bitmap_flush()
    share		Share handler

  NOTES
    In the future, _ma_bitmap_flush() will be called to flush changes don't
    by this thread (ie, checking the changed flag is ok). The reason we
    check it again in the mutex is that if someone else did a flush at the
    same time, we don't have to do the write.
    This is also ok for _ma_scan_init_block_record() which does not want to
    miss rows: it cares only for committed rows, that is, rows for which there
    was a commit before our transaction started; as commit and transaction's
    start are protected by the same LOCK_trn_list mutex, we see memory at
    least as new as at other transaction's commit time, so if the committed
    rows caused bitmap->changed to be true, we see it; if we see 0 it really
    means a flush happened since then. So, it's ok to read without bitmap's
    mutex.

  RETURN
    0    ok
    1    error
*/

my_bool _ma_bitmap_flush(MARIA_SHARE *share)
{
  my_bool res= 0;
  DBUG_ENTER("_ma_bitmap_flush");
  if (share->bitmap.changed)
  {
    pthread_mutex_lock(&share->bitmap.bitmap_lock);
    if (share->bitmap.changed)
    {
      res= write_changed_bitmap(share, &share->bitmap);
      share->bitmap.changed= 0;
    }
    pthread_mutex_unlock(&share->bitmap.bitmap_lock);
  }
  DBUG_RETURN(res);
}


/**
   Dirty-page filtering criteria for bitmap pages

   @param  type                Page's type
   @param  pageno              Page's number
   @param  rec_lsn             Page's rec_lsn
   @param  arg                 pages_covered of bitmap
*/

static enum pagecache_flush_filter_result
filter_flush_bitmap_pages(enum pagecache_page_type type
                          __attribute__ ((unused)),
                          pgcache_page_no_t pageno,
                          LSN rec_lsn __attribute__ ((unused)),
                          void *arg)
{
  return ((pageno % (*(ulong*)arg)) == 0);
}


/**
   Flushes current bitmap page to the pagecache, and then all bitmap pages
   from pagecache to the file. Used by Checkpoint.

   @param  share               Table's share
*/

my_bool _ma_bitmap_flush_all(MARIA_SHARE *share)
{
  my_bool res= 0;
  uint send_signal= 0;
  MARIA_FILE_BITMAP *bitmap= &share->bitmap;
  DBUG_ENTER("_ma_bitmap_flush_all");

#ifdef EXTRA_DEBUG_BITMAP
  {
    char buff[160];
    uint len= my_sprintf(buff,
                         (buff, "bitmap_flush:  fd: %d  id: %u  "
                          "changed: %d  changed_not_flushed: %d  "
                          "flush_all_requested: %d",
                          share->bitmap.file.file,
                          share->id,
                          bitmap->changed,
                          bitmap->changed_not_flushed,
                          bitmap->flush_all_requested));
    (void) translog_log_debug_info(0, LOGREC_DEBUG_INFO_QUERY,
                                   (uchar*) buff, len);
  }
#endif

  pthread_mutex_lock(&bitmap->bitmap_lock);
  if (!bitmap->changed && !bitmap->changed_not_flushed)
  {
    pthread_mutex_unlock(&bitmap->bitmap_lock);
    DBUG_RETURN(0);
  }

  _ma_bitmap_mark_file_changed(share);

  /*
    The following should be true as it was tested above. We have to test
    this again as _ma_bitmap_mark_file_changed() did temporarly release
    the bitmap mutex.
  */
  if (bitmap->changed || bitmap->changed_not_flushed)
  {
    bitmap->flush_all_requested++;
    bitmap->waiting_for_non_flushable++;
#ifndef WRONG_BITMAP_FLUSH
    while (bitmap->non_flushable > 0)
    {
      DBUG_PRINT("info", ("waiting for bitmap to be flushable"));
      pthread_cond_wait(&bitmap->bitmap_cond, &bitmap->bitmap_lock);
    }
#endif
    bitmap->waiting_for_non_flushable--;
#ifdef EXTRA_DEBUG_BITMAP
    {
      char tmp[MAX_BITMAP_INFO_LENGTH];      
      _ma_get_bitmap_description(bitmap, bitmap->map, bitmap->page, tmp);
      (void) translog_log_debug_info(0, LOGREC_DEBUG_INFO_QUERY,
                                     (uchar*) tmp, strlen(tmp));
    }
#endif

    DBUG_ASSERT(bitmap->flush_all_requested == 1);
    /*
      Bitmap is in a flushable state: its contents in memory are reflected by
      log records (complete REDO-UNDO groups) and all bitmap pages are
      unpinned. We keep the mutex to preserve this situation, and flush to the
      file.
    */
    if (bitmap->changed)
    {
      bitmap->changed= FALSE;
      res= write_changed_bitmap(share, bitmap);
    }
    /*
      We do NOT use FLUSH_KEEP_LAZY because we must be sure that bitmap
      pages have been flushed. That's a condition of correctness of
      Recovery: data pages may have been all flushed, if we write the
      checkpoint record Recovery will start from after their REDOs. If
      bitmap page was not flushed, as the REDOs about it will be skipped, it
      will wrongly not be recovered. If bitmap pages had a rec_lsn it would
      be different.
      There should be no pinned pages as bitmap->non_flushable==0.
    */
    if (flush_pagecache_blocks_with_filter(share->pagecache,
                                           &bitmap->file, FLUSH_KEEP,
                                           filter_flush_bitmap_pages,
                                           &bitmap->pages_covered) &
        PCFLUSH_PINNED_AND_ERROR)
      res= TRUE;
    bitmap->changed_not_flushed= FALSE;
    bitmap->flush_all_requested--;
    /*
      Some well-behaved threads may be waiting for flush_all_requested to
      become false, wake them up.
    */
    DBUG_PRINT("info", ("bitmap flusher waking up others"));
    send_signal= (bitmap->waiting_for_flush_all_requested |
                  bitmap->waiting_for_non_flushable);
  }
  pthread_mutex_unlock(&bitmap->bitmap_lock);
  if (send_signal)
    pthread_cond_broadcast(&bitmap->bitmap_cond);
  DBUG_RETURN(res);
}


/**
   @brief Lock bitmap from being used by another thread

   @fn _ma_bitmap_lock()
   @param  share               Table's share

   @notes
   This is a temporary solution for allowing someone to delete an inserted
   duplicate-key row while someone else is doing concurrent inserts.
   This is ok for now as duplicate key errors are not that common.

   In the future we will add locks for row-pages to ensure two threads doesn't
   work at the same time on the same page.
*/

void _ma_bitmap_lock(MARIA_SHARE *share)
{
  MARIA_FILE_BITMAP *bitmap= &share->bitmap;
  DBUG_ENTER("_ma_bitmap_lock");

  if (!share->now_transactional)
    DBUG_VOID_RETURN;

  pthread_mutex_lock(&bitmap->bitmap_lock);
  bitmap->flush_all_requested++;
  bitmap->waiting_for_non_flushable++;
  while (bitmap->non_flushable)
  {
    DBUG_PRINT("info", ("waiting for bitmap to be flushable"));
    pthread_cond_wait(&bitmap->bitmap_cond, &bitmap->bitmap_lock);
  }
  bitmap->waiting_for_non_flushable--;
  /*
    Ensure that _ma_bitmap_flush_all() and _ma_bitmap_lock() are blocked.
    ma_bitmap_flushable() is blocked thanks to 'flush_all_requested'.
  */
  bitmap->non_flushable= 1;
  pthread_mutex_unlock(&bitmap->bitmap_lock);
  DBUG_VOID_RETURN;
}
  
/**
   @brief Unlock bitmap after _ma_bitmap_lock()

   @fn _ma_bitmap_unlock()
   @param  share               Table's share
*/

void _ma_bitmap_unlock(MARIA_SHARE *share)
{
  MARIA_FILE_BITMAP *bitmap= &share->bitmap;
  uint send_signal;
  DBUG_ENTER("_ma_bitmap_unlock");

  if (!share->now_transactional)
    DBUG_VOID_RETURN;
  DBUG_ASSERT(bitmap->flush_all_requested > 0 && bitmap->non_flushable == 1);

  pthread_mutex_lock(&bitmap->bitmap_lock);
  bitmap->non_flushable= 0;
  _ma_bitmap_unpin_all(share);
  send_signal= bitmap->waiting_for_non_flushable;
  if (!--bitmap->flush_all_requested)
    send_signal|= bitmap->waiting_for_flush_all_requested;
  pthread_mutex_unlock(&bitmap->bitmap_lock);
  if (send_signal)
    pthread_cond_broadcast(&bitmap->bitmap_cond);
  DBUG_VOID_RETURN;
}


/**
  @brief Unpin all pinned bitmap pages

  @param  share            Table's share

  @return Operation status
    @retval   0   ok

  @note This unpins pages pinned by other threads.
*/

static void _ma_bitmap_unpin_all(MARIA_SHARE *share)
{
  MARIA_FILE_BITMAP *bitmap= &share->bitmap;
  MARIA_PINNED_PAGE *page_link= ((MARIA_PINNED_PAGE*)
                                 dynamic_array_ptr(&bitmap->pinned_pages, 0));
  MARIA_PINNED_PAGE *pinned_page= page_link + bitmap->pinned_pages.elements;
  DBUG_ENTER("_ma_bitmap_unpin_all");
  DBUG_PRINT("info", ("pinned: %u", bitmap->pinned_pages.elements));
  while (pinned_page-- != page_link)
    pagecache_unlock_by_link(share->pagecache, pinned_page->link,
                             pinned_page->unlock, PAGECACHE_UNPIN,
                             LSN_IMPOSSIBLE, LSN_IMPOSSIBLE, FALSE, TRUE);
  bitmap->pinned_pages.elements= 0;
  DBUG_VOID_RETURN;
}


/*
  Intialize bitmap in memory to a zero bitmap

  SYNOPSIS
    _ma_bitmap_delete_all()
    share		Share handler

  NOTES
    This is called on maria_delete_all_rows (truncate data file).
*/

void _ma_bitmap_delete_all(MARIA_SHARE *share)
{
  MARIA_FILE_BITMAP *bitmap= &share->bitmap;
  DBUG_ENTER("_ma_bitmap_delete_all");
  if (bitmap->map)                              /* Not in create */
  {
    bzero(bitmap->map, bitmap->block_size);
    bitmap->changed= 1;
    bitmap->page= 0;
    bitmap->used_size= bitmap->total_size= bitmap->max_total_size;
  }
  DBUG_VOID_RETURN;
}


/**
   @brief Reset bitmap caches

   @fn    _ma_bitmap_reset_cache()
   @param share		Maria share

   @notes
   This is called after we have swapped file descriptors and we want
   bitmap to forget all cached information.
   It's also called directly after we have opened a file.
*/

void _ma_bitmap_reset_cache(MARIA_SHARE *share)
{
  MARIA_FILE_BITMAP *bitmap= &share->bitmap;

  if (bitmap->map)                              /* If using bitmap */
  {
    /* Forget changes in current bitmap page */
    bitmap->changed= 0;

    /*
      We can't read a page yet, as in some case we don't have an active
      page cache yet.
      Pretend we have a dummy, full and not changed bitmap page in memory.

      We set bitmap->page to a value so that if we use it in
      move_to_next_bitmap() it will point to page 0.
      (This can only happen if writing to a bitmap page fails)
    */
    bitmap->page= ((pgcache_page_no_t) 0) - bitmap->pages_covered;
<<<<<<< HEAD
    bitmap->used_size= bitmap->total_size;
=======
    bitmap->used_size= bitmap->total_size= bitmap->max_total_size;
>>>>>>> db9291fa
    bfill(bitmap->map, share->block_size, 255);
#ifndef DBUG_OFF
    memcpy(bitmap->map + bitmap->block_size, bitmap->map, bitmap->block_size);
#endif

    /* Start scanning for free space from start of file */
    share->state.first_bitmap_with_space = 0;
  }
}


/*
  Return bitmap pattern for the smallest head block that can hold 'size'

  SYNOPSIS
    size_to_head_pattern()
    bitmap      Bitmap
    size        Requested size

  RETURN
    0-3         For a description of the bitmap sizes, see the header
*/

static uint size_to_head_pattern(MARIA_FILE_BITMAP *bitmap, uint size)
{
  if (size <= bitmap->sizes[3])
    return 3;
  if (size <= bitmap->sizes[2])
    return 2;
  if (size <= bitmap->sizes[1])
    return 1;
  DBUG_ASSERT(size <= bitmap->sizes[0]);
  return 0;
}


/*
  Return bitmap pattern for head block where there is size bytes free

  SYNOPSIS
    _ma_free_size_to_head_pattern()
    bitmap      Bitmap
    size        Requested size

  RETURN
    0-4  (Possible bitmap patterns for head block)
*/

uint _ma_free_size_to_head_pattern(MARIA_FILE_BITMAP *bitmap, uint size)
{
  if (size < bitmap->sizes[3])
    return 4;
  if (size < bitmap->sizes[2])
    return 3;
  if (size < bitmap->sizes[1])
    return 2;
  return (size < bitmap->sizes[0]) ? 1 : 0;
}


/*
  Return bitmap pattern for the smallest tail block that can hold 'size'

  SYNOPSIS
    size_to_tail_pattern()
    bitmap      Bitmap
    size        Requested size

  RETURN
    0, 5 or 6   For a description of the bitmap sizes, see the header
*/

static uint size_to_tail_pattern(MARIA_FILE_BITMAP *bitmap, uint size)
{
  if (size <= bitmap->sizes[6])
    return 6;
  if (size <= bitmap->sizes[5])
    return 5;
  DBUG_ASSERT(size <= bitmap->sizes[0]);
  return 0;
}


/*
  Return bitmap pattern for tail block where there is size bytes free

  SYNOPSIS
    free_size_to_tail_pattern()
    bitmap      Bitmap
    size        Requested size

  RETURN
    0, 5, 6, 7   For a description of the bitmap sizes, see the header
*/

static uint free_size_to_tail_pattern(MARIA_FILE_BITMAP *bitmap, uint size)
{
  if (size >= bitmap->sizes[0])
    return 0;                                   /* Revert to empty page */
  if (size < bitmap->sizes[6])
    return 7;
  if (size < bitmap->sizes[5])
    return 6;
  return 5;
}


/*
  Return size guranteed to be available on a page

  SYNOPSIS
    pattern_to_head_size()
    bitmap      Bitmap
    pattern     Pattern (0-7)

  RETURN
    0 - block_size
*/

static inline uint pattern_to_size(MARIA_FILE_BITMAP *bitmap, uint pattern)
{
  DBUG_ASSERT(pattern <= 7);
  return bitmap->sizes[pattern];
}


/*
  Print bitmap for debugging

  SYNOPSIS
  _ma_print_bitmap_changes()
  bitmap	Bitmap to print

  IMPLEMENTATION
    Prints all changed bits since last call to _ma_print_bitmap().
    This is done by having a copy of the last bitmap in
    bitmap->map+bitmap->block_size.
*/

#ifndef DBUG_OFF

static void _ma_print_bitmap_changes(MARIA_FILE_BITMAP *bitmap)
{
  uchar *pos, *end, *org_pos;
  ulong page;
  DBUG_ENTER("_ma_print_bitmap_changes");

  end= bitmap->map + bitmap->used_size;
  DBUG_LOCK_FILE;
  fprintf(DBUG_FILE,"\nBitmap page changes at page: %lu  bitmap: 0x%lx\n",
          (ulong) bitmap->page, (long) bitmap->map);

  page= (ulong) bitmap->page+1;
  for (pos= bitmap->map, org_pos= bitmap->map + bitmap->block_size ;
       pos < end ;
       pos+= 6, org_pos+= 6)
  {
    ulonglong bits= uint6korr(pos);    /* 6 bytes = 6*8/3= 16 patterns */
    ulonglong org_bits= uint6korr(org_pos);
    uint i;

    /*
      Test if there is any changes in the next 16 bitmaps (to not have to
      loop through all bits if we know they are the same)
    */
    if (bits != org_bits)
    {
      for (i= 0; i < 16 ; i++, bits>>= 3, org_bits>>= 3)
      {
        if ((bits & 7) != (org_bits & 7))
          fprintf(DBUG_FILE, "Page: %8lu  %s -> %s\n", page+i,
                  bits_to_txt[org_bits & 7], bits_to_txt[bits & 7]);
      }
    }
    page+= 16;
  }
  fputc('\n', DBUG_FILE);
  DBUG_UNLOCK_FILE;
  memcpy(bitmap->map + bitmap->block_size, bitmap->map, bitmap->block_size);
  DBUG_VOID_RETURN;
}


/* Print content of bitmap for debugging */

void _ma_print_bitmap(MARIA_FILE_BITMAP *bitmap, uchar *data,
                      pgcache_page_no_t page)
{
  uchar *pos, *end;
  char llbuff[22];

  DBUG_LOCK_FILE;
  fprintf(DBUG_FILE,"\nDump of bitmap page at %s\n", llstr(page, llbuff));

  page++;                                       /* Skip bitmap page */
  for (pos= data, end= pos + bitmap->total_size;
       pos < end ;
       pos+= 6)
  {
    ulonglong bits= uint6korr(pos);    /* 6 bytes = 6*8/3= 16 patterns */

    /*
      Test if there is any changes in the next 16 bitmaps (to not have to
      loop through all bits if we know they are the same)
    */
    if (bits)
    {
      uint i;
      for (i= 0; i < 16 ; i++, bits>>= 3)
      {
        if (bits & 7)
          fprintf(DBUG_FILE, "Page: %8s  %s\n", llstr(page+i, llbuff),
                  bits_to_txt[bits & 7]);
      }
    }
    page+= 16;
  }
  fputc('\n', DBUG_FILE);
  DBUG_UNLOCK_FILE;
}

#endif /* DBUG_OFF */


/*
  Return content of bitmap as a printable string
*/

void _ma_get_bitmap_description(MARIA_FILE_BITMAP *bitmap,
                                uchar *bitmap_data,
                                pgcache_page_no_t page,
                                char *out)
{
  uchar *pos, *end;
  uint count=0, dot_printed= 0, len;
  char buff[80], last[80];

  page++;
  last[0]=0;
  for (pos= bitmap_data, end= pos+ bitmap->used_size ; pos < end ; pos+= 6)
  {
    ulonglong bits= uint6korr(pos);    /* 6 bytes = 6*8/3= 16 patterns */
    uint i;

    for (i= 0; i < 16 ; i++, bits>>= 3)
    {
      if (count > 60)
      {
        if (memcmp(buff, last, count))
        {
          memcpy(last, buff, count);
          len= my_sprintf(out, (out, "%8lu: ", (ulong) page - count));
          memcpy(out+len, buff, count);
          out+= len + count + 1;
          out[-1]= '\n';
          dot_printed= 0;
        }
        else if (!(dot_printed++))
        {
          out= strmov(out, "...\n");
        }
        count= 0;
      }
      buff[count++]= '0' + (uint) (bits & 7);
      page++;
    }
  }
  len= my_sprintf(out, (out, "%8lu: ", (ulong) page - count));
  memcpy(out+len, buff, count);
  out[len + count]= '\n';
  out[len + count + 1]= 0;
}


/*
  Adjust bitmap->total_size to not go over max_data_file_size
*/

static void adjust_total_size(MARIA_HA *info, pgcache_page_no_t page)
{
  MARIA_FILE_BITMAP *bitmap= &info->s->bitmap;

  if (page < bitmap->last_bitmap_page)
    bitmap->total_size= bitmap->max_total_size;    /* Use all bits in bitmap */
  else
    bitmap->total_size= bitmap->last_total_size;
}

/***************************************************************************
  Reading & writing bitmap pages
***************************************************************************/

/*
  Read a given bitmap page

  SYNOPSIS
    _ma_read_bitmap_page()
    info                Maria handler
    bitmap              Bitmap handler
    page                Page to read

  TODO
    Update 'bitmap->used_size' to real size of used bitmap

  NOTE
    We don't always have share->bitmap.bitmap_lock here
    (when called from_ma_check_bitmap_data() for example).

  RETURN
    0  ok
    1  error  (Error writing old bitmap or reading bitmap page)
*/

static my_bool _ma_read_bitmap_page(MARIA_HA *info,
                                    MARIA_FILE_BITMAP *bitmap,
                                    pgcache_page_no_t page)
{
  MARIA_SHARE *share= info->s;
  my_bool res;
  DBUG_ENTER("_ma_read_bitmap_page");
  DBUG_ASSERT(page % bitmap->pages_covered == 0);
  DBUG_ASSERT(!bitmap->changed);

  bitmap->page= page;
  if ((page + 1) * bitmap->block_size >  share->state.state.data_file_length)
  {
    /* Inexistent or half-created page */
    res= _ma_bitmap_create_missing(info, bitmap, page);
    if (!res)
      adjust_total_size(info, page);
    DBUG_RETURN(res);
  }

  adjust_total_size(info, page);
  bitmap->used_size= bitmap->total_size;
  DBUG_ASSERT(share->pagecache->block_size == bitmap->block_size);
  res= pagecache_read(share->pagecache,
                      &bitmap->file, page, 0,
                      bitmap->map, PAGECACHE_PLAIN_PAGE,
                      PAGECACHE_LOCK_LEFT_UNLOCKED, 0) == NULL;

  /*
    We can't check maria_bitmap_marker here as if the bitmap page
    previously had a true checksum and the user switched mode to not checksum
    this may have any value, except maria_normal_page_marker.

    Using maria_normal_page_marker gives us a protection against bugs
    when running without any checksums.
  */

#ifndef DBUG_OFF
  if (!res)
    memcpy(bitmap->map + bitmap->block_size, bitmap->map, bitmap->block_size);
#endif
  DBUG_RETURN(res);
}


/*
  Change to another bitmap page

  SYNOPSIS
  _ma_change_bitmap_page()
    info                Maria handler
    bitmap              Bitmap handler
    page                Bitmap page to read

  NOTES
   If old bitmap was changed, write it out before reading new one
   We return empty bitmap if page is outside of file size

  RETURN
    0  ok
    1  error  (Error writing old bitmap or reading bitmap page)
*/

static my_bool _ma_change_bitmap_page(MARIA_HA *info,
                                      MARIA_FILE_BITMAP *bitmap,
                                      pgcache_page_no_t page)
{
  DBUG_ENTER("_ma_change_bitmap_page");

  _ma_bitmap_mark_file_changed(info->s);

  if (bitmap->changed)
  {
    if (write_changed_bitmap(info->s, bitmap))
      DBUG_RETURN(1);
    bitmap->changed= 0;
  }
  DBUG_RETURN(_ma_read_bitmap_page(info, bitmap, page));
}


/*
  Read next suitable bitmap

  SYNOPSIS
    move_to_next_bitmap()
    bitmap              Bitmap handle

  NOTES
    The found bitmap may be full, so calling function may need to call this
    repeatedly until it finds enough space.

  TODO
    Add cache of bitmaps to not read something that is not usable

  RETURN
    0  ok
    1  error (either couldn't save old bitmap or read new one)
*/

static my_bool move_to_next_bitmap(MARIA_HA *info, MARIA_FILE_BITMAP *bitmap)
{
  pgcache_page_no_t page= bitmap->page;
  MARIA_STATE_INFO *state= &info->s->state;
  DBUG_ENTER("move_to_next_bitmap");

  if (state->first_bitmap_with_space != ~(pgcache_page_no_t) 0 &&
      state->first_bitmap_with_space != page)
  {
    page= state->first_bitmap_with_space;
    state->first_bitmap_with_space= ~(pgcache_page_no_t) 0;
    DBUG_ASSERT(page % bitmap->pages_covered == 0);
  }
  else
  {
    page+= bitmap->pages_covered;
    DBUG_ASSERT(page % bitmap->pages_covered == 0);
  }
  DBUG_RETURN(_ma_change_bitmap_page(info, bitmap, page));
}


/****************************************************************************
 Allocate data in bitmaps
****************************************************************************/

/*
  Store data in 'block' and mark the place used in the bitmap

  SYNOPSIS
    fill_block()
    bitmap		Bitmap handle
    block		Store data about what we found
    best_data		Pointer to best 6 uchar aligned area in bitmap->map
    best_pos		Which bit in *best_data the area starts
                        0 = first bit pattern, 1 second bit pattern etc
    best_bits		The original value of the bits at best_pos
    fill_pattern	Bitmap pattern to store in best_data[best_pos]

   NOTES
    We mark all pages to be 'TAIL's, which means that
    block->page_count is really a row position inside the page.
*/

static void fill_block(MARIA_FILE_BITMAP *bitmap,
                       MARIA_BITMAP_BLOCK *block,
                       uchar *best_data, uint best_pos, uint best_bits,
                       uint fill_pattern)
{
  uint page, offset, tmp;
  uchar *data;
  DBUG_ENTER("fill_block");

  /* For each 6 bytes we have 6*8/3= 16 patterns */
  page= ((uint) (best_data - bitmap->map)) / 6 * 16 + best_pos;
  DBUG_ASSERT(page + 1 < bitmap->pages_covered);
  block->page= bitmap->page + 1 + page;
  block->page_count= TAIL_PAGE_COUNT_MARKER;
  block->empty_space= pattern_to_size(bitmap, best_bits);
  block->sub_blocks= 0;
  block->org_bitmap_value= best_bits;
  block->used= BLOCKUSED_TAIL; /* See _ma_bitmap_release_unused() */

  /*
    Mark place used by reading/writing 2 bytes at a time to handle
    bitmaps in overlapping bytes
  */
  best_pos*= 3;
  data= best_data+ best_pos / 8;
  offset= best_pos & 7;
  tmp= uint2korr(data);

  /* we turn off the 3 bits and replace them with fill_pattern */
  tmp= (tmp & ~(7 << offset)) | (fill_pattern << offset);
  int2store(data, tmp);
  bitmap->changed= 1;
  DBUG_EXECUTE("bitmap", _ma_print_bitmap_changes(bitmap););
  DBUG_VOID_RETURN;
}


/*
  Allocate data for head block

  SYNOPSIS
   allocate_head()
   bitmap       bitmap
   size         Size of data region we need to store
   block        Store found information here

   IMPLEMENTATION
     Find the best-fit page to put a region of 'size'
     This is defined as the first page of the set of pages
     with the smallest free space that can hold 'size'.

   RETURN
    0   ok    (block is updated)
    1   error (no space in bitmap; block is not touched)
*/


static my_bool allocate_head(MARIA_FILE_BITMAP *bitmap, uint size,
                             MARIA_BITMAP_BLOCK *block)
{
  uint min_bits= size_to_head_pattern(bitmap, size);
  uchar *data= bitmap->map, *end= data + bitmap->used_size;
  uchar *best_data= 0;
  uint best_bits= (uint) -1, best_pos;
  DBUG_ENTER("allocate_head");

  LINT_INIT(best_pos);
  DBUG_ASSERT(size <= FULL_PAGE_SIZE(bitmap->block_size));

  for (; data < end; data+= 6)
  {
    ulonglong bits= uint6korr(data);    /* 6 bytes = 6*8/3= 16 patterns */
    uint i;

    /*
      Skip common patterns
      We can skip empty pages (if we already found a match) or
      anything matching the following pattern as this will be either
      a full page or a tail page
    */
    if ((!bits && best_data) ||
        ((bits & LL(04444444444444444)) == LL(04444444444444444)))
      continue;
    for (i= 0; i < 16 ; i++, bits >>= 3)
    {
      uint pattern= (uint) (bits & 7);
      if (pattern <= min_bits)
      {
        /* There is enough space here */
        if ((int) pattern > (int) best_bits)
        {
          /*
            There is more than enough space here and it's better than what
            we have found so far. Remember it, as we will choose it if we
            don't find anything in this bitmap page.
          */
          best_bits= pattern;
          best_data= data;
          best_pos= i;
          if (pattern == min_bits)
            goto found;                         /* Best possible match */
        }
      }
    }
  }
  if (!best_data)                               /* Found no place */
  {
    if (data >= bitmap->map + bitmap->total_size)
      DBUG_RETURN(1);                           /* No space in bitmap */
    /* Allocate data at end of bitmap */
    bitmap->used_size+= 6;
    set_if_smaller(bitmap->used_size, bitmap->total_size);
    best_data= data;
    best_pos= best_bits= 0;
  }

found:
  fill_block(bitmap, block, best_data, best_pos, best_bits, FULL_HEAD_PAGE);
  DBUG_RETURN(0);
}


/*
  Allocate data for tail block

  SYNOPSIS
   allocate_tail()
   bitmap       bitmap
   size         Size of block we need to find
   block        Store found information here

  RETURN
   0    ok      (block is updated)
   1    error   (no space in bitmap; block is not touched)
*/


static my_bool allocate_tail(MARIA_FILE_BITMAP *bitmap, uint size,
                             MARIA_BITMAP_BLOCK *block)
{
  uint min_bits= size_to_tail_pattern(bitmap, size);
  uchar *data= bitmap->map, *end= data + bitmap->used_size;
  uchar *best_data= 0;
  uint best_bits= (uint) -1, best_pos;
  DBUG_ENTER("allocate_tail");
  DBUG_PRINT("enter", ("size: %u", size));

  LINT_INIT(best_pos);
  /*
    We have to add DIR_ENTRY_SIZE here as this is not part of the data size
    See call to allocate_tail() in find_tail().
  */
  DBUG_ASSERT(size <= MAX_TAIL_SIZE(bitmap->block_size) + DIR_ENTRY_SIZE);

  for (; data < end; data += 6)
  {
    ulonglong bits= uint6korr(data);    /* 6 bytes = 6*8/3= 16 patterns */
    uint i;

    /*
      Skip common patterns
      We can skip empty pages (if we already found a match) or
      the following patterns: 1-4 (head pages, not suitable for tail) or
      7 (full tail page). See 'Dynamic size records' comment at start of file.

      At the moment we only skip full head and tail pages (ie, all bits are
      set) as this is easy to detect with one simple test and is a
      quite common case if we have blobs.
    */

    if ((!bits && best_data) || bits == LL(0xffffffffffff) ||
        bits == LL(04444444444444444))
      continue;
    for (i= 0; i < 16; i++, bits >>= 3)
    {
      uint pattern= (uint) (bits & 7);
      if (pattern <= min_bits && (!pattern || pattern >= 5))
      {
        if ((int) pattern > (int) best_bits)
        {
          best_bits= pattern;
          best_data= data;
          best_pos= i;
          if (pattern == min_bits)
            goto found;                         /* Can't be better */
        }
      }
    }
  }
  if (!best_data)
  {
    if (data >= bitmap->map + bitmap->total_size)
      DBUG_RETURN(1);
    /* Allocate data at end of bitmap */
    best_data= data;
    bitmap->used_size+= 6;
    set_if_smaller(bitmap->used_size, bitmap->total_size);
    best_pos= best_bits= 0;
  }

found:
  fill_block(bitmap, block, best_data, best_pos, best_bits, FULL_TAIL_PAGE);
  DBUG_RETURN(0);
}


/*
  Allocate data for full blocks

  SYNOPSIS
   allocate_full_pages()
   bitmap       bitmap
   pages_needed Total size in pages (bitmap->total_size) we would like to have
   block        Store found information here
   full_page    1 if we are not allowed to split extent

  IMPLEMENTATION
    We will return the smallest area >= size.  If there is no such
    block, we will return the biggest area that satisfies
    area_size >= min(BLOB_SEGMENT_MIN_SIZE*full_page_size, size)

    To speed up searches, we will only consider areas that has at least 16 free
    pages starting on an even boundary.  When finding such an area, we will
    extend it with all previous and following free pages.  This will ensure
    we don't get holes between areas

  RETURN
   #            Blocks used
   0            error   (no space in bitmap; block is not touched)
*/

static ulong allocate_full_pages(MARIA_FILE_BITMAP *bitmap,
                                 ulong pages_needed,
                                 MARIA_BITMAP_BLOCK *block, my_bool full_page)
{
  uchar *data= bitmap->map, *data_end= data + bitmap->used_size;
  uchar *page_end= data + bitmap->total_size;
  uchar *best_data= 0;
  uint min_size;
  uint best_area_size, best_prefix_area_size, best_suffix_area_size;
  uint page, size;
  ulonglong best_prefix_bits;
  DBUG_ENTER("allocate_full_pages");
  DBUG_PRINT("enter", ("pages_needed: %lu", pages_needed));

  /* Following variables are only used if best_data is set */
  LINT_INIT(best_prefix_bits);
  LINT_INIT(best_prefix_area_size);
  LINT_INIT(best_suffix_area_size);

  min_size= pages_needed;
  if (!full_page && min_size > BLOB_SEGMENT_MIN_SIZE)
    min_size= BLOB_SEGMENT_MIN_SIZE;
  best_area_size= ~(uint) 0;

  for (; data < page_end; data+= 6)
  {
    ulonglong bits= uint6korr(data);    /* 6 bytes = 6*8/3= 16 patterns */
    uchar *data_start;
    ulonglong prefix_bits= 0;
    uint area_size, prefix_area_size, suffix_area_size;

    /* Find area with at least 16 free pages */
    if (bits)
      continue;
    data_start= data;
    /* Find size of area */
    for (data+=6 ; data < data_end ; data+= 6)
    {
      if ((bits= uint6korr(data)))
        break;
    }
    area_size= (uint) (data - data_start) / 6 * 16;
    if (area_size >= best_area_size)
      continue;
    prefix_area_size= suffix_area_size= 0;
    if (!bits)
    {
      /*
        End of page; All the rest of the bits on page are part of area
        This is needed because bitmap->used_size only covers the set bits
        in the bitmap.
      */
      area_size+= (uint) (page_end - data) / 6 * 16;
      if (area_size >= best_area_size)
        break;
      data= page_end;
    }
    else
    {
      /* Add bits at end of page */
      for (; !(bits & 7); bits >>= 3)
        suffix_area_size++;
      area_size+= suffix_area_size;
    }
    if (data_start != bitmap->map)
    {
      /* Add bits before page */
      bits= prefix_bits= uint6korr(data_start - 6);
      DBUG_ASSERT(bits != 0);
      /* 111 000 000 000 000 000 000 000 000 000 000 000 000 000 000 000 */
      if (!(bits & LL(07000000000000000)))
      {
        data_start-= 6;
        do
        {
          prefix_area_size++;
          bits<<= 3;
        } while (!(bits & LL(07000000000000000)));
        area_size+= prefix_area_size;
        /* Calculate offset to page from data_start */
        prefix_area_size= 16 - prefix_area_size;
      }
    }
    if (area_size >= min_size && area_size <= best_area_size)
    {
      best_data= data_start;
      best_area_size= area_size;
      best_prefix_bits= prefix_bits;
      best_prefix_area_size= prefix_area_size;
      best_suffix_area_size= suffix_area_size;

      /* Prefer to put data in biggest possible area */
      if (area_size <= pages_needed)
        min_size= area_size;
      else
        min_size= pages_needed;
    }
  }
  if (!best_data)
    DBUG_RETURN(0);                             /* No room on page */

  /*
    Now allocate min(pages_needed, area_size), starting from
    best_start + best_prefix_area_size
  */
  if (best_area_size > pages_needed)
    best_area_size= pages_needed;

  /* For each 6 bytes we have 6*8/3= 16 patterns */
  page= ((uint) (best_data - bitmap->map) * 8) / 3 + best_prefix_area_size;
  block->page= bitmap->page + 1 + page;
  block->page_count= best_area_size;
  block->empty_space= 0;
  block->sub_blocks= 0;
  block->org_bitmap_value= 0;
  block->used= 0;
  DBUG_ASSERT(page + best_area_size < bitmap->pages_covered);
  DBUG_PRINT("info", ("page: %lu  page_count: %u",
                      (ulong) block->page, block->page_count));

  if (best_prefix_area_size)
  {
    ulonglong tmp;
    /* Convert offset back to bits */
    best_prefix_area_size= 16 - best_prefix_area_size;
    if (best_area_size < best_prefix_area_size)
    {
      tmp= (LL(1) << best_area_size*3) - 1;
      best_area_size= best_prefix_area_size;    /* for easy end test */
    }
    else
      tmp= (LL(1) << best_prefix_area_size*3) - 1;
    tmp<<= (16 - best_prefix_area_size) * 3;
    DBUG_ASSERT((best_prefix_bits & tmp) == 0);
    best_prefix_bits|= tmp;
    int6store(best_data, best_prefix_bits);
    if (!(best_area_size-= best_prefix_area_size))
      goto end;
    best_data+= 6;
  }
  best_area_size*= 3;                       /* Bits to set */
  size= best_area_size/8;                   /* Bytes to set */
  bfill(best_data, size, 255);
  best_data+= size;
  if ((best_area_size-= size * 8))
  {
    /* fill last uchar */
    *best_data|= (uchar) ((1 << best_area_size) -1);
    best_data++;
  }
  if (data_end < best_data)
  {
    bitmap->used_size= (uint) (best_data - bitmap->map);
    DBUG_ASSERT(bitmap->used_size <= bitmap->total_size);
  }
end:
  bitmap->changed= 1;
  DBUG_EXECUTE("bitmap", _ma_print_bitmap_changes(bitmap););
  DBUG_RETURN(block->page_count);
}


/****************************************************************************
  Find right bitmaps where to store data
****************************************************************************/

/*
  Find right bitmap and position for head block

  SYNOPSIS
    find_head()
    info		Maria handler
    length	        Size of data region we need store
    position		Position in bitmap_blocks where to store the
			information for the head block.

  RETURN
    0  ok
    1  error
*/

static my_bool find_head(MARIA_HA *info, uint length, uint position)
{
  MARIA_FILE_BITMAP *bitmap= &info->s->bitmap;
  MARIA_BITMAP_BLOCK *block;
  /*
    There is always place for the head block in bitmap_blocks as these are
    preallocated at _ma_init_block_record().
  */
  block= dynamic_element(&info->bitmap_blocks, position, MARIA_BITMAP_BLOCK *);

  /*
    We need to have DIRENTRY_SIZE here to take into account that we may
    need an extra directory entry for the row
  */
  while (allocate_head(bitmap, length + DIR_ENTRY_SIZE, block))
    if (move_to_next_bitmap(info, bitmap))
      return 1;
  return 0;
}


/*
  Find right bitmap and position for tail

  SYNOPSIS
    find_tail()
    info		Maria handler
    length	        Size of data region we need store
    position		Position in bitmap_blocks where to store the
			information for the head block.

  RETURN
    0  ok
    1  error
*/

static my_bool find_tail(MARIA_HA *info, uint length, uint position)
{
  MARIA_FILE_BITMAP *bitmap= &info->s->bitmap;
  MARIA_BITMAP_BLOCK *block;
  DBUG_ENTER("find_tail");
  DBUG_ASSERT(length <= info->s->block_size - PAGE_OVERHEAD_SIZE);

  /* Needed, as there is no error checking in dynamic_element */
  if (allocate_dynamic(&info->bitmap_blocks, position))
    DBUG_RETURN(1);
  block= dynamic_element(&info->bitmap_blocks, position, MARIA_BITMAP_BLOCK *);

  /*
    We have to add DIR_ENTRY_SIZE to ensure we have space for the tail and
    it's directroy entry on the page
  */
  while (allocate_tail(bitmap, length + DIR_ENTRY_SIZE, block))
    if (move_to_next_bitmap(info, bitmap))
      DBUG_RETURN(1);
  DBUG_RETURN(0);
}


/*
  Find right bitmap and position for full blocks in one extent

  SYNOPSIS
    find_mid()
    info		Maria handler.
    pages	        How many pages to allocate.
    position		Position in bitmap_blocks where to store the
			information for the head block.
  NOTES
    This is used to allocate the main extent after the 'head' block
    (Ie, the middle part of the head-middle-tail entry)

  RETURN
    0  ok
    1  error
*/

static my_bool find_mid(MARIA_HA *info, ulong pages, uint position)
{
  MARIA_FILE_BITMAP *bitmap= &info->s->bitmap;
  MARIA_BITMAP_BLOCK *block;
  block= dynamic_element(&info->bitmap_blocks, position, MARIA_BITMAP_BLOCK *);

  while (!allocate_full_pages(bitmap, pages, block, 1))
  {
    if (move_to_next_bitmap(info, bitmap))
      return 1;
  }
  return 0;
}


/*
  Find right bitmap and position for putting a blob

  SYNOPSIS
    find_blob()
    info		Maria handler.
    length		Length of the blob

  NOTES
    The extents are stored last in info->bitmap_blocks

  IMPLEMENTATION
    Allocate all full pages for the block + optionally one tail

  RETURN
    0  ok
    1  error
*/

static my_bool find_blob(MARIA_HA *info, ulong length)
{
  MARIA_FILE_BITMAP *bitmap= &info->s->bitmap;
  uint full_page_size= FULL_PAGE_SIZE(info->s->block_size);
  ulong pages;
  uint rest_length, used;
  uint first_block_pos;
  MARIA_BITMAP_BLOCK *first_block= 0;
  DBUG_ENTER("find_blob");
  DBUG_PRINT("enter", ("length: %lu", length));
  LINT_INIT(first_block_pos);

  pages= length / full_page_size;
  rest_length= (uint) (length - pages * full_page_size);
  if (rest_length >= MAX_TAIL_SIZE(info->s->block_size))
  {
    pages++;
    rest_length= 0;
  }

  first_block_pos= info->bitmap_blocks.elements;
  if (pages)
  {
    MARIA_BITMAP_BLOCK *block;
    if (allocate_dynamic(&info->bitmap_blocks,
                         info->bitmap_blocks.elements +
                         pages / BLOB_SEGMENT_MIN_SIZE + 2))
      DBUG_RETURN(1);
    block= dynamic_element(&info->bitmap_blocks, info->bitmap_blocks.elements,
                           MARIA_BITMAP_BLOCK*);
    do
    {
      /*
        We use 0x3fff here as the two upmost bits are reserved for
        TAIL_BIT and START_EXTENT_BIT
      */
      used= allocate_full_pages(bitmap,
                                (pages >= 0x3fff ? 0x3fff : (uint) pages),
                                block, 0);
      if (!used)
      {
        if (move_to_next_bitmap(info, bitmap))
          DBUG_RETURN(1);
      }
      else
      {
        pages-= used;
        info->bitmap_blocks.elements++;
        block++;
      }
    } while (pages != 0);
  }
  if (rest_length && find_tail(info, rest_length,
                               info->bitmap_blocks.elements++))
    DBUG_RETURN(1);
  first_block= dynamic_element(&info->bitmap_blocks, first_block_pos,
                               MARIA_BITMAP_BLOCK*);
  first_block->sub_blocks= info->bitmap_blocks.elements - first_block_pos;
  DBUG_RETURN(0);
}


/*
  Find pages to put ALL blobs

  SYNOPSIS
  allocate_blobs()
  info		Maria handler
  row		Information of what is in the row (from calc_record_size())

  RETURN
   0    ok
   1    error
*/

static my_bool allocate_blobs(MARIA_HA *info, MARIA_ROW *row)
{
  ulong *length, *end;
  uint elements;
  /*
    Reserve size for:
    head block
    one extent
    tail block
  */
  elements= info->bitmap_blocks.elements;
  for (length= row->blob_lengths, end= length + info->s->base.blobs;
       length < end; length++)
  {
    if (*length && find_blob(info, *length))
      return 1;
  }
  row->extents_count= (info->bitmap_blocks.elements - elements);
  return 0;
}


/*
  Store in the bitmap the new size for a head page

  SYNOPSIS
    use_head()
    info		Maria handler
    page		Page number to update
			(Note that caller guarantees this is in the active
                        bitmap)
    size		How much free space is left on the page
    block_position	In which info->bitmap_block we have the
			information about the head block.

  NOTES
    This is used on update where we are updating an existing head page
*/

static void use_head(MARIA_HA *info, pgcache_page_no_t page, uint size,
                     uint block_position)
{
  MARIA_FILE_BITMAP *bitmap= &info->s->bitmap;
  MARIA_BITMAP_BLOCK *block;
  uchar *data;
  uint offset, tmp, offset_page;
  DBUG_ENTER("use_head");

  DBUG_ASSERT(page % bitmap->pages_covered);

  block= dynamic_element(&info->bitmap_blocks, block_position,
                         MARIA_BITMAP_BLOCK*);
  block->page= page;
  block->page_count= 1 + TAIL_BIT;
  block->empty_space= size;
  block->used= BLOCKUSED_TAIL;

  /*
    Mark place used by reading/writing 2 bytes at a time to handle
    bitmaps in overlapping bytes
  */
  offset_page= (uint) (page - bitmap->page - 1) * 3;
  offset= offset_page & 7;
  data= bitmap->map + offset_page / 8;
  tmp= uint2korr(data);
  block->org_bitmap_value= (tmp >> offset) & 7;
  tmp= (tmp & ~(7 << offset)) | (FULL_HEAD_PAGE << offset);
  int2store(data, tmp);
  bitmap->changed= 1;
  DBUG_EXECUTE("bitmap", _ma_print_bitmap_changes(bitmap););
  DBUG_VOID_RETURN;
}


/*
  Find out where to split the row (ie, what goes in head, middle, tail etc)

  SYNOPSIS
    find_where_to_split_row()
    share           Maria share
    row		    Information of what is in the row (from calc_record_size())
    extents_length  Number of bytes needed to store all extents
    split_size	    Free size on the page (The head length must be less
                    than this)

  RETURN
    row_length for the head block.
*/

static uint find_where_to_split_row(MARIA_SHARE *share, MARIA_ROW *row,
                                    uint extents_length, uint split_size)
{
  uint *lengths, *lengths_end;
  /*
    Ensure we have the minimum required space on head page:
    - Header + length of field lengths (row->min_length)
    - Number of extents
    - One extent
  */
  uint row_length= (row->min_length +
                    size_to_store_key_length(extents_length) +
                    ROW_EXTENT_SIZE);
  DBUG_ASSERT(row_length < split_size);
  /*
    Store first in all_field_lengths the different parts that are written
    to the row. This needs to be in same order as in
    ma_block_rec.c::write_block_record()
  */
  row->null_field_lengths[-3]= extents_length;
  row->null_field_lengths[-2]= share->base.fixed_not_null_fields_length;
  row->null_field_lengths[-1]= row->field_lengths_length;
  for (lengths= row->null_field_lengths - EXTRA_LENGTH_FIELDS,
       lengths_end= (lengths + share->base.pack_fields - share->base.blobs +
                     EXTRA_LENGTH_FIELDS); lengths < lengths_end; lengths++)
  {
    if (row_length + *lengths > split_size)
      break;
    row_length+= *lengths;
  }
  return row_length;
}


/*
  Find where to write the middle parts of the row and the tail

  SYNOPSIS
    write_rest_of_head()
    info	Maria handler
    position    Position in bitmap_blocks. Is 0 for rows that needs
                full blocks (ie, has a head, middle part and optional tail)
   rest_length  How much left of the head block to write.

  RETURN
    0  ok
    1  error
*/

static my_bool write_rest_of_head(MARIA_HA *info, uint position,
                                  ulong rest_length)
{
  MARIA_SHARE *share= info->s;
  uint full_page_size= FULL_PAGE_SIZE(share->block_size);
  MARIA_BITMAP_BLOCK *block;
  DBUG_ENTER("write_rest_of_head");
  DBUG_PRINT("enter", ("position: %u  rest_length: %lu", position,
                       rest_length));

  if (position == 0)
  {
    /* Write out full pages */
    uint pages= rest_length / full_page_size;

    rest_length%= full_page_size;
    if (rest_length >= MAX_TAIL_SIZE(share->block_size))
    {
      /* Put tail on a full page */
      pages++;
      rest_length= 0;
    }
    if (find_mid(info, pages, 1))
      DBUG_RETURN(1);
    /*
      Insert empty block after full pages, to allow write_block_record() to
      split segment into used + free page
    */
    block= dynamic_element(&info->bitmap_blocks, 2, MARIA_BITMAP_BLOCK*);
    block->page_count= 0;
    block->used= 0;
  }
  if (rest_length)
  {
    if (find_tail(info, rest_length, ELEMENTS_RESERVED_FOR_MAIN_PART - 1))
      DBUG_RETURN(1);
  }
  else
  {
    /* Empty tail block */
    block= dynamic_element(&info->bitmap_blocks,
                           ELEMENTS_RESERVED_FOR_MAIN_PART - 1,
                           MARIA_BITMAP_BLOCK *);
    block->page_count= 0;
    block->used= 0;
  }
  DBUG_RETURN(0);
}


/*
  Find where to store one row

  SYNPOSIS
    _ma_bitmap_find_place()
    info                  Maria handler
    row                   Information about row to write
    blocks                Store data about allocated places here

  RETURN
    0  ok
       row->space_on_head_page contains minimum number of bytes we
       expect to put on the head page.
    1  error
       my_errno is set to error
*/

my_bool _ma_bitmap_find_place(MARIA_HA *info, MARIA_ROW *row,
                              MARIA_BITMAP_BLOCKS *blocks)
{
  MARIA_SHARE *share= info->s;
  my_bool res= 1;
  uint full_page_size, position, max_page_size;
  uint head_length, row_length, rest_length, extents_length;
  DBUG_ENTER("_ma_bitmap_find_place");

  blocks->count= 0;
  blocks->tail_page_skipped= blocks->page_skipped= 0;
  row->extents_count= 0;

  /*
    Reserve place for the following blocks:
     - Head block
     - Full page block
     - Marker block to allow write_block_record() to split full page blocks
       into full and free part
     - Tail block
  */

  info->bitmap_blocks.elements= ELEMENTS_RESERVED_FOR_MAIN_PART;
  max_page_size= (share->block_size - PAGE_OVERHEAD_SIZE);

  pthread_mutex_lock(&share->bitmap.bitmap_lock);

  if (row->total_length <= max_page_size)
  {
    /* Row fits in one page */
    position= ELEMENTS_RESERVED_FOR_MAIN_PART - 1;
    if (find_head(info, (uint) row->total_length, position))
      goto abort;
    row->space_on_head_page= row->total_length;
    goto end;
  }

  /*
    First allocate all blobs so that we can find out the needed size for
    the main block.
  */
  if (row->blob_length && allocate_blobs(info, row))
    goto abort;

  extents_length= row->extents_count * ROW_EXTENT_SIZE;
  /*
    The + 3 is reserved for storing the number of segments in the row header.
  */
  if ((head_length= (row->head_length + extents_length + 3)) <=
      max_page_size)
  {
    /* Main row part fits into one page */
    position= ELEMENTS_RESERVED_FOR_MAIN_PART - 1;
    if (find_head(info, head_length, position))
      goto abort;
    row->space_on_head_page= head_length;
    goto end;
  }

  /* Allocate enough space */
  head_length+= ELEMENTS_RESERVED_FOR_MAIN_PART * ROW_EXTENT_SIZE;

  /* The first segment size is stored in 'row_length' */
  row_length= find_where_to_split_row(share, row, extents_length,
                                      max_page_size);

  full_page_size= MAX_TAIL_SIZE(share->block_size);
  position= 0;
  if (head_length - row_length <= full_page_size)
    position= ELEMENTS_RESERVED_FOR_MAIN_PART -2;    /* Only head and tail */
  if (find_head(info, row_length, position))
    goto abort;
  row->space_on_head_page= row_length;

  rest_length= head_length - row_length;
  if (write_rest_of_head(info, position, rest_length))
    goto abort;

end:
  blocks->block= dynamic_element(&info->bitmap_blocks, position,
                                 MARIA_BITMAP_BLOCK*);
  blocks->block->sub_blocks= ELEMENTS_RESERVED_FOR_MAIN_PART - position;
  /* First block's page_count is for all blocks */
  blocks->count= info->bitmap_blocks.elements - position;
  res= 0;

abort:
  pthread_mutex_unlock(&share->bitmap.bitmap_lock);
  DBUG_RETURN(res);
}


/*
  Find where to put row on update (when head page is already defined)

  SYNPOSIS
    _ma_bitmap_find_new_place()
    info                  Maria handler
    row                   Information about row to write
    page                  On which page original row was stored
    free_size             Free size on head page
    blocks                Store data about allocated places here

  NOTES
   This function is only called when the new row can't fit in the space of
   the old row in the head page.

   This is essently same as _ma_bitmap_find_place() except that
   we don't call find_head() to search in bitmaps where to put the page.

  RETURN
    0  ok
    1  error
*/

my_bool _ma_bitmap_find_new_place(MARIA_HA *info, MARIA_ROW *row,
                                  pgcache_page_no_t page, uint free_size,
                                  MARIA_BITMAP_BLOCKS *blocks)
{
  MARIA_SHARE *share= info->s;
  my_bool res= 1;
  uint position;
  uint head_length, row_length, rest_length, extents_length;
  ulonglong bitmap_page;
  DBUG_ENTER("_ma_bitmap_find_new_place");

  blocks->count= 0;
  blocks->tail_page_skipped= blocks->page_skipped= 0;
  row->extents_count= 0;
  info->bitmap_blocks.elements= ELEMENTS_RESERVED_FOR_MAIN_PART;

  pthread_mutex_lock(&share->bitmap.bitmap_lock);

  /*
    First allocate all blobs (so that we can find out the needed size for
    the main block.
  */
  if (row->blob_length && allocate_blobs(info, row))
    goto abort;

  /* Switch bitmap to current head page */
  bitmap_page= page - page % share->bitmap.pages_covered;

  if (share->bitmap.page != bitmap_page &&
      _ma_change_bitmap_page(info, &share->bitmap, bitmap_page))
    goto abort;

  extents_length= row->extents_count * ROW_EXTENT_SIZE;
  if ((head_length= (row->head_length + extents_length + 3)) <= free_size)
  {
    /* Main row part fits into one page */
    position= ELEMENTS_RESERVED_FOR_MAIN_PART - 1;
    use_head(info, page, head_length, position);
    row->space_on_head_page= head_length;
    goto end;
  }

  /* Allocate enough space */
  head_length+= ELEMENTS_RESERVED_FOR_MAIN_PART * ROW_EXTENT_SIZE;

  /* The first segment size is stored in 'row_length' */
  row_length= find_where_to_split_row(share, row, extents_length, free_size);

  position= 0;
  if (head_length - row_length < MAX_TAIL_SIZE(share->block_size))
    position= ELEMENTS_RESERVED_FOR_MAIN_PART -2;    /* Only head and tail */
  use_head(info, page, row_length, position);
  row->space_on_head_page= row_length;

  rest_length= head_length - row_length;
  if (write_rest_of_head(info, position, rest_length))
    goto abort;

end:
  blocks->block= dynamic_element(&info->bitmap_blocks, position,
                                 MARIA_BITMAP_BLOCK*);
  blocks->block->sub_blocks= ELEMENTS_RESERVED_FOR_MAIN_PART - position;
  /* First block's page_count is for all blocks */
  blocks->count= info->bitmap_blocks.elements - position;
  res= 0;

abort:
  pthread_mutex_unlock(&share->bitmap.bitmap_lock);
  DBUG_RETURN(res);
}


/****************************************************************************
  Clear and reset bits
****************************************************************************/

/*
  Set fill pattern for a page

  set_page_bits()
  info		Maria handler
  bitmap	Bitmap handler
  page		Adress to page
  fill_pattern  Pattern (not size) for page

  NOTES
    Page may not be part of active bitmap

  RETURN
    0  ok
    1  error
*/

static my_bool set_page_bits(MARIA_HA *info, MARIA_FILE_BITMAP *bitmap,
                             pgcache_page_no_t page, uint fill_pattern)
{
  pgcache_page_no_t bitmap_page;
  uint offset_page, offset, tmp, org_tmp;
  uchar *data;
  DBUG_ENTER("set_page_bits");
  DBUG_ASSERT(fill_pattern <= 7);

  bitmap_page= page - page % bitmap->pages_covered;
  if (bitmap_page != bitmap->page &&
      _ma_change_bitmap_page(info, bitmap, bitmap_page))
    DBUG_RETURN(1);

  /* Find page number from start of bitmap */
  offset_page= (uint) (page - bitmap->page - 1);
  /*
    Mark place used by reading/writing 2 bytes at a time to handle
    bitmaps in overlapping bytes
  */
  offset_page*= 3;
  offset= offset_page & 7;
  data= bitmap->map + offset_page / 8;
  org_tmp= tmp= uint2korr(data);
  tmp= (tmp & ~(7 << offset)) | (fill_pattern << offset);
  if (tmp == org_tmp)
    DBUG_RETURN(0);                             /* No changes */
  int2store(data, tmp);

  bitmap->changed= 1;
  DBUG_EXECUTE("bitmap", _ma_print_bitmap_changes(bitmap););
  if (fill_pattern != 3 && fill_pattern != 7)
    set_if_smaller(info->s->state.first_bitmap_with_space, bitmap_page);
  /*
    Note that if the condition above is false (page is full), and all pages of
    this bitmap are now full, and that bitmap page was
    first_bitmap_with_space, we don't modify first_bitmap_with_space, indeed
    its value still tells us where to start our search for a bitmap with space
    (which is for sure after this full one).
    That does mean that first_bitmap_with_space is only a lower bound.
  */
  DBUG_RETURN(0);
}


/*
  Get bitmap pattern for a given page

  SYNOPSIS
    bitmap_get_page_bits()
    info	Maria handler
    bitmap	Bitmap handler
    page	Page number

  RETURN
    0-7		Bitmap pattern
    ~0		Error (couldn't read page)
*/

static uint bitmap_get_page_bits(MARIA_HA *info, MARIA_FILE_BITMAP *bitmap,
                                 pgcache_page_no_t page)
{
  pgcache_page_no_t bitmap_page;
  uint offset_page, offset, tmp;
  uchar *data;
  DBUG_ENTER("_ma_bitmap_get_page_bits");

  bitmap_page= page - page % bitmap->pages_covered;
  if (bitmap_page != bitmap->page &&
      _ma_change_bitmap_page(info, bitmap, bitmap_page))
    DBUG_RETURN(~ (uint) 0);

  /* Find page number from start of bitmap */
  offset_page= (uint) (page - bitmap->page - 1);
  /*
    Mark place used by reading/writing 2 bytes at a time to handle
    bitmaps in overlapping bytes
  */
  offset_page*= 3;
  offset= offset_page & 7;
  data= bitmap->map + offset_page / 8;
  tmp= uint2korr(data);
  DBUG_RETURN((tmp >> offset) & 7);
}


/* As above, but take a lock while getting the data */

uint _ma_bitmap_get_page_bits(MARIA_HA *info, MARIA_FILE_BITMAP *bitmap,
                              pgcache_page_no_t page)
{
  uint tmp;
  pthread_mutex_lock(&bitmap->bitmap_lock);
  tmp= bitmap_get_page_bits(info, bitmap, page);
  pthread_mutex_unlock(&bitmap->bitmap_lock);  
  return tmp;
}


/*
  Mark all pages in a region as free

  SYNOPSIS
    _ma_bitmap_reset_full_page_bits()
    info                Maria handler
    bitmap              Bitmap handler
    page                Start page
    page_count          Number of pages

  NOTES
    We assume that all pages in region is covered by same bitmap
    One must have a lock on info->s->bitmap.bitmap_lock

  RETURN
    0  ok
    1  Error (when reading bitmap)
*/

my_bool _ma_bitmap_reset_full_page_bits(MARIA_HA *info,
                                        MARIA_FILE_BITMAP *bitmap,
                                        pgcache_page_no_t page,
                                        uint page_count)
{
  ulonglong bitmap_page;
  uint offset, bit_start, bit_count, tmp;
  uchar *data;
  DBUG_ENTER("_ma_bitmap_reset_full_page_bits");
  DBUG_PRINT("enter", ("page: %lu  page_count: %u", (ulong) page, page_count));
  safe_mutex_assert_owner(&info->s->bitmap.bitmap_lock);

  bitmap_page= page - page % bitmap->pages_covered;
  DBUG_ASSERT(page != bitmap_page);

  if (bitmap_page != bitmap->page &&
      _ma_change_bitmap_page(info, bitmap, bitmap_page))
    DBUG_RETURN(1);

  /* Find page number from start of bitmap */
  offset= (uint) (page - bitmap->page - 1);

  /* Clear bits from 'page * 3' -> '(page + page_count) * 3' */
  bit_start= offset * 3;
  bit_count= page_count * 3;

  data= bitmap->map + bit_start / 8;
  offset= bit_start & 7;

  tmp= (255 << offset);                         /* Bits to keep */
  if (bit_count + offset < 8)
  {
    /* Only clear bits between 'offset' and 'offset+bit_count-1' */
    tmp^= (255 << (offset + bit_count));
  }
  *data&= ~tmp;

  if ((int) (bit_count-= (8 - offset)) > 0)
  {
    uint fill;
    data++;
    /*
      -1 is here to avoid one 'if' statement and to let the following code
      handle the last byte
    */
    if ((fill= (bit_count - 1) / 8))
    {
      bzero(data, fill);
      data+= fill;
    }
    bit_count-= fill * 8;                       /* Bits left to clear */
    tmp= (1 << bit_count) - 1;
    *data&= ~tmp;
  }
  set_if_smaller(info->s->state.first_bitmap_with_space, bitmap_page);
  bitmap->changed= 1;
  DBUG_EXECUTE("bitmap", _ma_print_bitmap_changes(bitmap););
  DBUG_RETURN(0);
}


/*
  Set all pages in a region as used

  SYNOPSIS
    _ma_bitmap_set_full_page_bits()
    info                Maria handler
    bitmap              Bitmap handler
    page                Start page
    page_count          Number of pages

  NOTES
    We assume that all pages in region is covered by same bitmap
    One must have a lock on info->s->bitmap.bitmap_lock

  RETURN
    0  ok
    1  Error (when reading bitmap)
*/

my_bool _ma_bitmap_set_full_page_bits(MARIA_HA *info,
                                      MARIA_FILE_BITMAP *bitmap,
                                      pgcache_page_no_t page, uint page_count)
{
  ulonglong bitmap_page;
  uint offset, bit_start, bit_count, tmp;
  uchar *data;
  DBUG_ENTER("_ma_bitmap_set_full_page_bits");
  DBUG_PRINT("enter", ("page: %lu  page_count: %u", (ulong) page, page_count));
  safe_mutex_assert_owner(&info->s->bitmap.bitmap_lock);

  bitmap_page= page - page % bitmap->pages_covered;
  if (page == bitmap_page ||
      page + page_count > bitmap_page + bitmap->pages_covered)
  {
    DBUG_ASSERT(0);                             /* Wrong in data */
    DBUG_RETURN(1);
  }

  if (bitmap_page != bitmap->page &&
      _ma_change_bitmap_page(info, bitmap, bitmap_page))
    DBUG_RETURN(1);

  /* Find page number from start of bitmap */
  offset= (uint) (page - bitmap->page - 1);

  /* Set bits from 'page * 3' -> '(page + page_count) * 3' */
  bit_start= offset * 3;
  bit_count= page_count * 3;

  data= bitmap->map + bit_start / 8;
  offset= bit_start & 7;

  tmp= (255 << offset);                         /* Bits to keep */
  if (bit_count + offset < 8)
  {
    /* Only set bits between 'offset' and 'offset+bit_count-1' */
    tmp^= (255 << (offset + bit_count));
  }
  *data|= tmp;

  if ((int) (bit_count-= (8 - offset)) > 0)
  {
    uint fill;
    data++;
    /*
      -1 is here to avoid one 'if' statement and to let the following code
      handle the last byte
    */
    if ((fill= (bit_count - 1) / 8))
    {
      bfill(data, fill, 255);
      data+= fill;
    }
    bit_count-= fill * 8;                       /* Bits left to set */
    tmp= (1 << bit_count) - 1;
    *data|= tmp;
  }
  bitmap->changed= 1;
  DBUG_EXECUTE("bitmap", _ma_print_bitmap_changes(bitmap););
  DBUG_RETURN(0);
}


/**
   @brief
   Make a transition of MARIA_FILE_BITMAP::non_flushable.
   If the bitmap becomes flushable, which requires that REDO-UNDO has been
   logged and all bitmap pages touched by the thread have a correct
   allocation, it unpins all bitmap pages, and if _ma_bitmap_flush_all() is
   waiting (in practice it is a checkpoint), it wakes it up.
   If the bitmap becomes or stays unflushable, the function merely records it
   unless a concurrent _ma_bitmap_flush_all() is happening, in which case the
   function first waits for the flush to be done.

   @note
   this sets info->non_flushable_state to 1 if we have incremented
   bitmap->non_flushable and not yet decremented it.

   @param  share               Table's share
   @param  non_flushable_inc   Increment of MARIA_FILE_BITMAP::non_flushable
                               (-1 or +1).
*/

void _ma_bitmap_flushable(MARIA_HA *info, int non_flushable_inc)
{
  MARIA_SHARE *share= info->s;
  MARIA_FILE_BITMAP *bitmap;
  DBUG_ENTER("_ma_bitmap_flushable");

  /*
    Not transactional tables are never automaticly flushed and needs no
    protection
  */
  if (!share->now_transactional)
    DBUG_VOID_RETURN;

  bitmap= &share->bitmap;
  pthread_mutex_lock(&bitmap->bitmap_lock);

  if (non_flushable_inc == -1)
  {
    DBUG_ASSERT((int) bitmap->non_flushable > 0);
    DBUG_ASSERT(info->non_flushable_state == 1);
    if (--bitmap->non_flushable == 0)
    {
      /*
        We unlock and unpin pages locked and pinned by other threads. It does
        not seem to be an issue as all bitmap changes are serialized with
        the bitmap's mutex.
      */
      _ma_bitmap_unpin_all(share);
      if (unlikely(bitmap->waiting_for_non_flushable))
      {
        DBUG_PRINT("info", ("bitmap flushable waking up flusher"));
        pthread_cond_broadcast(&bitmap->bitmap_cond);
      }
    }
    DBUG_PRINT("info", ("bitmap->non_flushable: %u", bitmap->non_flushable));
    pthread_mutex_unlock(&bitmap->bitmap_lock);
    info->non_flushable_state= 0;
    DBUG_VOID_RETURN;
  }
  DBUG_ASSERT(non_flushable_inc == 1);
  DBUG_ASSERT(info->non_flushable_state == 0);
  
  bitmap->waiting_for_flush_all_requested++;
  while (unlikely(bitmap->flush_all_requested))
  {
    /*
      Some other thread is waiting for the bitmap to become
      flushable. Not the moment to make the bitmap unflushable or more
      unflushable; let's rather back off and wait. If we didn't do this, with
      multiple writers, there may always be one thread causing the bitmap to
      be unflushable and _ma_bitmap_flush_all() would wait for long.
      There should not be a deadlock because if our thread increased
      non_flushable (and thus _ma_bitmap_flush_all() is waiting for at least
      our thread), it is not going to increase it more so is not going to come
      here.
    */
    DBUG_PRINT("info", ("waiting for bitmap flusher"));
    pthread_cond_wait(&bitmap->bitmap_cond, &bitmap->bitmap_lock);
  }
  bitmap->waiting_for_flush_all_requested--;
  bitmap->non_flushable++;
  DBUG_PRINT("info", ("bitmap->non_flushable: %u", bitmap->non_flushable));
  pthread_mutex_unlock(&bitmap->bitmap_lock);
  info->non_flushable_state= 1;
  DBUG_VOID_RETURN;
}


/*
  Correct bitmap pages to reflect the true allocation

  SYNOPSIS
    _ma_bitmap_release_unused()
    info                Maria handle
    blocks              Bitmap blocks

  IMPLEMENTATION
    If block->used & BLOCKUSED_TAIL is set:
       If block->used & BLOCKUSED_USED is set, then the bits for the
       corresponding page is set according to block->empty_space
       If block->used & BLOCKUSED_USED is not set, then the bits for
       the corresponding page is set to org_bitmap_value;

    If block->used & BLOCKUSED_TAIL is not set:
       if block->used is not set, the bits for the corresponding page are
       cleared

  For the first block (head block) the logic is same as for a tail block

  Note that we may have 'filler blocks' that are used to split a block
  in half; These can be recognized by that they have page_count == 0.

  This code also reverse the effect of ma_bitmap_flushable(.., 1);

  RETURN
    0  ok
    1  error (Couldn't write or read bitmap page)
*/

my_bool _ma_bitmap_release_unused(MARIA_HA *info, MARIA_BITMAP_BLOCKS *blocks)
{
  MARIA_BITMAP_BLOCK *block= blocks->block, *end= block + blocks->count;
  MARIA_FILE_BITMAP *bitmap= &info->s->bitmap;
  uint bits, current_bitmap_value;
  DBUG_ENTER("_ma_bitmap_release_unused");

  /*
    We can skip FULL_HEAD_PAGE (4) as the page was marked as 'full'
    when we allocated space in the page
  */
  current_bitmap_value= FULL_HEAD_PAGE;

  pthread_mutex_lock(&bitmap->bitmap_lock);

  /* First handle head block */
  if (block->used & BLOCKUSED_USED)
  {
    DBUG_PRINT("info", ("head page: %lu  empty_space: %u",
                        (ulong) block->page, block->empty_space));
    bits= _ma_free_size_to_head_pattern(bitmap, block->empty_space);
    if (block->used & BLOCKUSED_USE_ORG_BITMAP)
      current_bitmap_value= block->org_bitmap_value;
  }
  else
    bits= block->org_bitmap_value;
  if (bits != current_bitmap_value)
  {
    if (set_page_bits(info, bitmap, block->page, bits))
      goto err;
  }
  else
  {
    DBUG_ASSERT(current_bitmap_value ==
                bitmap_get_page_bits(info, bitmap, block->page));
  }

  /* Handle all full pages and tail pages (for head page and blob) */
  for (block++; block < end; block++)
  {
    uint page_count;
    if (!block->page_count)
      continue;                               /* Skip 'filler blocks' */

    page_count= block->page_count;
    if (block->used & BLOCKUSED_TAIL)
    {
      current_bitmap_value= FULL_TAIL_PAGE;
      /* The bitmap page is only one page */
      page_count= 1;
      if (block->used & BLOCKUSED_USED)
      {
        DBUG_PRINT("info", ("tail page: %lu  empty_space: %u",
                            (ulong) block->page, block->empty_space));
        bits= free_size_to_tail_pattern(bitmap, block->empty_space);
        if (block->used & BLOCKUSED_USE_ORG_BITMAP)
          current_bitmap_value= block->org_bitmap_value;
      }
      else
        bits= block->org_bitmap_value;

      /*
        The page has all bits set; The following test is an optimization
        to not set the bits to the same value as before.
      */
      DBUG_ASSERT(current_bitmap_value ==
                  bitmap_get_page_bits(info, bitmap, block->page));

      if (bits != current_bitmap_value)
      {
        if (set_page_bits(info, bitmap, block->page, bits))
          goto err;
      }
    }
    else if (!(block->used & BLOCKUSED_USED) &&
             _ma_bitmap_reset_full_page_bits(info, bitmap,
                                             block->page, page_count))
      goto err;
  }

  /* This duplicates ma_bitmap_flushable(-1) except it already has mutex */
  if (info->non_flushable_state)
  {
    DBUG_ASSERT(((int) (bitmap->non_flushable)) > 0);
    info->non_flushable_state= 0;
    if (--bitmap->non_flushable == 0)
    {
      _ma_bitmap_unpin_all(info->s);
      if (unlikely(bitmap->waiting_for_non_flushable))
      {
        DBUG_PRINT("info", ("bitmap flushable waking up flusher"));
        pthread_cond_broadcast(&bitmap->bitmap_cond);
      }
    }
  }
  DBUG_PRINT("info", ("bitmap->non_flushable: %u", bitmap->non_flushable));

  pthread_mutex_unlock(&bitmap->bitmap_lock);
  DBUG_RETURN(0);

err:
  pthread_mutex_unlock(&bitmap->bitmap_lock);
  DBUG_RETURN(1);
}


/*
  Free full pages from bitmap and pagecache

  SYNOPSIS
    _ma_bitmap_free_full_pages()
    info                Maria handle
    extents             Extents (as stored on disk)
    count               Number of extents

  IMPLEMENTATION
    Mark all full pages (not tails) from extents as free, both in bitmap
    and page cache.

  RETURN
    0  ok
    1  error (Couldn't write or read bitmap page)
*/

my_bool _ma_bitmap_free_full_pages(MARIA_HA *info, const uchar *extents,
                                   uint count)
{
  MARIA_FILE_BITMAP *bitmap= &info->s->bitmap;
  my_bool res;
  DBUG_ENTER("_ma_bitmap_free_full_pages");

  for (; count--; extents+= ROW_EXTENT_SIZE)
  {
    pgcache_page_no_t page=  uint5korr(extents);
    uint page_count= (uint2korr(extents + ROW_EXTENT_PAGE_SIZE) &
                      ~START_EXTENT_BIT);
    if (!(page_count & TAIL_BIT))
    {
      if (page == 0 && page_count == 0)
        continue;                               /* Not used extent */
      if (pagecache_delete_pages(info->s->pagecache, &info->dfile, page,
                                 page_count, PAGECACHE_LOCK_WRITE, 1))
        DBUG_RETURN(1);
      pthread_mutex_lock(&bitmap->bitmap_lock);
      res= _ma_bitmap_reset_full_page_bits(info, bitmap, page, page_count);
      pthread_mutex_unlock(&bitmap->bitmap_lock);
      if (res)
        DBUG_RETURN(1);
    }
  }
  DBUG_RETURN(0);
}


/*
  Mark in the bitmap how much free space there is on a page

  SYNOPSIS
   _ma_bitmap_set()
   info		Maria handler
   page		Adress to page
   head		1 if page is a head page, 0 if tail page
   empty_space	How much empty space there is on page

  RETURN
    0  ok
    1  error
*/

my_bool _ma_bitmap_set(MARIA_HA *info, pgcache_page_no_t page, my_bool head,
                       uint empty_space)
{
  MARIA_FILE_BITMAP *bitmap= &info->s->bitmap;
  uint bits;
  my_bool res;
  DBUG_ENTER("_ma_bitmap_set");
  DBUG_PRINT("enter", ("page: %lu  head: %d  empty_space: %u",
                       (ulong) page, head, empty_space));

  pthread_mutex_lock(&info->s->bitmap.bitmap_lock);
  bits= (head ?
         _ma_free_size_to_head_pattern(bitmap, empty_space) :
         free_size_to_tail_pattern(bitmap, empty_space));
  res= set_page_bits(info, bitmap, page, bits);
  pthread_mutex_unlock(&info->s->bitmap.bitmap_lock);
  DBUG_RETURN(res);
}


/*
  Check that bitmap pattern is correct for a page

  NOTES
    Used in maria_chk

  SYNOPSIS
    _ma_check_bitmap_data()
    info	    Maria handler
    page_type	    What kind of page this is
    page	    Adress to page
    empty_space     Empty space on page
    bitmap_pattern  Bitmap pattern for page (from bitmap)

  RETURN
    0  ok
    1  error
*/

my_bool _ma_check_bitmap_data(MARIA_HA *info, enum en_page_type page_type,
                              uint empty_space, uint bitmap_pattern)
{
  uint bits;
  switch (page_type) {
  case UNALLOCATED_PAGE:
  case MAX_PAGE_TYPE:
    bits= 0;
    break;
  case HEAD_PAGE:
    bits= _ma_free_size_to_head_pattern(&info->s->bitmap, empty_space);
    break;
  case TAIL_PAGE:
    bits= free_size_to_tail_pattern(&info->s->bitmap, empty_space);
    break;
  case BLOB_PAGE:
    bits= FULL_TAIL_PAGE;
    break;
  default:
    bits= 0; /* to satisfy compiler */
    DBUG_ASSERT(0);
  }
  return (bitmap_pattern != bits);
}


/*
  Check if the page type matches the one that we have in the bitmap

  SYNOPSIS
    _ma_check_if_right_bitmap_type()
    info	    Maria handler
    page_type	    What kind of page this is
    page	    Adress to page
    bitmap_pattern  Store here the pattern that was in the bitmap for the
		    page. This is always updated.

  NOTES
    Used in maria_chk

  RETURN
    0  ok
    1  error
*/

my_bool _ma_check_if_right_bitmap_type(MARIA_HA *info,
                                       enum en_page_type page_type,
                                       pgcache_page_no_t page,
                                       uint *bitmap_pattern)
{
  if ((*bitmap_pattern= _ma_bitmap_get_page_bits(info, &info->s->bitmap,
                                                 page)) > 7)
    return 1;                                   /* Couldn't read page */
  switch (page_type) {
  case HEAD_PAGE:
    return *bitmap_pattern < 1 || *bitmap_pattern > 4;
  case TAIL_PAGE:
    return *bitmap_pattern < 5;
  case BLOB_PAGE:
    return *bitmap_pattern != 7;
  default:
    break;
  }
  DBUG_ASSERT(0);
  return 1;
}


/**
   @brief create the first bitmap page of a freshly created data file

   @param  share           table's share

   @return Operation status
     @retval 0      OK
     @retval !=0    Error
*/

int _ma_bitmap_create_first(MARIA_SHARE *share)
{
  uint block_size= share->bitmap.block_size;
  File file= share->bitmap.file.file;
  uchar marker[CRC_SIZE];

  /*
    Next write operation of the page will write correct CRC
    if it is needed
  */
  int4store(marker, MARIA_NO_CRC_BITMAP_PAGE);

  if (my_chsize(file, block_size - sizeof(marker),
                0, MYF(MY_WME)) ||
      my_pwrite(file, marker, sizeof(marker),
                block_size - sizeof(marker),
                MYF(MY_NABP | MY_WME)))
    return 1;
  share->state.state.data_file_length= block_size;
  _ma_bitmap_delete_all(share);
  return 0;
}


/**
  @brief Pagecache callback to get the TRANSLOG_ADDRESS to flush up to, when a
  bitmap page needs to be flushed.

  @param page            Page's content
  @param page_no         Page's number (<offset>/<page length>)
  @param data_ptr        Callback data pointer (pointer to MARIA_SHARE)

  @retval TRANSLOG_ADDRESS to flush up to.
*/

static my_bool
flush_log_for_bitmap(uchar *page __attribute__((unused)),
                     pgcache_page_no_t page_no __attribute__((unused)),
                     uchar *data_ptr __attribute__((unused)))
{
#ifndef DBUG_OFF
  const MARIA_SHARE *share= (MARIA_SHARE*)data_ptr;
#endif
  DBUG_ENTER("flush_log_for_bitmap");
  DBUG_ASSERT(share->now_transactional);
  /*
    WAL imposes that UNDOs reach disk before bitmap is flushed. We don't know
    the LSN of the last UNDO about this bitmap page, so we flush whole log.
  */
  DBUG_RETURN(translog_flush(translog_get_horizon()));
}


/**
   @brief Set callbacks for bitmap pages

   @note
   We don't use pagecache_file_init here, as we want to keep the
   code readable
*/

void _ma_bitmap_set_pagecache_callbacks(PAGECACHE_FILE *file,
                                        MARIA_SHARE *share)
{
  file->callback_data= (uchar*) share;
  file->flush_log_callback= maria_flush_log_for_page_none;
  file->write_fail= maria_page_write_failure;

  if (share->temporary)
  {
    file->read_callback=  &maria_page_crc_check_none;
    file->write_callback= &maria_page_filler_set_none;
  }
  else
  {
    file->read_callback=  &maria_page_crc_check_bitmap;
    if (share->options & HA_OPTION_PAGE_CHECKSUM)
      file->write_callback= &maria_page_crc_set_normal;
    else
      file->write_callback= &maria_page_filler_set_bitmap;
    if (share->now_transactional)
      file->flush_log_callback= flush_log_for_bitmap;
  }
}


/**
  Extends data file with zeroes and creates new bitmap pages into page cache.

  Writes all bitmap pages in [from, to].

  Non-bitmap pages of zeroes are correct as they are marked empty in
  bitmaps. Bitmap pages will not be zeroes: they will get their CRC fixed when
  flushed. And if there is a crash before flush (so they are zeroes at
  restart), a REDO will re-create them in page cache.
*/

static my_bool
_ma_bitmap_create_missing_into_pagecache(MARIA_SHARE *share,
                                         MARIA_FILE_BITMAP *bitmap,
                                         pgcache_page_no_t from,
                                         pgcache_page_no_t to,
                                         uchar *zeroes)
{
  pgcache_page_no_t i;
  /*
    We do not use my_chsize() because there can be a race between when it
    reads the physical size and when it writes (assume data_file_length is 10,
    physical length is 8 and two data pages are in cache, and here we do a
    my_chsize: my_chsize sees physical length is 8, then the two data pages go
    to disk then my_chsize writes from page 8 and so overwrites the two data
    pages, wrongly).
    We instead rely on the filesystem filling gaps with zeroes.
  */
  for (i= from; i <= to; i+= bitmap->pages_covered)
  {
    /**
      No need to keep them pinned, they are new so flushable.
      @todo but we may want to keep them pinned, as an optimization: if they
      are not pinned they may go to disk before the data pages go (so, the
      physical pages would be in non-ascending "sparse" order on disk), or the
      filesystem may fill gaps with zeroes physically which is a waste of
      time.
    */
    if (pagecache_write(share->pagecache,
                        &bitmap->file, i, 0,
                        zeroes, PAGECACHE_PLAIN_PAGE,
                        PAGECACHE_LOCK_LEFT_UNLOCKED,
                        PAGECACHE_PIN_LEFT_UNPINNED,
                        PAGECACHE_WRITE_DELAY, 0, LSN_IMPOSSIBLE))
      goto err;
  }
  /*
    Data pages after data_file_length are full of zeroes but that is allowed
    as they are marked empty in the bitmap.
  */
  return FALSE;
err:
  return TRUE;
}


/**
 Creates missing bitmaps when we extend the data file.

 At run-time, when we need a new bitmap page we come here; and only one bitmap
 page at a time is created.

 In some recovery cases we insert at a large offset in the data file, way
 beyond state.data_file_length, so can need to create more than one bitmap
 page in one go. Known case is:
 Start a transaction in Maria;
 delete last row of very large table (with delete_row)
 do a bulk insert
 crash
 Then UNDO_BULK_INSERT will truncate table files, and
 UNDO_ROW_DELETE will want to put the row back to its original position,
 extending the data file a lot: bitmap page*s* in the hole must be created,
 or he table would look corrupted.

 We need to log REDOs for bitmap creation, consider: we apply a REDO for a
 data page, which creates the first data page covered by a new bitmap
 not yet created. If the data page is flushed but the bitmap page is not and
 there is a crash, re-execution of the REDO will complain about the zeroed
 bitmap page (see it as corruption). Thus a REDO is needed to re-create the
 bitmap.

 @param  info              Maria handler
 @param  bitmap            Bitmap handler
 @param  page              Last bitmap page to create

 @note When this function is called this must be true:
 ((page + 1) * bitmap->block_size > info->s->state.state.data_file_length)

*/

static my_bool _ma_bitmap_create_missing(MARIA_HA *info,
                                         MARIA_FILE_BITMAP *bitmap,
                                         pgcache_page_no_t page)
{
  MARIA_SHARE *share= info->s;
  uint block_size= bitmap->block_size;
  pgcache_page_no_t from, to;
  my_off_t data_file_length= share->state.state.data_file_length;
  DBUG_ENTER("_ma_bitmap_create_missing");

  /* First (in offset order) bitmap page to create */
  if (data_file_length < block_size)
    goto err; /* corrupted, should have first bitmap page */
  if (page * block_size >= share->base.max_data_file_length)
  {
    my_errno= HA_ERR_RECORD_FILE_FULL;
    goto err;
  }

  from= (data_file_length / block_size - 1) / bitmap->pages_covered + 1;
  from*= bitmap->pages_covered;
  /*
    page>=from because:
    (page + 1) * bs > dfl, and page == k * pc so:
    (k * pc + 1) * bs > dfl; k * pc + 1 > dfl / bs; k * pc > dfl / bs - 1
    k > (dfl / bs - 1) / pc; k >= (dfl / bs - 1) / pc + 1
    k * pc >= ((dfl / bs - 1) / pc + 1) * pc == from.
  */
  DBUG_ASSERT(page >= from);

  if (share->now_transactional)
  {
    LSN lsn;
    uchar log_data[FILEID_STORE_SIZE + PAGE_STORE_SIZE * 2];
    LEX_CUSTRING log_array[TRANSLOG_INTERNAL_PARTS + 1];
    page_store(log_data + FILEID_STORE_SIZE, from);
    page_store(log_data + FILEID_STORE_SIZE + PAGE_STORE_SIZE, page);
    log_array[TRANSLOG_INTERNAL_PARTS + 0].str=    log_data;
    log_array[TRANSLOG_INTERNAL_PARTS + 0].length= sizeof(log_data);
    /*
      We don't use info->trn so that this REDO is always executed even though
      the UNDO does not reach disk due to crash. This is also consistent with
      the fact that the new bitmap pages are not pinned.
    */
    if (translog_write_record(&lsn, LOGREC_REDO_BITMAP_NEW_PAGE,
                              &dummy_transaction_object, info,
                              (translog_size_t)sizeof(log_data),
                              TRANSLOG_INTERNAL_PARTS + 1, log_array,
                              log_data, NULL))
      goto err;
    /*
      No need to flush the log: the bitmap pages we are going to create will
      flush it when they go to disk.
    */
  }

  /*
    Last bitmap page. It has special creation: will go to the page cache
    only later as we are going to modify it very soon.
  */
  bzero(bitmap->map, bitmap->block_size);
  bitmap->used_size= 0;
#ifndef DBUG_OFF
  memcpy(bitmap->map + bitmap->block_size, bitmap->map, bitmap->block_size);
#endif

  /* Last bitmap page to create before 'page' */
  DBUG_ASSERT(page >= bitmap->pages_covered);
  to= page - bitmap->pages_covered;
  /*
    In run-time situations, from>=to is always false, i.e. we always create
    one bitmap at a time ('page').
  */
  if ((from <= to) &&
      _ma_bitmap_create_missing_into_pagecache(share, bitmap, from, to,
                                               bitmap->map))
    goto err;

  share->state.state.data_file_length= (page + 1) * bitmap->block_size;

 DBUG_RETURN(FALSE);
err:
 DBUG_RETURN(TRUE);
}


my_bool _ma_apply_redo_bitmap_new_page(MARIA_HA *info,
                                       LSN lsn __attribute__ ((unused)),
                                       const uchar *header)
{
  MARIA_SHARE *share= info->s;
  MARIA_FILE_BITMAP *bitmap= &share->bitmap;
  my_bool error;
  pgcache_page_no_t from, to, min_from;
  DBUG_ENTER("_ma_apply_redo_bitmap_new_page");

  from= page_korr(header);
  to=   page_korr(header + PAGE_STORE_SIZE);
  DBUG_PRINT("info", ("from: %lu to: %lu", (ulong)from, (ulong)to));
  if ((from > to) ||
      (from % bitmap->pages_covered) != 0 ||
      (to % bitmap->pages_covered) != 0)
  {
    error= TRUE; /* corrupted log record */
    goto err;
  }

  min_from= (share->state.state.data_file_length / bitmap->block_size - 1) /
    bitmap->pages_covered + 1;
  min_from*= bitmap->pages_covered;
  if (from < min_from)
  {
    DBUG_PRINT("info", ("overwrite bitmap pages from %lu", (ulong)min_from));
    /*
      We have to overwrite. It could be that there was a bitmap page in
      memory, covering a data page which went to disk, then crash: the
      bitmap page is now full of zeros and is ==min_from, we have to overwrite
      it with correct checksum.
    */
  }
  share->state.changed|= STATE_CHANGED;
  bzero(info->buff, bitmap->block_size);
  if (!(error=
        _ma_bitmap_create_missing_into_pagecache(share, bitmap, from, to,
                                                 info->buff)))
    share->state.state.data_file_length= (to + 1) * bitmap->block_size;

err:
  DBUG_RETURN(error);
}<|MERGE_RESOLUTION|>--- conflicted
+++ resolved
@@ -276,38 +276,32 @@
   first_bitmap_with_space= share->state.first_bitmap_with_space;
   _ma_bitmap_reset_cache(share);
 
-<<<<<<< HEAD
-=======
- /*
-   The bitmap used to map the file are aligned on 6 bytes. We now
-   calculate the max file size that can be used by the bitmap. This
-   is needed to get ma_info() give a true file size so that the user can
-   estimate if there is still space free for records in the file.
- */
- {
-   pgcache_page_no_t last_bitmap_page;
-   ulong blocks, bytes;
-
-   last_bitmap_page= *last_page - *last_page % bitmap->pages_covered;
-   blocks= *last_page - last_bitmap_page;
-   bytes= (blocks * 3) / 8;      /* 3 bit per page / 8 bits per byte */
-   /* Size needs to be aligned on 6 */
-   bytes/= 6;
-   bytes*= 6;
-   bitmap->last_bitmap_page= last_bitmap_page;
-   bitmap->last_total_size= bytes;
-   *last_page= ((last_bitmap_page + bytes*8/3));
- }
-
->>>>>>> db9291fa
+  /*
+    The bitmap used to map the file are aligned on 6 bytes. We now
+    calculate the max file size that can be used by the bitmap. This
+    is needed to get ma_info() give a true file size so that the user can
+    estimate if there is still space free for records in the file.
+  */
+  {
+    pgcache_page_no_t last_bitmap_page;
+    ulong blocks, bytes;
+
+    last_bitmap_page= *last_page - *last_page % bitmap->pages_covered;
+    blocks= *last_page - last_bitmap_page;
+    bytes= (blocks * 3) / 8;      /* 3 bit per page / 8 bits per byte */
+    /* Size needs to be aligned on 6 */
+    bytes/= 6;
+    bytes*= 6;
+    bitmap->last_bitmap_page= last_bitmap_page;
+    bitmap->last_total_size= bytes;
+    *last_page= ((last_bitmap_page + bytes*8/3));
+  }
+
   /* Restore first_bitmap_with_space if it's resonable */
   if (first_bitmap_with_space <= (share->state.state.data_file_length /
                                   share->block_size))
     share->state.first_bitmap_with_space= first_bitmap_with_space;
-<<<<<<< HEAD
-
-=======
->>>>>>> db9291fa
+
   return 0;
 }
 
@@ -353,11 +347,12 @@
   and then mutex lock would happen in the wrong order.
 */
 
-static inline void _ma_bitmap_mark_file_changed(MARIA_SHARE *share)
+static inline void _ma_bitmap_mark_file_changed(MARIA_SHARE *share,
+                                                my_bool flush_translog)
 {                                                
-  /* 
-     It's extremely unlikely that the following test is true as it
-     only happens once if the table has changed.
+  /*
+    It's extremely unlikely that the following test is true as it
+    only happens once if the table has changed.
   */
   if (unlikely(!share->global_changed &&
                (share->state.changed & STATE_CHANGED)))
@@ -365,6 +360,14 @@
     /* purecov: begin inspected */
     /* unlock mutex as it can't be hold during _ma_mark_file_changed() */
     pthread_mutex_unlock(&share->bitmap.bitmap_lock);
+
+    /*
+      We have to flush the translog to ensure we have registered that the
+      table is open.
+    */
+    if (flush_translog && share->now_transactional)
+      (void) translog_flush(share->state.logrec_file_id);
+
     _ma_mark_file_changed(share);
     pthread_mutex_lock(&share->bitmap.bitmap_lock);
     /* purecov: end */
@@ -406,6 +409,12 @@
     pthread_mutex_lock(&share->bitmap.bitmap_lock);
     if (share->bitmap.changed)
     {
+      /*
+        We have to mark the file changed here, as otherwise the following
+        write to pagecache may force a page out from this file, which would
+        cause _ma_mark_file_changed() to be called with bitmaplock hold!
+      */
+      _ma_bitmap_mark_file_changed(share, 1);
       res= write_changed_bitmap(share, &share->bitmap);
       share->bitmap.changed= 0;
     }
@@ -473,7 +482,7 @@
     DBUG_RETURN(0);
   }
 
-  _ma_bitmap_mark_file_changed(share);
+  _ma_bitmap_mark_file_changed(share, 0);
 
   /*
     The following should be true as it was tested above. We have to test
@@ -702,11 +711,7 @@
       (This can only happen if writing to a bitmap page fails)
     */
     bitmap->page= ((pgcache_page_no_t) 0) - bitmap->pages_covered;
-<<<<<<< HEAD
-    bitmap->used_size= bitmap->total_size;
-=======
     bitmap->used_size= bitmap->total_size= bitmap->max_total_size;
->>>>>>> db9291fa
     bfill(bitmap->map, share->block_size, 255);
 #ifndef DBUG_OFF
     memcpy(bitmap->map + bitmap->block_size, bitmap->map, bitmap->block_size);
@@ -1089,7 +1094,12 @@
 {
   DBUG_ENTER("_ma_change_bitmap_page");
 
-  _ma_bitmap_mark_file_changed(info->s);
+  /*
+    We have to mark the file changed here, as otherwise the following
+    read/write to pagecache may force a page out from this file, which would
+    cause _ma_mark_file_changed() to be called with bitmaplock hold!
+  */
+  _ma_bitmap_mark_file_changed(info->s, 1);
 
   if (bitmap->changed)
   {
