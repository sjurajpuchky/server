--- conflicted
+++ resolved
@@ -46,16 +46,12 @@
 #include "srv0mon.h"
 #include "fts0priv.h"
 #include "pars0pars.h"
-<<<<<<< HEAD
-
+#include "row0sel.h"
+#include "ha_innodb.h"
 #ifdef WITH_WSREP
 //#include "wsrep_api.h"
 #include <sql_acl.h>	// PROCESS_ACL
 #endif
-=======
-#include "row0sel.h"
->>>>>>> 1170a540
-#include "ha_innodb.h"
 
 /** Operations for creating secondary indexes (no rebuild needed) */
 static const Alter_inplace_info::HA_ALTER_FLAGS INNOBASE_ONLINE_CREATE
