--- conflicted
+++ resolved
@@ -1454,13 +1454,8 @@
 		doc_id = fts_get_doc_id_from_row(table, node->row);
 
 		if (doc_id <= 0) {
-<<<<<<< HEAD
-			ib::error() << "FTS Doc ID must be large than 0";
-=======
-			ib_logf(IB_LOG_LEVEL_ERROR,
-				"FTS_DOC_ID must be larger than 0"
-				" for table %s", table->name);
->>>>>>> 2647fd10
+			ib::error() << "FTS_DOC_ID must be larger than 0 for table "
+				    << table->name;
 			err = DB_FTS_INVALID_DOCID;
 			trx->error_state = DB_FTS_INVALID_DOCID;
 			goto error_exit;
@@ -1471,17 +1466,9 @@
 				= table->fts->cache->next_doc_id;
 
 			if (doc_id < next_doc_id) {
-<<<<<<< HEAD
-
-				ib::error() << "FTS Doc ID must be large than "
+				ib::error() << "FTS_DOC_ID must be larger than "
 					<< next_doc_id - 1 << " for table "
 					<< table->name;
-=======
-				ib_logf(IB_LOG_LEVEL_ERROR,
-					"FTS_DOC_ID must be larger than "
-					UINT64PF " for table %s",
-					next_doc_id - 1, table->name);
->>>>>>> 2647fd10
 
 				err = DB_FTS_INVALID_DOCID;
 				trx->error_state = DB_FTS_INVALID_DOCID;
