--- conflicted
+++ resolved
@@ -118,13 +118,8 @@
 	for (;;) {
 		ulint	sleep_in_us;
 #ifdef WITH_WSREP
-<<<<<<< HEAD
 		if (trx->is_wsrep() && wsrep_thd_is_aborting(trx->mysql_thd)) {
-			if (wsrep_get_debug()) {
-=======
-		if (trx->is_wsrep() && wsrep_trx_is_aborting(trx->mysql_thd)) {
 			if (UNIV_UNLIKELY(wsrep_debug)) {
->>>>>>> 286e52e9
 				ib::info() <<
 					"srv_conc_enter due to MUST_ABORT";
 			}
@@ -312,22 +307,14 @@
 	   srv_conc_enter_innodb_with_atomics(). No need to cancel here,
 	   thr will wake up after os_sleep and let to enter innodb
 	*/
-<<<<<<< HEAD
-	if (wsrep_get_debug()) {
-=======
 	if (UNIV_UNLIKELY(wsrep_debug)) {
->>>>>>> 286e52e9
 		ib::info() << "WSREP: conc slot cancel, no atomics";
 	}
 #else
 	// JAN: TODO: MySQL 5.7
 	//os_fast_mutex_lock(&srv_conc_mutex);
 	if (trx->wsrep_event) {
-<<<<<<< HEAD
-		if (wsrep_get_debug()) {
-=======
 		if (UNIV_UNLIKELY(wsrep_debug)) {
->>>>>>> 286e52e9
 			ib::info() << "WSREP: conc slot cancel";
 		}
 		os_event_set(trx->wsrep_event);
