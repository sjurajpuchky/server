/*****************************************************************************

Copyright (c) 1995, 2016, Oracle and/or its affiliates. All Rights Reserved.
Copyright (c) 2008, 2009 Google Inc.
Copyright (c) 2009, Percona Inc.
Copyright (c) 2013, 2017, MariaDB Corporation.

Portions of this file contain modifications contributed and copyrighted by
Google, Inc. Those modifications are gratefully acknowledged and are described
briefly in the InnoDB documentation. The contributions by Google are
incorporated with their permission, and subject to the conditions contained in
the file COPYING.Google.

Portions of this file contain modifications contributed and copyrighted
by Percona Inc.. Those modifications are
gratefully acknowledged and are described briefly in the InnoDB
documentation. The contributions by Percona Inc. are incorporated with
their permission, and subject to the conditions contained in the file
COPYING.Percona.

This program is free software; you can redistribute it and/or modify it under
the terms of the GNU General Public License as published by the Free Software
Foundation; version 2 of the License.

This program is distributed in the hope that it will be useful, but WITHOUT
ANY WARRANTY; without even the implied warranty of MERCHANTABILITY or FITNESS
FOR A PARTICULAR PURPOSE. See the GNU General Public License for more details.

You should have received a copy of the GNU General Public License along with
this program; if not, write to the Free Software Foundation, Inc.,
51 Franklin Street, Suite 500, Boston, MA 02110-1335 USA

*****************************************************************************/

/**************************************************//**
@file srv/srv0srv.cc
The database server main program

Created 10/8/1995 Heikki Tuuri
*******************************************************/

#include "my_global.h"
// JAN: TODO: MySQL 5.7 missing header
//#include "my_thread.h"
//
// #include "mysql/psi/mysql_stage.h"
// #include "mysql/psi/psi.h"

#include "ha_prototypes.h"

#include "btr0sea.h"
#include "buf0flu.h"
#include "buf0lru.h"
#include "dict0boot.h"
#include "dict0load.h"
#include "fsp0sysspace.h"
#include "ibuf0ibuf.h"
#include "lock0lock.h"
#include "log0recv.h"
#include "mem0mem.h"
#include "os0proc.h"
#include "pars0pars.h"
#include "que0que.h"
#include "row0mysql.h"
#include "row0trunc.h"
#include "row0log.h"
#include "srv0mon.h"
#include "srv0srv.h"
#include "srv0start.h"
#include "sync0sync.h"
#include "trx0i_s.h"
#include "trx0purge.h"
#include "usr0sess.h"
#include "ut0crc32.h"
#include "btr0defragment.h"
#include "ut0mem.h"
#include "fil0fil.h"
#include "fil0crypt.h"
#include "fil0pagecompress.h"
#include "btr0scrub.h"
#ifdef WITH_WSREP
extern int wsrep_debug;
extern int wsrep_trx_is_aborting(void *thd_ptr);
#endif
/* The following is the maximum allowed duration of a lock wait. */
UNIV_INTERN ulong	srv_fatal_semaphore_wait_threshold =  DEFAULT_SRV_FATAL_SEMAPHORE_TIMEOUT;

/* How much data manipulation language (DML) statements need to be delayed,
in microseconds, in order to reduce the lagging of the purge thread. */
ulint	srv_dml_needed_delay;

bool	srv_monitor_active;
bool	srv_error_monitor_active;
bool	srv_buf_dump_thread_active;
bool	srv_dict_stats_thread_active;
bool	srv_buf_resize_thread_active;

my_bool	srv_scrub_log;

const char*	srv_main_thread_op_info = "";

/** Prefix used by MySQL to indicate pre-5.1 table name encoding */
const char		srv_mysql50_table_name_prefix[10] = "#mysql50#";

/* Server parameters which are read from the initfile */

/* The following three are dir paths which are catenated before file
names, where the file name itself may also contain a path */

char*	srv_data_home;

/** Rollback files directory, can be absolute. */
char*	srv_undo_dir;

/** The number of tablespaces to use for rollback segments. */
ulong	srv_undo_tablespaces;

/** The number of UNDO tablespaces that are open and ready to use. */
ulint	srv_undo_tablespaces_open;

/** The number of UNDO tablespaces that are active (hosting some rollback
segment). It is quite possible that some of the tablespaces doesn't host
any of the rollback-segment based on configuration used. */
ulint	srv_undo_tablespaces_active;

/* The number of rollback segments to use */
ulong	srv_undo_logs;

/** Rate at which UNDO records should be purged. */
ulong	srv_purge_rseg_truncate_frequency;

/** Enable or Disable Truncate of UNDO tablespace.
Note: If enabled then UNDO tablespace will be selected for truncate.
While Server waits for undo-tablespace to truncate if user disables
it, truncate action is completed but no new tablespace is marked
for truncate (action is never aborted). */
my_bool	srv_undo_log_truncate;

/** Maximum size of undo tablespace. */
unsigned long long	srv_max_undo_log_size;

/** Default undo tablespace size in UNIV_PAGEs count (10MB). */
const ulint SRV_UNDO_TABLESPACE_SIZE_IN_PAGES =
	((1024 * 1024) * 10) / UNIV_PAGE_SIZE_DEF;

/** Set if InnoDB must operate in read-only mode. We don't do any
recovery and open all tables in RO mode instead of RW mode. We don't
sync the max trx id to disk either. */
my_bool	srv_read_only_mode;
/** store to its own file each table created by an user; data
dictionary tables are in the system tablespace 0 */
my_bool	srv_file_per_table;
/** The file format to use on new *.ibd files. */
ulint	srv_file_format;
/** Whether to check file format during startup.  A value of
UNIV_FORMAT_MAX + 1 means no checking ie. FALSE.  The default is to
set it to the highest format we support. */
ulint	srv_max_file_format_at_startup = UNIV_FORMAT_MAX;
/** Set if InnoDB operates in read-only mode or innodb-force-recovery
is greater than SRV_FORCE_NO_TRX_UNDO. */
my_bool	high_level_read_only;

#if UNIV_FORMAT_A
# error "UNIV_FORMAT_A must be 0!"
#endif

/** Place locks to records only i.e. do not use next-key locking except
on duplicate key checking and foreign key checking */
ibool	srv_locks_unsafe_for_binlog;
/** Sort buffer size in index creation */
ulong	srv_sort_buf_size;
/** Maximum modification log file size for online index creation */
unsigned long long	srv_online_max_size;

/* If this flag is TRUE, then we will use the native aio of the
OS (provided we compiled Innobase with it in), otherwise we will
use simulated aio we build below with threads.
Currently we support native aio on windows and linux */
my_bool	srv_use_native_aio;
my_bool	srv_numa_interleave;
/** innodb_use_trim; whether to use fallocate(PUNCH_HOLE) with
page_compression */
my_bool	srv_use_trim;
/** copy of innodb_use_atomic_writes; @see innobase_init() */
my_bool	srv_use_atomic_writes;
/** innodb_compression_algorithm; used with page compression */
ulong	innodb_compression_algorithm;
/** innodb_mtflush_threads; number of threads used for multi-threaded flush */
long srv_mtflush_threads;
/** innodb_use_mtflush; whether to use multi threaded flush. */
my_bool	srv_use_mtflush;

#ifdef UNIV_DEBUG
/** Used by SET GLOBAL innodb_master_thread_disabled_debug = X. */
my_bool	srv_master_thread_disabled_debug;
/** Event used to inform that master thread is disabled. */
static os_event_t	srv_master_thread_disabled_event;
/** Debug variable to find if any background threads are adding
to purge during slow shutdown. */
extern bool		trx_commit_disallowed;
#endif /* UNIV_DEBUG */

/*------------------------- LOG FILES ------------------------ */
char*	srv_log_group_home_dir;

ulong	srv_n_log_files;
/** At startup, this is the current redo log file size.
During startup, if this is different from srv_log_file_size_requested
(innodb_log_file_size), the redo log will be rebuilt and this size
will be initialized to srv_log_file_size_requested.
When upgrading from a previous redo log format, this will be set to 0,
and writing to the redo log is not allowed.

During startup, this is in bytes, and later converted to pages. */
ib_uint64_t	srv_log_file_size;
/** The value of the startup parameter innodb_log_file_size */
ib_uint64_t	srv_log_file_size_requested;
/** copy of innodb_log_buffer_size, but in database pages */
ulint		srv_log_buffer_size;
/** innodb_flush_log_at_trx_commit */
ulong		srv_flush_log_at_trx_commit;
/** innodb_flush_log_at_timeout */
uint		srv_flush_log_at_timeout;
/** innodb_page_size */
ulong		srv_page_size;
/** log2 of innodb_page_size; @see innobase_init() */
ulong		srv_page_size_shift;
/** innodb_log_write_ahead_size */
ulong		srv_log_write_ahead_size;

page_size_t	univ_page_size(0, 0, false);

/** innodb_adaptive_flushing; try to flush dirty pages so as to avoid
IO bursts at the checkpoints. */
my_bool	srv_adaptive_flushing;

/** innodb_flush_sync; whether to ignore io_capacity at log checkpoints */
my_bool	srv_flush_sync;

/** Maximum number of times allowed to conditionally acquire
mutex before switching to blocking wait on the mutex */
#define MAX_MUTEX_NOWAIT	20

/** Check whether the number of failed nonblocking mutex
acquisition attempts exceeds maximum allowed value. If so,
srv_printf_innodb_monitor() will request mutex acquisition
with mutex_enter(), which will wait until it gets the mutex. */
#define MUTEX_NOWAIT(mutex_skipped)	((mutex_skipped) < MAX_MUTEX_NOWAIT)

#ifdef WITH_INNODB_DISALLOW_WRITES
UNIV_INTERN os_event_t	srv_allow_writes_event;
#endif /* WITH_INNODB_DISALLOW_WRITES */

/** copy of innodb_buffer_pool_size */
ulint	srv_buf_pool_size;
const ulint	srv_buf_pool_min_size	= 5 * 1024 * 1024;
/** Default pool size in bytes */
const ulint	srv_buf_pool_def_size	= 128 * 1024 * 1024;
/** Requested buffer pool chunk size. Each buffer pool instance consists
of one or more chunks. */
ulong	srv_buf_pool_chunk_unit;
/** innodb_buffer_pool_instances (0 is interpreted as 1) */
ulong	srv_buf_pool_instances;
/** Default value of innodb_buffer_pool_instances */
const ulong	srv_buf_pool_instances_default = 0;
/** innodb_page_hash_locks (a debug-only parameter);
number of locks to protect buf_pool->page_hash */
ulong	srv_n_page_hash_locks = 16;
/** innodb_lru_scan_depth; number of blocks scanned in LRU flush batch */
ulong	srv_LRU_scan_depth;
/** innodb_flush_neighbors; whether or not to flush neighbors of a block */
ulong	srv_flush_neighbors;
/** Previously requested size */
ulint	srv_buf_pool_old_size;
/** Current size as scaling factor for the other components */
ulint	srv_buf_pool_base_size;
/** Current size in bytes */
ulint	srv_buf_pool_curr_size;
/** Dump this % of each buffer pool during BP dump */
ulong	srv_buf_pool_dump_pct;
/** Lock table size in bytes */
ulint	srv_lock_table_size	= ULINT_MAX;

/** innodb_idle_flush_pct */
ulong	srv_idle_flush_pct;

/** copy of innodb_read_io_threads */
ulint	srv_n_read_io_threads;
/** copy of innodb_write_io_threads */
ulint	srv_n_write_io_threads;

/** innodb_random_read_ahead */
my_bool	srv_random_read_ahead;
/** innodb_read_ahead_threshold; the number of pages that must be present
in the buffer cache and accessed sequentially for InnoDB to trigger a
readahead request. */
ulong	srv_read_ahead_threshold;

/** innodb_change_buffer_max_size; maximum on-disk size of change
buffer in terms of percentage of the buffer pool. */
uint	srv_change_buffer_max_size;

char*	srv_file_flush_method_str;


enum srv_flush_t	srv_file_flush_method = IF_WIN(SRV_ALL_O_DIRECT_FSYNC,SRV_FSYNC);


/** copy of innodb_open_files, initialized by innobase_init() */
ulint	srv_max_n_open_files;

/** innodb_io_capacity */
ulong	srv_io_capacity;
/** innodb_io_capacity_max */
ulong	srv_max_io_capacity;

/** innodb_page_cleaners; the number of page cleaner threads */
ulong	srv_n_page_cleaners;

/* The InnoDB main thread tries to keep the ratio of modified pages
in the buffer pool to all database pages in the buffer pool smaller than
the following number. But it is not guaranteed that the value stays below
that during a time of heavy update/insert activity. */

/** innodb_max_dirty_pages_pct */
double	srv_max_buf_pool_modified_pct;
/** innodb_max_dirty_pages_pct_lwm */
double	srv_max_dirty_pages_pct_lwm;

/** innodb_adaptive_flushing_lwm; the percentage of log capacity at
which adaptive flushing, if enabled, will kick in. */
double	srv_adaptive_flushing_lwm;

/** innodb_flushing_avg_loops; number of iterations over which
adaptive flushing is averaged */
ulong	srv_flushing_avg_loops;

<<<<<<< HEAD
/** innodb_purge_threads; the number of purge threads to use */
ulong	srv_n_purge_threads;
=======
/* The number of purge threads to use.*/
UNIV_INTERN ulong	srv_n_purge_threads;
>>>>>>> 13a350ac

/** innodb_purge_batch_size, in pages */
ulong	srv_purge_batch_size;

/** innodb_stats_method decides how InnoDB treats
NULL value when collecting statistics. By default, it is set to
SRV_STATS_NULLS_EQUAL(0), ie. all NULL value are treated equal */
ulong srv_innodb_stats_method;

srv_stats_t	srv_stats;

/* structure to pass status variables to MySQL */
export_var_t export_vars;

/** Normally 0. When nonzero, skip some phases of crash recovery,
starting from SRV_FORCE_IGNORE_CORRUPT, so that data can be recovered
by SELECT or mysqldump. When this is nonzero, we do not allow any user
modifications to the data. */
ulong	srv_force_recovery;

/** innodb_print_all_deadlocks; whether to print all user-level
transactions deadlocks to the error log */
my_bool	srv_print_all_deadlocks;

/** innodb_cmp_per_index_enabled; enable
INFORMATION_SCHEMA.innodb_cmp_per_index */
my_bool	srv_cmp_per_index_enabled;

/** innodb_fast_shutdown; if 1 then we do not run purge and insert buffer
merge to completion before shutdown. If it is set to 2, do not even flush the
buffer pool to data files at the shutdown: we effectively 'crash'
InnoDB (but lose no committed transactions). */
uint	srv_fast_shutdown;

/** copy of innodb_status_file; generate a innodb_status.<pid> file */
ibool	srv_innodb_status;

/** innodb_prefix_index_cluster_optimization; whether to optimize
prefix index queries to skip cluster index lookup when possible */
my_bool	srv_prefix_index_cluster_optimization;

/** innodb_stats_transient_sample_pages;
When estimating number of different key values in an index, sample
this many index pages, there are 2 ways to calculate statistics:
* persistent stats that are calculated by ANALYZE TABLE and saved
  in the innodb database.
* quick transient stats, that are used if persistent stats for the given
  table/index are not found in the innodb database */
unsigned long long	srv_stats_transient_sample_pages;
/** innodb_stats_persistent */
my_bool		srv_stats_persistent;
/** innodb_stats_include_delete_marked */
my_bool		srv_stats_include_delete_marked;
/** innodb_stats_persistent_sample_pages */
unsigned long long	srv_stats_persistent_sample_pages;
/** innodb_stats_auto_recalc */
my_bool		srv_stats_auto_recalc;

/** innodb_stats_modified_counter; The number of rows modified before
we calculate new statistics (default 0 = current limits) */
unsigned long long srv_stats_modified_counter;

/** innodb_stats_traditional; enable traditional statistic calculation
based on number of configured pages */
my_bool	srv_stats_sample_traditional;

/** copy of innodb_doublewrite */
ibool	srv_use_doublewrite_buf;

/** innodb_doublewrite_batch_size (a debug parameter) specifies the
number of pages to use in LRU and flush_list batch flushing.
The rest of the doublewrite buffer is used for single-page flushing. */
ulong	srv_doublewrite_batch_size = 120;

/** innodb_replication_delay */
ulong	srv_replication_delay;

/** innodb_sync_spin_loops */
ulong	srv_n_spin_wait_rounds;
/** innodb_spin_wait_delay */
uint	srv_spin_wait_delay;

static ulint		srv_n_rows_inserted_old;
static ulint		srv_n_rows_updated_old;
static ulint		srv_n_rows_deleted_old;
static ulint		srv_n_rows_read_old;
static ulint		srv_n_system_rows_inserted_old;
static ulint		srv_n_system_rows_updated_old;
static ulint		srv_n_system_rows_deleted_old;
static ulint		srv_n_system_rows_read_old;

ulint	srv_truncated_status_writes;
/** Number of initialized rollback segments for persistent undo log */
ulong	srv_available_undo_logs;

UNIV_INTERN ib_uint64_t srv_page_compression_saved;
UNIV_INTERN ib_uint64_t srv_page_compression_trim_sect512;
UNIV_INTERN ib_uint64_t srv_page_compression_trim_sect4096;
UNIV_INTERN ib_uint64_t srv_index_pages_written;
UNIV_INTERN ib_uint64_t srv_non_index_pages_written;
UNIV_INTERN ib_uint64_t srv_pages_page_compressed;
UNIV_INTERN ib_uint64_t srv_page_compressed_trim_op;
UNIV_INTERN ib_uint64_t srv_page_compressed_trim_op_saved;
UNIV_INTERN ib_uint64_t srv_index_page_decompressed;

/* Defragmentation */
UNIV_INTERN my_bool	srv_defragment;
/** innodb_defragment_n_pages */
UNIV_INTERN uint	srv_defragment_n_pages;
UNIV_INTERN uint	srv_defragment_stats_accuracy;
/** innodb_defragment_fill_factor_n_recs */
UNIV_INTERN uint	srv_defragment_fill_factor_n_recs;
/** innodb_defragment_fill_factor */
UNIV_INTERN double	srv_defragment_fill_factor;
/** innodb_defragment_frequency */
UNIV_INTERN uint	srv_defragment_frequency;
/** derived from innodb_defragment_frequency;
@see innodb_defragment_frequency_update() */
UNIV_INTERN ulonglong	srv_defragment_interval;

/* Set the following to 0 if you want InnoDB to write messages on
stderr on startup/shutdown. Not enabled on the embedded server. */
ibool	srv_print_verbose_log;
my_bool	srv_print_innodb_monitor;
my_bool	srv_print_innodb_lock_monitor;
my_bool	srv_print_innodb_tablespace_monitor;
my_bool	srv_print_innodb_table_monitor;
/** innodb_force_primary_key; whether to disallow CREATE TABLE without
PRIMARY KEY */
my_bool	srv_force_primary_key;

/* Array of English strings describing the current state of an
i/o handler thread */

const char* srv_io_thread_op_info[SRV_MAX_N_IO_THREADS];
const char* srv_io_thread_function[SRV_MAX_N_IO_THREADS];

static time_t	srv_last_monitor_time;

static ib_mutex_t	srv_innodb_monitor_mutex;

/** Mutex protecting page_zip_stat_per_index */
ib_mutex_t	page_zip_stat_per_index_mutex;

/* Mutex for locking srv_monitor_file. Not created if srv_read_only_mode */
ib_mutex_t	srv_monitor_file_mutex;

/** Temporary file for innodb monitor output */
FILE*	srv_monitor_file;
/** Mutex for locking srv_dict_tmpfile. Not created if srv_read_only_mode.
This mutex has a very high rank; threads reserving it should not
be holding any InnoDB latches. */
ib_mutex_t	srv_dict_tmpfile_mutex;
/** Temporary file for output from the data dictionary */
FILE*	srv_dict_tmpfile;
/** Mutex for locking srv_misc_tmpfile. Not created if srv_read_only_mode.
This mutex has a very low rank; threads reserving it should not
acquire any further latches or sleep before releasing this one. */
ib_mutex_t	srv_misc_tmpfile_mutex;
/** Temporary file for miscellanous diagnostic output */
FILE*	srv_misc_tmpfile;

static ulint	srv_main_thread_process_no;
static ulint	srv_main_thread_id;

/* The following counts are used by the srv_master_thread. */

/** Iterations of the loop bounded by 'srv_active' label. */
static ulint		srv_main_active_loops;
/** Iterations of the loop bounded by the 'srv_idle' label. */
static ulint		srv_main_idle_loops;
/** Iterations of the loop bounded by the 'srv_shutdown' label. */
static ulint		srv_main_shutdown_loops;
/** Log writes involving flush. */
static ulint		srv_log_writes_and_flush;

/* This is only ever touched by the master thread. It records the
time when the last flush of log file has happened. The master
thread ensures that we flush the log files at least once per
second. */
static time_t	srv_last_log_flush_time;

/* Interval in seconds at which various tasks are performed by the
master thread when server is active. In order to balance the workload,
we should try to keep intervals such that they are not multiple of
each other. For example, if we have intervals for various tasks
defined as 5, 10, 15, 60 then all tasks will be performed when
current_time % 60 == 0 and no tasks will be performed when
current_time % 5 != 0. */

# define	SRV_MASTER_CHECKPOINT_INTERVAL		(7)
# define	SRV_MASTER_PURGE_INTERVAL		(10)
# define	SRV_MASTER_DICT_LRU_INTERVAL		(47)

/** Simulate compression failures. */
UNIV_INTERN uint srv_simulate_comp_failures;

/** Buffer pool dump status frequence in percentages */
UNIV_INTERN ulong srv_buf_dump_status_frequency;

/** Acquire the system_mutex. */
#define srv_sys_mutex_enter() do {			\
	mutex_enter(&srv_sys.mutex);			\
} while (0)

/** Test if the system mutex is owned. */
#define srv_sys_mutex_own() (mutex_own(&srv_sys.mutex)	\
			     && !srv_read_only_mode)

/** Release the system mutex. */
#define srv_sys_mutex_exit() do {			\
	mutex_exit(&srv_sys.mutex);			\
} while (0)

#define fetch_lock_wait_timeout(trx)			\
	((trx)->lock.allowed_to_wait			\
	 ? thd_lock_wait_timeout((trx)->mysql_thd)	\
	 : 0)

/*
	IMPLEMENTATION OF THE SERVER MAIN PROGRAM
	=========================================

There is the following analogue between this database
server and an operating system kernel:

DB concept			equivalent OS concept
----------			---------------------
transaction		--	process;

query thread		--	thread;

lock			--	semaphore;

kernel			--	kernel;

query thread execution:
(a) without lock mutex
reserved		--	process executing in user mode;
(b) with lock mutex reserved
			--	process executing in kernel mode;

The server has several backgroind threads all running at the same
priority as user threads. It periodically checks if here is anything
happening in the server which requires intervention of the master
thread. Such situations may be, for example, when flushing of dirty
blocks is needed in the buffer pool or old version of database rows
have to be cleaned away (purged). The user can configure a separate
dedicated purge thread(s) too, in which case the master thread does not
do any purging.

The threads which we call user threads serve the queries of the MySQL
server. They run at normal priority.

When there is no activity in the system, also the master thread
suspends itself to wait for an event making the server totally silent.

There is still one complication in our server design. If a
background utility thread obtains a resource (e.g., mutex) needed by a user
thread, and there is also some other user activity in the system,
the user thread may have to wait indefinitely long for the
resource, as the OS does not schedule a background thread if
there is some other runnable user thread. This problem is called
priority inversion in real-time programming.

One solution to the priority inversion problem would be to keep record
of which thread owns which resource and in the above case boost the
priority of the background thread so that it will be scheduled and it
can release the resource.  This solution is called priority inheritance
in real-time programming.  A drawback of this solution is that the overhead
of acquiring a mutex increases slightly, maybe 0.2 microseconds on a 100
MHz Pentium, because the thread has to call os_thread_get_curr_id.  This may
be compared to 0.5 microsecond overhead for a mutex lock-unlock pair. Note
that the thread cannot store the information in the resource , say mutex,
itself, because competing threads could wipe out the information if it is
stored before acquiring the mutex, and if it stored afterwards, the
information is outdated for the time of one machine instruction, at least.
(To be precise, the information could be stored to lock_word in mutex if
the machine supports atomic swap.)

The above solution with priority inheritance may become actual in the
future, currently we do not implement any priority twiddling solution.
Our general aim is to reduce the contention of all mutexes by making
them more fine grained.

The thread table contains information of the current status of each
thread existing in the system, and also the event semaphores used in
suspending the master thread and utility threads when they have nothing
to do.  The thread table can be seen as an analogue to the process table
in a traditional Unix implementation. */

/** The server system struct */
struct srv_sys_t{
	ib_mutex_t	tasks_mutex;		/*!< variable protecting the
						tasks queue */
	UT_LIST_BASE_NODE_T(que_thr_t)
			tasks;			/*!< task queue */

	ib_mutex_t	mutex;			/*!< variable protecting the
						fields below. */
	ulint		n_sys_threads;		/*!< size of the sys_threads
						array */

	srv_slot_t	sys_threads[32 + 1];	/*!< server thread table;
						os_event_set() and
						os_event_reset() on
						sys_threads[]->event are
						covered by srv_sys_t::mutex */

	ulint		n_threads_active[SRV_MASTER + 1];
						/*!< number of threads active
						in a thread class; protected
						by both my_atomic_addlint()
						and mutex */

	srv_stats_t::ulint_ctr_1_t
			activity_count;		/*!< For tracking server
						activity */
};

<<<<<<< HEAD
static srv_sys_t*	srv_sys;
=======
#ifndef HAVE_ATOMIC_BUILTINS
/** Mutex protecting some server global variables. */
UNIV_INTERN ib_mutex_t	server_mutex;
#endif /* !HAVE_ATOMIC_BUILTINS */

static srv_sys_t	srv_sys;
>>>>>>> 13a350ac

/** Event to signal srv_monitor_thread. Not protected by a mutex.
Set after setting srv_print_innodb_monitor. */
os_event_t	srv_monitor_event;

/** Event to signal the shutdown of srv_error_monitor_thread.
Not protected by a mutex. */
os_event_t	srv_error_event;

/** Event for waking up buf_dump_thread. Not protected by a mutex.
Set on shutdown or by buf_dump_start() or buf_load_start(). */
os_event_t	srv_buf_dump_event;

/** Event to signal the buffer pool resize thread */
os_event_t	srv_buf_resize_event;

/** The buffer pool dump/load file name */
char*	srv_buf_dump_filename;

/** Boolean config knobs that tell InnoDB to dump the buffer pool at shutdown
and/or load it during startup. */
char	srv_buffer_pool_dump_at_shutdown = TRUE;
char	srv_buffer_pool_load_at_startup = TRUE;

/** Slot index in the srv_sys.sys_threads array for the purge thread. */
static const ulint	SRV_PURGE_SLOT	= 1;

/** Slot index in the srv_sys.sys_threads array for the master thread. */
static const ulint	SRV_MASTER_SLOT = 0;

#ifdef HAVE_PSI_STAGE_INTERFACE
/** Performance schema stage event for monitoring ALTER TABLE progress
everything after flush log_make_checkpoint_at(). */
PSI_stage_info	srv_stage_alter_table_end
	= {0, "alter table (end)", PSI_FLAG_STAGE_PROGRESS};

/** Performance schema stage event for monitoring ALTER TABLE progress
log_make_checkpoint_at(). */
PSI_stage_info	srv_stage_alter_table_flush
	= {0, "alter table (flush)", PSI_FLAG_STAGE_PROGRESS};

/** Performance schema stage event for monitoring ALTER TABLE progress
row_merge_insert_index_tuples(). */
PSI_stage_info	srv_stage_alter_table_insert
	= {0, "alter table (insert)", PSI_FLAG_STAGE_PROGRESS};

/** Performance schema stage event for monitoring ALTER TABLE progress
row_log_apply(). */
PSI_stage_info	srv_stage_alter_table_log_index
	= {0, "alter table (log apply index)", PSI_FLAG_STAGE_PROGRESS};

/** Performance schema stage event for monitoring ALTER TABLE progress
row_log_table_apply(). */
PSI_stage_info	srv_stage_alter_table_log_table
	= {0, "alter table (log apply table)", PSI_FLAG_STAGE_PROGRESS};

/** Performance schema stage event for monitoring ALTER TABLE progress
row_merge_sort(). */
PSI_stage_info	srv_stage_alter_table_merge_sort
	= {0, "alter table (merge sort)", PSI_FLAG_STAGE_PROGRESS};

/** Performance schema stage event for monitoring ALTER TABLE progress
row_merge_read_clustered_index(). */
PSI_stage_info	srv_stage_alter_table_read_pk_internal_sort
	= {0, "alter table (read PK and internal sort)", PSI_FLAG_STAGE_PROGRESS};

/** Performance schema stage event for monitoring buffer pool load progress. */
PSI_stage_info	srv_stage_buffer_pool_load
	= {0, "buffer pool load", PSI_FLAG_STAGE_PROGRESS};
#endif /* HAVE_PSI_STAGE_INTERFACE */

/*********************************************************************//**
Prints counters for work done by srv_master_thread. */
static
void
srv_print_master_thread_info(
/*=========================*/
	FILE  *file)    /* in: output stream */
{
	fprintf(file, "srv_master_thread loops: " ULINTPF " srv_active, "
		ULINTPF " srv_shutdown, " ULINTPF " srv_idle\n"
		"srv_master_thread log flush and writes: " ULINTPF "\n",
		srv_main_active_loops,
		srv_main_shutdown_loops,
		srv_main_idle_loops,
		srv_log_writes_and_flush);
}

/*********************************************************************//**
Sets the info describing an i/o thread current state. */
void
srv_set_io_thread_op_info(
/*======================*/
	ulint		i,	/*!< in: the 'segment' of the i/o thread */
	const char*	str)	/*!< in: constant char string describing the
				state */
{
	ut_a(i < SRV_MAX_N_IO_THREADS);

	srv_io_thread_op_info[i] = str;
}

/*********************************************************************//**
Resets the info describing an i/o thread current state. */
void
srv_reset_io_thread_op_info()
/*=========================*/
{
	for (ulint i = 0; i < UT_ARR_SIZE(srv_io_thread_op_info); ++i) {
		srv_io_thread_op_info[i] = "not started yet";
	}
}

#ifdef UNIV_DEBUG
/*********************************************************************//**
Validates the type of a thread table slot.
@return TRUE if ok */
static
ibool
srv_thread_type_validate(
/*=====================*/
	srv_thread_type	type)	/*!< in: thread type */
{
	switch (type) {
	case SRV_NONE:
		break;
	case SRV_WORKER:
	case SRV_PURGE:
	case SRV_MASTER:
		return(TRUE);
	}
	ut_error;
	return(FALSE);
}
#endif /* UNIV_DEBUG */

/*********************************************************************//**
Gets the type of a thread table slot.
@return thread type */
static
srv_thread_type
srv_slot_get_type(
/*==============*/
	const srv_slot_t*	slot)	/*!< in: thread slot */
{
	srv_thread_type	type = slot->type;
	ut_ad(srv_thread_type_validate(type));
	return(type);
}

/*********************************************************************//**
Reserves a slot in the thread table for the current thread.
@return reserved slot */
static
srv_slot_t*
srv_reserve_slot(
/*=============*/
	srv_thread_type	type)	/*!< in: type of the thread */
{
	srv_slot_t*	slot = 0;

	srv_sys_mutex_enter();

	ut_ad(srv_thread_type_validate(type));

	switch (type) {
	case SRV_MASTER:
		slot = &srv_sys.sys_threads[SRV_MASTER_SLOT];
		break;

	case SRV_PURGE:
		slot = &srv_sys.sys_threads[SRV_PURGE_SLOT];
		break;

	case SRV_WORKER:
		/* Find an empty slot, skip the master and purge slots. */
		for (slot = &srv_sys.sys_threads[2];
		     slot->in_use;
		     ++slot) {

			ut_a(slot < &srv_sys.sys_threads[
				     srv_sys.n_sys_threads]);
		}
		break;

	case SRV_NONE:
		ut_error;
	}

	ut_a(!slot->in_use);

	slot->in_use = TRUE;
	slot->suspended = FALSE;
	slot->type = type;

	ut_ad(srv_slot_get_type(slot) == type);

<<<<<<< HEAD
	my_atomic_addlint(&srv_sys->n_threads_active[type], 1);
=======
	++srv_sys.n_threads_active[type];
>>>>>>> 13a350ac

	srv_sys_mutex_exit();

	return(slot);
}

/*********************************************************************//**
Suspends the calling thread to wait for the event in its thread slot.
@return the current signal count of the event. */
static
int64_t
srv_suspend_thread_low(
/*===================*/
	srv_slot_t*	slot)	/*!< in/out: thread slot */
{
	ut_ad(!srv_read_only_mode);
	ut_ad(srv_sys_mutex_own());

	ut_ad(slot->in_use);

	srv_thread_type	type = srv_slot_get_type(slot);

	switch (type) {
	case SRV_NONE:
		ut_error;

	case SRV_MASTER:
		/* We have only one master thread and it
		should be the first entry always. */
		ut_a(srv_sys.n_threads_active[type] == 1);
		break;

	case SRV_PURGE:
		/* We have only one purge coordinator thread
		and it should be the second entry always. */
		ut_a(srv_sys.n_threads_active[type] == 1);
		break;

	case SRV_WORKER:
		ut_a(srv_n_purge_threads > 1);
<<<<<<< HEAD
=======
		ut_a(srv_sys.n_threads_active[type] > 0);
>>>>>>> 13a350ac
		break;
	}

	ut_a(!slot->suspended);
	slot->suspended = TRUE;

<<<<<<< HEAD
	if (my_atomic_addlint(&srv_sys->n_threads_active[type], -1) < 0) {
		ut_error;
	}
=======
	ut_a(srv_sys.n_threads_active[type] > 0);

	srv_sys.n_threads_active[type]--;
>>>>>>> 13a350ac

	return(os_event_reset(slot->event));
}

/*********************************************************************//**
Suspends the calling thread to wait for the event in its thread slot.
@return the current signal count of the event. */
static
int64_t
srv_suspend_thread(
/*===============*/
	srv_slot_t*	slot)	/*!< in/out: thread slot */
{
	srv_sys_mutex_enter();

	int64_t		sig_count = srv_suspend_thread_low(slot);

	srv_sys_mutex_exit();

	return(sig_count);
}

/** Resume the calling thread.
@param[in,out]	slot		thread slot
@param[in]	sig_count	signal count (if wait)
@param[in]	wait		whether to wait for the event
@param[in]	timeout_usec	timeout in microseconds (0=infinite)
@return	whether the wait timed out */
static
bool
srv_resume_thread(srv_slot_t* slot, int64_t sig_count = 0, bool wait = true,
		  ulint timeout_usec = 0)
{
	bool	timeout;

	ut_ad(!srv_read_only_mode);
	ut_ad(slot->in_use);
	ut_ad(slot->suspended);

	if (!wait) {
		timeout = false;
	} else if (timeout_usec) {
		timeout = OS_SYNC_TIME_EXCEEDED == os_event_wait_time_low(
			slot->event, timeout_usec, sig_count);
	} else {
		timeout = false;
		os_event_wait_low(slot->event, sig_count);
	}

	srv_sys_mutex_enter();
	ut_ad(slot->in_use);
	ut_ad(slot->suspended);

	slot->suspended = FALSE;
<<<<<<< HEAD
	my_atomic_addlint(&srv_sys->n_threads_active[slot->type], 1);
=======
	++srv_sys.n_threads_active[slot->type];
>>>>>>> 13a350ac
	srv_sys_mutex_exit();
	return(timeout);
}

/** Ensure that a given number of threads of the type given are running
(or are already terminated).
@param[in]	type	thread type
@param[in]	n	number of threads that have to run */
void
srv_release_threads(enum srv_thread_type type, ulint n)
{
	ulint	running;

	ut_ad(srv_thread_type_validate(type));
	ut_ad(n > 0);

	do {
		running = 0;

		srv_sys_mutex_enter();

		for (ulint i = 0; i < srv_sys.n_sys_threads; i++) {
			srv_slot_t*	slot = &srv_sys.sys_threads[i];

			if (!slot->in_use || srv_slot_get_type(slot) != type) {
				continue;
			} else if (!slot->suspended) {
				if (++running >= n) {
					break;
				}
				continue;
			}

			switch (type) {
			case SRV_NONE:
				ut_error;

			case SRV_MASTER:
				/* We have only one master thread and it
				should be the first entry always. */
				ut_a(n == 1);
				ut_a(i == SRV_MASTER_SLOT);
				ut_a(srv_sys.n_threads_active[type] == 0);
				break;

			case SRV_PURGE:
				/* We have only one purge coordinator thread
				and it should be the second entry always. */
				ut_a(n == 1);
				ut_a(i == SRV_PURGE_SLOT);
				ut_a(srv_n_purge_threads > 0);
				ut_a(srv_sys.n_threads_active[type] == 0);
				break;

			case SRV_WORKER:
				ut_a(srv_n_purge_threads > 1);
				ut_a(srv_sys.n_threads_active[type]
				     < srv_n_purge_threads - 1);
				break;
			}

			os_event_set(slot->event);
		}

		srv_sys_mutex_exit();
	} while (running && running < n);
}

/*********************************************************************//**
Release a thread's slot. */
static
void
srv_free_slot(
/*==========*/
	srv_slot_t*	slot)	/*!< in/out: thread slot */
{
	srv_sys_mutex_enter();

	/* Mark the thread as inactive. */
	srv_suspend_thread_low(slot);
	/* Free the slot for reuse. */
	ut_ad(slot->in_use);
	slot->in_use = FALSE;

	srv_sys_mutex_exit();
}

/** Initialize the server. */
static
void
srv_init()
{
<<<<<<< HEAD
	ulint	n_sys_threads = 0;
	ulint	srv_sys_sz = sizeof(*srv_sys);

	mutex_create(LATCH_ID_SRV_INNODB_MONITOR, &srv_innodb_monitor_mutex);

	if (!srv_read_only_mode) {

		/* Number of purge threads + master thread */
		n_sys_threads = srv_n_purge_threads + 1;

		srv_sys_sz += n_sys_threads * sizeof(*srv_sys->sys_threads);
	}

	srv_sys = static_cast<srv_sys_t*>(ut_zalloc_nokey(srv_sys_sz));

	srv_sys->n_sys_threads = n_sys_threads;
=======
#ifndef HAVE_ATOMIC_BUILTINS
	mutex_create(server_mutex_key, &server_mutex, SYNC_ANY_LATCH);
#endif /* !HAVE_ATOMIC_BUILTINS */

	mutex_create(srv_innodb_monitor_mutex_key,
		     &srv_innodb_monitor_mutex, SYNC_NO_ORDER_CHECK);

	srv_sys.n_sys_threads = srv_read_only_mode
		? 0
		: srv_n_purge_threads + 1/* purge coordinator */;
>>>>>>> 13a350ac

	if (!srv_read_only_mode) {
		mutex_create(LATCH_ID_SRV_SYS, &srv_sys->mutex);

<<<<<<< HEAD
		mutex_create(LATCH_ID_SRV_SYS_TASKS, &srv_sys->tasks_mutex);
=======
		mutex_create(srv_sys_mutex_key, &srv_sys.mutex, SYNC_THREADS);

		mutex_create(srv_sys_tasks_mutex_key,
			     &srv_sys.tasks_mutex, SYNC_ANY_LATCH);
>>>>>>> 13a350ac

		for (ulint i = 0; i < srv_sys.n_sys_threads; ++i) {
			srv_slot_t*	slot = &srv_sys.sys_threads[i];

			slot->event = os_event_create(0);

			ut_a(slot->event);
		}

		srv_error_event = os_event_create(0);

		srv_monitor_event = os_event_create(0);

<<<<<<< HEAD
		srv_buf_dump_event = os_event_create(0);

		buf_flush_event = os_event_create("buf_flush_event");

		UT_LIST_INIT(srv_sys->tasks, &que_thr_t::queue);
=======
		srv_buf_dump_event = os_event_create();
>>>>>>> 13a350ac
	}

	srv_buf_resize_event = os_event_create(0);

	ut_d(srv_master_thread_disabled_event = os_event_create(0));

	/* page_zip_stat_per_index_mutex is acquired from:
	1. page_zip_compress() (after SYNC_FSP)
	2. page_zip_decompress()
	3. i_s_cmp_per_index_fill_low() (where SYNC_DICT is acquired)
	4. innodb_cmp_per_index_update(), no other latches
	since we do not acquire any other latches while holding this mutex,
	it can have very low level. We pick SYNC_ANY_LATCH for it. */
	mutex_create(LATCH_ID_PAGE_ZIP_STAT_PER_INDEX,
		     &page_zip_stat_per_index_mutex);

	/* Create dummy indexes for infimum and supremum records */

	dict_ind_init();

#ifdef WITH_INNODB_DISALLOW_WRITES
	/* Writes have to be enabled on init or else we hang. Thus, we
	always set the event here regardless of innobase_disallow_writes.
	That flag will always be 0 at this point because it isn't settable
	via my.cnf or command line arg. */
	srv_allow_writes_event = os_event_create(0);
	os_event_set(srv_allow_writes_event);
#endif /* WITH_INNODB_DISALLOW_WRITES */

	/* Initialize some INFORMATION SCHEMA internal structures */
	trx_i_s_cache_init(trx_i_s_cache);

	ut_crc32_init();

	dict_mem_init();
}

/*********************************************************************//**
Frees the data structures created in srv_init(). */
void
srv_free(void)
/*==========*/
{
<<<<<<< HEAD
	if (!srv_sys) {
		return;
	}
=======
	srv_conc_free();

	/* The mutexes srv_sys.mutex and srv_sys.tasks_mutex should have
	been freed by sync_close() already. */
>>>>>>> 13a350ac

	mutex_free(&srv_innodb_monitor_mutex);
	mutex_free(&page_zip_stat_per_index_mutex);

	if (!srv_read_only_mode) {
		mutex_free(&srv_sys->mutex);
		mutex_free(&srv_sys->tasks_mutex);

		for (ulint i = 0; i < srv_sys->n_sys_threads; ++i) {
			srv_slot_t*	slot = &srv_sys->sys_threads[i];

			os_event_destroy(slot->event);
		}

		os_event_destroy(srv_error_event);
		os_event_destroy(srv_monitor_event);
		os_event_destroy(srv_buf_dump_event);
		os_event_destroy(buf_flush_event);
	}

	os_event_destroy(srv_buf_resize_event);

#ifdef UNIV_DEBUG
	os_event_destroy(srv_master_thread_disabled_event);
	srv_master_thread_disabled_event = NULL;
#endif /* UNIV_DEBUG */

	dict_ind_free();

	trx_i_s_cache_free(trx_i_s_cache);

	ut_free(srv_sys);

	srv_sys = 0;
}

/*********************************************************************//**
Normalizes init parameter values to use units we use inside InnoDB. */
static
void
srv_normalize_init_values(void)
/*===========================*/
{
	srv_sys_space.normalize();

	srv_tmp_space.normalize();

	srv_log_file_size /= UNIV_PAGE_SIZE;

	srv_log_buffer_size /= UNIV_PAGE_SIZE;

	srv_lock_table_size = 5 * (srv_buf_pool_size / UNIV_PAGE_SIZE);
}

/*********************************************************************//**
Boots the InnoDB server. */
void
srv_boot(void)
/*==========*/
{
	/* Transform the init parameter values given by MySQL to
	use units we use inside InnoDB: */

	srv_normalize_init_values();

	sync_check_init();
	os_thread_init();
	/* Reset the system variables in the recovery module. */
	recv_sys_var_init();
	trx_pool_init();
	row_mysql_init();

	/* Initialize this module */

	srv_init();
}

/******************************************************************//**
Refreshes the values used to calculate per-second averages. */
static
void
srv_refresh_innodb_monitor_stats(void)
/*==================================*/
{
	mutex_enter(&srv_innodb_monitor_mutex);

	srv_last_monitor_time = time(NULL);

	os_aio_refresh_stats();

#ifdef BTR_CUR_HASH_ADAPT
	btr_cur_n_sea_old = btr_cur_n_sea;
#endif /* BTR_CUR_HASH_ADAPT */
	btr_cur_n_non_sea_old = btr_cur_n_non_sea;

	log_refresh_stats();

	buf_refresh_io_stats_all();

	srv_n_rows_inserted_old = srv_stats.n_rows_inserted;
	srv_n_rows_updated_old = srv_stats.n_rows_updated;
	srv_n_rows_deleted_old = srv_stats.n_rows_deleted;
	srv_n_rows_read_old = srv_stats.n_rows_read;

	srv_n_system_rows_inserted_old = srv_stats.n_system_rows_inserted;
	srv_n_system_rows_updated_old = srv_stats.n_system_rows_updated;
	srv_n_system_rows_deleted_old = srv_stats.n_system_rows_deleted;
	srv_n_system_rows_read_old = srv_stats.n_system_rows_read;

	mutex_exit(&srv_innodb_monitor_mutex);
}

/******************************************************************//**
Outputs to a file the output of the InnoDB Monitor.
@return FALSE if not all information printed
due to failure to obtain necessary mutex */
ibool
srv_printf_innodb_monitor(
/*======================*/
	FILE*	file,		/*!< in: output stream */
	ibool	nowait,		/*!< in: whether to wait for the
				lock_sys_t:: mutex */
	ulint*	trx_start_pos,	/*!< out: file position of the start of
				the list of active transactions */
	ulint*	trx_end)	/*!< out: file position of the end of
				the list of active transactions */
{
	double	time_elapsed;
	time_t	current_time;
	ulint	n_reserved;
	ibool	ret;

	mutex_enter(&srv_innodb_monitor_mutex);

	current_time = time(NULL);

	/* We add 0.001 seconds to time_elapsed to prevent division
	by zero if two users happen to call SHOW ENGINE INNODB STATUS at the
	same time */

	time_elapsed = difftime(current_time, srv_last_monitor_time)
		+ 0.001;

	srv_last_monitor_time = time(NULL);

	fputs("\n=====================================\n", file);

	ut_print_timestamp(file);
	fprintf(file,
		" INNODB MONITOR OUTPUT\n"
		"=====================================\n"
		"Per second averages calculated from the last %lu seconds\n",
		(ulong) time_elapsed);

	fputs("-----------------\n"
	      "BACKGROUND THREAD\n"
	      "-----------------\n", file);
	srv_print_master_thread_info(file);

	fputs("----------\n"
	      "SEMAPHORES\n"
	      "----------\n", file);

	sync_print(file);

	/* Conceptually, srv_innodb_monitor_mutex has a very high latching
	order level in sync0sync.h, while dict_foreign_err_mutex has a very
	low level 135. Therefore we can reserve the latter mutex here without
	a danger of a deadlock of threads. */

	mutex_enter(&dict_foreign_err_mutex);

	if (!srv_read_only_mode && ftell(dict_foreign_err_file) != 0L) {
		fputs("------------------------\n"
		      "LATEST FOREIGN KEY ERROR\n"
		      "------------------------\n", file);
		ut_copy_file(file, dict_foreign_err_file);
	}

	mutex_exit(&dict_foreign_err_mutex);

	/* Only if lock_print_info_summary proceeds correctly,
	before we call the lock_print_info_all_transactions
	to print all the lock information. IMPORTANT NOTE: This
	function acquires the lock mutex on success. */
	ret = lock_print_info_summary(file, nowait);

	if (ret) {
		if (trx_start_pos) {
			long	t = ftell(file);
			if (t < 0) {
				*trx_start_pos = ULINT_UNDEFINED;
			} else {
				*trx_start_pos = (ulint) t;
			}
		}

		/* NOTE: If we get here then we have the lock mutex. This
		function will release the lock mutex that we acquired when
		we called the lock_print_info_summary() function earlier. */

		lock_print_info_all_transactions(file);

		if (trx_end) {
			long	t = ftell(file);
			if (t < 0) {
				*trx_end = ULINT_UNDEFINED;
			} else {
				*trx_end = (ulint) t;
			}
		}
	}

	fputs("--------\n"
	      "FILE I/O\n"
	      "--------\n", file);
	os_aio_print(file);

	fputs("-------------------------------------\n"
	      "INSERT BUFFER AND ADAPTIVE HASH INDEX\n"
	      "-------------------------------------\n", file);
	ibuf_print(file);

#ifdef BTR_CUR_HASH_ADAPT
	for (ulint i = 0; i < btr_ahi_parts; ++i) {
		rw_lock_s_lock(btr_search_latches[i]);
		ha_print_info(file, btr_search_sys->hash_tables[i]);
		rw_lock_s_unlock(btr_search_latches[i]);
	}

	fprintf(file,
		"%.2f hash searches/s, %.2f non-hash searches/s\n",
		(btr_cur_n_sea - btr_cur_n_sea_old)
		/ time_elapsed,
		(btr_cur_n_non_sea - btr_cur_n_non_sea_old)
		/ time_elapsed);
	btr_cur_n_sea_old = btr_cur_n_sea;
#else /* BTR_CUR_HASH_ADAPT */
	fprintf(file,
		"%.2f non-hash searches/s\n",
		(btr_cur_n_non_sea - btr_cur_n_non_sea_old)
		/ time_elapsed);
#endif /* BTR_CUR_HASH_ADAPT */
	btr_cur_n_non_sea_old = btr_cur_n_non_sea;

	fputs("---\n"
	      "LOG\n"
	      "---\n", file);
	log_print(file);

	fputs("----------------------\n"
	      "BUFFER POOL AND MEMORY\n"
	      "----------------------\n", file);
	fprintf(file,
		"Total large memory allocated " ULINTPF "\n"
		"Dictionary memory allocated " ULINTPF "\n",
		os_total_large_mem_allocated,
		dict_sys->size);

	buf_print_io(file);

	fputs("--------------\n"
	      "ROW OPERATIONS\n"
	      "--------------\n", file);
	fprintf(file,
		ULINTPF " queries inside InnoDB, "
		ULINTPF " queries in queue\n",
		srv_conc_get_active_threads(),
		srv_conc_get_waiting_threads());

	/* This is a dirty read, without holding trx_sys->mutex. */
	fprintf(file, ULINTPF " read views open inside InnoDB\n",
		trx_sys->mvcc->size());

	n_reserved = fil_space_get_n_reserved_extents(0);
	if (n_reserved > 0) {
		fprintf(file,
			ULINTPF " tablespace extents now reserved for"
			" B-tree split operations\n",
			n_reserved);
	}

	fprintf(file,
		"Process ID=" ULINTPF
		", Main thread ID=" ULINTPF
		", state: %s\n",
		srv_main_thread_process_no,
		srv_main_thread_id,
		srv_main_thread_op_info);
	fprintf(file,
		"Number of rows inserted " ULINTPF
		", updated " ULINTPF
		", deleted " ULINTPF
		", read " ULINTPF "\n",
		(ulint) srv_stats.n_rows_inserted,
		(ulint) srv_stats.n_rows_updated,
		(ulint) srv_stats.n_rows_deleted,
		(ulint) srv_stats.n_rows_read);
	fprintf(file,
		"%.2f inserts/s, %.2f updates/s,"
		" %.2f deletes/s, %.2f reads/s\n",
		((ulint) srv_stats.n_rows_inserted - srv_n_rows_inserted_old)
		/ time_elapsed,
		((ulint) srv_stats.n_rows_updated - srv_n_rows_updated_old)
		/ time_elapsed,
		((ulint) srv_stats.n_rows_deleted - srv_n_rows_deleted_old)
		/ time_elapsed,
		((ulint) srv_stats.n_rows_read - srv_n_rows_read_old)
		/ time_elapsed);
	fprintf(file,
		"Number of system rows inserted " ULINTPF
		", updated " ULINTPF ", deleted " ULINTPF
		", read " ULINTPF "\n",
		(ulint) srv_stats.n_system_rows_inserted,
		(ulint) srv_stats.n_system_rows_updated,
		(ulint) srv_stats.n_system_rows_deleted,
		(ulint) srv_stats.n_system_rows_read);
	fprintf(file,
		"%.2f inserts/s, %.2f updates/s,"
		" %.2f deletes/s, %.2f reads/s\n",
		((ulint) srv_stats.n_system_rows_inserted
		 - srv_n_system_rows_inserted_old) / time_elapsed,
		((ulint) srv_stats.n_system_rows_updated
		 - srv_n_system_rows_updated_old) / time_elapsed,
		((ulint) srv_stats.n_system_rows_deleted
		 - srv_n_system_rows_deleted_old) / time_elapsed,
		((ulint) srv_stats.n_system_rows_read
		 - srv_n_system_rows_read_old) / time_elapsed);
	srv_n_rows_inserted_old = srv_stats.n_rows_inserted;
	srv_n_rows_updated_old = srv_stats.n_rows_updated;
	srv_n_rows_deleted_old = srv_stats.n_rows_deleted;
	srv_n_rows_read_old = srv_stats.n_rows_read;
	srv_n_system_rows_inserted_old = srv_stats.n_system_rows_inserted;
	srv_n_system_rows_updated_old = srv_stats.n_system_rows_updated;
	srv_n_system_rows_deleted_old = srv_stats.n_system_rows_deleted;
	srv_n_system_rows_read_old = srv_stats.n_system_rows_read;

	fputs("----------------------------\n"
	      "END OF INNODB MONITOR OUTPUT\n"
	      "============================\n", file);
	mutex_exit(&srv_innodb_monitor_mutex);
	fflush(file);

	return(ret);
}

/******************************************************************//**
Function to pass InnoDB status variables to MySQL */
void
srv_export_innodb_status(void)
/*==========================*/
{
	buf_pool_stat_t		stat;
	buf_pools_list_size_t	buf_pools_list_size;
	ulint			LRU_len;
	ulint			free_len;
	ulint			flush_list_len;
	fil_crypt_stat_t	crypt_stat;
	btr_scrub_stat_t	scrub_stat;

	buf_get_total_stat(&stat);
	buf_get_total_list_len(&LRU_len, &free_len, &flush_list_len);
	buf_get_total_list_size_in_bytes(&buf_pools_list_size);
	fil_crypt_total_stat(&crypt_stat);
	btr_scrub_total_stat(&scrub_stat);

	mutex_enter(&srv_innodb_monitor_mutex);

	export_vars.innodb_data_pending_reads =
		ulint(MONITOR_VALUE(MONITOR_OS_PENDING_READS));

	export_vars.innodb_data_pending_writes =
		ulint(MONITOR_VALUE(MONITOR_OS_PENDING_WRITES));

	export_vars.innodb_data_pending_fsyncs =
		fil_n_pending_log_flushes
		+ fil_n_pending_tablespace_flushes;

	export_vars.innodb_data_fsyncs = os_n_fsyncs;

	export_vars.innodb_data_read = srv_stats.data_read;

	export_vars.innodb_data_reads = os_n_file_reads;

	export_vars.innodb_data_writes = os_n_file_writes;

	export_vars.innodb_data_written = srv_stats.data_written;

	export_vars.innodb_buffer_pool_read_requests = stat.n_page_gets;

	export_vars.innodb_buffer_pool_write_requests =
		srv_stats.buf_pool_write_requests;

	export_vars.innodb_buffer_pool_wait_free =
		srv_stats.buf_pool_wait_free;

	export_vars.innodb_buffer_pool_pages_flushed =
		srv_stats.buf_pool_flushed;

	export_vars.innodb_buffer_pool_reads = srv_stats.buf_pool_reads;

	export_vars.innodb_buffer_pool_read_ahead_rnd =
		stat.n_ra_pages_read_rnd;

	export_vars.innodb_buffer_pool_read_ahead =
		stat.n_ra_pages_read;

	export_vars.innodb_buffer_pool_read_ahead_evicted =
		stat.n_ra_pages_evicted;

	export_vars.innodb_buffer_pool_pages_data = LRU_len;

	export_vars.innodb_buffer_pool_bytes_data =
		buf_pools_list_size.LRU_bytes
		+ buf_pools_list_size.unzip_LRU_bytes;

	export_vars.innodb_buffer_pool_pages_dirty = flush_list_len;

	export_vars.innodb_buffer_pool_bytes_dirty =
		buf_pools_list_size.flush_list_bytes;

	export_vars.innodb_buffer_pool_pages_free = free_len;

#ifdef UNIV_DEBUG
	export_vars.innodb_buffer_pool_pages_latched =
		buf_get_latched_pages_number();
#endif /* UNIV_DEBUG */
	export_vars.innodb_buffer_pool_pages_total = buf_pool_get_n_pages();

	export_vars.innodb_buffer_pool_pages_misc =
		buf_pool_get_n_pages() - LRU_len - free_len;

#ifdef HAVE_ATOMIC_BUILTINS
	export_vars.innodb_have_atomic_builtins = 1;
#else
	export_vars.innodb_have_atomic_builtins = 0;
#endif

	export_vars.innodb_page_size = UNIV_PAGE_SIZE;

	export_vars.innodb_log_waits = srv_stats.log_waits;

	export_vars.innodb_os_log_written = srv_stats.os_log_written;

	export_vars.innodb_os_log_fsyncs = fil_n_log_flushes;

	export_vars.innodb_os_log_pending_fsyncs = fil_n_pending_log_flushes;

	export_vars.innodb_os_log_pending_writes =
		srv_stats.os_log_pending_writes;

	export_vars.innodb_log_write_requests = srv_stats.log_write_requests;

	export_vars.innodb_log_writes = srv_stats.log_writes;

	export_vars.innodb_dblwr_pages_written =
		srv_stats.dblwr_pages_written;

	export_vars.innodb_dblwr_writes = srv_stats.dblwr_writes;

	export_vars.innodb_pages_created = stat.n_pages_created;

	export_vars.innodb_pages_read = stat.n_pages_read;
	export_vars.innodb_page0_read = srv_stats.page0_read;

	export_vars.innodb_pages_written = stat.n_pages_written;

	export_vars.innodb_row_lock_waits = srv_stats.n_lock_wait_count;

	export_vars.innodb_row_lock_current_waits =
		srv_stats.n_lock_wait_current_count;

	export_vars.innodb_row_lock_time = srv_stats.n_lock_wait_time / 1000;

	if (srv_stats.n_lock_wait_count > 0) {

		export_vars.innodb_row_lock_time_avg = (ulint)
			(srv_stats.n_lock_wait_time
			 / 1000 / srv_stats.n_lock_wait_count);

	} else {
		export_vars.innodb_row_lock_time_avg = 0;
	}

	export_vars.innodb_row_lock_time_max =
		lock_sys->n_lock_max_wait_time / 1000;

	export_vars.innodb_rows_read = srv_stats.n_rows_read;

	export_vars.innodb_rows_inserted = srv_stats.n_rows_inserted;

	export_vars.innodb_rows_updated = srv_stats.n_rows_updated;

	export_vars.innodb_rows_deleted = srv_stats.n_rows_deleted;

	export_vars.innodb_system_rows_read = srv_stats.n_system_rows_read;

	export_vars.innodb_system_rows_inserted =
		srv_stats.n_system_rows_inserted;

	export_vars.innodb_system_rows_updated =
		srv_stats.n_system_rows_updated;

	export_vars.innodb_system_rows_deleted =
		srv_stats.n_system_rows_deleted;

	export_vars.innodb_num_open_files = fil_n_file_opened;

	export_vars.innodb_truncated_status_writes =
		srv_truncated_status_writes;

	export_vars.innodb_available_undo_logs = srv_available_undo_logs;
	export_vars.innodb_page_compression_saved = srv_stats.page_compression_saved;
	export_vars.innodb_index_pages_written = srv_stats.index_pages_written;
	export_vars.innodb_non_index_pages_written = srv_stats.non_index_pages_written;
	export_vars.innodb_pages_page_compressed = srv_stats.pages_page_compressed;
	export_vars.innodb_page_compressed_trim_op = srv_stats.page_compressed_trim_op;
	export_vars.innodb_pages_page_decompressed = srv_stats.pages_page_decompressed;
	export_vars.innodb_pages_page_compression_error = srv_stats.pages_page_compression_error;
	export_vars.innodb_pages_decrypted = srv_stats.pages_decrypted;
	export_vars.innodb_pages_encrypted = srv_stats.pages_encrypted;

	export_vars.innodb_defragment_compression_failures =
		btr_defragment_compression_failures;
	export_vars.innodb_defragment_failures = btr_defragment_failures;
	export_vars.innodb_defragment_count = btr_defragment_count;

	export_vars.innodb_onlineddl_rowlog_rows = onlineddl_rowlog_rows;
	export_vars.innodb_onlineddl_rowlog_pct_used = onlineddl_rowlog_pct_used;
	export_vars.innodb_onlineddl_pct_progress = onlineddl_pct_progress;

#ifdef UNIV_DEBUG
	rw_lock_s_lock(&purge_sys->latch);
	trx_id_t	up_limit_id	= purge_sys->view.up_limit_id();;
	trx_id_t	done_trx_no	= purge_sys->done.trx_no;
	rw_lock_s_unlock(&purge_sys->latch);

	mutex_enter(&trx_sys->mutex);
	trx_id_t	max_trx_id	= trx_sys->rw_max_trx_id;
	mutex_exit(&trx_sys->mutex);

	if (!done_trx_no || max_trx_id < done_trx_no - 1) {
		export_vars.innodb_purge_trx_id_age = 0;
	} else {
		export_vars.innodb_purge_trx_id_age =
			(ulint) (max_trx_id - done_trx_no + 1);
	}

	if (!up_limit_id
	    || max_trx_id < up_limit_id) {
		export_vars.innodb_purge_view_trx_id_age = 0;
	} else {
		export_vars.innodb_purge_view_trx_id_age =
			(ulint) (max_trx_id - up_limit_id);
	}
#endif /* UNIV_DEBUG */

	export_vars.innodb_sec_rec_cluster_reads =
		srv_stats.n_sec_rec_cluster_reads;
	export_vars.innodb_sec_rec_cluster_reads_avoided =
		srv_stats.n_sec_rec_cluster_reads_avoided;

	export_vars.innodb_encryption_rotation_pages_read_from_cache =
		crypt_stat.pages_read_from_cache;
	export_vars.innodb_encryption_rotation_pages_read_from_disk =
		crypt_stat.pages_read_from_disk;
	export_vars.innodb_encryption_rotation_pages_modified =
		crypt_stat.pages_modified;
	export_vars.innodb_encryption_rotation_pages_flushed =
		crypt_stat.pages_flushed;
	export_vars.innodb_encryption_rotation_estimated_iops =
		crypt_stat.estimated_iops;
	export_vars.innodb_encryption_key_requests =
		srv_stats.n_key_requests;
	export_vars.innodb_key_rotation_list_length =
		srv_stats.key_rotation_list_length;

	export_vars.innodb_scrub_page_reorganizations =
		scrub_stat.page_reorganizations;
	export_vars.innodb_scrub_page_splits =
		scrub_stat.page_splits;
	export_vars.innodb_scrub_page_split_failures_underflow =
		scrub_stat.page_split_failures_underflow;
	export_vars.innodb_scrub_page_split_failures_out_of_filespace =
		scrub_stat.page_split_failures_out_of_filespace;
	export_vars.innodb_scrub_page_split_failures_missing_index =
		scrub_stat.page_split_failures_missing_index;
	export_vars.innodb_scrub_page_split_failures_unknown =
		scrub_stat.page_split_failures_unknown;
	export_vars.innodb_scrub_log = srv_stats.n_log_scrubs;

	mutex_exit(&srv_innodb_monitor_mutex);
}

/*********************************************************************//**
A thread which prints the info output by various InnoDB monitors.
@return a dummy parameter */
extern "C"
os_thread_ret_t
DECLARE_THREAD(srv_monitor_thread)(void*)
{
	int64_t		sig_count;
	double		time_elapsed;
	time_t		current_time;
	time_t		last_monitor_time;
	time_t		last_table_monitor_time;
	time_t		last_tablespace_monitor_time;
	ulint		mutex_skipped;
	ibool		last_srv_print_monitor;

	ut_ad(!srv_read_only_mode);

#ifdef UNIV_DEBUG_THREAD_CREATION
	ib::info() << "Lock timeout thread starts, id "
		<< os_thread_pf(os_thread_get_curr_id());
#endif /* UNIV_DEBUG_THREAD_CREATION */

#ifdef UNIV_PFS_THREAD
	pfs_register_thread(srv_monitor_thread_key);
#endif /* UNIV_PFS_THREAD */

	srv_last_monitor_time = ut_time();
	last_table_monitor_time = ut_time();
	last_tablespace_monitor_time = ut_time();
	last_monitor_time = ut_time();
	mutex_skipped = 0;
	last_srv_print_monitor = srv_print_innodb_monitor;
loop:
	/* Wake up every 5 seconds to see if we need to print
	monitor information or if signalled at shutdown. */

	sig_count = os_event_reset(srv_monitor_event);

	os_event_wait_time_low(srv_monitor_event, 5000000, sig_count);

	current_time = ut_time();

	time_elapsed = difftime(current_time, last_monitor_time);

	if (time_elapsed > 15) {
		last_monitor_time = ut_time();

		if (srv_print_innodb_monitor) {
			/* Reset mutex_skipped counter everytime
			srv_print_innodb_monitor changes. This is to
			ensure we will not be blocked by lock_sys->mutex
			for short duration information printing,
			such as requested by sync_array_print_long_waits() */
			if (!last_srv_print_monitor) {
				mutex_skipped = 0;
				last_srv_print_monitor = TRUE;
			}

			if (!srv_printf_innodb_monitor(stderr,
						MUTEX_NOWAIT(mutex_skipped),
						NULL, NULL)) {
				mutex_skipped++;
			} else {
				/* Reset the counter */
				mutex_skipped = 0;
			}
		} else {
			last_srv_print_monitor = FALSE;
		}


		/* We don't create the temp files or associated
		mutexes in read-only-mode */

		if (!srv_read_only_mode && srv_innodb_status) {
			mutex_enter(&srv_monitor_file_mutex);
			rewind(srv_monitor_file);
			if (!srv_printf_innodb_monitor(srv_monitor_file,
						MUTEX_NOWAIT(mutex_skipped),
						NULL, NULL)) {
				mutex_skipped++;
			} else {
				mutex_skipped = 0;
			}

			os_file_set_eof(srv_monitor_file);
			mutex_exit(&srv_monitor_file_mutex);
		}

		if (srv_print_innodb_tablespace_monitor
		    && difftime(current_time,
				last_tablespace_monitor_time) > 60) {
			last_tablespace_monitor_time = ut_time();

			fputs("========================"
			      "========================\n",
			      stderr);

			ut_print_timestamp(stderr);

			fputs(" INNODB TABLESPACE MONITOR OUTPUT\n"
			      "========================"
			      "========================\n",
			      stderr);

			// JAN: TODO: MySQL 5.7
			//fsp_print(0);
			//fputs("Validating tablespace\n", stderr);
			//fsp_validate(0);
			fputs("Validation ok\n"
			      "---------------------------------------\n"
			      "END OF INNODB TABLESPACE MONITOR OUTPUT\n"
			      "=======================================\n",
			      stderr);
		}

		if (srv_print_innodb_table_monitor
		    && difftime(current_time, last_table_monitor_time) > 60) {

			last_table_monitor_time = ut_time();

			// fprintf(stderr, "Warning: %s\n",
			//	DEPRECATED_MSG_INNODB_TABLE_MONITOR);

			fputs("===========================================\n",
			      stderr);

			ut_print_timestamp(stderr);

			fputs(" INNODB TABLE MONITOR OUTPUT\n"
			      "===========================================\n",
			      stderr);
			// dict_print();

			fputs("-----------------------------------\n"
			      "END OF INNODB TABLE MONITOR OUTPUT\n"
			      "==================================\n",
			      stderr);

			//fprintf(stderr, "Warning: %s\n",
			//	DEPRECATED_MSG_INNODB_TABLE_MONITOR);
		}
	}

	if (srv_shutdown_state >= SRV_SHUTDOWN_CLEANUP) {
		goto exit_func;
	}

	if (srv_print_innodb_monitor
	    || srv_print_innodb_lock_monitor
	    || srv_print_innodb_tablespace_monitor
	    || srv_print_innodb_table_monitor) {
		goto loop;
	}

	goto loop;

exit_func:
	srv_monitor_active = false;

	/* We count the number of threads in os_thread_exit(). A created
	thread should always use that to exit and not use return() to exit. */

	os_thread_exit();

	OS_THREAD_DUMMY_RETURN;
}

/*********************************************************************//**
A thread which prints warnings about semaphore waits which have lasted
too long. These can be used to track bugs which cause hangs.
@return a dummy parameter */
extern "C"
os_thread_ret_t
DECLARE_THREAD(srv_error_monitor_thread)(void*)
{
	/* number of successive fatal timeouts observed */
	ulint		fatal_cnt	= 0;
	lsn_t		old_lsn;
	lsn_t		new_lsn;
	int64_t		sig_count;
	/* longest waiting thread for a semaphore */
	os_thread_id_t	waiter		= os_thread_get_curr_id();
	os_thread_id_t	old_waiter	= waiter;
	/* the semaphore that is being waited for */
	const void*	sema		= NULL;
	const void*	old_sema	= NULL;

	ut_ad(!srv_read_only_mode);

	old_lsn = srv_start_lsn;

#ifdef UNIV_DEBUG_THREAD_CREATION
	ib::info() << "Error monitor thread starts, id "
		<< os_thread_pf(os_thread_get_curr_id());
#endif /* UNIV_DEBUG_THREAD_CREATION */

#ifdef UNIV_PFS_THREAD
	pfs_register_thread(srv_error_monitor_thread_key);
#endif /* UNIV_PFS_THREAD */

loop:
	/* Try to track a strange bug reported by Harald Fuchs and others,
	where the lsn seems to decrease at times */

	if (log_peek_lsn(&new_lsn)) {
		if (new_lsn < old_lsn) {
		ib::error() << "Old log sequence number " << old_lsn << " was"
			<< " greater than the new log sequence number "
			<< new_lsn << ". Please submit a bug report to"
			" http://bugs.mysql.com";
			ut_ad(0);
		}

		old_lsn = new_lsn;
	}

	if (difftime(time(NULL), srv_last_monitor_time) > 60) {
		/* We referesh InnoDB Monitor values so that averages are
		printed from at most 60 last seconds */

		srv_refresh_innodb_monitor_stats();
	}

	/* Update the statistics collected for deciding LRU
	eviction policy. */
	buf_LRU_stat_update();

	if (sync_array_print_long_waits(&waiter, &sema)
	    && sema == old_sema && os_thread_eq(waiter, old_waiter)) {
#if defined(WITH_WSREP) && defined(WITH_INNODB_DISALLOW_WRITES)
	  if (os_event_is_set(srv_allow_writes_event)) {
#endif /* WITH_WSREP */
		fatal_cnt++;
#if defined(WITH_WSREP) && defined(WITH_INNODB_DISALLOW_WRITES)
	  } else {
		fprintf(stderr,
			"WSREP: avoiding InnoDB self crash due to long "
			"semaphore wait of  > %lu seconds\n"
			"Server is processing SST donor operation, "
			"fatal_cnt now: " ULINTPF,
			srv_fatal_semaphore_wait_threshold, fatal_cnt);
	  }
#endif /* WITH_WSREP */
		if (fatal_cnt > 10) {
			ib::fatal() << "Semaphore wait has lasted > "
				<< srv_fatal_semaphore_wait_threshold
				<< " seconds. We intentionally crash the"
				" server because it appears to be hung.";
		}
	} else {
		fatal_cnt = 0;
		old_waiter = waiter;
		old_sema = sema;
	}

	/* Flush stderr so that a database user gets the output
	to possible MySQL error file */

	fflush(stderr);

	sig_count = os_event_reset(srv_error_event);

	os_event_wait_time_low(srv_error_event, 1000000, sig_count);

	if (srv_shutdown_state < SRV_SHUTDOWN_CLEANUP) {

		goto loop;
	}

	srv_error_monitor_active = false;

	/* We count the number of threads in os_thread_exit(). A created
	thread should always use that to exit and not use return() to exit. */

	os_thread_exit();

	OS_THREAD_DUMMY_RETURN;
}

/******************************************************************//**
Increment the server activity count. */
void
srv_inc_activity_count(void)
/*========================*/
{
	srv_sys.activity_count.inc();
}

/**********************************************************************//**
Check whether any background thread is active. If so return the thread
type.
@return SRV_NONE if all are suspended or have exited, thread
type if any are still active. */
srv_thread_type
srv_get_active_thread_type(void)
/*============================*/
{
	srv_thread_type ret = SRV_NONE;

	if (srv_read_only_mode) {
		return(SRV_NONE);
	}

	srv_sys_mutex_enter();

	for (ulint i = SRV_WORKER; i <= SRV_MASTER; ++i) {
		if (srv_sys.n_threads_active[i] != 0) {
			ret = static_cast<srv_thread_type>(i);
			break;
		}
	}

	srv_sys_mutex_exit();

	if (ret == SRV_NONE && srv_shutdown_state != SRV_SHUTDOWN_NONE
	    && purge_sys != NULL) {
		/* Check only on shutdown. */
		switch (trx_purge_state()) {
		case PURGE_STATE_RUN:
		case PURGE_STATE_STOP:
			ret = SRV_PURGE;
			break;
		case PURGE_STATE_INIT:
		case PURGE_STATE_DISABLED:
		case PURGE_STATE_EXIT:
			break;
		}
	}

	return(ret);
}

/** Wake up the InnoDB master thread if it was suspended (not sleeping). */
void
srv_active_wake_master_thread_low()
{
	ut_ad(!srv_read_only_mode);
	ut_ad(!srv_sys_mutex_own());

	srv_inc_activity_count();

<<<<<<< HEAD
	if (my_atomic_loadlint(&srv_sys->n_threads_active[SRV_MASTER]) == 0) {
=======
	if (srv_sys.n_threads_active[SRV_MASTER] == 0) {
>>>>>>> 13a350ac
		srv_slot_t*	slot;

		srv_sys_mutex_enter();

		slot = &srv_sys.sys_threads[SRV_MASTER_SLOT];

		/* Only if the master thread has been started. */

		if (slot->in_use) {
			ut_a(srv_slot_get_type(slot) == SRV_MASTER);
			os_event_set(slot->event);
		}

		srv_sys_mutex_exit();
	}
}

/** Wake up the purge threads if there is work to do. */
void
srv_wake_purge_thread_if_not_active()
{
	ut_ad(!srv_sys_mutex_own());

	if (purge_sys->state == PURGE_STATE_RUN
<<<<<<< HEAD
	    && !my_atomic_loadlint(&srv_sys->n_threads_active[SRV_PURGE])
	    && my_atomic_loadlint(&trx_sys->rseg_history_len)) {
=======
	    && srv_sys.n_threads_active[SRV_PURGE] == 0) {
>>>>>>> 13a350ac

		srv_release_threads(SRV_PURGE, 1);
	}
}

/** Wake up the master thread if it is suspended or being suspended. */
void
srv_wake_master_thread()
{
	srv_inc_activity_count();
	srv_release_threads(SRV_MASTER, 1);
}

/*******************************************************************//**
Get current server activity count. We don't hold srv_sys::mutex while
reading this value as it is only used in heuristics.
@return activity count. */
ulint
srv_get_activity_count(void)
/*========================*/
{
	return(srv_sys.activity_count);
}

/*******************************************************************//**
Check if there has been any activity.
@return FALSE if no change in activity counter. */
ibool
srv_check_activity(
/*===============*/
	ulint		old_activity_count)	/*!< in: old activity count */
{
	return(srv_sys.activity_count != old_activity_count);
}

/********************************************************************//**
The master thread is tasked to ensure that flush of log file happens
once every second in the background. This is to ensure that not more
than one second of trxs are lost in case of crash when
innodb_flush_logs_at_trx_commit != 1 */
static
void
srv_sync_log_buffer_in_background(void)
/*===================================*/
{
	time_t	current_time = time(NULL);

	srv_main_thread_op_info = "flushing log";
	if (difftime(current_time, srv_last_log_flush_time)
	    >= srv_flush_log_at_timeout) {
		log_buffer_sync_in_background(true);
		srv_last_log_flush_time = current_time;
		srv_log_writes_and_flush++;
	}
}

/********************************************************************//**
Make room in the table cache by evicting an unused table.
@return number of tables evicted. */
static
ulint
srv_master_evict_from_table_cache(
/*==============================*/
	ulint	pct_check)	/*!< in: max percent to check */
{
	ulint	n_tables_evicted = 0;

	rw_lock_x_lock(dict_operation_lock);

	dict_mutex_enter_for_mysql();

	n_tables_evicted = dict_make_room_in_cache(
		innobase_get_table_cache_size(), pct_check);

	dict_mutex_exit_for_mysql();

	rw_lock_x_unlock(dict_operation_lock);

	return(n_tables_evicted);
}

/*********************************************************************//**
This function prints progress message every 60 seconds during server
shutdown, for any activities that master thread is pending on. */
static
void
srv_shutdown_print_master_pending(
/*==============================*/
	ib_time_t*	last_print_time,	/*!< last time the function
						print the message */
	ulint		n_tables_to_drop,	/*!< number of tables to
						be dropped */
	ulint		n_bytes_merged)		/*!< number of change buffer
						just merged */
{
	ib_time_t	current_time;
	double		time_elapsed;

	current_time = ut_time();
	time_elapsed = ut_difftime(current_time, *last_print_time);

	if (time_elapsed > 60) {
		*last_print_time = ut_time();

		if (n_tables_to_drop) {
			ib::info() << "Waiting for " << n_tables_to_drop
				<< " table(s) to be dropped";
		}

		/* Check change buffer merge, we only wait for change buffer
		merge if it is a slow shutdown */
		if (!srv_fast_shutdown && n_bytes_merged) {
			ib::info() << "Waiting for change buffer merge to"
				" complete number of bytes of change buffer"
				" just merged: " << n_bytes_merged;
		}
	}
}

#ifdef UNIV_DEBUG
/** Waits in loop as long as master thread is disabled (debug) */
static
void
srv_master_do_disabled_loop(void)
{
	if (!srv_master_thread_disabled_debug) {
		/* We return here to avoid changing op_info. */
		return;
	}

	srv_main_thread_op_info = "disabled";

	while (srv_master_thread_disabled_debug) {
		os_event_set(srv_master_thread_disabled_event);
		if (srv_shutdown_state != SRV_SHUTDOWN_NONE) {
			break;
		}
		os_thread_sleep(100000);
	}

	srv_main_thread_op_info = "";
}

/** Disables master thread. It's used by:
	SET GLOBAL innodb_master_thread_disabled_debug = 1 (0).
@param[in]	thd		thread handle
@param[in]	var		pointer to system variable
@param[out]	var_ptr		where the formal string goes
@param[in]	save		immediate result from check function */
void
srv_master_thread_disabled_debug_update(
	THD*				thd,
	struct st_mysql_sys_var*	var,
	void*				var_ptr,
	const void*			save)
{
	/* This method is protected by mutex, as every SET GLOBAL .. */
	ut_ad(srv_master_thread_disabled_event != NULL);

	const bool disable = *static_cast<const my_bool*>(save);

	const int64_t sig_count = os_event_reset(
		srv_master_thread_disabled_event);

	srv_master_thread_disabled_debug = disable;

	if (disable) {
		os_event_wait_low(
			srv_master_thread_disabled_event, sig_count);
	}
}
#endif /* UNIV_DEBUG */

/*********************************************************************//**
Perform the tasks that the master thread is supposed to do when the
server is active. There are two types of tasks. The first category is
of such tasks which are performed at each inovcation of this function.
We assume that this function is called roughly every second when the
server is active. The second category is of such tasks which are
performed at some interval e.g.: purge, dict_LRU cleanup etc. */
static
void
srv_master_do_active_tasks(void)
/*============================*/
{
	ib_time_t	cur_time = ut_time();
	uintmax_t	counter_time = ut_time_us(NULL);

	/* First do the tasks that we are suppose to do at each
	invocation of this function. */

	++srv_main_active_loops;

	MONITOR_INC(MONITOR_MASTER_ACTIVE_LOOPS);

	/* ALTER TABLE in MySQL requires on Unix that the table handler
	can drop tables lazily after there no longer are SELECT
	queries to them. */
	srv_main_thread_op_info = "doing background drop tables";
	row_drop_tables_for_mysql_in_background();
	MONITOR_INC_TIME_IN_MICRO_SECS(
		MONITOR_SRV_BACKGROUND_DROP_TABLE_MICROSECOND, counter_time);

	ut_d(srv_master_do_disabled_loop());

	if (srv_shutdown_state > 0) {
		return;
	}

	/* make sure that there is enough reusable space in the redo
	log files */
	srv_main_thread_op_info = "checking free log space";
	log_free_check();

	/* Do an ibuf merge */
	srv_main_thread_op_info = "doing insert buffer merge";
	counter_time = ut_time_us(NULL);
	ibuf_merge_in_background(false);
	MONITOR_INC_TIME_IN_MICRO_SECS(
		MONITOR_SRV_IBUF_MERGE_MICROSECOND, counter_time);

	/* Flush logs if needed */
	srv_main_thread_op_info = "flushing log";
	srv_sync_log_buffer_in_background();
	MONITOR_INC_TIME_IN_MICRO_SECS(
		MONITOR_SRV_LOG_FLUSH_MICROSECOND, counter_time);

	/* Now see if various tasks that are performed at defined
	intervals need to be performed. */

	if (srv_shutdown_state > 0) {
		return;
	}

	if (srv_shutdown_state > 0) {
		return;
	}

	if (cur_time % SRV_MASTER_DICT_LRU_INTERVAL == 0) {
		srv_main_thread_op_info = "enforcing dict cache limit";
		ulint	n_evicted = srv_master_evict_from_table_cache(50);
		if (n_evicted != 0) {
			MONITOR_INC_VALUE(
				MONITOR_SRV_DICT_LRU_EVICT_COUNT_ACTIVE, n_evicted);
		}
		MONITOR_INC_TIME_IN_MICRO_SECS(
			MONITOR_SRV_DICT_LRU_MICROSECOND, counter_time);
	}

	if (srv_shutdown_state > 0) {
		return;
	}

	/* Make a new checkpoint */
	if (cur_time % SRV_MASTER_CHECKPOINT_INTERVAL == 0) {
		srv_main_thread_op_info = "making checkpoint";
		log_checkpoint(TRUE, FALSE);
		MONITOR_INC_TIME_IN_MICRO_SECS(
			MONITOR_SRV_CHECKPOINT_MICROSECOND, counter_time);
	}
}

/*********************************************************************//**
Perform the tasks that the master thread is supposed to do whenever the
server is idle. We do check for the server state during this function
and if the server has entered the shutdown phase we may return from
the function without completing the required tasks.
Note that the server can move to active state when we are executing this
function but we don't check for that as we are suppose to perform more
or less same tasks when server is active. */
static
void
srv_master_do_idle_tasks(void)
/*==========================*/
{
	uintmax_t	counter_time;

	++srv_main_idle_loops;

	MONITOR_INC(MONITOR_MASTER_IDLE_LOOPS);


	/* ALTER TABLE in MySQL requires on Unix that the table handler
	can drop tables lazily after there no longer are SELECT
	queries to them. */
	counter_time = ut_time_us(NULL);
	srv_main_thread_op_info = "doing background drop tables";
	row_drop_tables_for_mysql_in_background();
	MONITOR_INC_TIME_IN_MICRO_SECS(
		MONITOR_SRV_BACKGROUND_DROP_TABLE_MICROSECOND,
			 counter_time);

	ut_d(srv_master_do_disabled_loop());

	if (srv_shutdown_state > 0) {
		return;
	}

	/* make sure that there is enough reusable space in the redo
	log files */
	srv_main_thread_op_info = "checking free log space";
	log_free_check();

	/* Do an ibuf merge */
	counter_time = ut_time_us(NULL);
	srv_main_thread_op_info = "doing insert buffer merge";
	ibuf_merge_in_background(true);
	MONITOR_INC_TIME_IN_MICRO_SECS(
		MONITOR_SRV_IBUF_MERGE_MICROSECOND, counter_time);

	if (srv_shutdown_state > 0) {
		return;
	}

	srv_main_thread_op_info = "enforcing dict cache limit";
	ulint	n_evicted = srv_master_evict_from_table_cache(100);
	if (n_evicted != 0) {
		MONITOR_INC_VALUE(
			MONITOR_SRV_DICT_LRU_EVICT_COUNT_IDLE, n_evicted);
	}
	MONITOR_INC_TIME_IN_MICRO_SECS(
		MONITOR_SRV_DICT_LRU_MICROSECOND, counter_time);

	/* Flush logs if needed */
	srv_sync_log_buffer_in_background();
	MONITOR_INC_TIME_IN_MICRO_SECS(
		MONITOR_SRV_LOG_FLUSH_MICROSECOND, counter_time);

	if (srv_shutdown_state > 0) {
		return;
	}

	/* Make a new checkpoint */
	srv_main_thread_op_info = "making checkpoint";
	log_checkpoint(TRUE, FALSE);
	MONITOR_INC_TIME_IN_MICRO_SECS(MONITOR_SRV_CHECKPOINT_MICROSECOND,
				       counter_time);
}

/*********************************************************************//**
Perform the tasks during shutdown. The tasks that we do at shutdown
depend on srv_fast_shutdown:
2 => very fast shutdown => do no book keeping
1 => normal shutdown => clear drop table queue and make checkpoint
0 => slow shutdown => in addition to above do complete purge and ibuf
merge
@return TRUE if some work was done. FALSE otherwise */
static
ibool
srv_master_do_shutdown_tasks(
/*=========================*/
	ib_time_t*	last_print_time)/*!< last time the function
					print the message */
{
	ulint		n_bytes_merged = 0;
	ulint		n_tables_to_drop = 0;

	ut_ad(!srv_read_only_mode);

	++srv_main_shutdown_loops;

	ut_a(srv_shutdown_state > 0);

	/* In very fast shutdown none of the following is necessary */
	if (srv_fast_shutdown == 2) {
		return(FALSE);
	}

	/* ALTER TABLE in MySQL requires on Unix that the table handler
	can drop tables lazily after there no longer are SELECT
	queries to them. */
	srv_main_thread_op_info = "doing background drop tables";
	n_tables_to_drop = row_drop_tables_for_mysql_in_background();

	/* make sure that there is enough reusable space in the redo
	log files */
	srv_main_thread_op_info = "checking free log space";
	log_free_check();

	/* In case of normal shutdown we don't do ibuf merge or purge */
	if (srv_fast_shutdown == 1) {
		goto func_exit;
	}

	/* Do an ibuf merge */
	srv_main_thread_op_info = "doing insert buffer merge";
	n_bytes_merged = ibuf_merge_in_background(true);

	/* Flush logs if needed */
	srv_sync_log_buffer_in_background();

func_exit:
	/* Make a new checkpoint about once in 10 seconds */
	srv_main_thread_op_info = "making checkpoint";
	log_checkpoint(TRUE, FALSE);

	/* Print progress message every 60 seconds during shutdown */
	if (srv_shutdown_state > 0 && srv_print_verbose_log) {
		srv_shutdown_print_master_pending(
			last_print_time, n_tables_to_drop, n_bytes_merged);
	}

	return(n_bytes_merged || n_tables_to_drop);
}

/*********************************************************************//**
Puts master thread to sleep. At this point we are using polling to
service various activities. Master thread sleeps for one second before
checking the state of the server again */
static
void
srv_master_sleep(void)
/*==================*/
{
	srv_main_thread_op_info = "sleeping";
	os_thread_sleep(1000000);
	srv_main_thread_op_info = "";
}

/*********************************************************************//**
The master thread controlling the server.
@return a dummy parameter */
extern "C"
os_thread_ret_t
DECLARE_THREAD(srv_master_thread)(
/*==============================*/
	void*	arg MY_ATTRIBUTE((unused)))
			/*!< in: a dummy parameter required by
			os_thread_create */
{
	my_thread_init();
	DBUG_ENTER("srv_master_thread");

	srv_slot_t*	slot;
	ulint		old_activity_count = srv_get_activity_count();
	ib_time_t	last_print_time;

	ut_ad(!srv_read_only_mode);

#ifdef UNIV_DEBUG_THREAD_CREATION
	ib::info() << "Master thread starts, id "
		<< os_thread_pf(os_thread_get_curr_id());
#endif /* UNIV_DEBUG_THREAD_CREATION */

#ifdef UNIV_PFS_THREAD
	pfs_register_thread(srv_master_thread_key);
#endif /* UNIV_PFS_THREAD */

	srv_main_thread_process_no = os_proc_get_number();
	srv_main_thread_id = os_thread_pf(os_thread_get_curr_id());

	slot = srv_reserve_slot(SRV_MASTER);
	ut_a(slot == srv_sys.sys_threads);

	last_print_time = ut_time();
loop:
	if (srv_force_recovery >= SRV_FORCE_NO_BACKGROUND) {
		goto suspend_thread;
	}

	while (srv_shutdown_state == SRV_SHUTDOWN_NONE) {

		srv_master_sleep();

		MONITOR_INC(MONITOR_MASTER_THREAD_SLEEP);

		if (srv_check_activity(old_activity_count)) {
			old_activity_count = srv_get_activity_count();
			srv_master_do_active_tasks();
		} else {
			srv_master_do_idle_tasks();
		}
	}

	while (srv_shutdown_state != SRV_SHUTDOWN_EXIT_THREADS
	       && srv_master_do_shutdown_tasks(&last_print_time)) {

		/* Shouldn't loop here in case of very fast shutdown */
		ut_ad(srv_fast_shutdown < 2);
	}

suspend_thread:
	srv_main_thread_op_info = "suspending";

	srv_suspend_thread(slot);

	/* DO NOT CHANGE THIS STRING. innobase_start_or_create_for_mysql()
	waits for database activity to die down when converting < 4.1.x
	databases, and relies on this string being exactly as it is. InnoDB
	manual also mentions this string in several places. */
	srv_main_thread_op_info = "waiting for server activity";

	srv_resume_thread(slot);

	if (srv_shutdown_state != SRV_SHUTDOWN_EXIT_THREADS) {
		goto loop;
	}

	my_thread_end();
	os_thread_exit();
	DBUG_RETURN(0);
}

/**
Check if purge should stop.
@return true if it should shutdown. */
static
bool
srv_purge_should_exit(
	MYSQL_THD	thd,
	ulint		n_purged)	/*!< in: pages purged in last batch */
{
	switch (srv_shutdown_state) {
	case SRV_SHUTDOWN_NONE:
		if ((!srv_was_started || srv_running)
		    && !thd_kill_level(thd)) {
			/* Normal operation. */
			break;
		}
		/* close_connections() was called */
		/* fall through */
	case SRV_SHUTDOWN_CLEANUP:
	case SRV_SHUTDOWN_EXIT_THREADS:
		/* Exit unless slow shutdown requested or all done. */
		return(srv_fast_shutdown != 0 || n_purged == 0);

	case SRV_SHUTDOWN_LAST_PHASE:
	case SRV_SHUTDOWN_FLUSH_PHASE:
		ut_error;
	}

	return(false);
}

/*********************************************************************//**
Fetch and execute a task from the work queue.
@return true if a task was executed */
static
bool
srv_task_execute(void)
/*==================*/
{
	que_thr_t*	thr = NULL;

	ut_ad(!srv_read_only_mode);
	ut_a(srv_force_recovery < SRV_FORCE_NO_BACKGROUND);

	mutex_enter(&srv_sys.tasks_mutex);

	if (UT_LIST_GET_LEN(srv_sys.tasks) > 0) {

		thr = UT_LIST_GET_FIRST(srv_sys.tasks);

		ut_a(que_node_get_type(thr->child) == QUE_NODE_PURGE);

<<<<<<< HEAD
		UT_LIST_REMOVE(srv_sys->tasks, thr);
=======
		UT_LIST_REMOVE(queue, srv_sys.tasks, thr);
>>>>>>> 13a350ac
	}

	mutex_exit(&srv_sys.tasks_mutex);

	if (thr != NULL) {

		que_run_threads(thr);

		my_atomic_addlint(
			&purge_sys->n_completed, 1);
	}

	return(thr != NULL);
}

/*********************************************************************//**
Worker thread that reads tasks from the work queue and executes them.
@return a dummy parameter */
extern "C"
os_thread_ret_t
DECLARE_THREAD(srv_worker_thread)(
/*==============================*/
	void*	arg MY_ATTRIBUTE((unused)))	/*!< in: a dummy parameter
						required by os_thread_create */
{
	srv_slot_t*	slot;

	ut_ad(!srv_read_only_mode);
	ut_a(srv_force_recovery < SRV_FORCE_NO_BACKGROUND);
	my_thread_init();
	THD*		thd = innobase_create_background_thd("InnoDB purge worker");

#ifdef UNIV_DEBUG_THREAD_CREATION
	ib::info() << "Worker thread starting, id "
		<< os_thread_pf(os_thread_get_curr_id());
#endif /* UNIV_DEBUG_THREAD_CREATION */

	slot = srv_reserve_slot(SRV_WORKER);

	ut_a(srv_n_purge_threads > 1);
<<<<<<< HEAD
	ut_a(my_atomic_loadlint(&srv_sys->n_threads_active[SRV_WORKER])
	     < static_cast<lint>(srv_n_purge_threads));
=======

	srv_sys_mutex_enter();

	ut_a(srv_sys.n_threads_active[SRV_WORKER] < srv_n_purge_threads);

	srv_sys_mutex_exit();
>>>>>>> 13a350ac

	/* We need to ensure that the worker threads exit after the
	purge coordinator thread. Otherwise the purge coordinator can
	end up waiting forever in trx_purge_wait_for_workers_to_complete() */

	do {
		srv_suspend_thread(slot);
		srv_resume_thread(slot);

		if (srv_task_execute()) {

			/* If there are tasks in the queue, wakeup
			the purge coordinator thread. */

			srv_wake_purge_thread_if_not_active();
		}

		/* Note: we are checking the state without holding the
		purge_sys->latch here. */
	} while (purge_sys->state != PURGE_STATE_EXIT);

	srv_free_slot(slot);

	rw_lock_x_lock(&purge_sys->latch);

	ut_a(!purge_sys->running);
	ut_a(purge_sys->state == PURGE_STATE_EXIT);

	rw_lock_x_unlock(&purge_sys->latch);

#ifdef UNIV_DEBUG_THREAD_CREATION
	ib::info() << "Purge worker thread exiting, id "
		<< os_thread_pf(os_thread_get_curr_id());
#endif /* UNIV_DEBUG_THREAD_CREATION */

	innobase_destroy_background_thd(thd);
	my_thread_end();
	/* We count the number of threads in os_thread_exit(). A created
	thread should always use that to exit and not use return() to exit. */
	os_thread_exit();

	OS_THREAD_DUMMY_RETURN;	/* Not reached, avoid compiler warning */
}

/*********************************************************************//**
Do the actual purge operation.
@return length of history list before the last purge batch. */
static
ulint
srv_do_purge(
/*=========*/
	MYSQL_THD	thd,
	ulint		n_threads,	/*!< in: number of threads to use */
	ulint*		n_total_purged)	/*!< in/out: total pages purged */
{
	ulint		n_pages_purged;

	static ulint	count = 0;
	static ulint	n_use_threads = 0;
	static ulint	rseg_history_len = 0;
	ulint		old_activity_count = srv_get_activity_count();

	ut_a(n_threads > 0);
	ut_ad(!srv_read_only_mode);

	/* Purge until there are no more records to purge and there is
	no change in configuration or server state. If the user has
	configured more than one purge thread then we treat that as a
	pool of threads and only use the extra threads if purge can't
	keep up with updates. */

	if (n_use_threads == 0) {
		n_use_threads = n_threads;
	}

	do {
		if (trx_sys->rseg_history_len > rseg_history_len
		    || (srv_max_purge_lag > 0
			&& rseg_history_len > srv_max_purge_lag)) {

			/* History length is now longer than what it was
			when we took the last snapshot. Use more threads. */

			if (n_use_threads < n_threads) {
				++n_use_threads;
			}

		} else if (srv_check_activity(old_activity_count)
			   && n_use_threads > 1) {

			/* History length same or smaller since last snapshot,
			use fewer threads. */

			--n_use_threads;

			old_activity_count = srv_get_activity_count();
		}

		/* Ensure that the purge threads are less than what
		was configured. */

		ut_a(n_use_threads > 0);
		ut_a(n_use_threads <= n_threads);

		/* Take a snapshot of the history list before purge. */
		if ((rseg_history_len = trx_sys->rseg_history_len) == 0) {
			break;
		}

		ulint	undo_trunc_freq =
			purge_sys->undo_trunc.get_rseg_truncate_frequency();

		ulint	rseg_truncate_frequency = ut_min(
			static_cast<ulint>(srv_purge_rseg_truncate_frequency),
			undo_trunc_freq);

		n_pages_purged = trx_purge(
			n_use_threads, srv_purge_batch_size,
			(++count % rseg_truncate_frequency) == 0);

		*n_total_purged += n_pages_purged;

	} while (!srv_purge_should_exit(thd, n_pages_purged)
		 && n_pages_purged > 0
		 && purge_sys->state == PURGE_STATE_RUN);

	return(rseg_history_len);
}

/*********************************************************************//**
Suspend the purge coordinator thread. */
static
void
srv_purge_coordinator_suspend(
/*==========================*/
	MYSQL_THD	thd,
	srv_slot_t*	slot,			/*!< in/out: Purge coordinator
						thread slot */
	ulint		rseg_history_len)	/*!< in: history list length
						before last purge */
{
	ut_ad(!srv_read_only_mode);
	ut_a(slot->type == SRV_PURGE);

	bool		stop = false;

	/** Maximum wait time on the purge event, in micro-seconds. */
	static const ulint SRV_PURGE_MAX_TIMEOUT = 10000;

	int64_t		sig_count = srv_suspend_thread(slot);

	do {
		rw_lock_x_lock(&purge_sys->latch);

		purge_sys->running = false;

		rw_lock_x_unlock(&purge_sys->latch);

		/* We don't wait right away on the the non-timed wait because
		we want to signal the thread that wants to suspend purge. */
		const bool wait = stop
			|| rseg_history_len <= trx_sys->rseg_history_len;
		const bool timeout = srv_resume_thread(
			slot, sig_count, wait,
			stop ? 0 : SRV_PURGE_MAX_TIMEOUT);

		sig_count = srv_suspend_thread(slot);

		rw_lock_x_lock(&purge_sys->latch);

		stop = (srv_shutdown_state == SRV_SHUTDOWN_NONE
			&& purge_sys->state == PURGE_STATE_STOP);

		if (!stop) {
			ut_a(purge_sys->n_stop == 0);
			purge_sys->running = true;

			if (timeout
			    && rseg_history_len == trx_sys->rseg_history_len
			    && trx_sys->rseg_history_len < 5000) {
				/* No new records were added since the
				wait started. Simply wait for new
				records. The magic number 5000 is an
				approximation for the case where we
				have cached UNDO log records which
				prevent truncate of the UNDO
				segments. */
				stop = true;
			}
		} else {
			ut_a(purge_sys->n_stop > 0);

			/* Signal that we are suspended. */
			os_event_set(purge_sys->event);
		}

		rw_lock_x_unlock(&purge_sys->latch);
	} while (stop && !thd_kill_level(thd));

	srv_resume_thread(slot, 0, false);
}

/*********************************************************************//**
Purge coordinator thread that schedules the purge tasks.
@return a dummy parameter */
extern "C"
os_thread_ret_t
DECLARE_THREAD(srv_purge_coordinator_thread)(
/*=========================================*/
	void*	arg MY_ATTRIBUTE((unused)))	/*!< in: a dummy parameter
						required by os_thread_create */
{
	my_thread_init();
	THD*		thd = innobase_create_background_thd("InnoDB purge coordinator");
	srv_slot_t*	slot;
	ulint           n_total_purged = ULINT_UNDEFINED;

	ut_ad(!srv_read_only_mode);
	ut_a(srv_n_purge_threads >= 1);
	ut_a(trx_purge_state() == PURGE_STATE_INIT);
	ut_a(srv_force_recovery < SRV_FORCE_NO_BACKGROUND);

	rw_lock_x_lock(&purge_sys->latch);

	purge_sys->running = true;
	purge_sys->state = PURGE_STATE_RUN;

	rw_lock_x_unlock(&purge_sys->latch);

#ifdef UNIV_PFS_THREAD
	pfs_register_thread(srv_purge_thread_key);
#endif /* UNIV_PFS_THREAD */

#ifdef UNIV_DEBUG_THREAD_CREATION
	ib::info() << "Purge coordinator thread created, id "
		<< os_thread_pf(os_thread_get_curr_id());
#endif /* UNIV_DEBUG_THREAD_CREATION */

	slot = srv_reserve_slot(SRV_PURGE);

	ulint	rseg_history_len = trx_sys->rseg_history_len;

	do {
		/* If there are no records to purge or the last
		purge didn't purge any records then wait for activity. */

		if (srv_shutdown_state == SRV_SHUTDOWN_NONE
		    && !thd_kill_level(thd)
		    && (purge_sys->state == PURGE_STATE_STOP
			|| n_total_purged == 0)) {

			srv_purge_coordinator_suspend(thd, slot, rseg_history_len);
		}

		ut_ad(!slot->suspended);

		if (srv_purge_should_exit(thd, n_total_purged)) {
			break;
		}

		n_total_purged = 0;

		rseg_history_len = srv_do_purge(
			thd, srv_n_purge_threads, &n_total_purged);

	} while (!srv_purge_should_exit(thd, n_total_purged));

	/* Ensure that we don't jump out of the loop unless the
	exit condition is satisfied. */

	ut_a(srv_purge_should_exit(thd, n_total_purged));

	/* Ensure that all records are purged on slow shutdown. */
	while (srv_fast_shutdown == 0
	       && trx_purge(1, srv_purge_batch_size, false));

#ifdef UNIV_DEBUG
	if (srv_fast_shutdown == 0) {
		trx_commit_disallowed = true;
	}
#endif /* UNIV_DEBUG */

	/* This trx_purge is called to remove any undo records (added by
	background threads) after completion of the above loop. When
	srv_fast_shutdown != 0, a large batch size can cause significant
	delay in shutdown ,so reducing the batch size to magic number 20
	(which was default in 5.5), which we hope will be sufficient to
	remove all the undo records */

	if (trx_purge(1, std::min(srv_purge_batch_size, 20UL), true)) {
		ut_a(srv_fast_shutdown);
	}

	/* The task queue should always be empty, independent of fast
	shutdown state. */
	ut_a(srv_get_task_queue_length() == 0);

	srv_free_slot(slot);

	/* Note that we are shutting down. */
	rw_lock_x_lock(&purge_sys->latch);

	purge_sys->state = PURGE_STATE_EXIT;

	/* If there are any pending undo-tablespace truncate then clear
	it off as we plan to shutdown the purge thread. */
	purge_sys->undo_trunc.clear();

	purge_sys->running = false;

	rw_lock_x_unlock(&purge_sys->latch);

#ifdef UNIV_DEBUG_THREAD_CREATION
	ib::info() << "Purge coordinator exiting, id "
		<< os_thread_pf(os_thread_get_curr_id());
#endif /* UNIV_DEBUG_THREAD_CREATION */

	/* Ensure that all the worker threads quit. */
	if (srv_n_purge_threads > 1) {
		srv_release_threads(SRV_WORKER, srv_n_purge_threads - 1);
	}

	innobase_destroy_background_thd(thd);
	my_thread_end();
	/* We count the number of threads in os_thread_exit(). A created
	thread should always use that to exit and not use return() to exit. */
	os_thread_exit();

	OS_THREAD_DUMMY_RETURN;	/* Not reached, avoid compiler warning */
}

/**********************************************************************//**
Enqueues a task to server task queue and releases a worker thread, if there
is a suspended one. */
void
srv_que_task_enqueue_low(
/*=====================*/
	que_thr_t*	thr)	/*!< in: query thread */
{
	ut_ad(!srv_read_only_mode);
	mutex_enter(&srv_sys.tasks_mutex);

<<<<<<< HEAD
	UT_LIST_ADD_LAST(srv_sys->tasks, thr);
=======
	UT_LIST_ADD_LAST(queue, srv_sys.tasks, thr);
>>>>>>> 13a350ac

	mutex_exit(&srv_sys.tasks_mutex);

	srv_release_threads(SRV_WORKER, 1);
}

/**********************************************************************//**
Get count of tasks in the queue.
@return number of tasks in queue */
ulint
srv_get_task_queue_length(void)
/*===========================*/
{
	ulint	n_tasks;

	ut_ad(!srv_read_only_mode);

	mutex_enter(&srv_sys.tasks_mutex);

	n_tasks = UT_LIST_GET_LEN(srv_sys.tasks);

	mutex_exit(&srv_sys.tasks_mutex);

	return(n_tasks);
}

/** Wake up the purge threads. */
void
srv_purge_wakeup()
{
	ut_ad(!srv_read_only_mode);

	if (srv_force_recovery < SRV_FORCE_NO_BACKGROUND) {

		srv_release_threads(SRV_PURGE, 1);

		if (srv_n_purge_threads > 1) {
			ulint	n_workers = srv_n_purge_threads - 1;

			srv_release_threads(SRV_WORKER, n_workers);
		}
	}
}

/** Check if tablespace is being truncated.
(Ignore system-tablespace as we don't re-create the tablespace
and so some of the action that are suppressed by this function
for independent tablespace are not applicable to system-tablespace).
@param	space_id	space_id to check for truncate action
@return true		if being truncated, false if not being
			truncated or tablespace is system-tablespace. */
bool
srv_is_tablespace_truncated(ulint space_id)
{
	if (is_system_tablespace(space_id)) {
		return(false);
	}

	return(truncate_t::is_tablespace_truncated(space_id)
	       || undo::Truncate::is_tablespace_truncated(space_id));

}

/** Check if tablespace was truncated.
@param[in]	space	space object to check for truncate action
@return true if tablespace was truncated and we still have an active
MLOG_TRUNCATE REDO log record. */
bool
srv_was_tablespace_truncated(const fil_space_t* space)
{
	if (space == NULL) {
		ut_ad(0);
		return(false);
	}

	return (!is_system_tablespace(space->id)
		&& truncate_t::was_tablespace_truncated(space->id));
}<|MERGE_RESOLUTION|>--- conflicted
+++ resolved
@@ -335,13 +335,8 @@
 adaptive flushing is averaged */
 ulong	srv_flushing_avg_loops;
 
-<<<<<<< HEAD
 /** innodb_purge_threads; the number of purge threads to use */
 ulong	srv_n_purge_threads;
-=======
-/* The number of purge threads to use.*/
-UNIV_INTERN ulong	srv_n_purge_threads;
->>>>>>> 13a350ac
 
 /** innodb_purge_batch_size, in pages */
 ulong	srv_purge_batch_size;
@@ -662,16 +657,7 @@
 						activity */
 };
 
-<<<<<<< HEAD
-static srv_sys_t*	srv_sys;
-=======
-#ifndef HAVE_ATOMIC_BUILTINS
-/** Mutex protecting some server global variables. */
-UNIV_INTERN ib_mutex_t	server_mutex;
-#endif /* !HAVE_ATOMIC_BUILTINS */
-
 static srv_sys_t	srv_sys;
->>>>>>> 13a350ac
 
 /** Event to signal srv_monitor_thread. Not protected by a mutex.
 Set after setting srv_print_innodb_monitor. */
@@ -869,11 +855,7 @@
 
 	ut_ad(srv_slot_get_type(slot) == type);
 
-<<<<<<< HEAD
-	my_atomic_addlint(&srv_sys->n_threads_active[type], 1);
-=======
-	++srv_sys.n_threads_active[type];
->>>>>>> 13a350ac
+	my_atomic_addlint(&srv_sys.n_threads_active[type], 1);
 
 	srv_sys_mutex_exit();
 
@@ -914,25 +896,15 @@
 
 	case SRV_WORKER:
 		ut_a(srv_n_purge_threads > 1);
-<<<<<<< HEAD
-=======
-		ut_a(srv_sys.n_threads_active[type] > 0);
->>>>>>> 13a350ac
 		break;
 	}
 
 	ut_a(!slot->suspended);
 	slot->suspended = TRUE;
 
-<<<<<<< HEAD
-	if (my_atomic_addlint(&srv_sys->n_threads_active[type], -1) < 0) {
+	if (my_atomic_addlint(&srv_sys.n_threads_active[type], -1) < 0) {
 		ut_error;
 	}
-=======
-	ut_a(srv_sys.n_threads_active[type] > 0);
-
-	srv_sys.n_threads_active[type]--;
->>>>>>> 13a350ac
 
 	return(os_event_reset(slot->event));
 }
@@ -987,11 +959,7 @@
 	ut_ad(slot->suspended);
 
 	slot->suspended = FALSE;
-<<<<<<< HEAD
-	my_atomic_addlint(&srv_sys->n_threads_active[slot->type], 1);
-=======
-	++srv_sys.n_threads_active[slot->type];
->>>>>>> 13a350ac
+	my_atomic_addlint(&srv_sys.n_threads_active[slot->type], 1);
 	srv_sys_mutex_exit();
 	return(timeout);
 }
@@ -1084,47 +1052,16 @@
 void
 srv_init()
 {
-<<<<<<< HEAD
-	ulint	n_sys_threads = 0;
-	ulint	srv_sys_sz = sizeof(*srv_sys);
-
 	mutex_create(LATCH_ID_SRV_INNODB_MONITOR, &srv_innodb_monitor_mutex);
-
-	if (!srv_read_only_mode) {
-
-		/* Number of purge threads + master thread */
-		n_sys_threads = srv_n_purge_threads + 1;
-
-		srv_sys_sz += n_sys_threads * sizeof(*srv_sys->sys_threads);
-	}
-
-	srv_sys = static_cast<srv_sys_t*>(ut_zalloc_nokey(srv_sys_sz));
-
-	srv_sys->n_sys_threads = n_sys_threads;
-=======
-#ifndef HAVE_ATOMIC_BUILTINS
-	mutex_create(server_mutex_key, &server_mutex, SYNC_ANY_LATCH);
-#endif /* !HAVE_ATOMIC_BUILTINS */
-
-	mutex_create(srv_innodb_monitor_mutex_key,
-		     &srv_innodb_monitor_mutex, SYNC_NO_ORDER_CHECK);
 
 	srv_sys.n_sys_threads = srv_read_only_mode
 		? 0
 		: srv_n_purge_threads + 1/* purge coordinator */;
->>>>>>> 13a350ac
 
 	if (!srv_read_only_mode) {
-		mutex_create(LATCH_ID_SRV_SYS, &srv_sys->mutex);
-
-<<<<<<< HEAD
-		mutex_create(LATCH_ID_SRV_SYS_TASKS, &srv_sys->tasks_mutex);
-=======
-		mutex_create(srv_sys_mutex_key, &srv_sys.mutex, SYNC_THREADS);
-
-		mutex_create(srv_sys_tasks_mutex_key,
-			     &srv_sys.tasks_mutex, SYNC_ANY_LATCH);
->>>>>>> 13a350ac
+		mutex_create(LATCH_ID_SRV_SYS, &srv_sys.mutex);
+
+		mutex_create(LATCH_ID_SRV_SYS_TASKS, &srv_sys.tasks_mutex);
 
 		for (ulint i = 0; i < srv_sys.n_sys_threads; ++i) {
 			srv_slot_t*	slot = &srv_sys.sys_threads[i];
@@ -1138,15 +1075,11 @@
 
 		srv_monitor_event = os_event_create(0);
 
-<<<<<<< HEAD
 		srv_buf_dump_event = os_event_create(0);
 
 		buf_flush_event = os_event_create("buf_flush_event");
 
-		UT_LIST_INIT(srv_sys->tasks, &que_thr_t::queue);
-=======
-		srv_buf_dump_event = os_event_create();
->>>>>>> 13a350ac
+		UT_LIST_INIT(srv_sys.tasks, &que_thr_t::queue);
 	}
 
 	srv_buf_resize_event = os_event_create(0);
@@ -1190,28 +1123,19 @@
 srv_free(void)
 /*==========*/
 {
-<<<<<<< HEAD
-	if (!srv_sys) {
+	if (!srv_buf_resize_event) {
 		return;
 	}
-=======
-	srv_conc_free();
-
-	/* The mutexes srv_sys.mutex and srv_sys.tasks_mutex should have
-	been freed by sync_close() already. */
->>>>>>> 13a350ac
 
 	mutex_free(&srv_innodb_monitor_mutex);
 	mutex_free(&page_zip_stat_per_index_mutex);
 
 	if (!srv_read_only_mode) {
-		mutex_free(&srv_sys->mutex);
-		mutex_free(&srv_sys->tasks_mutex);
-
-		for (ulint i = 0; i < srv_sys->n_sys_threads; ++i) {
-			srv_slot_t*	slot = &srv_sys->sys_threads[i];
-
-			os_event_destroy(slot->event);
+		mutex_free(&srv_sys.mutex);
+		mutex_free(&srv_sys.tasks_mutex);
+
+		for (ulint i = 0; i < srv_sys.n_sys_threads; ++i) {
+			os_event_destroy(srv_sys.sys_threads[i].event);
 		}
 
 		os_event_destroy(srv_error_event);
@@ -1222,18 +1146,11 @@
 
 	os_event_destroy(srv_buf_resize_event);
 
-#ifdef UNIV_DEBUG
-	os_event_destroy(srv_master_thread_disabled_event);
-	srv_master_thread_disabled_event = NULL;
-#endif /* UNIV_DEBUG */
+	ut_d(os_event_destroy(srv_master_thread_disabled_event));
 
 	dict_ind_free();
 
 	trx_i_s_cache_free(trx_i_s_cache);
-
-	ut_free(srv_sys);
-
-	srv_sys = 0;
 }
 
 /*********************************************************************//**
@@ -2137,11 +2054,7 @@
 
 	srv_inc_activity_count();
 
-<<<<<<< HEAD
-	if (my_atomic_loadlint(&srv_sys->n_threads_active[SRV_MASTER]) == 0) {
-=======
-	if (srv_sys.n_threads_active[SRV_MASTER] == 0) {
->>>>>>> 13a350ac
+	if (my_atomic_loadlint(&srv_sys.n_threads_active[SRV_MASTER]) == 0) {
 		srv_slot_t*	slot;
 
 		srv_sys_mutex_enter();
@@ -2166,12 +2079,8 @@
 	ut_ad(!srv_sys_mutex_own());
 
 	if (purge_sys->state == PURGE_STATE_RUN
-<<<<<<< HEAD
-	    && !my_atomic_loadlint(&srv_sys->n_threads_active[SRV_PURGE])
+	    && !my_atomic_loadlint(&srv_sys.n_threads_active[SRV_PURGE])
 	    && my_atomic_loadlint(&trx_sys->rseg_history_len)) {
-=======
-	    && srv_sys.n_threads_active[SRV_PURGE] == 0) {
->>>>>>> 13a350ac
 
 		srv_release_threads(SRV_PURGE, 1);
 	}
@@ -2727,11 +2636,7 @@
 
 		ut_a(que_node_get_type(thr->child) == QUE_NODE_PURGE);
 
-<<<<<<< HEAD
-		UT_LIST_REMOVE(srv_sys->tasks, thr);
-=======
-		UT_LIST_REMOVE(queue, srv_sys.tasks, thr);
->>>>>>> 13a350ac
+		UT_LIST_REMOVE(srv_sys.tasks, thr);
 	}
 
 	mutex_exit(&srv_sys.tasks_mutex);
@@ -2772,17 +2677,8 @@
 	slot = srv_reserve_slot(SRV_WORKER);
 
 	ut_a(srv_n_purge_threads > 1);
-<<<<<<< HEAD
-	ut_a(my_atomic_loadlint(&srv_sys->n_threads_active[SRV_WORKER])
+	ut_a(my_atomic_loadlint(&srv_sys.n_threads_active[SRV_WORKER])
 	     < static_cast<lint>(srv_n_purge_threads));
-=======
-
-	srv_sys_mutex_enter();
-
-	ut_a(srv_sys.n_threads_active[SRV_WORKER] < srv_n_purge_threads);
-
-	srv_sys_mutex_exit();
->>>>>>> 13a350ac
 
 	/* We need to ensure that the worker threads exit after the
 	purge coordinator thread. Otherwise the purge coordinator can
@@ -3125,11 +3021,7 @@
 	ut_ad(!srv_read_only_mode);
 	mutex_enter(&srv_sys.tasks_mutex);
 
-<<<<<<< HEAD
-	UT_LIST_ADD_LAST(srv_sys->tasks, thr);
-=======
-	UT_LIST_ADD_LAST(queue, srv_sys.tasks, thr);
->>>>>>> 13a350ac
+	UT_LIST_ADD_LAST(srv_sys.tasks, thr);
 
 	mutex_exit(&srv_sys.tasks_mutex);
 
