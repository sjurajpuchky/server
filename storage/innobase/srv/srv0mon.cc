/*****************************************************************************

Copyright (c) 2010, 2016, Oracle and/or its affiliates. All Rights Reserved.
Copyright (c) 2012, Facebook Inc.
Copyright (c) 2013, 2017, MariaDB Corporation.

This program is free software; you can redistribute it and/or modify it under
the terms of the GNU General Public License as published by the Free Software
Foundation; version 2 of the License.

This program is distributed in the hope that it will be useful, but WITHOUT
ANY WARRANTY; without even the implied warranty of MERCHANTABILITY or FITNESS
FOR A PARTICULAR PURPOSE. See the GNU General Public License for more details.

You should have received a copy of the GNU General Public License along with
this program; if not, write to the Free Software Foundation, Inc.,
51 Franklin Street, Suite 500, Boston, MA 02110-1335 USA

*****************************************************************************/

/**************************************************//**
@file srv/srv0mon.cc
Database monitor counter interfaces

Created 12/9/2009 Jimmy Yang
*******************************************************/

#include "buf0buf.h"
#include "dict0mem.h"
#include "ibuf0ibuf.h"
#include "lock0lock.h"
#include "mach0data.h"
#include "os0file.h"
#include "srv0mon.h"
#include "srv0srv.h"
#include "trx0rseg.h"
#include "trx0sys.h"

/* Macro to standardize the counter names for counters in the
"monitor_buf_page" module as they have very structured defines */
#define	MONITOR_BUF_PAGE(name, description, code, op, op_code)	\
	{"buffer_page_" op "_" name, "buffer_page_io",		\
	 "Number of " description " Pages " op,			\
	 MONITOR_GROUP_MODULE, MONITOR_DEFAULT_START,		\
	 MONITOR_##code##_##op_code}

#define MONITOR_BUF_PAGE_READ(name, description, code)		\
	 MONITOR_BUF_PAGE(name, description, code, "read", PAGE_READ)

#define MONITOR_BUF_PAGE_WRITTEN(name, description, code)	\
	 MONITOR_BUF_PAGE(name, description, code, "written", PAGE_WRITTEN)

/** This array defines basic static information of monitor counters,
including each monitor's name, module it belongs to, a short
description and its property/type and corresponding monitor_id.
Please note: If you add a monitor here, please add its corresponding
monitor_id to "enum monitor_id_value" structure in srv0mon.h file. */

static monitor_info_t	innodb_counter_info[] =
{
	/* A dummy item to mark the module start, this is
	to accomodate the default value (0) set for the
	global variables with the control system. */
	{"module_start", "module_start", "module_start",
	MONITOR_MODULE,
	MONITOR_DEFAULT_START, MONITOR_DEFAULT_START},

	/* ========== Counters for Server Metadata ========== */
	{"module_metadata", "metadata", "Server Metadata",
	 MONITOR_MODULE,
	 MONITOR_DEFAULT_START, MONITOR_MODULE_METADATA},

	{"metadata_table_handles_opened", "metadata",
	 "Number of table handles opened",
	 MONITOR_NONE,
	 MONITOR_DEFAULT_START, MONITOR_TABLE_OPEN},

	{"metadata_table_handles_closed", "metadata",
	 "Number of table handles closed",
	 MONITOR_NONE,
	 MONITOR_DEFAULT_START, MONITOR_TABLE_CLOSE},

	{"metadata_table_reference_count", "metadata",
	 "Table reference counter",
	 MONITOR_NONE,
	 MONITOR_DEFAULT_START, MONITOR_TABLE_REFERENCE},

	/* ========== Counters for Lock Module ========== */
	{"module_lock", "lock", "Lock Module",
	 MONITOR_MODULE,
	 MONITOR_DEFAULT_START, MONITOR_MODULE_LOCK},

	{"lock_deadlocks", "lock", "Number of deadlocks",
	 MONITOR_DEFAULT_ON,
	 MONITOR_DEFAULT_START, MONITOR_DEADLOCK},

	{"lock_timeouts", "lock", "Number of lock timeouts",
	 MONITOR_DEFAULT_ON,
	 MONITOR_DEFAULT_START, MONITOR_TIMEOUT},

	{"lock_rec_lock_waits", "lock",
	 "Number of times enqueued into record lock wait queue",
	 MONITOR_NONE,
	 MONITOR_DEFAULT_START, MONITOR_LOCKREC_WAIT},

	{"lock_table_lock_waits", "lock",
	 "Number of times enqueued into table lock wait queue",
	 MONITOR_NONE,
	 MONITOR_DEFAULT_START, MONITOR_TABLELOCK_WAIT},

	{"lock_rec_lock_requests", "lock",
	 "Number of record locks requested",
	 MONITOR_NONE,
	 MONITOR_DEFAULT_START, MONITOR_NUM_RECLOCK_REQ},

	{"lock_rec_lock_created", "lock", "Number of record locks created",
	 MONITOR_NONE,
	 MONITOR_DEFAULT_START, MONITOR_RECLOCK_CREATED},

	{"lock_rec_lock_removed", "lock",
	 "Number of record locks removed from the lock queue",
	 MONITOR_NONE,
	 MONITOR_DEFAULT_START, MONITOR_RECLOCK_REMOVED},

	{"lock_rec_locks", "lock",
	 "Current number of record locks on tables",
	 MONITOR_NONE,
	 MONITOR_DEFAULT_START, MONITOR_NUM_RECLOCK},

	{"lock_table_lock_created", "lock", "Number of table locks created",
	 MONITOR_NONE,
	 MONITOR_DEFAULT_START, MONITOR_TABLELOCK_CREATED},

	{"lock_table_lock_removed", "lock",
	 "Number of table locks removed from the lock queue",
	 MONITOR_NONE,
	 MONITOR_DEFAULT_START, MONITOR_TABLELOCK_REMOVED},

	{"lock_table_locks", "lock",
	 "Current number of table locks on tables",
	 MONITOR_NONE,
	 MONITOR_DEFAULT_START, MONITOR_NUM_TABLELOCK},

	{"lock_row_lock_current_waits", "lock",
	 "Number of row locks currently being waited for"
	 " (innodb_row_lock_current_waits)",
	 static_cast<monitor_type_t>(
	 MONITOR_EXISTING | MONITOR_DEFAULT_ON),
	 MONITOR_DEFAULT_START, MONITOR_OVLD_ROW_LOCK_CURRENT_WAIT},

	{"lock_row_lock_time", "lock",
	 "Time spent in acquiring row locks, in milliseconds"
	 " (innodb_row_lock_time)",
	 static_cast<monitor_type_t>(
	 MONITOR_EXISTING | MONITOR_DEFAULT_ON),
	 MONITOR_DEFAULT_START, MONITOR_OVLD_LOCK_WAIT_TIME},

	{"lock_row_lock_time_max", "lock",
	 "The maximum time to acquire a row lock, in milliseconds"
	 " (innodb_row_lock_time_max)",
	 static_cast<monitor_type_t>(
	 MONITOR_EXISTING | MONITOR_DISPLAY_CURRENT | MONITOR_DEFAULT_ON),
	 MONITOR_DEFAULT_START, MONITOR_OVLD_LOCK_MAX_WAIT_TIME},

	{"lock_row_lock_waits", "lock",
	 "Number of times a row lock had to be waited for"
	 " (innodb_row_lock_waits)",
	 static_cast<monitor_type_t>(
	 MONITOR_EXISTING | MONITOR_DEFAULT_ON),
	 MONITOR_DEFAULT_START, MONITOR_OVLD_ROW_LOCK_WAIT},

	{"lock_row_lock_time_avg", "lock",
	 "The average time to acquire a row lock, in milliseconds"
	 " (innodb_row_lock_time_avg)",
	 static_cast<monitor_type_t>(
	 MONITOR_EXISTING | MONITOR_DISPLAY_CURRENT | MONITOR_DEFAULT_ON),
	 MONITOR_DEFAULT_START, MONITOR_OVLD_LOCK_AVG_WAIT_TIME},

	/* ========== Counters for Buffer Manager and I/O ========== */
	{"module_buffer", "buffer", "Buffer Manager Module",
	 MONITOR_MODULE,
	 MONITOR_DEFAULT_START, MONITOR_MODULE_BUFFER},

	{"buffer_pool_size", "server",
	 "Server buffer pool size (all buffer pools) in bytes",
	 static_cast<monitor_type_t>(
	 MONITOR_EXISTING | MONITOR_DEFAULT_ON | MONITOR_DISPLAY_CURRENT),
	 MONITOR_DEFAULT_START, MONITOR_OVLD_BUFFER_POOL_SIZE},

	{"buffer_pool_reads", "buffer",
	 "Number of reads directly from disk (innodb_buffer_pool_reads)",
	 static_cast<monitor_type_t>(
	 MONITOR_EXISTING | MONITOR_DEFAULT_ON),
	 MONITOR_DEFAULT_START, MONITOR_OVLD_BUF_POOL_READS},

	{"buffer_pool_read_requests", "buffer",
	 "Number of logical read requests (innodb_buffer_pool_read_requests)",
	 static_cast<monitor_type_t>(
	 MONITOR_EXISTING | MONITOR_DEFAULT_ON),
	 MONITOR_DEFAULT_START, MONITOR_OVLD_BUF_POOL_READ_REQUESTS},

	{"buffer_pool_write_requests", "buffer",
	 "Number of write requests (innodb_buffer_pool_write_requests)",
	 static_cast<monitor_type_t>(
	 MONITOR_EXISTING | MONITOR_DEFAULT_ON),
	 MONITOR_DEFAULT_START, MONITOR_OVLD_BUF_POOL_WRITE_REQUEST},

	{"buffer_pool_wait_free", "buffer",
	 "Number of times waited for free buffer"
	 " (innodb_buffer_pool_wait_free)",
	 static_cast<monitor_type_t>(
	 MONITOR_EXISTING | MONITOR_DEFAULT_ON),
	 MONITOR_DEFAULT_START, MONITOR_OVLD_BUF_POOL_WAIT_FREE},

	{"buffer_pool_read_ahead", "buffer",
	 "Number of pages read as read ahead (innodb_buffer_pool_read_ahead)",
	 static_cast<monitor_type_t>(
	 MONITOR_EXISTING | MONITOR_DEFAULT_ON),
	 MONITOR_DEFAULT_START, MONITOR_OVLD_BUF_POOL_READ_AHEAD},

	{"buffer_pool_read_ahead_evicted", "buffer",
	 "Read-ahead pages evicted without being accessed"
	 " (innodb_buffer_pool_read_ahead_evicted)",
	 static_cast<monitor_type_t>(
	 MONITOR_EXISTING | MONITOR_DEFAULT_ON),
	 MONITOR_DEFAULT_START, MONITOR_OVLD_BUF_POOL_READ_AHEAD_EVICTED},

	{"buffer_pool_pages_total", "buffer",
	 "Total buffer pool size in pages (innodb_buffer_pool_pages_total)",
	 static_cast<monitor_type_t>(
	 MONITOR_EXISTING | MONITOR_DISPLAY_CURRENT | MONITOR_DEFAULT_ON),
	 MONITOR_DEFAULT_START, MONITOR_OVLD_BUF_POOL_PAGE_TOTAL},

	{"buffer_pool_pages_misc", "buffer",
	 "Buffer pages for misc use such as row locks or the adaptive"
	 " hash index (innodb_buffer_pool_pages_misc)",
	 static_cast<monitor_type_t>(
	 MONITOR_EXISTING | MONITOR_DISPLAY_CURRENT | MONITOR_DEFAULT_ON),
	 MONITOR_DEFAULT_START, MONITOR_OVLD_BUF_POOL_PAGE_MISC},

	{"buffer_pool_pages_data", "buffer",
	 "Buffer pages containing data (innodb_buffer_pool_pages_data)",
	 static_cast<monitor_type_t>(
	 MONITOR_EXISTING | MONITOR_DISPLAY_CURRENT | MONITOR_DEFAULT_ON),
	 MONITOR_DEFAULT_START, MONITOR_OVLD_BUF_POOL_PAGES_DATA},

	{"buffer_pool_bytes_data", "buffer",
	 "Buffer bytes containing data (innodb_buffer_pool_bytes_data)",
	 static_cast<monitor_type_t>(
	 MONITOR_EXISTING | MONITOR_DISPLAY_CURRENT | MONITOR_DEFAULT_ON),
	 MONITOR_DEFAULT_START, MONITOR_OVLD_BUF_POOL_BYTES_DATA},

	{"buffer_pool_pages_dirty", "buffer",
	 "Buffer pages currently dirty (innodb_buffer_pool_pages_dirty)",
	 static_cast<monitor_type_t>(
	 MONITOR_EXISTING | MONITOR_DISPLAY_CURRENT | MONITOR_DEFAULT_ON),
	 MONITOR_DEFAULT_START, MONITOR_OVLD_BUF_POOL_PAGES_DIRTY},

	{"buffer_pool_bytes_dirty", "buffer",
         "Buffer bytes currently dirty (innodb_buffer_pool_bytes_dirty)",
         static_cast<monitor_type_t>(
         MONITOR_EXISTING | MONITOR_DISPLAY_CURRENT | MONITOR_DEFAULT_ON),
         MONITOR_DEFAULT_START, MONITOR_OVLD_BUF_POOL_BYTES_DIRTY},

	{"buffer_pool_pages_free", "buffer",
	 "Buffer pages currently free (innodb_buffer_pool_pages_free)",
	 static_cast<monitor_type_t>(
	 MONITOR_EXISTING | MONITOR_DISPLAY_CURRENT | MONITOR_DEFAULT_ON),
	 MONITOR_DEFAULT_START, MONITOR_OVLD_BUF_POOL_PAGES_FREE},

	{"buffer_pages_created", "buffer",
	 "Number of pages created (innodb_pages_created)",
	 static_cast<monitor_type_t>(
	 MONITOR_EXISTING | MONITOR_DEFAULT_ON),
	 MONITOR_DEFAULT_START, MONITOR_OVLD_PAGE_CREATED},

	{"buffer_pages_written", "buffer",
	 "Number of pages written (innodb_pages_written)",
	 static_cast<monitor_type_t>(
	 MONITOR_EXISTING | MONITOR_DEFAULT_ON),
	 MONITOR_DEFAULT_START, MONITOR_OVLD_PAGES_WRITTEN},

	{"buffer_index_pages_written", "buffer",
	 "Number of index pages written (innodb_index_pages_written)",
	 static_cast<monitor_type_t>(
	 MONITOR_EXISTING | MONITOR_DEFAULT_ON),
	 MONITOR_DEFAULT_START, MONITOR_OVLD_INDEX_PAGES_WRITTEN},

	{"buffer_non_index_pages_written", "buffer",
	 "Number of non index pages written (innodb_non_index_pages_written)",
	 static_cast<monitor_type_t>(
	 MONITOR_EXISTING | MONITOR_DEFAULT_ON),
	 MONITOR_DEFAULT_START, MONITOR_OVLD_NON_INDEX_PAGES_WRITTEN},

	{"buffer_pages_read", "buffer",
	 "Number of pages read (innodb_pages_read)",
	 static_cast<monitor_type_t>(
	 MONITOR_EXISTING | MONITOR_DEFAULT_ON),
	 MONITOR_DEFAULT_START, MONITOR_OVLD_PAGES_READ},

	{"buffer_pages0_read", "buffer",
	 "Number of page 0 read (innodb_pages0_read)",
	 static_cast<monitor_type_t>(
	 MONITOR_EXISTING | MONITOR_DEFAULT_ON),
	 MONITOR_DEFAULT_START, MONITOR_OVLD_PAGES0_READ},

	{"buffer_index_sec_rec_cluster_reads", "buffer",
	 "Number of secondary record reads triggered cluster read",
	 static_cast<monitor_type_t>(
	 MONITOR_EXISTING | MONITOR_DEFAULT_ON),
	 MONITOR_DEFAULT_START, MONITOR_OVLD_INDEX_SEC_REC_CLUSTER_READS},

	{"buffer_index_sec_rec_cluster_reads_avoided", "buffer",
	 "Number of secondary record reads avoided triggering cluster read",
	 static_cast<monitor_type_t>(
	 MONITOR_EXISTING | MONITOR_DEFAULT_ON),
	 MONITOR_DEFAULT_START, MONITOR_OVLD_INDEX_SEC_REC_CLUSTER_READS_AVOIDED},

	{"buffer_data_reads", "buffer",
	 "Amount of data read in bytes (innodb_data_reads)",
	 static_cast<monitor_type_t>(
	 MONITOR_EXISTING | MONITOR_DEFAULT_ON),
	 MONITOR_DEFAULT_START, MONITOR_OVLD_BYTE_READ},

	{"buffer_data_written", "buffer",
	 "Amount of data written in bytes (innodb_data_written)",
	 static_cast<monitor_type_t>(
	 MONITOR_EXISTING | MONITOR_DEFAULT_ON),
	 MONITOR_DEFAULT_START, MONITOR_OVLD_BYTE_WRITTEN},

	/* Cumulative counter for scanning in flush batches */
	{"buffer_flush_batch_scanned", "buffer",
	 "Total pages scanned as part of flush batch",
	 MONITOR_SET_OWNER,
	 MONITOR_FLUSH_BATCH_SCANNED_NUM_CALL,
	 MONITOR_FLUSH_BATCH_SCANNED},

	{"buffer_flush_batch_num_scan", "buffer",
	 "Number of times buffer flush list flush is called",
	 MONITOR_SET_MEMBER, MONITOR_FLUSH_BATCH_SCANNED,
	 MONITOR_FLUSH_BATCH_SCANNED_NUM_CALL},

	{"buffer_flush_batch_scanned_per_call", "buffer",
	 "Pages scanned per flush batch scan",
	 MONITOR_SET_MEMBER, MONITOR_FLUSH_BATCH_SCANNED,
	 MONITOR_FLUSH_BATCH_SCANNED_PER_CALL},

	/* Cumulative counter for pages flushed in flush batches */
	{"buffer_flush_batch_total_pages", "buffer",
	 "Total pages flushed as part of flush batch",
	 MONITOR_SET_OWNER, MONITOR_FLUSH_BATCH_COUNT,
	 MONITOR_FLUSH_BATCH_TOTAL_PAGE},

	{"buffer_flush_batches", "buffer",
	 "Number of flush batches",
	 MONITOR_SET_MEMBER, MONITOR_FLUSH_BATCH_TOTAL_PAGE,
	 MONITOR_FLUSH_BATCH_COUNT},

	{"buffer_flush_batch_pages", "buffer",
	 "Pages queued as a flush batch",
	 MONITOR_SET_MEMBER, MONITOR_FLUSH_BATCH_TOTAL_PAGE,
	 MONITOR_FLUSH_BATCH_PAGES},

	/* Cumulative counter for flush batches because of neighbor */
	{"buffer_flush_neighbor_total_pages", "buffer",
	 "Total neighbors flushed as part of neighbor flush",
	 MONITOR_SET_OWNER, MONITOR_FLUSH_NEIGHBOR_COUNT,
	 MONITOR_FLUSH_NEIGHBOR_TOTAL_PAGE},

	{"buffer_flush_neighbor", "buffer",
	 "Number of times neighbors flushing is invoked",
	 MONITOR_SET_MEMBER, MONITOR_FLUSH_NEIGHBOR_TOTAL_PAGE,
	 MONITOR_FLUSH_NEIGHBOR_COUNT},

	{"buffer_flush_neighbor_pages", "buffer",
	 "Pages queued as a neighbor batch",
	 MONITOR_SET_MEMBER, MONITOR_FLUSH_NEIGHBOR_TOTAL_PAGE,
	 MONITOR_FLUSH_NEIGHBOR_PAGES},

	{"buffer_flush_n_to_flush_requested", "buffer",
	 "Number of pages requested for flushing.",
	 MONITOR_NONE,
	 MONITOR_DEFAULT_START, MONITOR_FLUSH_N_TO_FLUSH_REQUESTED},

	{"buffer_flush_n_to_flush_by_age", "buffer",
	 "Number of pages target by LSN Age for flushing.",
	 MONITOR_NONE,
	 MONITOR_DEFAULT_START, MONITOR_FLUSH_N_TO_FLUSH_BY_AGE},

	{"buffer_flush_adaptive_avg_time_slot", "buffer",
	 "Avg time (ms) spent for adaptive flushing recently per slot.",
	 MONITOR_NONE,
	 MONITOR_DEFAULT_START, MONITOR_FLUSH_ADAPTIVE_AVG_TIME_SLOT},

	{"buffer_LRU_batch_flush_avg_time_slot", "buffer",
	 "Avg time (ms) spent for LRU batch flushing recently per slot.",
	 MONITOR_NONE,
	 MONITOR_DEFAULT_START, MONITOR_LRU_BATCH_FLUSH_AVG_TIME_SLOT},

	{"buffer_flush_adaptive_avg_time_thread", "buffer",
	 "Avg time (ms) spent for adaptive flushing recently per thread.",
	 MONITOR_NONE,
	 MONITOR_DEFAULT_START, MONITOR_FLUSH_ADAPTIVE_AVG_TIME_THREAD},

	{"buffer_LRU_batch_flush_avg_time_thread", "buffer",
	 "Avg time (ms) spent for LRU batch flushing recently per thread.",
	 MONITOR_NONE,
	 MONITOR_DEFAULT_START, MONITOR_LRU_BATCH_FLUSH_AVG_TIME_THREAD},

	{"buffer_flush_adaptive_avg_time_est", "buffer",
	 "Estimated time (ms) spent for adaptive flushing recently.",
	 MONITOR_NONE,
	 MONITOR_DEFAULT_START, MONITOR_FLUSH_ADAPTIVE_AVG_TIME_EST},

	{"buffer_LRU_batch_flush_avg_time_est", "buffer",
	 "Estimated time (ms) spent for LRU batch flushing recently.",
	 MONITOR_NONE,
	 MONITOR_DEFAULT_START, MONITOR_LRU_BATCH_FLUSH_AVG_TIME_EST},

	{"buffer_flush_avg_time", "buffer",
	 "Avg time (ms) spent for flushing recently.",
	 MONITOR_NONE,
	 MONITOR_DEFAULT_START, MONITOR_FLUSH_AVG_TIME},

	{"buffer_flush_adaptive_avg_pass", "buffer",
	 "Numner of adaptive flushes passed during the recent Avg period.",
	 MONITOR_NONE,
	 MONITOR_DEFAULT_START, MONITOR_FLUSH_ADAPTIVE_AVG_PASS},

	{"buffer_LRU_batch_flush_avg_pass", "buffer",
	 "Number of LRU batch flushes passed during the recent Avg period.",
	 MONITOR_NONE,
	 MONITOR_DEFAULT_START, MONITOR_LRU_BATCH_FLUSH_AVG_PASS},

	{"buffer_flush_avg_pass", "buffer",
	 "Number of flushes passed during the recent Avg period.",
	 MONITOR_NONE,
	 MONITOR_DEFAULT_START, MONITOR_FLUSH_AVG_PASS},

	{"buffer_LRU_get_free_loops", "buffer",
	 "Total loops in LRU get free.",
	 MONITOR_NONE,
	 MONITOR_DEFAULT_START, MONITOR_LRU_GET_FREE_LOOPS},

	{"buffer_LRU_get_free_waits", "buffer",
	 "Total sleep waits in LRU get free.",
	 MONITOR_NONE,
	 MONITOR_DEFAULT_START, MONITOR_LRU_GET_FREE_WAITS},

	{"buffer_flush_avg_page_rate", "buffer",
	 "Average number of pages at which flushing is happening",
	 MONITOR_NONE,
	 MONITOR_DEFAULT_START, MONITOR_FLUSH_AVG_PAGE_RATE},

	{"buffer_flush_lsn_avg_rate", "buffer",
	 "Average redo generation rate",
	 MONITOR_NONE,
	 MONITOR_DEFAULT_START, MONITOR_FLUSH_LSN_AVG_RATE},

	{"buffer_flush_pct_for_dirty", "buffer",
	 "Percent of IO capacity used to avoid max dirty page limit",
	 MONITOR_NONE,
	 MONITOR_DEFAULT_START, MONITOR_FLUSH_PCT_FOR_DIRTY},

	{"buffer_flush_pct_for_lsn", "buffer",
	 "Percent of IO capacity used to avoid reusable redo space limit",
	 MONITOR_NONE,
	 MONITOR_DEFAULT_START, MONITOR_FLUSH_PCT_FOR_LSN},

	{"buffer_flush_sync_waits", "buffer",
	 "Number of times a wait happens due to sync flushing",
	 MONITOR_NONE,
	 MONITOR_DEFAULT_START, MONITOR_FLUSH_SYNC_WAITS},

	/* Cumulative counter for flush batches for adaptive flushing  */
	{"buffer_flush_adaptive_total_pages", "buffer",
	 "Total pages flushed as part of adaptive flushing",
	 MONITOR_SET_OWNER, MONITOR_FLUSH_ADAPTIVE_COUNT,
	 MONITOR_FLUSH_ADAPTIVE_TOTAL_PAGE},

	{"buffer_flush_adaptive", "buffer",
	 "Number of adaptive batches",
	 MONITOR_SET_MEMBER, MONITOR_FLUSH_ADAPTIVE_TOTAL_PAGE,
	 MONITOR_FLUSH_ADAPTIVE_COUNT},

	{"buffer_flush_adaptive_pages", "buffer",
	 "Pages queued as an adaptive batch",
	 MONITOR_SET_MEMBER, MONITOR_FLUSH_ADAPTIVE_TOTAL_PAGE,
	 MONITOR_FLUSH_ADAPTIVE_PAGES},

	/* Cumulative counter for flush batches because of sync */
	{"buffer_flush_sync_total_pages", "buffer",
	 "Total pages flushed as part of sync batches",
	 MONITOR_SET_OWNER, MONITOR_FLUSH_SYNC_COUNT,
	 MONITOR_FLUSH_SYNC_TOTAL_PAGE},

	{"buffer_flush_sync", "buffer",
	 "Number of sync batches",
	 MONITOR_SET_MEMBER, MONITOR_FLUSH_SYNC_TOTAL_PAGE,
	 MONITOR_FLUSH_SYNC_COUNT},

	{"buffer_flush_sync_pages", "buffer",
	 "Pages queued as a sync batch",
	 MONITOR_SET_MEMBER, MONITOR_FLUSH_SYNC_TOTAL_PAGE,
	 MONITOR_FLUSH_SYNC_PAGES},

	/* Cumulative counter for flush batches because of background */
	{"buffer_flush_background_total_pages", "buffer",
	 "Total pages flushed as part of background batches",
	 MONITOR_SET_OWNER, MONITOR_FLUSH_BACKGROUND_COUNT,
	 MONITOR_FLUSH_BACKGROUND_TOTAL_PAGE},

	{"buffer_flush_background", "buffer",
	 "Number of background batches",
	 MONITOR_SET_MEMBER, MONITOR_FLUSH_BACKGROUND_TOTAL_PAGE,
	 MONITOR_FLUSH_BACKGROUND_COUNT},

	{"buffer_flush_background_pages", "buffer",
	 "Pages queued as a background batch",
	 MONITOR_SET_MEMBER, MONITOR_FLUSH_BACKGROUND_TOTAL_PAGE,
	 MONITOR_FLUSH_BACKGROUND_PAGES},

	/* Cumulative counter for LRU batch scan */
	{"buffer_LRU_batch_scanned", "buffer",
	 "Total pages scanned as part of LRU batch",
	 MONITOR_SET_OWNER, MONITOR_LRU_BATCH_SCANNED_NUM_CALL,
	 MONITOR_LRU_BATCH_SCANNED},

	{"buffer_LRU_batch_num_scan", "buffer",
	 "Number of times LRU batch is called",
	 MONITOR_SET_MEMBER, MONITOR_LRU_BATCH_SCANNED,
	 MONITOR_LRU_BATCH_SCANNED_NUM_CALL},

	{"buffer_LRU_batch_scanned_per_call", "buffer",
	 "Pages scanned per LRU batch call",
	 MONITOR_SET_MEMBER, MONITOR_LRU_BATCH_SCANNED,
	 MONITOR_LRU_BATCH_SCANNED_PER_CALL},

	/* Cumulative counter for LRU batch pages flushed */
	{"buffer_LRU_batch_flush_total_pages", "buffer",
	 "Total pages flushed as part of LRU batches",
	 MONITOR_SET_OWNER, MONITOR_LRU_BATCH_FLUSH_COUNT,
	 MONITOR_LRU_BATCH_FLUSH_TOTAL_PAGE},

	{"buffer_LRU_batches_flush", "buffer",
	 "Number of LRU batches",
	 MONITOR_SET_MEMBER, MONITOR_LRU_BATCH_FLUSH_TOTAL_PAGE,
	 MONITOR_LRU_BATCH_FLUSH_COUNT},

	{"buffer_LRU_batch_flush_pages", "buffer",
	 "Pages queued as an LRU batch",
	 MONITOR_SET_MEMBER, MONITOR_LRU_BATCH_FLUSH_TOTAL_PAGE,
	 MONITOR_LRU_BATCH_FLUSH_PAGES},

	/* Cumulative counter for LRU batch pages flushed */
	{"buffer_LRU_batch_evict_total_pages", "buffer",
	 "Total pages evicted as part of LRU batches",
	 MONITOR_SET_OWNER, MONITOR_LRU_BATCH_EVICT_COUNT,
	 MONITOR_LRU_BATCH_EVICT_TOTAL_PAGE},

	{"buffer_LRU_batches_evict", "buffer",
	 "Number of LRU batches",
	 MONITOR_SET_MEMBER, MONITOR_LRU_BATCH_EVICT_TOTAL_PAGE,
	 MONITOR_LRU_BATCH_EVICT_COUNT},

	{"buffer_LRU_batch_evict_pages", "buffer",
	 "Pages queued as an LRU batch",
	 MONITOR_SET_MEMBER, MONITOR_LRU_BATCH_EVICT_TOTAL_PAGE,
	 MONITOR_LRU_BATCH_EVICT_PAGES},

	/* Cumulative counter for single page LRU scans */
	{"buffer_LRU_single_flush_scanned", "buffer",
	 "Total pages scanned as part of single page LRU flush",
	 MONITOR_SET_OWNER,
	 MONITOR_LRU_SINGLE_FLUSH_SCANNED_NUM_CALL,
	 MONITOR_LRU_SINGLE_FLUSH_SCANNED},

	{"buffer_LRU_single_flush_num_scan", "buffer",
	 "Number of times single page LRU flush is called",
	 MONITOR_SET_MEMBER, MONITOR_LRU_SINGLE_FLUSH_SCANNED,
	 MONITOR_LRU_SINGLE_FLUSH_SCANNED_NUM_CALL},

	{"buffer_LRU_single_flush_scanned_per_call", "buffer",
	 "Page scanned per single LRU flush",
	 MONITOR_SET_MEMBER, MONITOR_LRU_SINGLE_FLUSH_SCANNED,
	 MONITOR_LRU_SINGLE_FLUSH_SCANNED_PER_CALL},

	{"buffer_LRU_single_flush_failure_count", "Buffer",
	 "Number of times attempt to flush a single page from LRU failed",
	 MONITOR_NONE,
	 MONITOR_DEFAULT_START, MONITOR_LRU_SINGLE_FLUSH_FAILURE_COUNT},

	{"buffer_LRU_get_free_search", "Buffer",
	 "Number of searches performed for a clean page",
	 MONITOR_NONE,
	 MONITOR_DEFAULT_START, MONITOR_LRU_GET_FREE_SEARCH},

	/* Cumulative counter for LRU search scans */
	{"buffer_LRU_search_scanned", "buffer",
	 "Total pages scanned as part of LRU search",
	 MONITOR_SET_OWNER,
	 MONITOR_LRU_SEARCH_SCANNED_NUM_CALL,
	 MONITOR_LRU_SEARCH_SCANNED},

	{"buffer_LRU_search_num_scan", "buffer",
	 "Number of times LRU search is performed",
	 MONITOR_SET_MEMBER, MONITOR_LRU_SEARCH_SCANNED,
	 MONITOR_LRU_SEARCH_SCANNED_NUM_CALL},

	{"buffer_LRU_search_scanned_per_call", "buffer",
	 "Page scanned per single LRU search",
	 MONITOR_SET_MEMBER, MONITOR_LRU_SEARCH_SCANNED,
	 MONITOR_LRU_SEARCH_SCANNED_PER_CALL},

	/* Cumulative counter for LRU unzip search scans */
	{"buffer_LRU_unzip_search_scanned", "buffer",
	 "Total pages scanned as part of LRU unzip search",
	 MONITOR_SET_OWNER,
	 MONITOR_LRU_UNZIP_SEARCH_SCANNED_NUM_CALL,
	 MONITOR_LRU_UNZIP_SEARCH_SCANNED},

	{"buffer_LRU_unzip_search_num_scan", "buffer",
	 "Number of times LRU unzip search is performed",
	 MONITOR_SET_MEMBER, MONITOR_LRU_UNZIP_SEARCH_SCANNED,
	 MONITOR_LRU_UNZIP_SEARCH_SCANNED_NUM_CALL},

	{"buffer_LRU_unzip_search_scanned_per_call", "buffer",
	 "Page scanned per single LRU unzip search",
	 MONITOR_SET_MEMBER, MONITOR_LRU_UNZIP_SEARCH_SCANNED,
	 MONITOR_LRU_UNZIP_SEARCH_SCANNED_PER_CALL},

	/* ========== Counters for Buffer Page I/O ========== */
	{"module_buffer_page", "buffer_page_io", "Buffer Page I/O Module",
	 static_cast<monitor_type_t>(
	 MONITOR_MODULE | MONITOR_GROUP_MODULE),
	 MONITOR_DEFAULT_START, MONITOR_MODULE_BUF_PAGE},

	MONITOR_BUF_PAGE_READ("index_leaf","Index Leaf", INDEX_LEAF),

	MONITOR_BUF_PAGE_READ("index_non_leaf","Index Non-leaf",
			      INDEX_NON_LEAF),

	MONITOR_BUF_PAGE_READ("index_ibuf_leaf", "Insert Buffer Index Leaf",
			      INDEX_IBUF_LEAF),

	MONITOR_BUF_PAGE_READ("index_ibuf_non_leaf",
			      "Insert Buffer Index Non-Leaf",
			       INDEX_IBUF_NON_LEAF),

	MONITOR_BUF_PAGE_READ("undo_log", "Undo Log", UNDO_LOG),

	MONITOR_BUF_PAGE_READ("index_inode", "Index Inode", INODE),

	MONITOR_BUF_PAGE_READ("ibuf_free_list", "Insert Buffer Free List",
			      IBUF_FREELIST),

	MONITOR_BUF_PAGE_READ("ibuf_bitmap", "Insert Buffer Bitmap",
			      IBUF_BITMAP),

	MONITOR_BUF_PAGE_READ("system_page", "System", SYSTEM),

	MONITOR_BUF_PAGE_READ("trx_system", "Transaction System", TRX_SYSTEM),

	MONITOR_BUF_PAGE_READ("fsp_hdr", "File Space Header", FSP_HDR),

	MONITOR_BUF_PAGE_READ("xdes", "Extent Descriptor", XDES),

	MONITOR_BUF_PAGE_READ("blob", "Uncompressed BLOB", BLOB),

	MONITOR_BUF_PAGE_READ("zblob", "First Compressed BLOB", ZBLOB),

	MONITOR_BUF_PAGE_READ("zblob2", "Subsequent Compressed BLOB", ZBLOB2),

	MONITOR_BUF_PAGE_READ("other", "other/unknown (old version of InnoDB)",
			      OTHER),

	MONITOR_BUF_PAGE_WRITTEN("index_leaf","Index Leaf", INDEX_LEAF),

	MONITOR_BUF_PAGE_WRITTEN("index_non_leaf","Index Non-leaf",
				 INDEX_NON_LEAF),

	MONITOR_BUF_PAGE_WRITTEN("index_ibuf_leaf", "Insert Buffer Index Leaf",
				 INDEX_IBUF_LEAF),

	MONITOR_BUF_PAGE_WRITTEN("index_ibuf_non_leaf",
				 "Insert Buffer Index Non-Leaf",
				 INDEX_IBUF_NON_LEAF),

	MONITOR_BUF_PAGE_WRITTEN("undo_log", "Undo Log", UNDO_LOG),

	MONITOR_BUF_PAGE_WRITTEN("index_inode", "Index Inode", INODE),

	MONITOR_BUF_PAGE_WRITTEN("ibuf_free_list", "Insert Buffer Free List",
				 IBUF_FREELIST),

	MONITOR_BUF_PAGE_WRITTEN("ibuf_bitmap", "Insert Buffer Bitmap",
				 IBUF_BITMAP),

	MONITOR_BUF_PAGE_WRITTEN("system_page", "System", SYSTEM),

	MONITOR_BUF_PAGE_WRITTEN("trx_system", "Transaction System",
				 TRX_SYSTEM),

	MONITOR_BUF_PAGE_WRITTEN("fsp_hdr", "File Space Header", FSP_HDR),

	MONITOR_BUF_PAGE_WRITTEN("xdes", "Extent Descriptor", XDES),

	MONITOR_BUF_PAGE_WRITTEN("blob", "Uncompressed BLOB", BLOB),

	MONITOR_BUF_PAGE_WRITTEN("zblob", "First Compressed BLOB", ZBLOB),

	MONITOR_BUF_PAGE_WRITTEN("zblob2", "Subsequent Compressed BLOB",
				 ZBLOB2),

	MONITOR_BUF_PAGE_WRITTEN("other", "other/unknown (old version InnoDB)",
				 OTHER),

	/* ========== Counters for OS level operations ========== */
	{"module_os", "os", "OS Level Operation",
	 MONITOR_MODULE,
	 MONITOR_DEFAULT_START, MONITOR_MODULE_OS},

	{"os_data_reads", "os",
	 "Number of reads initiated (innodb_data_reads)",
	 static_cast<monitor_type_t>(
	 MONITOR_EXISTING | MONITOR_DEFAULT_ON),
	 MONITOR_DEFAULT_START, MONITOR_OVLD_OS_FILE_READ},

	{"os_data_writes", "os",
	 "Number of writes initiated (innodb_data_writes)",
	 static_cast<monitor_type_t>(
	 MONITOR_EXISTING | MONITOR_DEFAULT_ON),
	 MONITOR_DEFAULT_START, MONITOR_OVLD_OS_FILE_WRITE},

	{"os_data_fsyncs", "os",
	 "Number of fsync() calls (innodb_data_fsyncs)",
	 static_cast<monitor_type_t>(
	 MONITOR_EXISTING | MONITOR_DEFAULT_ON),
	 MONITOR_DEFAULT_START, MONITOR_OVLD_OS_FSYNC},

	{"os_pending_reads", "os", "Number of reads pending",
	 MONITOR_DEFAULT_ON,
	 MONITOR_DEFAULT_START, MONITOR_OS_PENDING_READS},

	{"os_pending_writes", "os", "Number of writes pending",
	 MONITOR_DEFAULT_ON,
	 MONITOR_DEFAULT_START, MONITOR_OS_PENDING_WRITES},

	{"os_log_bytes_written", "os",
	 "Bytes of log written (innodb_os_log_written)",
	 static_cast<monitor_type_t>(
	 MONITOR_EXISTING | MONITOR_DEFAULT_ON),
	 MONITOR_DEFAULT_START, MONITOR_OVLD_OS_LOG_WRITTEN},

	{"os_log_fsyncs", "os",
	 "Number of fsync log writes (innodb_os_log_fsyncs)",
	 static_cast<monitor_type_t>(
	 MONITOR_EXISTING | MONITOR_DEFAULT_ON),
	 MONITOR_DEFAULT_START, MONITOR_OVLD_OS_LOG_FSYNC},

	{"os_log_pending_fsyncs", "os",
	 "Number of pending fsync write (innodb_os_log_pending_fsyncs)",
	 static_cast<monitor_type_t>(
	 MONITOR_EXISTING | MONITOR_DEFAULT_ON),
	 MONITOR_DEFAULT_START, MONITOR_OVLD_OS_LOG_PENDING_FSYNC},

	{"os_log_pending_writes", "os",
	 "Number of pending log file writes (innodb_os_log_pending_writes)",
	 static_cast<monitor_type_t>(
	 MONITOR_EXISTING | MONITOR_DEFAULT_ON),
	 MONITOR_DEFAULT_START, MONITOR_OVLD_OS_LOG_PENDING_WRITES},

	/* ========== Counters for Transaction Module ========== */
	{"module_trx", "transaction", "Transaction Manager",
	 MONITOR_MODULE,
	 MONITOR_DEFAULT_START, MONITOR_MODULE_TRX},

	{"trx_rw_commits", "transaction",
	 "Number of read-write transactions  committed",
	 MONITOR_NONE, MONITOR_DEFAULT_START, MONITOR_TRX_RW_COMMIT},

	{"trx_ro_commits", "transaction",
	 "Number of read-only transactions committed",
	 MONITOR_NONE, MONITOR_DEFAULT_START, MONITOR_TRX_RO_COMMIT},

	{"trx_nl_ro_commits", "transaction",
	 "Number of non-locking auto-commit read-only transactions committed",
	 MONITOR_NONE, MONITOR_DEFAULT_START, MONITOR_TRX_NL_RO_COMMIT},

	{"trx_commits_insert_update", "transaction",
	 "Number of transactions committed with inserts and updates",
	 MONITOR_NONE,
	 MONITOR_DEFAULT_START, MONITOR_TRX_COMMIT_UNDO},

	{"trx_rollbacks", "transaction",
	 "Number of transactions rolled back",
	 MONITOR_NONE,
	 MONITOR_DEFAULT_START, MONITOR_TRX_ROLLBACK},

	{"trx_rollbacks_savepoint", "transaction",
	 "Number of transactions rolled back to savepoint",
	 MONITOR_NONE,
	 MONITOR_DEFAULT_START, MONITOR_TRX_ROLLBACK_SAVEPOINT},

	{"trx_rollback_active", "transaction",
	 "Number of resurrected active transactions rolled back",
	 MONITOR_NONE,
	 MONITOR_DEFAULT_START, MONITOR_TRX_ROLLBACK_ACTIVE},

	{"trx_active_transactions", "transaction",
	 "Number of active transactions",
	 MONITOR_NONE,
	 MONITOR_DEFAULT_START, MONITOR_TRX_ACTIVE},

	{"trx_rseg_history_len", "transaction",
	 "Length of the TRX_RSEG_HISTORY list",
	 static_cast<monitor_type_t>(
	 MONITOR_EXISTING | MONITOR_DISPLAY_CURRENT | MONITOR_DEFAULT_ON),
	 MONITOR_DEFAULT_START, MONITOR_RSEG_HISTORY_LEN},

	{"trx_undo_slots_used", "transaction", "Number of undo slots used",
	 MONITOR_NONE,
	 MONITOR_DEFAULT_START, MONITOR_NUM_UNDO_SLOT_USED},

	{"trx_undo_slots_cached", "transaction",
	 "Number of undo slots cached",
	 MONITOR_NONE,
	 MONITOR_DEFAULT_START, MONITOR_NUM_UNDO_SLOT_CACHED},

	{"trx_rseg_current_size", "transaction",
	 "Current rollback segment size in pages",
	 static_cast<monitor_type_t>(
	 MONITOR_EXISTING | MONITOR_DISPLAY_CURRENT),
	 MONITOR_DEFAULT_START, MONITOR_RSEG_CUR_SIZE},

	/* ========== Counters for Purge Module ========== */
	{"module_purge", "purge", "Purge Module",
	 MONITOR_MODULE,
	 MONITOR_DEFAULT_START, MONITOR_MODULE_PURGE},

	{"purge_del_mark_records", "purge",
	 "Number of delete-marked rows purged",
	 MONITOR_NONE,
	 MONITOR_DEFAULT_START, MONITOR_N_DEL_ROW_PURGE},

	{"purge_upd_exist_or_extern_records", "purge",
	 "Number of purges on updates of existing records and"
	 " updates on delete marked record with externally stored field",
	 MONITOR_NONE,
	 MONITOR_DEFAULT_START, MONITOR_N_UPD_EXIST_EXTERN},

	{"purge_invoked", "purge",
	 "Number of times purge was invoked",
	 MONITOR_NONE,
	 MONITOR_DEFAULT_START, MONITOR_PURGE_INVOKED},

	{"purge_undo_log_pages", "purge",
	 "Number of undo log pages handled by the purge",
	 MONITOR_NONE,
	 MONITOR_DEFAULT_START, MONITOR_PURGE_N_PAGE_HANDLED},

	{"purge_dml_delay_usec", "purge",
	 "Microseconds DML to be delayed due to purge lagging",
	 MONITOR_DISPLAY_CURRENT,
	 MONITOR_DEFAULT_START, MONITOR_DML_PURGE_DELAY},

	{"purge_stop_count", "purge",
	 "Number of times purge was stopped",
	 MONITOR_DISPLAY_CURRENT,
	 MONITOR_DEFAULT_START, MONITOR_PURGE_STOP_COUNT},

	{"purge_resume_count", "purge",
	 "Number of times purge was resumed",
	 MONITOR_DISPLAY_CURRENT,
	 MONITOR_DEFAULT_START, MONITOR_PURGE_RESUME_COUNT},

	/* ========== Counters for Recovery Module ========== */
	{"module_log", "recovery", "Recovery Module",
	 MONITOR_MODULE,
	 MONITOR_DEFAULT_START, MONITOR_MODULE_RECOVERY},

	{"log_checkpoints", "recovery", "Number of checkpoints",
	 MONITOR_NONE,
	 MONITOR_DEFAULT_START, MONITOR_NUM_CHECKPOINT},

	{"log_lsn_last_flush", "recovery", "LSN of Last flush",
	 static_cast<monitor_type_t>(
	 MONITOR_EXISTING | MONITOR_DISPLAY_CURRENT),
	 MONITOR_DEFAULT_START, MONITOR_OVLD_LSN_FLUSHDISK},

	{"log_lsn_last_checkpoint", "recovery", "LSN at last checkpoint",
	 static_cast<monitor_type_t>(
	 MONITOR_EXISTING | MONITOR_DISPLAY_CURRENT),
	 MONITOR_DEFAULT_START, MONITOR_OVLD_LSN_CHECKPOINT},

	{"log_lsn_current", "recovery", "Current LSN value",
	 static_cast<monitor_type_t>(
	 MONITOR_EXISTING | MONITOR_DISPLAY_CURRENT),
	 MONITOR_DEFAULT_START, MONITOR_OVLD_LSN_CURRENT},

	{"log_lsn_checkpoint_age", "recovery",
	 "Current LSN value minus LSN at last checkpoint",
	 MONITOR_NONE,
	 MONITOR_DEFAULT_START, MONITOR_LSN_CHECKPOINT_AGE},

	{"log_lsn_buf_pool_oldest", "recovery",
	 "The oldest modified block LSN in the buffer pool",
	 static_cast<monitor_type_t>(
	 MONITOR_EXISTING | MONITOR_DISPLAY_CURRENT),
	 MONITOR_DEFAULT_START, MONITOR_OVLD_BUF_OLDEST_LSN},

	{"log_max_modified_age_async", "recovery",
	 "Maximum LSN difference; when exceeded, start asynchronous preflush",
	 static_cast<monitor_type_t>(
	 MONITOR_EXISTING | MONITOR_DISPLAY_CURRENT),
	 MONITOR_DEFAULT_START, MONITOR_OVLD_MAX_AGE_ASYNC},

	{"log_max_modified_age_sync", "recovery",
	 "Maximum LSN difference; when exceeded, start synchronous preflush",
	 static_cast<monitor_type_t>(
	 MONITOR_EXISTING | MONITOR_DISPLAY_CURRENT),
	 MONITOR_DEFAULT_START, MONITOR_OVLD_MAX_AGE_SYNC},

<<<<<<< HEAD
	{"log_pending_log_flushes", "recovery", "Pending log flushes",
	 MONITOR_NONE,
	 MONITOR_DEFAULT_START, MONITOR_PENDING_LOG_FLUSH},
=======
	{"log_pending_log_writes", "recovery", "Pending log writes",
	 static_cast<monitor_type_t>(
	 MONITOR_EXISTING | MONITOR_DISPLAY_CURRENT),
	 MONITOR_DEFAULT_START, MONITOR_PENDING_LOG_WRITE},
>>>>>>> 0573744a

	{"log_pending_checkpoint_writes", "recovery", "Pending checkpoints",
	 static_cast<monitor_type_t>(
	 MONITOR_EXISTING | MONITOR_DISPLAY_CURRENT),
	 MONITOR_DEFAULT_START, MONITOR_PENDING_CHECKPOINT_WRITE},

	{"log_num_log_io", "recovery", "Number of log I/Os",
	 static_cast<monitor_type_t>(
	 MONITOR_EXISTING | MONITOR_DISPLAY_CURRENT),
	 MONITOR_DEFAULT_START, MONITOR_LOG_IO},

	{"log_waits", "recovery",
	 "Number of log waits due to small log buffer (innodb_log_waits)",
	 static_cast<monitor_type_t>(
	 MONITOR_EXISTING | MONITOR_DEFAULT_ON),
	 MONITOR_DEFAULT_START, MONITOR_OVLD_LOG_WAITS},

	{"log_write_requests", "recovery",
	 "Number of log write requests (innodb_log_write_requests)",
	 static_cast<monitor_type_t>(
	 MONITOR_EXISTING | MONITOR_DEFAULT_ON),
	 MONITOR_DEFAULT_START, MONITOR_OVLD_LOG_WRITE_REQUEST},

	{"log_writes", "recovery",
	 "Number of log writes (innodb_log_writes)",
	 static_cast<monitor_type_t>(
	 MONITOR_EXISTING | MONITOR_DEFAULT_ON),
	 MONITOR_DEFAULT_START, MONITOR_OVLD_LOG_WRITES},

	{"log_padded", "recovery",
	 "Bytes of log padded for log write ahead",
	 static_cast<monitor_type_t>(
	 MONITOR_EXISTING | MONITOR_DEFAULT_ON),
	 MONITOR_DEFAULT_START, MONITOR_OVLD_LOG_PADDED},

	/* ========== Counters for Page Compression ========== */
	{"module_compress", "compression", "Page Compression Info",
	 MONITOR_MODULE,
	 MONITOR_DEFAULT_START, MONITOR_MODULE_PAGE},

	{"compress_pages_compressed", "compression",
	 "Number of pages compressed", MONITOR_NONE,
	 MONITOR_DEFAULT_START, MONITOR_PAGE_COMPRESS},

	{"compress_pages_decompressed", "compression",
	 "Number of pages decompressed",
	 MONITOR_NONE,
	 MONITOR_DEFAULT_START, MONITOR_PAGE_DECOMPRESS},

	{"compression_pad_increments", "compression",
	 "Number of times padding is incremented to avoid compression failures",
	 MONITOR_NONE,
	 MONITOR_DEFAULT_START, MONITOR_PAD_INCREMENTS},

	{"compression_pad_decrements", "compression",
	 "Number of times padding is decremented due to good compressibility",
	 MONITOR_NONE,
	 MONITOR_DEFAULT_START, MONITOR_PAD_DECREMENTS},

	{"compress_saved", "compression",
	 "Number of bytes saved by page compression",
	 MONITOR_NONE,
	 MONITOR_DEFAULT_START, MONITOR_OVLD_PAGE_COMPRESS_SAVED},

	{"compress_pages_page_compressed", "compression",
	 "Number of pages compressed by page compression",
	 MONITOR_NONE,
	 MONITOR_DEFAULT_START, MONITOR_OVLD_PAGES_PAGE_COMPRESSED},

	{"compress_page_compressed_trim_op", "compression",
	 "Number of TRIM operation performed by page compression",
	 MONITOR_NONE,
	 MONITOR_DEFAULT_START, MONITOR_OVLD_PAGE_COMPRESSED_TRIM_OP},

	{"compress_pages_page_decompressed", "compression",
	 "Number of pages decompressed by page compression",
	 MONITOR_NONE,
	 MONITOR_DEFAULT_START, MONITOR_OVLD_PAGES_PAGE_DECOMPRESSED},

	{"compress_pages_page_compression_error", "compression",
	 "Number of page compression errors",
	 MONITOR_NONE,
	 MONITOR_DEFAULT_START, MONITOR_OVLD_PAGES_PAGE_COMPRESSION_ERROR},

	{"compress_pages_encrypted", "compression",
	 "Number of pages encrypted",
	 MONITOR_NONE,
	 MONITOR_DEFAULT_START, MONITOR_OVLD_PAGES_ENCRYPTED},

	{"compress_pages_decrypted", "compression",
	 "Number of pages decrypted",
	 MONITOR_NONE,
	 MONITOR_DEFAULT_START, MONITOR_OVLD_PAGES_DECRYPTED},

	/* ========== Counters for Index ========== */
	{"module_index", "index", "Index Manager",
	 MONITOR_MODULE,
	 MONITOR_DEFAULT_START, MONITOR_MODULE_INDEX},

	{"index_page_splits", "index", "Number of index page splits",
	 MONITOR_NONE,
	 MONITOR_DEFAULT_START, MONITOR_INDEX_SPLIT},

	{"index_page_merge_attempts", "index",
	 "Number of index page merge attempts",
	 MONITOR_NONE,
	 MONITOR_DEFAULT_START, MONITOR_INDEX_MERGE_ATTEMPTS},

	{"index_page_merge_successful", "index",
	 "Number of successful index page merges",
	 MONITOR_NONE,
	 MONITOR_DEFAULT_START, MONITOR_INDEX_MERGE_SUCCESSFUL},

	{"index_page_reorg_attempts", "index",
	 "Number of index page reorganization attempts",
	 MONITOR_NONE,
	 MONITOR_DEFAULT_START, MONITOR_INDEX_REORG_ATTEMPTS},

	{"index_page_reorg_successful", "index",
	 "Number of successful index page reorganizations",
	 MONITOR_NONE,
	 MONITOR_DEFAULT_START, MONITOR_INDEX_REORG_SUCCESSFUL},

	{"index_page_discards", "index", "Number of index pages discarded",
	 MONITOR_NONE,
	 MONITOR_DEFAULT_START, MONITOR_INDEX_DISCARD},

#ifdef BTR_CUR_HASH_ADAPT
	/* ========== Counters for Adaptive Hash Index ========== */
	{"module_adaptive_hash", "adaptive_hash_index", "Adaptive Hash Index",
	 MONITOR_MODULE,
	 MONITOR_DEFAULT_START, MONITOR_MODULE_ADAPTIVE_HASH},

	{"adaptive_hash_searches", "adaptive_hash_index",
	 "Number of successful searches using Adaptive Hash Index",
	 static_cast<monitor_type_t>(
	 MONITOR_EXISTING | MONITOR_DEFAULT_ON),
	 MONITOR_DEFAULT_START, MONITOR_OVLD_ADAPTIVE_HASH_SEARCH},
#endif /* BTR_CUR_HASH_ADAPT */

	{"adaptive_hash_searches_btree", "adaptive_hash_index",
	 "Number of searches using B-tree on an index search",
	 static_cast<monitor_type_t>(
	 MONITOR_EXISTING | MONITOR_DEFAULT_ON),
	 MONITOR_DEFAULT_START, MONITOR_OVLD_ADAPTIVE_HASH_SEARCH_BTREE},

#ifdef BTR_CUR_HASH_ADAPT
	{"adaptive_hash_pages_added", "adaptive_hash_index",
	 "Number of index pages on which the Adaptive Hash Index is built",
	 MONITOR_NONE,
	 MONITOR_DEFAULT_START, MONITOR_ADAPTIVE_HASH_PAGE_ADDED},

	{"adaptive_hash_pages_removed", "adaptive_hash_index",
	 "Number of index pages whose corresponding Adaptive Hash Index"
	 " entries were removed",
	 MONITOR_NONE,
	 MONITOR_DEFAULT_START, MONITOR_ADAPTIVE_HASH_PAGE_REMOVED},

	{"adaptive_hash_rows_added", "adaptive_hash_index",
	 "Number of Adaptive Hash Index rows added",
	 MONITOR_NONE,
	 MONITOR_DEFAULT_START, MONITOR_ADAPTIVE_HASH_ROW_ADDED},

	{"adaptive_hash_rows_removed", "adaptive_hash_index",
	 "Number of Adaptive Hash Index rows removed",
	 MONITOR_NONE,
	 MONITOR_DEFAULT_START, MONITOR_ADAPTIVE_HASH_ROW_REMOVED},

	{"adaptive_hash_rows_deleted_no_hash_entry", "adaptive_hash_index",
	 "Number of rows deleted that did not have corresponding Adaptive Hash"
	 " Index entries",
	 MONITOR_NONE,
	 MONITOR_DEFAULT_START, MONITOR_ADAPTIVE_HASH_ROW_REMOVE_NOT_FOUND},

	{"adaptive_hash_rows_updated", "adaptive_hash_index",
	 "Number of Adaptive Hash Index rows updated",
	 MONITOR_NONE,
	 MONITOR_DEFAULT_START, MONITOR_ADAPTIVE_HASH_ROW_UPDATED},
#endif /* BTR_CUR_HASH_ADAPT */

	/* ========== Counters for tablespace ========== */
	{"module_file", "file_system", "Tablespace and File System Manager",
	 MONITOR_MODULE,
	 MONITOR_DEFAULT_START, MONITOR_MODULE_FIL_SYSTEM},

	{"file_num_open_files", "file_system",
	 "Number of files currently open (innodb_num_open_files)",
	 static_cast<monitor_type_t>(
	 MONITOR_EXISTING | MONITOR_DISPLAY_CURRENT | MONITOR_DEFAULT_ON),
	 MONITOR_DEFAULT_START, MONITOR_OVLD_N_FILE_OPENED},

	/* ========== Counters for Change Buffer ========== */
	{"module_ibuf_system", "change_buffer", "InnoDB Change Buffer",
	 MONITOR_MODULE,
	 MONITOR_DEFAULT_START, MONITOR_MODULE_IBUF_SYSTEM},

	{"ibuf_merges_insert", "change_buffer",
	 "Number of inserted records merged by change buffering",
	 static_cast<monitor_type_t>(
	 MONITOR_EXISTING | MONITOR_DEFAULT_ON),
	 MONITOR_DEFAULT_START, MONITOR_OVLD_IBUF_MERGE_INSERT},

	{"ibuf_merges_delete_mark", "change_buffer",
	 "Number of deleted records merged by change buffering",
	 static_cast<monitor_type_t>(
	 MONITOR_EXISTING | MONITOR_DEFAULT_ON),
	 MONITOR_DEFAULT_START, MONITOR_OVLD_IBUF_MERGE_DELETE},

	{"ibuf_merges_delete", "change_buffer",
	 "Number of purge records merged by change buffering",
	 static_cast<monitor_type_t>(
	 MONITOR_EXISTING | MONITOR_DEFAULT_ON),
	 MONITOR_DEFAULT_START, MONITOR_OVLD_IBUF_MERGE_PURGE},

	{"ibuf_merges_discard_insert", "change_buffer",
	 "Number of insert merged operations discarded",
	 static_cast<monitor_type_t>(
	 MONITOR_EXISTING | MONITOR_DEFAULT_ON),
	 MONITOR_DEFAULT_START, MONITOR_OVLD_IBUF_MERGE_DISCARD_INSERT},

	{"ibuf_merges_discard_delete_mark", "change_buffer",
	 "Number of deleted merged operations discarded",
	 static_cast<monitor_type_t>(
	 MONITOR_EXISTING | MONITOR_DEFAULT_ON),
	 MONITOR_DEFAULT_START, MONITOR_OVLD_IBUF_MERGE_DISCARD_DELETE},

	{"ibuf_merges_discard_delete", "change_buffer",
	 "Number of purge merged  operations discarded",
	 static_cast<monitor_type_t>(
	 MONITOR_EXISTING | MONITOR_DEFAULT_ON),
	 MONITOR_DEFAULT_START, MONITOR_OVLD_IBUF_MERGE_DISCARD_PURGE},

	{"ibuf_merges", "change_buffer", "Number of change buffer merges",
	 static_cast<monitor_type_t>(
	 MONITOR_EXISTING | MONITOR_DEFAULT_ON),
	 MONITOR_DEFAULT_START, MONITOR_OVLD_IBUF_MERGES},

	{"ibuf_size", "change_buffer", "Change buffer size in pages",
	 static_cast<monitor_type_t>(
	 MONITOR_EXISTING | MONITOR_DEFAULT_ON),
	 MONITOR_DEFAULT_START, MONITOR_OVLD_IBUF_SIZE},

	/* ========== Counters for server operations ========== */
	{"module_innodb", "innodb",
	 "Counter for general InnoDB server wide operations and properties",
	 MONITOR_MODULE,
	 MONITOR_DEFAULT_START, MONITOR_MODULE_SERVER},

	{"innodb_master_thread_sleeps", "server",
	 "Number of times (seconds) master thread sleeps",
	 MONITOR_NONE,
	 MONITOR_DEFAULT_START, MONITOR_MASTER_THREAD_SLEEP},

	{"innodb_activity_count", "server", "Current server activity count",
	 static_cast<monitor_type_t>(
	 MONITOR_EXISTING | MONITOR_DEFAULT_ON),
	 MONITOR_DEFAULT_START, MONITOR_OVLD_SERVER_ACTIVITY},

	{"innodb_master_active_loops", "server",
	 "Number of times master thread performs its tasks when"
	 " server is active",
	 MONITOR_NONE,
	 MONITOR_DEFAULT_START, MONITOR_MASTER_ACTIVE_LOOPS},

	{"innodb_master_idle_loops", "server",
	 "Number of times master thread performs its tasks when server is idle",
	 MONITOR_NONE,
	 MONITOR_DEFAULT_START, MONITOR_MASTER_IDLE_LOOPS},

	{"innodb_background_drop_table_usec", "server",
	 "Time (in microseconds) spent to process drop table list",
	 MONITOR_NONE,
	 MONITOR_DEFAULT_START, MONITOR_SRV_BACKGROUND_DROP_TABLE_MICROSECOND},

	{"innodb_ibuf_merge_usec", "server",
	 "Time (in microseconds) spent to process change buffer merge",
	 MONITOR_NONE,
	 MONITOR_DEFAULT_START, MONITOR_SRV_IBUF_MERGE_MICROSECOND},

	{"innodb_log_flush_usec", "server",
	 "Time (in microseconds) spent to flush log records",
	 MONITOR_NONE,
	 MONITOR_DEFAULT_START, MONITOR_SRV_LOG_FLUSH_MICROSECOND},

	{"innodb_mem_validate_usec", "server",
	 "Time (in microseconds) spent to do memory validation",
	 MONITOR_NONE,
	 MONITOR_DEFAULT_START, MONITOR_SRV_MEM_VALIDATE_MICROSECOND},

	{"innodb_master_purge_usec", "server",
	 "Time (in microseconds) spent by master thread to purge records",
	 MONITOR_NONE,
	 MONITOR_DEFAULT_START, MONITOR_SRV_PURGE_MICROSECOND},

	{"innodb_dict_lru_usec", "server",
	 "Time (in microseconds) spent to process DICT LRU list",
	 MONITOR_NONE,
	 MONITOR_DEFAULT_START, MONITOR_SRV_DICT_LRU_MICROSECOND},

	{"innodb_dict_lru_count_active", "server",
	 "Number of tables evicted from DICT LRU list in the active loop",
	 MONITOR_NONE,
	 MONITOR_DEFAULT_START, MONITOR_SRV_DICT_LRU_EVICT_COUNT_ACTIVE},

	{"innodb_dict_lru_count_idle", "server",
	 "Number of tables evicted from DICT LRU list in the idle loop",
	 MONITOR_NONE,
	 MONITOR_DEFAULT_START, MONITOR_SRV_DICT_LRU_EVICT_COUNT_IDLE},

	{"innodb_checkpoint_usec", "server",
	 "Time (in microseconds) spent by master thread to do checkpoint",
	 MONITOR_NONE,
	 MONITOR_DEFAULT_START, MONITOR_SRV_CHECKPOINT_MICROSECOND},

	{"innodb_dblwr_writes", "server",
	 "Number of doublewrite operations that have been performed"
	 " (innodb_dblwr_writes)",
	 static_cast<monitor_type_t>(
	 MONITOR_EXISTING | MONITOR_DEFAULT_ON),
	 MONITOR_DEFAULT_START, MONITOR_OVLD_SRV_DBLWR_WRITES},

	{"innodb_dblwr_pages_written", "server",
	 "Number of pages that have been written for doublewrite operations"
	 " (innodb_dblwr_pages_written)",
	 static_cast<monitor_type_t>(
	 MONITOR_EXISTING | MONITOR_DEFAULT_ON),
	 MONITOR_DEFAULT_START, MONITOR_OVLD_SRV_DBLWR_PAGES_WRITTEN},

	{"innodb_page_size", "server",
	 "InnoDB page size in bytes (innodb_page_size)",
	 static_cast<monitor_type_t>(
	 MONITOR_EXISTING | MONITOR_DEFAULT_ON | MONITOR_DISPLAY_CURRENT),
	 MONITOR_DEFAULT_START, MONITOR_OVLD_SRV_PAGE_SIZE},

	{"innodb_rwlock_s_spin_waits", "server",
	 "Number of rwlock spin waits due to shared latch request",
	 static_cast<monitor_type_t>(
	 MONITOR_EXISTING | MONITOR_DEFAULT_ON),
	 MONITOR_DEFAULT_START, MONITOR_OVLD_RWLOCK_S_SPIN_WAITS},

	{"innodb_rwlock_x_spin_waits", "server",
	 "Number of rwlock spin waits due to exclusive latch request",
	 static_cast<monitor_type_t>(
	 MONITOR_EXISTING | MONITOR_DEFAULT_ON),
	 MONITOR_DEFAULT_START, MONITOR_OVLD_RWLOCK_X_SPIN_WAITS},

	{"innodb_rwlock_sx_spin_waits", "server",
	 "Number of rwlock spin waits due to sx latch request",
	 static_cast<monitor_type_t>(
	 MONITOR_EXISTING | MONITOR_DEFAULT_ON),
	 MONITOR_DEFAULT_START, MONITOR_OVLD_RWLOCK_SX_SPIN_WAITS},

	{"innodb_rwlock_s_spin_rounds", "server",
	 "Number of rwlock spin loop rounds due to shared latch request",
	 static_cast<monitor_type_t>(
	 MONITOR_EXISTING | MONITOR_DEFAULT_ON),
	 MONITOR_DEFAULT_START, MONITOR_OVLD_RWLOCK_S_SPIN_ROUNDS},

	{"innodb_rwlock_x_spin_rounds", "server",
	 "Number of rwlock spin loop rounds due to exclusive latch request",
	 static_cast<monitor_type_t>(
	 MONITOR_EXISTING | MONITOR_DEFAULT_ON),
	 MONITOR_DEFAULT_START, MONITOR_OVLD_RWLOCK_X_SPIN_ROUNDS},

	{"innodb_rwlock_sx_spin_rounds", "server",
	 "Number of rwlock spin loop rounds due to sx latch request",
	 static_cast<monitor_type_t>(
	 MONITOR_EXISTING | MONITOR_DEFAULT_ON),
	 MONITOR_DEFAULT_START, MONITOR_OVLD_RWLOCK_SX_SPIN_ROUNDS},

	{"innodb_rwlock_s_os_waits", "server",
	 "Number of OS waits due to shared latch request",
	 static_cast<monitor_type_t>(
	 MONITOR_EXISTING | MONITOR_DEFAULT_ON),
	 MONITOR_DEFAULT_START, MONITOR_OVLD_RWLOCK_S_OS_WAITS},

	{"innodb_rwlock_x_os_waits", "server",
	 "Number of OS waits due to exclusive latch request",
	 static_cast<monitor_type_t>(
	 MONITOR_EXISTING | MONITOR_DEFAULT_ON),
	 MONITOR_DEFAULT_START, MONITOR_OVLD_RWLOCK_X_OS_WAITS},

	{"innodb_rwlock_sx_os_waits", "server",
	 "Number of OS waits due to sx latch request",
	 static_cast<monitor_type_t>(
	 MONITOR_EXISTING | MONITOR_DEFAULT_ON),
	 MONITOR_DEFAULT_START, MONITOR_OVLD_RWLOCK_SX_OS_WAITS},

	/* ========== Counters for DML operations ========== */
	{"module_dml", "dml", "Statistics for DMLs",
	 MONITOR_MODULE,
	 MONITOR_DEFAULT_START, MONITOR_MODULE_DML_STATS},

	{"dml_reads", "dml", "Number of rows read",
	 static_cast<monitor_type_t>(MONITOR_EXISTING),
	 MONITOR_DEFAULT_START, MONITOR_OLVD_ROW_READ},

	{"dml_inserts", "dml", "Number of rows inserted",
	 static_cast<monitor_type_t>(
	 MONITOR_EXISTING | MONITOR_DEFAULT_ON),
	 MONITOR_DEFAULT_START, MONITOR_OLVD_ROW_INSERTED},

	{"dml_deletes", "dml", "Number of rows deleted",
	 static_cast<monitor_type_t>(
	 MONITOR_EXISTING | MONITOR_DEFAULT_ON),
	 MONITOR_DEFAULT_START, MONITOR_OLVD_ROW_DELETED},

	{"dml_updates", "dml", "Number of rows updated",
	 static_cast<monitor_type_t>(
	 MONITOR_EXISTING | MONITOR_DEFAULT_ON),
	 MONITOR_DEFAULT_START, MONITOR_OLVD_ROW_UPDTATED},

	{"dml_system_reads", "dml", "Number of system rows read",
	 static_cast<monitor_type_t>(
	 MONITOR_EXISTING | MONITOR_DEFAULT_ON),
	 MONITOR_DEFAULT_START, MONITOR_OLVD_SYSTEM_ROW_READ},

	{"dml_system_inserts", "dml", "Number of system rows inserted",
	 static_cast<monitor_type_t>(
	 MONITOR_EXISTING | MONITOR_DEFAULT_ON),
	 MONITOR_DEFAULT_START, MONITOR_OLVD_SYSTEM_ROW_INSERTED},

	{"dml_system_deletes", "dml", "Number of system rows deleted",
	 static_cast<monitor_type_t>(
	 MONITOR_EXISTING | MONITOR_DEFAULT_ON),
	 MONITOR_DEFAULT_START, MONITOR_OLVD_SYSTEM_ROW_DELETED},

	{"dml_system_updates", "dml", "Number of system rows updated",
	 static_cast<monitor_type_t>(
	 MONITOR_EXISTING | MONITOR_DEFAULT_ON),
	 MONITOR_DEFAULT_START, MONITOR_OLVD_SYSTEM_ROW_UPDATED},

	/* ========== Counters for DDL operations ========== */
	{"module_ddl", "ddl", "Statistics for DDLs",
	 MONITOR_MODULE,
	 MONITOR_DEFAULT_START, MONITOR_MODULE_DDL_STATS},

	{"ddl_background_drop_indexes", "ddl",
	 "Number of indexes waiting to be dropped after failed index creation",
	 MONITOR_NONE,
	 MONITOR_DEFAULT_START, MONITOR_BACKGROUND_DROP_INDEX},

	{"ddl_background_drop_tables", "ddl",
	 "Number of tables in background drop table list",
	 MONITOR_NONE,
	 MONITOR_DEFAULT_START, MONITOR_BACKGROUND_DROP_TABLE},

	{"ddl_online_create_index", "ddl",
	 "Number of indexes being created online",
	 MONITOR_NONE,
	 MONITOR_DEFAULT_START, MONITOR_ONLINE_CREATE_INDEX},

	{"ddl_pending_alter_table", "ddl",
	 "Number of ALTER TABLE, CREATE INDEX, DROP INDEX in progress",
	 MONITOR_NONE,
	 MONITOR_DEFAULT_START, MONITOR_PENDING_ALTER_TABLE},

	{"ddl_sort_file_alter_table", "ddl",
	 "Number of sort files created during alter table",
	 MONITOR_NONE,
	 MONITOR_DEFAULT_START, MONITOR_ALTER_TABLE_SORT_FILES},

	{"ddl_log_file_alter_table", "ddl",
	 "Number of log files created during alter table",
	 MONITOR_NONE,
	 MONITOR_DEFAULT_START, MONITOR_ALTER_TABLE_LOG_FILES},

	/* ===== Counters for ICP (Index Condition Pushdown) Module ===== */
	{"module_icp", "icp", "Index Condition Pushdown",
	 MONITOR_MODULE,
	 MONITOR_DEFAULT_START, MONITOR_MODULE_ICP},

	{"icp_attempts", "icp",
	 "Number of attempts for index push-down condition checks",
	 MONITOR_NONE,
	 MONITOR_DEFAULT_START, MONITOR_ICP_ATTEMPTS},

	{"icp_no_match", "icp", "Index push-down condition does not match",
	 MONITOR_NONE,
	 MONITOR_DEFAULT_START, MONITOR_ICP_NO_MATCH},

	{"icp_out_of_range", "icp", "Index push-down condition out of range",
	 MONITOR_NONE,
	 MONITOR_DEFAULT_START, MONITOR_ICP_OUT_OF_RANGE},

	{"icp_match", "icp", "Index push-down condition matches",
	 MONITOR_NONE,
	 MONITOR_DEFAULT_START, MONITOR_ICP_MATCH},

	/* ========== Mutex monitoring on/off ========== */
	{"latch_status", "Latch counters",
	 "Collect latch counters to display via SHOW ENGING INNODB MUTEX",
	 MONITOR_MODULE,
	 MONITOR_DEFAULT_START, MONITOR_MODULE_LATCHES},

	{"latch", "sync", "Latch monitoring control",
	 MONITOR_HIDDEN,
	 MONITOR_DEFAULT_START, MONITOR_LATCHES},

	/* ========== To turn on/off reset all counters ========== */
	{"all", "All Counters", "Turn on/off and reset all counters",
	 MONITOR_MODULE,
	 MONITOR_DEFAULT_START, MONITOR_ALL_COUNTER}
};

/* The "innodb_counter_value" array stores actual counter values */
monitor_value_t	innodb_counter_value[NUM_MONITOR];

/* monitor_set_tbl is used to record and determine whether a monitor
has been turned on/off. */
ulint		monitor_set_tbl[(NUM_MONITOR + NUM_BITS_ULINT
						- 1) / NUM_BITS_ULINT];

/****************************************************************//**
Get a monitor's "monitor_info" by its monitor id (index into the
innodb_counter_info array.
@return Point to corresponding monitor_info_t, or NULL if no such
monitor */
monitor_info_t*
srv_mon_get_info(
/*=============*/
	monitor_id_t	monitor_id)	/*!< id indexing into the
					innodb_counter_info array */
{
	ut_a(monitor_id < NUM_MONITOR);

	return((monitor_id < NUM_MONITOR)
			? &innodb_counter_info[monitor_id]
			: NULL);
}

/****************************************************************//**
Get monitor's name by its monitor id (indexing into the
innodb_counter_info array.
@return corresponding monitor name, or NULL if no such
monitor */
const char*
srv_mon_get_name(
/*=============*/
	monitor_id_t	monitor_id)	/*!< id index into the
					innodb_counter_info array */
{
	ut_a(monitor_id < NUM_MONITOR);

	return((monitor_id < NUM_MONITOR)
			? innodb_counter_info[monitor_id].monitor_name
			: NULL);
}

/****************************************************************//**
Turn on/off, reset monitor counters in a module. If module_id
is MONITOR_ALL_COUNTER then turn on all monitor counters.
turned on because it has already been turned on. */
void
srv_mon_set_module_control(
/*=======================*/
	monitor_id_t	module_id,	/*!< in: Module ID as in
					monitor_counter_id. If it is
					set to MONITOR_ALL_COUNTER, this means
					we shall turn on all the counters */
	mon_option_t	set_option)	/*!< in: Turn on/off reset the
					counter */
{
	ulint	ix;
	ulint	start_id;
	ibool	set_current_module = FALSE;

	ut_a(module_id <= NUM_MONITOR);
	ut_a(UT_ARR_SIZE(innodb_counter_info) == NUM_MONITOR);

	/* The module_id must be an ID of MONITOR_MODULE type */
	ut_a(innodb_counter_info[module_id].monitor_type & MONITOR_MODULE);

	/* start with the first monitor in the module. If module_id
	is MONITOR_ALL_COUNTER, this means we need to turn on all
	monitor counters. */
	if (module_id == MONITOR_ALL_COUNTER) {
		start_id = 1;
	} else if (innodb_counter_info[module_id].monitor_type
		   & MONITOR_GROUP_MODULE) {
		/* Counters in this module are set as a group together
		and cannot be turned on/off individually. Need to set
		the on/off bit in the module counter */
		start_id = module_id;
		set_current_module = TRUE;

	} else {
		start_id = module_id + 1;
	}

	for (ix = start_id; ix < NUM_MONITOR; ix++) {
		/* if we hit the next module counter, we will
		continue if we want to turn on all monitor counters,
		and break if just turn on the counters in the
		current module. */
		if (innodb_counter_info[ix].monitor_type & MONITOR_MODULE) {

			if (set_current_module) {
				/* Continue to set on/off bit on current
				module */
				set_current_module = FALSE;
			} else if (module_id == MONITOR_ALL_COUNTER) {
				if (!(innodb_counter_info[ix].monitor_type
				      & MONITOR_GROUP_MODULE)) {
					continue;
				}
			} else {
				/* Hitting the next module, stop */
				break;
			}
		}

		/* Cannot turn on a monitor already been turned on. User
		should be aware some counters are already on before
		turn them on again (which could reset counter value) */
		if (MONITOR_IS_ON(ix) && (set_option == MONITOR_TURN_ON)) {
			ib::info() << "Monitor '"
				<< srv_mon_get_name((monitor_id_t) ix)
				<< "' is already enabled.";
			continue;
		}

		/* For some existing counters (server status variables),
		we will get its counter value at the start/stop time
		to calculate the actual value during the time. */
		if (innodb_counter_info[ix].monitor_type & MONITOR_EXISTING) {
			srv_mon_process_existing_counter(
				static_cast<monitor_id_t>(ix), set_option);
		}

		/* Currently support 4 operations on the monitor counters:
		turn on, turn off, reset and reset all operations. */
		switch (set_option) {
		case MONITOR_TURN_ON:
			MONITOR_ON(ix);
			MONITOR_INIT(ix);
			MONITOR_SET_START(ix);
			break;

		case MONITOR_TURN_OFF:
			MONITOR_OFF(ix);
			MONITOR_SET_OFF(ix);
			break;

		case MONITOR_RESET_VALUE:
			srv_mon_reset(static_cast<monitor_id_t>(ix));
			break;

		case MONITOR_RESET_ALL_VALUE:
			srv_mon_reset_all(static_cast<monitor_id_t>(ix));
			break;

		default:
			ut_error;
		}
	}
}

/****************************************************************//**
Get transaction system's rollback segment size in pages
@return size in pages */
static
ulint
srv_mon_get_rseg_size(void)
/*=======================*/
{
	ulint		i;
	ulint		value = 0;

	/* rseg_array is a static array, so we can go through it without
	mutex protection. In addition, we provide an estimate of the
	total rollback segment size and to avoid mutex contention we
	don't acquire the rseg->mutex" */
	for (i = 0; i < TRX_SYS_N_RSEGS; ++i) {
		const trx_rseg_t*	rseg = trx_sys->rseg_array[i];

		if (rseg != NULL) {
			value += rseg->curr_size;
		}
	}

	return(value);
}

/****************************************************************//**
This function consolidates some existing server counters used
by "system status variables". These existing system variables do not have
mechanism to start/stop and reset the counters, so we simulate these
controls by remembering the corresponding counter values when the
corresponding monitors are turned on/off/reset, and do appropriate
mathematics to deduct the actual value. Please also refer to
srv_export_innodb_status() for related global counters used by
the existing status variables.*/
void
srv_mon_process_existing_counter(
/*=============================*/
	monitor_id_t	monitor_id,	/*!< in: the monitor's ID as in
					monitor_counter_id */
	mon_option_t	set_option)	/*!< in: Turn on/off reset the
					counter */
{
	mon_type_t		value;
	monitor_info_t*		monitor_info;
	ibool			update_min = FALSE;
	buf_pool_stat_t		stat;
	buf_pools_list_size_t	buf_pools_list_size;
	ulint			LRU_len;
	ulint			free_len;
	ulint			flush_list_len;

	monitor_info = srv_mon_get_info(monitor_id);

	ut_a(monitor_info->monitor_type & MONITOR_EXISTING);
	ut_a(monitor_id < NUM_MONITOR);

	/* Get the value from corresponding global variable */
	switch (monitor_id) {
	/* export_vars.innodb_buffer_pool_reads. Num Reads from
	disk (page not in buffer) */
	case MONITOR_OVLD_BUF_POOL_READS:
		value = srv_stats.buf_pool_reads;
		break;

	/* innodb_buffer_pool_read_requests, the number of logical
	read requests */
	case MONITOR_OVLD_BUF_POOL_READ_REQUESTS:
		buf_get_total_stat(&stat);
		value = stat.n_page_gets;
		break;

	/* innodb_buffer_pool_write_requests, the number of
	write request */
	case MONITOR_OVLD_BUF_POOL_WRITE_REQUEST:
		value = srv_stats.buf_pool_write_requests;
		break;

	/* innodb_buffer_pool_wait_free */
	case MONITOR_OVLD_BUF_POOL_WAIT_FREE:
		value = srv_stats.buf_pool_wait_free;
		break;

	/* innodb_buffer_pool_read_ahead */
	case MONITOR_OVLD_BUF_POOL_READ_AHEAD:
		buf_get_total_stat(&stat);
		value = stat.n_ra_pages_read;
		break;

	/* innodb_buffer_pool_read_ahead_evicted */
	case MONITOR_OVLD_BUF_POOL_READ_AHEAD_EVICTED:
		buf_get_total_stat(&stat);
		value = stat.n_ra_pages_evicted;
		break;

	/* innodb_buffer_pool_pages_total */
	case MONITOR_OVLD_BUF_POOL_PAGE_TOTAL:
		value = buf_pool_get_n_pages();
		break;

	/* innodb_buffer_pool_pages_misc */
	case MONITOR_OVLD_BUF_POOL_PAGE_MISC:
		buf_get_total_list_len(&LRU_len, &free_len, &flush_list_len);
		value = buf_pool_get_n_pages() - LRU_len - free_len;
		break;

	/* innodb_buffer_pool_pages_data */
	case MONITOR_OVLD_BUF_POOL_PAGES_DATA:
		buf_get_total_list_len(&LRU_len, &free_len, &flush_list_len);
		value = LRU_len;
		break;

	/* innodb_buffer_pool_bytes_data */
	case MONITOR_OVLD_BUF_POOL_BYTES_DATA:
		buf_get_total_list_size_in_bytes(&buf_pools_list_size);
		value = buf_pools_list_size.LRU_bytes
			+ buf_pools_list_size.unzip_LRU_bytes;
		break;

	/* innodb_buffer_pool_pages_dirty */
	case MONITOR_OVLD_BUF_POOL_PAGES_DIRTY:
		buf_get_total_list_len(&LRU_len, &free_len, &flush_list_len);
		value = flush_list_len;
		break;

	/* innodb_buffer_pool_bytes_dirty */
	case MONITOR_OVLD_BUF_POOL_BYTES_DIRTY:
		buf_get_total_list_size_in_bytes(&buf_pools_list_size);
		value = buf_pools_list_size.flush_list_bytes;
		break;

	/* innodb_buffer_pool_pages_free */
	case MONITOR_OVLD_BUF_POOL_PAGES_FREE:
		buf_get_total_list_len(&LRU_len, &free_len, &flush_list_len);
		value = free_len;
		break;

	/* innodb_pages_created, the number of pages created */
	case MONITOR_OVLD_PAGE_CREATED:
		buf_get_total_stat(&stat);
		value = stat.n_pages_created;
		break;

	/* innodb_pages_written, the number of page written */
	case MONITOR_OVLD_PAGES_WRITTEN:
		buf_get_total_stat(&stat);
		value = stat.n_pages_written;
		break;

	/* innodb_index_pages_written, the number of index pages written */
	case MONITOR_OVLD_INDEX_PAGES_WRITTEN:
		value = srv_stats.index_pages_written;
		break;

	/* innodb_non_index_pages_written, the number of non index pages written */
	case MONITOR_OVLD_NON_INDEX_PAGES_WRITTEN:
		value = srv_stats.non_index_pages_written;
		break;

	/* innodb_pages_read */
	case MONITOR_OVLD_PAGES_READ:
		buf_get_total_stat(&stat);
		value = stat.n_pages_read;
		break;

	/* innodb_pages0_read */
	case MONITOR_OVLD_PAGES0_READ:
		value = srv_stats.page0_read;
		break;

	/* Number of times secondary index lookup triggered cluster lookup */
	case MONITOR_OVLD_INDEX_SEC_REC_CLUSTER_READS:
		value = srv_stats.n_sec_rec_cluster_reads;
		break;
	/* Number of times prefix optimization avoided triggering cluster
	lookup */
	case MONITOR_OVLD_INDEX_SEC_REC_CLUSTER_READS_AVOIDED:
		value = srv_stats.n_sec_rec_cluster_reads_avoided;
		break;

	/* innodb_data_reads, the total number of data reads */
	case MONITOR_OVLD_BYTE_READ:
		value = srv_stats.data_read;
		break;

	/* innodb_data_writes, the total number of data writes. */
	case MONITOR_OVLD_BYTE_WRITTEN:
		value = srv_stats.data_written;
		break;

	/* innodb_data_reads, the total number of data reads. */
	case MONITOR_OVLD_OS_FILE_READ:
		value = os_n_file_reads;
		break;

	/* innodb_data_writes, the total number of data writes*/
	case MONITOR_OVLD_OS_FILE_WRITE:
		value = os_n_file_writes;
		break;

	/* innodb_data_fsyncs, number of fsync() operations so far. */
	case MONITOR_OVLD_OS_FSYNC:
		value = os_n_fsyncs;
		break;

	/* innodb_os_log_written */
	case MONITOR_OVLD_OS_LOG_WRITTEN:
		value = (mon_type_t) srv_stats.os_log_written;
		break;

	/* innodb_os_log_fsyncs */
	case MONITOR_OVLD_OS_LOG_FSYNC:
		value = fil_n_log_flushes;
		break;

	/* innodb_os_log_pending_fsyncs */
	case MONITOR_OVLD_OS_LOG_PENDING_FSYNC:
		value = fil_n_pending_log_flushes;
		update_min = TRUE;
		break;

	/* innodb_os_log_pending_writes */
	case MONITOR_OVLD_OS_LOG_PENDING_WRITES:
		value = srv_stats.os_log_pending_writes;
		update_min = TRUE;
		break;

	/* innodb_log_waits */
	case MONITOR_OVLD_LOG_WAITS:
		value = srv_stats.log_waits;
		break;

	/* innodb_log_write_requests */
	case MONITOR_OVLD_LOG_WRITE_REQUEST:
		value = srv_stats.log_write_requests;
		break;

	/* innodb_log_writes */
	case MONITOR_OVLD_LOG_WRITES:
		value = srv_stats.log_writes;
		break;

	case MONITOR_OVLD_LOG_PADDED:
		value = srv_stats.log_padded;
		break;

	/* innodb_dblwr_writes */
	case MONITOR_OVLD_SRV_DBLWR_WRITES:
		value = srv_stats.dblwr_writes;
		break;

	/* innodb_dblwr_pages_written */
	case MONITOR_OVLD_SRV_DBLWR_PAGES_WRITTEN:
		value = srv_stats.dblwr_pages_written;
		break;

	/* innodb_page_size */
	case MONITOR_OVLD_SRV_PAGE_SIZE:
		value = UNIV_PAGE_SIZE;
		break;

	case MONITOR_OVLD_RWLOCK_S_SPIN_WAITS:
		value = rw_lock_stats.rw_s_spin_wait_count;
		break;

	case MONITOR_OVLD_RWLOCK_X_SPIN_WAITS:
		value = rw_lock_stats.rw_x_spin_wait_count;
		break;

	case MONITOR_OVLD_RWLOCK_SX_SPIN_WAITS:
		value = rw_lock_stats.rw_sx_spin_wait_count;
		break;

	case MONITOR_OVLD_RWLOCK_S_SPIN_ROUNDS:
		value = rw_lock_stats.rw_s_spin_round_count;
		break;

	case MONITOR_OVLD_RWLOCK_X_SPIN_ROUNDS:
		value = rw_lock_stats.rw_x_spin_round_count;
		break;

	case MONITOR_OVLD_RWLOCK_SX_SPIN_ROUNDS:
		value = rw_lock_stats.rw_sx_spin_round_count;
		break;

	case MONITOR_OVLD_RWLOCK_S_OS_WAITS:
		value = rw_lock_stats.rw_s_os_wait_count;
		break;

	case MONITOR_OVLD_RWLOCK_X_OS_WAITS:
		value = rw_lock_stats.rw_x_os_wait_count;
		break;

	case MONITOR_OVLD_RWLOCK_SX_OS_WAITS:
		value = rw_lock_stats.rw_sx_os_wait_count;
		break;

	case MONITOR_OVLD_BUFFER_POOL_SIZE:
		value = srv_buf_pool_size;
		break;

	/* innodb_rows_read */
	case MONITOR_OLVD_ROW_READ:
		value = srv_stats.n_rows_read;
		break;

	/* innodb_rows_inserted */
	case MONITOR_OLVD_ROW_INSERTED:
		value = srv_stats.n_rows_inserted;
		break;

	/* innodb_rows_deleted */
	case MONITOR_OLVD_ROW_DELETED:
		value = srv_stats.n_rows_deleted;
		break;

	/* innodb_rows_updated */
	case MONITOR_OLVD_ROW_UPDTATED:
		value = srv_stats.n_rows_updated;
		break;

	/* innodb_system_rows_read */
	case MONITOR_OLVD_SYSTEM_ROW_READ:
		value = srv_stats.n_system_rows_read;
		break;

	/* innodb_system_rows_inserted */
	case MONITOR_OLVD_SYSTEM_ROW_INSERTED:
		value = srv_stats.n_system_rows_inserted;
		break;

	/* innodb_system_rows_deleted */
	case MONITOR_OLVD_SYSTEM_ROW_DELETED:
		value = srv_stats.n_system_rows_deleted;
		break;

	/* innodb_system_rows_updated */
	case MONITOR_OLVD_SYSTEM_ROW_UPDATED:
		value = srv_stats.n_system_rows_updated;
		break;

	/* innodb_row_lock_current_waits */
	case MONITOR_OVLD_ROW_LOCK_CURRENT_WAIT:
		value = srv_stats.n_lock_wait_current_count;
		break;

	/* innodb_row_lock_time */
	case MONITOR_OVLD_LOCK_WAIT_TIME:
		value = srv_stats.n_lock_wait_time / 1000;
		break;

	/* innodb_row_lock_time_max */
	case MONITOR_OVLD_LOCK_MAX_WAIT_TIME:
		value = lock_sys->n_lock_max_wait_time / 1000;
		break;

	/* innodb_row_lock_time_avg */
	case MONITOR_OVLD_LOCK_AVG_WAIT_TIME:
		if (srv_stats.n_lock_wait_count > 0) {
			value = srv_stats.n_lock_wait_time / 1000
				/ srv_stats.n_lock_wait_count;
		} else {
			value = 0;
		}
		break;

	/* innodb_row_lock_waits */
	case MONITOR_OVLD_ROW_LOCK_WAIT:
		value = srv_stats.n_lock_wait_count;
		break;

	case MONITOR_RSEG_HISTORY_LEN:
		value = trx_sys->rseg_history_len;
		break;

	case MONITOR_RSEG_CUR_SIZE:
		value = srv_mon_get_rseg_size();
		break;

	case MONITOR_OVLD_N_FILE_OPENED:
		value = fil_system->n_open;
		break;

	case MONITOR_OVLD_IBUF_MERGE_INSERT:
		value = ibuf->n_merged_ops[IBUF_OP_INSERT];
		break;

	case MONITOR_OVLD_IBUF_MERGE_DELETE:
		value = ibuf->n_merged_ops[IBUF_OP_DELETE_MARK];
		break;

	case MONITOR_OVLD_IBUF_MERGE_PURGE:
		value = ibuf->n_merged_ops[IBUF_OP_DELETE];
		break;

	case MONITOR_OVLD_IBUF_MERGE_DISCARD_INSERT:
		value = ibuf->n_discarded_ops[IBUF_OP_INSERT];
		break;

	case MONITOR_OVLD_IBUF_MERGE_DISCARD_DELETE:
		value = ibuf->n_discarded_ops[IBUF_OP_DELETE_MARK];
		break;

	case MONITOR_OVLD_IBUF_MERGE_DISCARD_PURGE:
		value = ibuf->n_discarded_ops[IBUF_OP_DELETE];
		break;

	case MONITOR_OVLD_IBUF_MERGES:
		value = ibuf->n_merges;
		break;

	case MONITOR_OVLD_IBUF_SIZE:
		value = ibuf->size;
		break;

	case MONITOR_OVLD_SERVER_ACTIVITY:
		value = srv_get_activity_count();
		break;

	case MONITOR_OVLD_LSN_FLUSHDISK:
		value = (mon_type_t) log_sys->flushed_to_disk_lsn;
		break;

	case MONITOR_OVLD_LSN_CURRENT:
		value = (mon_type_t) log_sys->lsn;
		break;

	case MONITOR_PENDING_LOG_WRITE:
		mutex_enter(&log_sys->mutex);
		value = static_cast<mon_type_t>(log_sys->n_pending_writes);
		mutex_exit(&log_sys->mutex);
		break;

	case MONITOR_PENDING_CHECKPOINT_WRITE:
		mutex_enter(&log_sys->mutex);
		value = static_cast<mon_type_t>(
		    log_sys->n_pending_checkpoint_writes);
		mutex_exit(&log_sys->mutex);
		break;

	case MONITOR_LOG_IO:
		mutex_enter(&log_sys->mutex);
		value = static_cast<mon_type_t>(log_sys->n_log_ios);
		mutex_exit(&log_sys->mutex);
		break;

	case MONITOR_OVLD_BUF_OLDEST_LSN:
		value = (mon_type_t) buf_pool_get_oldest_modification();
		break;

	case MONITOR_OVLD_LSN_CHECKPOINT:
		value = (mon_type_t) log_sys->last_checkpoint_lsn;
		break;

	case MONITOR_OVLD_MAX_AGE_ASYNC:
		value = log_sys->max_modified_age_async;
		break;

	case MONITOR_OVLD_MAX_AGE_SYNC:
		value = log_sys->max_modified_age_sync;
		break;

#ifdef BTR_CUR_HASH_ADAPT
	case MONITOR_OVLD_ADAPTIVE_HASH_SEARCH:
		value = btr_cur_n_sea;
		break;
#endif /* BTR_CUR_HASH_ADAPT */

	case MONITOR_OVLD_ADAPTIVE_HASH_SEARCH_BTREE:
		value = btr_cur_n_non_sea;
		break;

        case MONITOR_OVLD_PAGE_COMPRESS_SAVED:
		value = srv_stats.page_compression_saved;
		break;
        case MONITOR_OVLD_PAGES_PAGE_COMPRESSED:
		value = srv_stats.pages_page_compressed;
		break;
        case MONITOR_OVLD_PAGE_COMPRESSED_TRIM_OP:
		value = srv_stats.page_compressed_trim_op;
		break;
        case MONITOR_OVLD_PAGES_PAGE_DECOMPRESSED:
		value = srv_stats.pages_page_decompressed;
		break;
        case MONITOR_OVLD_PAGES_PAGE_COMPRESSION_ERROR:
		value = srv_stats.pages_page_compression_error;
		break;
        case MONITOR_OVLD_PAGES_ENCRYPTED:
		value = srv_stats.pages_encrypted;
		break;
        case MONITOR_OVLD_PAGES_DECRYPTED:
		value = srv_stats.pages_decrypted;
		break;

	default:
		ut_error;
	}

	switch (set_option) {
	case MONITOR_TURN_ON:
		/* Save the initial counter value in mon_start_value
		field */
		MONITOR_SAVE_START(monitor_id, value);
		return;

	case MONITOR_TURN_OFF:
		/* Save the counter value to mon_last_value when we
		turn off the monitor but not yet reset. Note the
		counter has not yet been set to off in the bitmap
		table for normal turn off. We need to check the
		count status (on/off) to avoid reset the value
		for an already off conte */
		if (MONITOR_IS_ON(monitor_id)) {
			srv_mon_process_existing_counter(monitor_id,
							 MONITOR_GET_VALUE);
			MONITOR_SAVE_LAST(monitor_id);
		}
		return;

	case MONITOR_GET_VALUE:
		if (MONITOR_IS_ON(monitor_id)) {

			/* If MONITOR_DISPLAY_CURRENT bit is on, we
			only record the current value, rather than
			incremental value over a period. Most of
`			this type of counters are resource related
			counters such as number of buffer pages etc. */
			if (monitor_info->monitor_type
			    & MONITOR_DISPLAY_CURRENT) {
				MONITOR_SET(monitor_id, value);
			} else {
				/* Most status counters are montonically
				increasing, no need to update their
				minimum values. Only do so
				if "update_min" set to TRUE */
				MONITOR_SET_DIFF(monitor_id, value);

				if (update_min
				    && (MONITOR_VALUE(monitor_id)
					< MONITOR_MIN_VALUE(monitor_id))) {
					MONITOR_MIN_VALUE(monitor_id) =
						MONITOR_VALUE(monitor_id);
				}
			}
		}
		return;

	case MONITOR_RESET_VALUE:
		if (!MONITOR_IS_ON(monitor_id)) {
			MONITOR_LAST_VALUE(monitor_id) = 0;
		}
		return;

	/* Nothing special for reset all operation for these existing
	counters */
	case MONITOR_RESET_ALL_VALUE:
		return;
	}
}

/*************************************************************//**
Reset a monitor, create a new base line with the current monitor
value. This baseline is recorded by MONITOR_VALUE_RESET(monitor) */
void
srv_mon_reset(
/*==========*/
	monitor_id_t	monitor)	/*!< in: monitor id */
{
	ibool	monitor_was_on;

	monitor_was_on = MONITOR_IS_ON(monitor);

	if (monitor_was_on) {
		/* Temporarily turn off the counter for the resetting
		operation */
		MONITOR_OFF(monitor);
	}

	/* Before resetting the current monitor value, first
	calculate and set the max/min value since monitor
	start */
	srv_mon_calc_max_since_start(monitor);
	srv_mon_calc_min_since_start(monitor);

	/* Monitors with MONITOR_DISPLAY_CURRENT bit
	are not incremental, no need to remember
	the reset value. */
	if (innodb_counter_info[monitor].monitor_type
	    & MONITOR_DISPLAY_CURRENT) {
		MONITOR_VALUE_RESET(monitor) = 0;
	} else {
		/* Remember the new baseline */
		MONITOR_VALUE_RESET(monitor) = MONITOR_VALUE_RESET(monitor)
					       + MONITOR_VALUE(monitor);
	}

	/* Reset the counter value */
	MONITOR_VALUE(monitor) = 0;
	MONITOR_MAX_VALUE(monitor) = MAX_RESERVED;
	MONITOR_MIN_VALUE(monitor) = MIN_RESERVED;

	MONITOR_FIELD((monitor), mon_reset_time) = time(NULL);

	if (monitor_was_on) {
		MONITOR_ON(monitor);
	}
}

/*************************************************************//**
Turn on monitor counters that are marked as default ON. */
void
srv_mon_default_on(void)
/*====================*/
{
	ulint   ix;

	for (ix = 0; ix < NUM_MONITOR; ix++) {
		if (innodb_counter_info[ix].monitor_type
		    & MONITOR_DEFAULT_ON) {
			/* Turn on monitor counters that are default on */
			MONITOR_ON(ix);
			MONITOR_INIT(ix);
			MONITOR_SET_START(ix);
		}
	}
}<|MERGE_RESOLUTION|>--- conflicted
+++ resolved
@@ -921,16 +921,10 @@
 	 MONITOR_EXISTING | MONITOR_DISPLAY_CURRENT),
 	 MONITOR_DEFAULT_START, MONITOR_OVLD_MAX_AGE_SYNC},
 
-<<<<<<< HEAD
 	{"log_pending_log_flushes", "recovery", "Pending log flushes",
-	 MONITOR_NONE,
+	 static_cast<monitor_type_t>(
+	 MONITOR_EXISTING | MONITOR_DISPLAY_CURRENT),
 	 MONITOR_DEFAULT_START, MONITOR_PENDING_LOG_FLUSH},
-=======
-	{"log_pending_log_writes", "recovery", "Pending log writes",
-	 static_cast<monitor_type_t>(
-	 MONITOR_EXISTING | MONITOR_DISPLAY_CURRENT),
-	 MONITOR_DEFAULT_START, MONITOR_PENDING_LOG_WRITE},
->>>>>>> 0573744a
 
 	{"log_pending_checkpoint_writes", "recovery", "Pending checkpoints",
 	 static_cast<monitor_type_t>(
@@ -2016,9 +2010,9 @@
 		value = (mon_type_t) log_sys->lsn;
 		break;
 
-	case MONITOR_PENDING_LOG_WRITE:
+	case MONITOR_PENDING_LOG_FLUSH:
 		mutex_enter(&log_sys->mutex);
-		value = static_cast<mon_type_t>(log_sys->n_pending_writes);
+		value = static_cast<mon_type_t>(log_sys->n_pending_flushes);
 		mutex_exit(&log_sys->mutex);
 		break;
 
