/*****************************************************************************
Copyright (C) 2013, 2015, Google Inc. All Rights Reserved.
Copyright (c) 2014, 2020, MariaDB Corporation.

This program is free software; you can redistribute it and/or modify it under
the terms of the GNU General Public License as published by the Free Software
Foundation; version 2 of the License.

This program is distributed in the hope that it will be useful, but WITHOUT
ANY WARRANTY; without even the implied warranty of MERCHANTABILITY or FITNESS
FOR A PARTICULAR PURPOSE. See the GNU General Public License for more details.

You should have received a copy of the GNU General Public License along with
this program; if not, write to the Free Software Foundation, Inc.,
51 Franklin St, Fifth Floor, Boston, MA 02110-1335 USA

*****************************************************************************/
/**************************************************//**
@file fil0crypt.cc
Innodb file space encrypt/decrypt

Created            Jonas Oreland Google
Modified           Jan Lindström jan.lindstrom@mariadb.com
*******************************************************/

#include "fil0fil.h"
#include "mtr0types.h"
#include "mach0data.h"
#include "page0size.h"
#include "page0zip.h"
#ifndef UNIV_INNOCHECKSUM
#include "fil0crypt.h"
#include "srv0srv.h"
#include "srv0start.h"
#include "log0recv.h"
#include "mtr0mtr.h"
#include "mtr0log.h"
#include "ut0ut.h"
#include "btr0scrub.h"
#include "fsp0fsp.h"
#include "fil0pagecompress.h"
#include <my_crypt.h>

/** Mutex for keys */
static ib_mutex_t fil_crypt_key_mutex;

static bool fil_crypt_threads_inited = false;

/** Is encryption enabled/disabled */
UNIV_INTERN ulong srv_encrypt_tables = 0;

/** No of key rotation threads requested */
UNIV_INTERN uint srv_n_fil_crypt_threads = 0;

/** No of key rotation threads started */
UNIV_INTERN uint srv_n_fil_crypt_threads_started = 0;

/** At this age or older a space/page will be rotated */
UNIV_INTERN uint srv_fil_crypt_rotate_key_age;

/** Event to signal FROM the key rotation threads. */
static os_event_t fil_crypt_event;

/** Event to signal TO the key rotation threads. */
UNIV_INTERN os_event_t fil_crypt_threads_event;

/** Event for waking up threads throttle. */
static os_event_t fil_crypt_throttle_sleep_event;

/** Mutex for key rotation threads. */
UNIV_INTERN ib_mutex_t fil_crypt_threads_mutex;

/** Variable ensuring only 1 thread at time does initial conversion */
static bool fil_crypt_start_converting = false;

/** Variables for throttling */
UNIV_INTERN uint srv_n_fil_crypt_iops = 100;	 // 10ms per iop
static uint srv_alloc_time = 3;		    // allocate iops for 3s at a time
static uint n_fil_crypt_iops_allocated = 0;

/** Variables for scrubbing */
extern uint srv_background_scrub_data_interval;
extern uint srv_background_scrub_data_check_interval;

#define DEBUG_KEYROTATION_THROTTLING 0

/** Statistics variables */
static fil_crypt_stat_t crypt_stat;
static ib_mutex_t crypt_stat_mutex;

/** Is background scrubbing enabled, defined on btr0scrub.cc */
extern my_bool srv_background_scrub_data_uncompressed;
extern my_bool srv_background_scrub_data_compressed;

/***********************************************************************
Check if a key needs rotation given a key_state
@param[in]	crypt_data		Encryption information
@param[in]	key_version		Current key version
@param[in]	latest_key_version	Latest key version
@param[in]	rotate_key_age		when to rotate
@return true if key needs rotation, false if not */
static bool
fil_crypt_needs_rotation(
	const fil_space_crypt_t*	crypt_data,
	uint				key_version,
	uint				latest_key_version,
	uint				rotate_key_age)
	MY_ATTRIBUTE((warn_unused_result));

/*********************************************************************
Init space crypt */
UNIV_INTERN
void
fil_space_crypt_init()
{
	mutex_create(LATCH_ID_FIL_CRYPT_MUTEX, &fil_crypt_key_mutex);

	fil_crypt_throttle_sleep_event = os_event_create(0);

	mutex_create(LATCH_ID_FIL_CRYPT_STAT_MUTEX, &crypt_stat_mutex);
	memset(&crypt_stat, 0, sizeof(crypt_stat));
}

/*********************************************************************
Cleanup space crypt */
UNIV_INTERN
void
fil_space_crypt_cleanup()
{
	os_event_destroy(fil_crypt_throttle_sleep_event);
	mutex_free(&fil_crypt_key_mutex);
	mutex_free(&crypt_stat_mutex);
}

/**
Get latest key version from encryption plugin.
@return key version or ENCRYPTION_KEY_VERSION_INVALID */
uint
fil_space_crypt_t::key_get_latest_version(void)
{
	uint key_version = key_found;

	if (is_key_found()) {
		key_version = encryption_key_get_latest_version(key_id);
		srv_stats.n_key_requests.inc();
		key_found = key_version;
	}

	return key_version;
}

/******************************************************************
Get the latest(key-version), waking the encrypt thread, if needed
@param[in,out]	crypt_data	Crypt data */
static inline
uint
fil_crypt_get_latest_key_version(
	fil_space_crypt_t* crypt_data)
{
	ut_ad(crypt_data != NULL);

	uint key_version = crypt_data->key_get_latest_version();

	if (crypt_data->is_key_found()) {

		if (fil_crypt_needs_rotation(
				crypt_data,
				crypt_data->min_key_version,
				key_version,
				srv_fil_crypt_rotate_key_age)) {
			/* Below event seen as NULL-pointer at startup
			when new database was created and we create a
			checkpoint. Only seen when debugging. */
			if (fil_crypt_threads_inited) {
				os_event_set(fil_crypt_threads_event);
			}
		}
	}

	return key_version;
}

/******************************************************************
Mutex helper for crypt_data->scheme */
void
crypt_data_scheme_locker(
/*=====================*/
	st_encryption_scheme*	scheme,
	int			exit)
{
	fil_space_crypt_t* crypt_data =
		static_cast<fil_space_crypt_t*>(scheme);

	if (exit) {
		mutex_exit(&crypt_data->mutex);
	} else {
		mutex_enter(&crypt_data->mutex);
	}
}

/******************************************************************
Create a fil_space_crypt_t object
@param[in]	type		CRYPT_SCHEME_UNENCRYPTE or
				CRYPT_SCHEME_1
@param[in]	encrypt_mode	FIL_ENCRYPTION_DEFAULT or
				FIL_ENCRYPTION_ON or
				FIL_ENCRYPTION_OFF
@param[in]	min_key_version key_version or 0
@param[in]	key_id		Used key id
@return crypt object */
static
fil_space_crypt_t*
fil_space_create_crypt_data(
	uint			type,
	fil_encryption_t	encrypt_mode,
	uint			min_key_version,
	uint			key_id)
{
	fil_space_crypt_t* crypt_data = NULL;
	if (void* buf = ut_zalloc_nokey(sizeof(fil_space_crypt_t))) {
		crypt_data = new(buf)
			fil_space_crypt_t(
				type,
				min_key_version,
				key_id,
				encrypt_mode);
	}

	return crypt_data;
}

/******************************************************************
Create a fil_space_crypt_t object
@param[in]	encrypt_mode	FIL_ENCRYPTION_DEFAULT or
				FIL_ENCRYPTION_ON or
				FIL_ENCRYPTION_OFF

@param[in]	key_id		Encryption key id
@return crypt object */
UNIV_INTERN
fil_space_crypt_t*
fil_space_create_crypt_data(
	fil_encryption_t	encrypt_mode,
	uint			key_id)
{
	return (fil_space_create_crypt_data(0, encrypt_mode, 0, key_id));
}

/******************************************************************
Merge fil_space_crypt_t object
@param[in,out]	dst		Destination cryp data
@param[in]	src		Source crypt data */
UNIV_INTERN
void
fil_space_merge_crypt_data(
	fil_space_crypt_t* dst,
	const fil_space_crypt_t* src)
{
	mutex_enter(&dst->mutex);

	/* validate that they are mergeable */
	ut_a(src->type == CRYPT_SCHEME_UNENCRYPTED ||
	     src->type == CRYPT_SCHEME_1);

	ut_a(dst->type == CRYPT_SCHEME_UNENCRYPTED ||
	     dst->type == CRYPT_SCHEME_1);

	dst->encryption = src->encryption;
	dst->type = src->type;
	dst->min_key_version = src->min_key_version;
	dst->keyserver_requests += src->keyserver_requests;

	mutex_exit(&dst->mutex);
}

/** Initialize encryption parameters from a tablespace header page.
@param[in]	page_size	page size of the tablespace
@param[in]	page		first page of the tablespace
@return crypt data from page 0
@retval	NULL	if not present or not valid */
UNIV_INTERN
fil_space_crypt_t*
fil_space_read_crypt_data(const page_size_t& page_size, const byte* page)
{
	const ulint offset = FSP_HEADER_OFFSET
		+ fsp_header_get_encryption_offset(page_size);

	if (memcmp(page + offset, CRYPT_MAGIC, MAGIC_SZ) != 0) {
		/* Crypt data is not stored. */
		return NULL;
	}

	uint8_t type = mach_read_from_1(page + offset + MAGIC_SZ + 0);
	uint8_t iv_length = mach_read_from_1(page + offset + MAGIC_SZ + 1);
	fil_space_crypt_t* crypt_data;

	if (!(type == CRYPT_SCHEME_UNENCRYPTED ||
	      type == CRYPT_SCHEME_1)
	    || iv_length != sizeof crypt_data->iv) {
		ib::error() << "Found non sensible crypt scheme: "
			    << type << "," << iv_length << " for space: "
			    << page_get_space_id(page) << " offset: "
			    << offset << " bytes: ["
			    << page[offset + 2 + MAGIC_SZ]
			    << page[offset + 3 + MAGIC_SZ]
			    << page[offset + 4 + MAGIC_SZ]
			    << page[offset + 5 + MAGIC_SZ]
			    << "].";
		return NULL;
	}

	uint min_key_version = mach_read_from_4
		(page + offset + MAGIC_SZ + 2 + iv_length);

	uint key_id = mach_read_from_4
		(page + offset + MAGIC_SZ + 2 + iv_length + 4);

	fil_encryption_t encryption = (fil_encryption_t)mach_read_from_1(
		page + offset + MAGIC_SZ + 2 + iv_length + 8);

	crypt_data = fil_space_create_crypt_data(encryption, key_id);
	/* We need to overwrite these as above function will initialize
	members */
	crypt_data->type = type;
	crypt_data->min_key_version = min_key_version;
	crypt_data->page0_offset = offset;
	memcpy(crypt_data->iv, page + offset + MAGIC_SZ + 2, iv_length);

	return crypt_data;
}

/******************************************************************
Free a crypt data object
@param[in,out] crypt_data	crypt data to be freed */
UNIV_INTERN
void
fil_space_destroy_crypt_data(
	fil_space_crypt_t **crypt_data)
{
	if (crypt_data != NULL && (*crypt_data) != NULL) {
		fil_space_crypt_t* c;
		if (UNIV_LIKELY(fil_crypt_threads_inited)) {
			mutex_enter(&fil_crypt_threads_mutex);
			c = *crypt_data;
			*crypt_data = NULL;
			mutex_exit(&fil_crypt_threads_mutex);
		} else {
			ut_ad(srv_read_only_mode || !srv_was_started);
			c = *crypt_data;
			*crypt_data = NULL;
		}
		if (c) {
			c->~fil_space_crypt_t();
			ut_free(c);
		}
	}
}

/** Fill crypt data information to the give page.
It should be called during ibd file creation.
@param[in]	flags	tablespace flags
@param[in,out]	page	first page of the tablespace */
void
fil_space_crypt_t::fill_page0(
	ulint	flags,
	byte*	page)
{
	const uint len = sizeof(iv);
	const ulint offset = FSP_HEADER_OFFSET
		+ fsp_header_get_encryption_offset(page_size_t(flags));
	page0_offset = offset;

	memcpy(page + offset, CRYPT_MAGIC, MAGIC_SZ);
	mach_write_to_1(page + offset + MAGIC_SZ, type);
	mach_write_to_1(page + offset + MAGIC_SZ + 1, len);
	memcpy(page + offset + MAGIC_SZ + 2, &iv, len);

	mach_write_to_4(page + offset + MAGIC_SZ + 2 + len,
			min_key_version);
	mach_write_to_4(page + offset + MAGIC_SZ + 2 + len + 4,
			key_id);
	mach_write_to_1(page + offset + MAGIC_SZ + 2  + len + 8,
			encryption);
}

/******************************************************************
Write crypt data to a page (0)
@param[in]	space	tablespace
@param[in,out]	page0	first page of the tablespace
@param[in,out]	mtr	mini-transaction */
UNIV_INTERN
void
fil_space_crypt_t::write_page0(
	const fil_space_t*	space,
	byte* 			page,
	mtr_t*			mtr)
{
	ut_ad(this == space->crypt_data);
	const uint len = sizeof(iv);
	const ulint offset = FSP_HEADER_OFFSET
		+ fsp_header_get_encryption_offset(page_size_t(space->flags));
	page0_offset = offset;

	/*
	redo log this as bytewise updates to page 0
	followed by an MLOG_FILE_WRITE_CRYPT_DATA
	(that will during recovery update fil_space_t)
	*/
	mlog_write_string(page + offset, CRYPT_MAGIC, MAGIC_SZ, mtr);
	mlog_write_ulint(page + offset + MAGIC_SZ + 0, type, MLOG_1BYTE, mtr);
	mlog_write_ulint(page + offset + MAGIC_SZ + 1, len, MLOG_1BYTE, mtr);
	mlog_write_string(page + offset + MAGIC_SZ + 2, iv, len,
			  mtr);
	mlog_write_ulint(page + offset + MAGIC_SZ + 2 + len, min_key_version,
			 MLOG_4BYTES, mtr);
	mlog_write_ulint(page + offset + MAGIC_SZ + 2 + len + 4, key_id,
			 MLOG_4BYTES, mtr);
	mlog_write_ulint(page + offset + MAGIC_SZ + 2 + len + 8, encryption,
		MLOG_1BYTE, mtr);

	byte* log_ptr = mlog_open(mtr, 11 + 17 + len);

	if (log_ptr != NULL) {
		log_ptr = mlog_write_initial_log_record_fast(
			page,
			MLOG_FILE_WRITE_CRYPT_DATA,
			log_ptr, mtr);
		mach_write_to_4(log_ptr, space->id);
		log_ptr += 4;
		mach_write_to_2(log_ptr, offset);
		log_ptr += 2;
		mach_write_to_1(log_ptr, type);
		log_ptr += 1;
		mach_write_to_1(log_ptr, len);
		log_ptr += 1;
		mach_write_to_4(log_ptr, min_key_version);
		log_ptr += 4;
		mach_write_to_4(log_ptr, key_id);
		log_ptr += 4;
		mach_write_to_1(log_ptr, encryption);
		log_ptr += 1;
		mlog_close(mtr, log_ptr);

		mlog_catenate_string(mtr, iv, len);
	}
}

/******************************************************************
Parse a MLOG_FILE_WRITE_CRYPT_DATA log entry
@param[in]	ptr		Log entry start
@param[in]	end_ptr		Log entry end
@param[in]	block		buffer block
@return position on log buffer */
UNIV_INTERN
byte*
fil_parse_write_crypt_data(
	byte*			ptr,
	const byte*		end_ptr,
	dberr_t*		err)
{
	/* check that redo log entry is complete */
	uint entry_size =
		4 + // size of space_id
		2 + // size of offset
		1 + // size of type
		1 + // size of iv-len
		4 +  // size of min_key_version
		4 +  // size of key_id
		1; // fil_encryption_t

	*err = DB_SUCCESS;

	if (ptr + entry_size > end_ptr) {
		return NULL;
	}

	ulint space_id = mach_read_from_4(ptr);
	ptr += 4;
	uint offset = mach_read_from_2(ptr);
	ptr += 2;
	uint type = mach_read_from_1(ptr);
	ptr += 1;
	uint len = mach_read_from_1(ptr);
	ptr += 1;

	if ((type != CRYPT_SCHEME_1 && type != CRYPT_SCHEME_UNENCRYPTED)
	    || len != CRYPT_SCHEME_1_IV_LEN) {
		*err = DB_CORRUPTION;
		return NULL;
	}

	uint min_key_version = mach_read_from_4(ptr);
	ptr += 4;

	uint key_id = mach_read_from_4(ptr);
	ptr += 4;

	fil_encryption_t encryption = (fil_encryption_t)mach_read_from_1(ptr);
	ptr +=1;

	if (ptr + len > end_ptr) {
		return NULL;
	}

	mutex_enter(&fil_system.mutex);

	fil_space_t* space = fil_space_get_by_id(space_id);

	if (!space) {
		mutex_exit(&fil_system.mutex);
		return ptr + len;
	}

	fil_space_crypt_t* crypt_data = fil_space_create_crypt_data(
		encryption, key_id);

	crypt_data->page0_offset = offset;
	crypt_data->min_key_version = min_key_version;
	crypt_data->type = type;
	memcpy(crypt_data->iv, ptr, len);
	ptr += len;

	if (space->crypt_data) {
		fil_space_merge_crypt_data(space->crypt_data, crypt_data);
		fil_space_destroy_crypt_data(&crypt_data);
		crypt_data = space->crypt_data;
	} else {
		space->crypt_data = crypt_data;
	}

	mutex_exit(&fil_system.mutex);

	if (crypt_data->should_encrypt() && !crypt_data->is_key_found()) {
		*err = DB_DECRYPTION_FAILED;
	}

	return ptr;
}

/** Encrypt a buffer.
@param[in,out]		crypt_data	Crypt data
@param[in]		space		space_id
@param[in]		offset		Page offset
@param[in]		lsn		Log sequence number
@param[in]		src_frame	Page to encrypt
@param[in]		page_size	Page size
@param[in,out]		dst_frame	Output buffer
@return encrypted buffer or NULL */
UNIV_INTERN
byte*
fil_encrypt_buf(
	fil_space_crypt_t*	crypt_data,
	ulint			space,
	ulint			offset,
	lsn_t			lsn,
	const byte*		src_frame,
	const page_size_t&	page_size,
	byte*			dst_frame)
{
	uint size = uint(page_size.physical());
	uint key_version = fil_crypt_get_latest_key_version(crypt_data);

	ut_a(key_version != ENCRYPTION_KEY_VERSION_INVALID);

	ulint orig_page_type = mach_read_from_2(src_frame+FIL_PAGE_TYPE);
	ibool page_compressed = (orig_page_type == FIL_PAGE_PAGE_COMPRESSED_ENCRYPTED);
	uint header_len = FIL_PAGE_DATA;

	if (page_compressed) {
		header_len += (FIL_PAGE_COMPRESSED_SIZE + FIL_PAGE_COMPRESSION_METHOD_SIZE);
	}

	/* FIL page header is not encrypted */
	memcpy(dst_frame, src_frame, header_len);

	/* Store key version */
	mach_write_to_4(dst_frame + FIL_PAGE_FILE_FLUSH_LSN_OR_KEY_VERSION, key_version);

	/* Calculate the start offset in a page */
	uint unencrypted_bytes = header_len + FIL_PAGE_DATA_END;
	uint srclen = size - unencrypted_bytes;
	const byte* src = src_frame + header_len;
	byte* dst = dst_frame + header_len;
	uint32 dstlen = 0;

	if (page_compressed) {
		srclen = mach_read_from_2(src_frame + FIL_PAGE_DATA);
	}

	int rc = encryption_scheme_encrypt(src, srclen, dst, &dstlen,
					   crypt_data, key_version,
					   (uint32)space, (uint32)offset, lsn);
	ut_a(rc == MY_AES_OK);
	ut_a(dstlen == srclen);

	/* For compressed tables we do not store the FIL header because
	the whole page is not stored to the disk. In compressed tables only
	the FIL header + compressed (and now encrypted) payload alligned
	to sector boundary is written. */
	if (!page_compressed) {
		/* FIL page trailer is also not encrypted */
		memcpy(dst_frame + page_size.physical() - FIL_PAGE_DATA_END,
			src_frame + page_size.physical() - FIL_PAGE_DATA_END,
			FIL_PAGE_DATA_END);
	} else {
		/* Clean up rest of buffer */
		memset(dst_frame+header_len+srclen, 0,
		       page_size.physical() - (header_len + srclen));
	}

	/* handle post encryption checksum */
	ib_uint32_t checksum = 0;

	checksum = fil_crypt_calculate_checksum(page_size, dst_frame);

	// store the post-encryption checksum after the key-version
	mach_write_to_4(dst_frame + FIL_PAGE_FILE_FLUSH_LSN_OR_KEY_VERSION + 4, checksum);

	ut_ad(fil_space_verify_crypt_checksum(dst_frame, page_size));

	srv_stats.pages_encrypted.inc();

	return dst_frame;
}

/******************************************************************
Encrypt a page

@param[in]		space		Tablespace
@param[in]		offset		Page offset
@param[in]		lsn		Log sequence number
@param[in]		src_frame	Page to encrypt
@param[in,out]		dst_frame	Output buffer
@return encrypted buffer or NULL */
UNIV_INTERN
byte*
fil_space_encrypt(
	const fil_space_t*	space,
	ulint			offset,
	lsn_t			lsn,
	byte*			src_frame,
	byte*			dst_frame)
{
	switch (mach_read_from_2(src_frame+FIL_PAGE_TYPE)) {
	case FIL_PAGE_TYPE_FSP_HDR:
	case FIL_PAGE_TYPE_XDES:
	case FIL_PAGE_RTREE:
		/* File space header, extent descriptor or spatial index
		are not encrypted. */
		return src_frame;
	}

	if (!space->crypt_data || !space->crypt_data->is_encrypted()) {
		return (src_frame);
	}

	ut_ad(space->pending_io());
	return fil_encrypt_buf(space->crypt_data, space->id, offset, lsn,
			       src_frame, page_size_t(space->flags),
			       dst_frame);
}

/** Decrypt a page.
@param[in]	crypt_data		crypt_data
@param[in]	tmp_frame		Temporary buffer
@param[in]	page_size		Page size
@param[in,out]	src_frame		Page to decrypt
@param[out]	err			DB_SUCCESS or DB_DECRYPTION_FAILED
@return true if page decrypted, false if not.*/
UNIV_INTERN
bool
fil_space_decrypt(
	fil_space_crypt_t*	crypt_data,
	byte*			tmp_frame,
	const page_size_t&	page_size,
	byte*			src_frame,
	dberr_t*		err)
{
	ulint page_type = mach_read_from_2(src_frame+FIL_PAGE_TYPE);
	uint key_version = mach_read_from_4(src_frame + FIL_PAGE_FILE_FLUSH_LSN_OR_KEY_VERSION);
	bool page_compressed = (page_type == FIL_PAGE_PAGE_COMPRESSED_ENCRYPTED);
	uint offset = mach_read_from_4(src_frame + FIL_PAGE_OFFSET);
	uint space = mach_read_from_4(src_frame + FIL_PAGE_ARCH_LOG_NO_OR_SPACE_ID);
	ib_uint64_t lsn = mach_read_from_8(src_frame + FIL_PAGE_LSN);

	*err = DB_SUCCESS;

	if (key_version == ENCRYPTION_KEY_NOT_ENCRYPTED) {
		return false;
	}

	ut_a(crypt_data != NULL && crypt_data->is_encrypted());

	/* read space & lsn */
	uint header_len = FIL_PAGE_DATA;

	if (page_compressed) {
		header_len += (FIL_PAGE_COMPRESSED_SIZE + FIL_PAGE_COMPRESSION_METHOD_SIZE);
	}

	/* Copy FIL page header, it is not encrypted */
	memcpy(tmp_frame, src_frame, header_len);

	/* Calculate the offset where decryption starts */
	const byte* src = src_frame + header_len;
	byte* dst = tmp_frame + header_len;
	uint32 dstlen = 0;
	uint srclen = uint(page_size.physical())
		- header_len - FIL_PAGE_DATA_END;

	if (page_compressed) {
		srclen = mach_read_from_2(src_frame + FIL_PAGE_DATA);
	}

	int rc = encryption_scheme_decrypt(src, srclen, dst, &dstlen,
					   crypt_data, key_version,
					   space, offset, lsn);

	if (! ((rc == MY_AES_OK) && ((ulint) dstlen == srclen))) {

		if (rc == -1) {
			*err = DB_DECRYPTION_FAILED;
			return false;
		}

		ib::fatal() << "Unable to decrypt data-block "
			    << " src: " << src << "srclen: "
			    << srclen << " buf: " << dst << "buflen: "
			    << dstlen << " return-code: " << rc
			    << " Can't continue!";
	}

	/* For compressed tables we do not store the FIL header because
	the whole page is not stored to the disk. In compressed tables only
	the FIL header + compressed (and now encrypted) payload alligned
	to sector boundary is written. */
	if (!page_compressed) {
		/* Copy FIL trailer */
		memcpy(tmp_frame + page_size.physical() - FIL_PAGE_DATA_END,
		       src_frame + page_size.physical() - FIL_PAGE_DATA_END,
		       FIL_PAGE_DATA_END);
	}

	srv_stats.pages_decrypted.inc();

	return true; /* page was decrypted */
}

/**
Decrypt a page.
@param[in]	space			Tablespace
@param[in]	tmp_frame		Temporary buffer used for decrypting
@param[in,out]	src_frame		Page to decrypt
@return decrypted page, or original not encrypted page if decryption is
not needed.*/
UNIV_INTERN
byte*
fil_space_decrypt(
	const fil_space_t* space,
	byte*		tmp_frame,
	byte*		src_frame)
{
	dberr_t err = DB_SUCCESS;
	byte* res = NULL;
	const page_size_t page_size(space->flags);

	ut_ad(space->crypt_data != NULL && space->crypt_data->is_encrypted());
	ut_ad(space->pending_io());

	bool encrypted = fil_space_decrypt(space->crypt_data, tmp_frame,
					   page_size, src_frame, &err);

	if (err == DB_SUCCESS) {
		if (encrypted) {
			/* Copy the decrypted page back to page buffer, not
			really any other options. */
			memcpy(src_frame, tmp_frame, page_size.physical());
		}

		res = src_frame;
	}

	return res;
}

/******************************************************************
Calculate post encryption checksum
@param[in]	page_size	page size
@param[in]	dst_frame	Block where checksum is calculated
@return page checksum
not needed. */
UNIV_INTERN
uint32_t
fil_crypt_calculate_checksum(
	const page_size_t&	page_size,
	const byte*		dst_frame)
{
	/* For encrypted tables we use only crc32 and strict_crc32 */
	return page_size.is_compressed()
		? page_zip_calc_checksum(dst_frame, page_size.physical(),
					 SRV_CHECKSUM_ALGORITHM_CRC32)
		: buf_calc_page_crc32(dst_frame);
}

/***********************************************************************/

/** A copy of global key state */
struct key_state_t {
	key_state_t() : key_id(0), key_version(0),
			rotate_key_age(srv_fil_crypt_rotate_key_age) {}
	bool operator==(const key_state_t& other) const {
		return key_version == other.key_version &&
			rotate_key_age == other.rotate_key_age;
	}
	uint key_id;
	uint key_version;
	uint rotate_key_age;
};

/***********************************************************************
Copy global key state
@param[in,out]	new_state	key state
@param[in]	crypt_data	crypt data */
static void
fil_crypt_get_key_state(
	key_state_t*			new_state,
	fil_space_crypt_t*		crypt_data)
{
	if (srv_encrypt_tables) {
		new_state->key_version = crypt_data->key_get_latest_version();
		new_state->rotate_key_age = srv_fil_crypt_rotate_key_age;

		ut_a(new_state->key_version != ENCRYPTION_KEY_NOT_ENCRYPTED);
	} else {
		new_state->key_version = 0;
		new_state->rotate_key_age = 0;
	}
}

/***********************************************************************
Check if a key needs rotation given a key_state
@param[in]	crypt_data		Encryption information
@param[in]	key_version		Current key version
@param[in]	latest_key_version	Latest key version
@param[in]	rotate_key_age		when to rotate
@return true if key needs rotation, false if not */
static bool
fil_crypt_needs_rotation(
	const fil_space_crypt_t*	crypt_data,
	uint				key_version,
	uint				latest_key_version,
	uint				rotate_key_age)
{
	if (key_version == ENCRYPTION_KEY_VERSION_INVALID) {
		return false;
	}

	if (key_version == 0 && latest_key_version != 0) {
		/* this is rotation unencrypted => encrypted
		* ignore rotate_key_age */
		return true;
	}

	if (latest_key_version == 0 && key_version != 0) {
		if (crypt_data->encryption == FIL_ENCRYPTION_DEFAULT) {
			/* this is rotation encrypted => unencrypted */
			return true;
		}
		return false;
	}

	if (crypt_data->encryption == FIL_ENCRYPTION_DEFAULT
	    && crypt_data->type == CRYPT_SCHEME_1
	    && !srv_encrypt_tables) {
		/* This is rotation encrypted => unencrypted */
		return true;
	}

	if (rotate_key_age == 0) {
		return false;
	}

	/* this is rotation encrypted => encrypted,
	* only reencrypt if key is sufficiently old */
	if (key_version + rotate_key_age < latest_key_version) {
		return true;
	}

	return false;
}

/** Read page 0 and possible crypt data from there.
@param[in,out]	space		Tablespace */
static inline
void
fil_crypt_read_crypt_data(fil_space_t* space)
{
	if (space->crypt_data || space->size
	    || !fil_space_get_size(space->id)) {
		/* The encryption metadata has already been read, or
		the tablespace is not encrypted and the file has been
		opened already, or the file cannot be accessed,
		likely due to a concurrent DROP
		(possibly as part of TRUNCATE or ALTER TABLE).
		FIXME: The file can become unaccessible any time
		after this check! We should really remove this
		function and instead make crypt_data an integral
		part of fil_space_t. */
		return;
	}

	const page_size_t page_size(space->flags);
	mtr_t	mtr;
	mtr.start();
	if (buf_block_t* block = buf_page_get(page_id_t(space->id, 0),
					      page_size, RW_S_LATCH, &mtr)) {
		mutex_enter(&fil_system.mutex);
		if (!space->crypt_data) {
			space->crypt_data = fil_space_read_crypt_data(
				page_size, block->frame);
		}
		mutex_exit(&fil_system.mutex);
	}
	mtr.commit();
}

/** Start encrypting a space
@param[in,out]		space		Tablespace
@return true if a recheck of tablespace is needed by encryption thread. */
static bool fil_crypt_start_encrypting_space(fil_space_t* space)
{
	bool recheck = false;

	mutex_enter(&fil_crypt_threads_mutex);

	fil_space_crypt_t *crypt_data = space->crypt_data;

	/* If space is not encrypted and encryption is not enabled, then
	do not continue encrypting the space. */
	if (!crypt_data && !srv_encrypt_tables) {
		mutex_exit(&fil_crypt_threads_mutex);
		return false;
	}

	if (crypt_data != NULL || fil_crypt_start_converting) {
		/* someone beat us to it */
		if (fil_crypt_start_converting) {
			recheck = true;
		}

		mutex_exit(&fil_crypt_threads_mutex);
		return recheck;
	}

	/* NOTE: we need to write and flush page 0 before publishing
	* the crypt data. This so that after restart there is no
	* risk of finding encrypted pages without having
	* crypt data in page 0 */

	/* 1 - create crypt data */
	crypt_data = fil_space_create_crypt_data(
		FIL_ENCRYPTION_DEFAULT, FIL_DEFAULT_ENCRYPTION_KEY);

	if (crypt_data == NULL) {
		mutex_exit(&fil_crypt_threads_mutex);
		return false;
	}

	crypt_data->type = CRYPT_SCHEME_UNENCRYPTED;
	crypt_data->min_key_version = 0; // all pages are unencrypted
	crypt_data->rotate_state.start_time = time(0);
	crypt_data->rotate_state.starting = true;
	crypt_data->rotate_state.active_threads = 1;

	mutex_enter(&fil_system.mutex);
	space->crypt_data = crypt_data;
	mutex_exit(&fil_system.mutex);

	fil_crypt_start_converting = true;
	mutex_exit(&fil_crypt_threads_mutex);

	do
	{
		mtr_t mtr;
		mtr.start();
		mtr.set_named_space(space);

		/* 2 - get page 0 */
		dberr_t err = DB_SUCCESS;
		buf_block_t* block = buf_page_get_gen(
			page_id_t(space->id, 0), page_size_t(space->flags),
			RW_X_LATCH, NULL, BUF_GET,
			__FILE__, __LINE__,
			&mtr, &err);


		/* 3 - write crypt data to page 0 */
		byte* frame = buf_block_get_frame(block);
		crypt_data->type = CRYPT_SCHEME_1;
		crypt_data->write_page0(space, frame, &mtr);

		mtr.commit();

		/* record lsn of update */
		lsn_t end_lsn = mtr.commit_lsn();

		/* 4 - sync tablespace before publishing crypt data */

		bool success = false;
		ulint sum_pages = 0;

		do {
			ulint n_pages = 0;
			success = buf_flush_lists(ULINT_MAX, end_lsn, &n_pages);
			buf_flush_wait_batch_end(NULL, BUF_FLUSH_LIST);
			sum_pages += n_pages;
		} while (!success);

		/* 5 - publish crypt data */
		mutex_enter(&fil_crypt_threads_mutex);
		mutex_enter(&crypt_data->mutex);
		crypt_data->type = CRYPT_SCHEME_1;
		ut_a(crypt_data->rotate_state.active_threads == 1);
		crypt_data->rotate_state.active_threads = 0;
		crypt_data->rotate_state.starting = false;

		fil_crypt_start_converting = false;
		mutex_exit(&crypt_data->mutex);
		mutex_exit(&fil_crypt_threads_mutex);

		return recheck;
	} while (0);

	mutex_enter(&crypt_data->mutex);
	ut_a(crypt_data->rotate_state.active_threads == 1);
	crypt_data->rotate_state.active_threads = 0;
	mutex_exit(&crypt_data->mutex);

	mutex_enter(&fil_crypt_threads_mutex);
	fil_crypt_start_converting = false;
	mutex_exit(&fil_crypt_threads_mutex);

	return recheck;
}

/** State of a rotation thread */
struct rotate_thread_t {
	explicit rotate_thread_t(uint no) {
		memset(this, 0, sizeof(* this));
		thread_no = no;
		first = true;
		estimated_max_iops = 20;
	}

	uint thread_no;
	bool first;		    /*!< is position before first space */
	fil_space_t* space;	    /*!< current space or NULL */
	ulint offset;		    /*!< current offset */
	ulint batch;		    /*!< #pages to rotate */
	uint  min_key_version_found;/*!< min key version found but not rotated */
	lsn_t end_lsn;		    /*!< max lsn when rotating this space */

	uint estimated_max_iops;   /*!< estimation of max iops */
	uint allocated_iops;	   /*!< allocated iops */
	ulint cnt_waited;	   /*!< #times waited during this slot */
	uintmax_t sum_waited_us;   /*!< wait time during this slot */

	fil_crypt_stat_t crypt_stat; // statistics

	btr_scrub_t scrub_data;      /* thread local data used by btr_scrub-functions
				     * when iterating pages of tablespace */

	/** @return whether this thread should terminate */
	bool should_shutdown() const {
		switch (srv_shutdown_state) {
		case SRV_SHUTDOWN_NONE:
			return thread_no >= srv_n_fil_crypt_threads;
		case SRV_SHUTDOWN_EXIT_THREADS:
			/* srv_init_abort() must have been invoked */
		case SRV_SHUTDOWN_CLEANUP:
			return true;
		case SRV_SHUTDOWN_FLUSH_PHASE:
		case SRV_SHUTDOWN_LAST_PHASE:
			break;
		}
		ut_ad(0);
		return true;
	}
};

/***********************************************************************
Check if space needs rotation given a key_state
@param[in,out]		state		Key rotation state
@param[in,out]		key_state	Key state
@param[in,out]		recheck		needs recheck ?
@return true if space needs key rotation */
static
bool
fil_crypt_space_needs_rotation(
	rotate_thread_t*	state,
	key_state_t*		key_state,
	bool*			recheck)
{
	fil_space_t* space = state->space;

	/* Make sure that tablespace is normal tablespace */
	if (space->purpose != FIL_TYPE_TABLESPACE) {
		return false;
	}

	ut_ad(space->referenced());

	fil_space_crypt_t *crypt_data = space->crypt_data;

	if (crypt_data == NULL) {
		/**
		* space has no crypt data
		*   start encrypting it...
		*/
		*recheck = fil_crypt_start_encrypting_space(space);
		crypt_data = space->crypt_data;

		if (crypt_data == NULL) {
			return false;
		}

		crypt_data->key_get_latest_version();
	}

	/* If used key_id is not found from encryption plugin we can't
	continue to rotate the tablespace */
	if (!crypt_data->is_key_found()) {
		return false;
	}

	mutex_enter(&crypt_data->mutex);

	do {
		/* prevent threads from starting to rotate space */
		if (crypt_data->rotate_state.starting) {
			/* recheck this space later */
			*recheck = true;
			break;
		}

		/* prevent threads from starting to rotate space */
		if (space->is_stopping()) {
			break;
		}

		if (crypt_data->rotate_state.flushing) {
			break;
		}

		/* No need to rotate space if encryption is disabled */
		if (crypt_data->not_encrypted()) {
			break;
		}

		if (crypt_data->key_id != key_state->key_id) {
			key_state->key_id= crypt_data->key_id;
			fil_crypt_get_key_state(key_state, crypt_data);
		}

		bool need_key_rotation = fil_crypt_needs_rotation(
			crypt_data,
			crypt_data->min_key_version,
			key_state->key_version,
			key_state->rotate_key_age);

		crypt_data->rotate_state.scrubbing.is_active =
			btr_scrub_start_space(space->id, &state->scrub_data);

		time_t diff = time(0) - crypt_data->rotate_state.scrubbing.
			last_scrub_completed;

		bool need_scrubbing =
			(srv_background_scrub_data_uncompressed ||
			 srv_background_scrub_data_compressed) &&
			crypt_data->rotate_state.scrubbing.is_active
			&& diff >= 0
			&& ulint(diff) >= srv_background_scrub_data_interval;

		if (need_key_rotation == false && need_scrubbing == false) {
			break;
		}

		mutex_exit(&crypt_data->mutex);

		return true;
	} while (0);

	mutex_exit(&crypt_data->mutex);


	return false;
}

/***********************************************************************
Update global statistics with thread statistics
@param[in,out]	state		key rotation statistics */
static void
fil_crypt_update_total_stat(
	rotate_thread_t *state)
{
	mutex_enter(&crypt_stat_mutex);
	crypt_stat.pages_read_from_cache +=
		state->crypt_stat.pages_read_from_cache;
	crypt_stat.pages_read_from_disk +=
		state->crypt_stat.pages_read_from_disk;
	crypt_stat.pages_modified += state->crypt_stat.pages_modified;
	crypt_stat.pages_flushed += state->crypt_stat.pages_flushed;
	// remote old estimate
	crypt_stat.estimated_iops -= state->crypt_stat.estimated_iops;
	// add new estimate
	crypt_stat.estimated_iops += state->estimated_max_iops;
	mutex_exit(&crypt_stat_mutex);

	// make new estimate "current" estimate
	memset(&state->crypt_stat, 0, sizeof(state->crypt_stat));
	// record our old (current) estimate
	state->crypt_stat.estimated_iops = state->estimated_max_iops;
}

/***********************************************************************
Allocate iops to thread from global setting,
used before starting to rotate a space.
@param[in,out]		state		Rotation state
@return true if allocation succeeded, false if failed */
static
bool
fil_crypt_alloc_iops(
	rotate_thread_t *state)
{
	ut_ad(state->allocated_iops == 0);

	/* We have not yet selected the space to rotate, thus
	state might not contain space and we can't check
	its status yet. */

	uint max_iops = state->estimated_max_iops;
	mutex_enter(&fil_crypt_threads_mutex);

	if (n_fil_crypt_iops_allocated >= srv_n_fil_crypt_iops) {
		/* this can happen when user decreases srv_fil_crypt_iops */
		mutex_exit(&fil_crypt_threads_mutex);
		return false;
	}

	uint alloc = srv_n_fil_crypt_iops - n_fil_crypt_iops_allocated;

	if (alloc > max_iops) {
		alloc = max_iops;
	}

	n_fil_crypt_iops_allocated += alloc;
	mutex_exit(&fil_crypt_threads_mutex);

	state->allocated_iops = alloc;

	return alloc > 0;
}

/***********************************************************************
Reallocate iops to thread,
used when inside a space
@param[in,out]		state		Rotation state */
static
void
fil_crypt_realloc_iops(
	rotate_thread_t *state)
{
	ut_a(state->allocated_iops > 0);

	if (10 * state->cnt_waited > state->batch) {
		/* if we waited more than 10% re-estimate max_iops */
		ulint avg_wait_time_us =
			ulint(state->sum_waited_us / state->cnt_waited);

		if (avg_wait_time_us == 0) {
			avg_wait_time_us = 1; // prevent division by zero
		}

		DBUG_PRINT("ib_crypt",
			("thr_no: %u - update estimated_max_iops from %u to "
			 ULINTPF ".",
			state->thread_no,
			state->estimated_max_iops,
			1000000 / avg_wait_time_us));

		state->estimated_max_iops = uint(1000000 / avg_wait_time_us);
		state->cnt_waited = 0;
		state->sum_waited_us = 0;
	} else {
		DBUG_PRINT("ib_crypt",
			   ("thr_no: %u only waited " ULINTPF
			    "%% skip re-estimate.",
			    state->thread_no,
			    (100 * state->cnt_waited)
			    / (state->batch ? state->batch : 1)));
	}

	if (state->estimated_max_iops <= state->allocated_iops) {
		/* return extra iops */
		uint extra = state->allocated_iops - state->estimated_max_iops;

		if (extra > 0) {
			mutex_enter(&fil_crypt_threads_mutex);
			if (n_fil_crypt_iops_allocated < extra) {
				/* unknown bug!
				* crash in debug
				* keep n_fil_crypt_iops_allocated unchanged
				* in release */
				ut_ad(0);
				extra = 0;
			}
			n_fil_crypt_iops_allocated -= extra;
			state->allocated_iops -= extra;

			if (state->allocated_iops == 0) {
				/* no matter how slow io system seems to be
				* never decrease allocated_iops to 0... */
				state->allocated_iops ++;
				n_fil_crypt_iops_allocated ++;
			}

			os_event_set(fil_crypt_threads_event);
			mutex_exit(&fil_crypt_threads_mutex);
		}
	} else {
		/* see if there are more to get */
		mutex_enter(&fil_crypt_threads_mutex);
		if (n_fil_crypt_iops_allocated < srv_n_fil_crypt_iops) {
			/* there are extra iops free */
			uint extra = srv_n_fil_crypt_iops -
				n_fil_crypt_iops_allocated;
			if (state->allocated_iops + extra >
			    state->estimated_max_iops) {
				/* but don't alloc more than our max */
				extra = state->estimated_max_iops -
					state->allocated_iops;
			}
			n_fil_crypt_iops_allocated += extra;
			state->allocated_iops += extra;

			DBUG_PRINT("ib_crypt",
				("thr_no: %u increased iops from %u to %u.",
				state->thread_no,
				state->allocated_iops - extra,
				state->allocated_iops));

		}
		mutex_exit(&fil_crypt_threads_mutex);
	}

	fil_crypt_update_total_stat(state);
}

/***********************************************************************
Return allocated iops to global
@param[in,out]		state		Rotation state */
static
void
fil_crypt_return_iops(
	rotate_thread_t *state)
{
	if (state->allocated_iops > 0) {
		uint iops = state->allocated_iops;
		mutex_enter(&fil_crypt_threads_mutex);
		if (n_fil_crypt_iops_allocated < iops) {
			/* unknown bug!
			* crash in debug
			* keep n_fil_crypt_iops_allocated unchanged
			* in release */
			ut_ad(0);
			iops = 0;
		}

		n_fil_crypt_iops_allocated -= iops;
		state->allocated_iops = 0;
		os_event_set(fil_crypt_threads_event);
		mutex_exit(&fil_crypt_threads_mutex);
	}

	fil_crypt_update_total_stat(state);
}

/** Search for a space needing rotation
@param[in,out]	key_state	Key state
@param[in,out]	state		Rotation state
@param[in,out]	recheck		recheck of the tablespace is needed or
				still encryption thread does write page 0 */
static bool fil_crypt_find_space_to_rotate(
	key_state_t*		key_state,
	rotate_thread_t*	state,
	bool*			recheck)
{
	/* we need iops to start rotating */
	while (!state->should_shutdown() && !fil_crypt_alloc_iops(state)) {
		os_event_reset(fil_crypt_threads_event);
		os_event_wait_time(fil_crypt_threads_event, 100000);
	}

	if (state->should_shutdown()) {
		if (state->space) {
			state->space->release();
			state->space = NULL;
		}
		return false;
	}

	if (state->first) {
		state->first = false;
		if (state->space) {
			state->space->release();
		}
		state->space = NULL;
	}

	/* If key rotation is enabled (default) we iterate all tablespaces.
	If key rotation is not enabled we iterate only the tablespaces
	added to keyrotation list. */
	state->space = srv_fil_crypt_rotate_key_age
		? fil_space_next(state->space)
		: fil_system.keyrotate_next(state->space, *recheck,
					    key_state->key_version);

	while (!state->should_shutdown() && state->space) {
		/* If there is no crypt data and we have not yet read
		page 0 for this tablespace, we need to read it before
		we can continue. */
		if (!state->space->crypt_data) {
			fil_crypt_read_crypt_data(state->space);
		}

		if (fil_crypt_space_needs_rotation(state, key_state, recheck)) {
			ut_ad(key_state->key_id);
			/* init state->min_key_version_found before
			* starting on a space */
			state->min_key_version_found = key_state->key_version;
			return true;
		}

		state->space = srv_fil_crypt_rotate_key_age
			? fil_space_next(state->space)
			: fil_system.keyrotate_next(state->space, *recheck,
						    key_state->key_version);
	}

	/* if we didn't find any space return iops */
	fil_crypt_return_iops(state);

	return false;

}

/***********************************************************************
Start rotating a space
@param[in]	key_state		Key state
@param[in,out]	state			Rotation state */
static
void
fil_crypt_start_rotate_space(
	const key_state_t*	key_state,
	rotate_thread_t*	state)
{
	fil_space_crypt_t *crypt_data = state->space->crypt_data;

	ut_ad(crypt_data);
	mutex_enter(&crypt_data->mutex);
	ut_ad(key_state->key_id == crypt_data->key_id);

	if (crypt_data->rotate_state.active_threads == 0) {
		/* only first thread needs to init */
		crypt_data->rotate_state.next_offset = 1; // skip page 0
		/* no need to rotate beyond current max
		* if space extends, it will be encrypted with newer version */
		/* FIXME: max_offset could be removed and instead
		space->size consulted.*/
		crypt_data->rotate_state.max_offset = state->space->size;
		crypt_data->rotate_state.end_lsn = 0;
		crypt_data->rotate_state.min_key_version_found =
			key_state->key_version;

		crypt_data->rotate_state.start_time = time(0);

		if (crypt_data->type == CRYPT_SCHEME_UNENCRYPTED &&
			crypt_data->is_encrypted() &&
			key_state->key_version != 0) {
			/* this is rotation unencrypted => encrypted */
			crypt_data->type = CRYPT_SCHEME_1;
		}
	}

	/* count active threads in space */
	crypt_data->rotate_state.active_threads++;

	/* Initialize thread local state */
	state->end_lsn = crypt_data->rotate_state.end_lsn;
	state->min_key_version_found =
		crypt_data->rotate_state.min_key_version_found;

	mutex_exit(&crypt_data->mutex);
}

/***********************************************************************
Search for batch of pages needing rotation
@param[in]	key_state		Key state
@param[in,out]	state			Rotation state
@return true if page needing key rotation found, false if not found */
static
bool
fil_crypt_find_page_to_rotate(
	const key_state_t*	key_state,
	rotate_thread_t*	state)
{
	ulint batch = srv_alloc_time * state->allocated_iops;
	fil_space_t* space = state->space;

	ut_ad(!space || space->referenced());

	/* If space is marked to be dropped stop rotation. */
	if (!space || space->is_stopping()) {
		return false;
	}

	fil_space_crypt_t *crypt_data = space->crypt_data;

	mutex_enter(&crypt_data->mutex);
	ut_ad(key_state->key_id == crypt_data->key_id);

	bool found = crypt_data->rotate_state.max_offset >=
		crypt_data->rotate_state.next_offset;

	if (found) {
		state->offset = crypt_data->rotate_state.next_offset;
		ulint remaining = crypt_data->rotate_state.max_offset -
			crypt_data->rotate_state.next_offset;

		if (batch <= remaining) {
			state->batch = batch;
		} else {
			state->batch = remaining;
		}
	}

	crypt_data->rotate_state.next_offset += batch;
	mutex_exit(&crypt_data->mutex);
	return found;
}

#define fil_crypt_get_page_throttle(state,offset,mtr,sleeptime_ms) \
	fil_crypt_get_page_throttle_func(state, offset, mtr, \
					 sleeptime_ms, __FILE__, __LINE__)

/***********************************************************************
Get a page and compute sleep time
@param[in,out]		state		Rotation state
@param[in]		offset		Page offset
@param[in,out]		mtr		Minitransaction
@param[out]		sleeptime_ms	Sleep time
@param[in]		file		File where called
@param[in]		line		Line where called
@return page or NULL*/
static
buf_block_t*
fil_crypt_get_page_throttle_func(
	rotate_thread_t*	state,
	ulint 			offset,
	mtr_t*			mtr,
	ulint*			sleeptime_ms,
	const char*		file,
	unsigned		line)
{
	fil_space_t* space = state->space;
	const page_size_t page_size = page_size_t(space->flags);
	const page_id_t page_id(space->id, offset);
	ut_ad(space->referenced());

	/* Before reading from tablespace we need to make sure that
	the tablespace is not about to be dropped. */
	if (space->is_stopping()) {
		return NULL;
	}

	dberr_t err = DB_SUCCESS;
	buf_block_t* block = buf_page_get_gen(page_id, page_size, RW_X_LATCH,
					      NULL,
					      BUF_PEEK_IF_IN_POOL, file, line,
					      mtr, &err);
	if (block != NULL) {
		/* page was in buffer pool */
		state->crypt_stat.pages_read_from_cache++;
		return block;
	}

	if (space->is_stopping()) {
		return NULL;
	}

	state->crypt_stat.pages_read_from_disk++;

	const ulonglong start = my_interval_timer();
	block = buf_page_get_gen(page_id, page_size,
				 RW_X_LATCH,
				 NULL, BUF_GET_POSSIBLY_FREED,
				file, line, mtr, &err);
	const ulonglong end = my_interval_timer();

	state->cnt_waited++;

	if (end > start) {
		state->sum_waited_us += (end - start) / 1000;
	}

	/* average page load */
	ulint add_sleeptime_ms = 0;
	ulint avg_wait_time_us =ulint(state->sum_waited_us / state->cnt_waited);
	ulint alloc_wait_us = 1000000 / state->allocated_iops;

	if (avg_wait_time_us < alloc_wait_us) {
		/* we reading faster than we allocated */
		add_sleeptime_ms = (alloc_wait_us - avg_wait_time_us) / 1000;
	} else {
		/* if page load time is longer than we want, skip sleeping */
	}

	*sleeptime_ms += add_sleeptime_ms;

	return block;
}


/***********************************************************************
Get block and allocation status

note: innodb locks fil_space_latch and then block when allocating page
but locks block and then fil_space_latch when freeing page.

@param[in,out]		state		Rotation state
@param[in]		offset		Page offset
@param[in,out]		mtr		Minitransaction
@param[out]		allocation_status Allocation status
@param[out]		sleeptime_ms	Sleep time
@return block or NULL
*/
static
buf_block_t*
btr_scrub_get_block_and_allocation_status(
	rotate_thread_t*	state,
	ulint 			offset,
	mtr_t*			mtr,
	btr_scrub_page_allocation_status_t *allocation_status,
	ulint*			sleeptime_ms)
{
	mtr_t local_mtr;
	buf_block_t *block = NULL;
	fil_space_t* space = state->space;

	ut_ad(space->referenced());

	mtr_start(&local_mtr);

	*allocation_status = fseg_page_is_free(space, (uint32_t)offset) ?
		BTR_SCRUB_PAGE_FREE :
		BTR_SCRUB_PAGE_ALLOCATED;

	if (*allocation_status == BTR_SCRUB_PAGE_FREE) {
		/* this is easy case, we lock fil_space_latch first and
		then block */
		block = fil_crypt_get_page_throttle(state,
						    offset, mtr,
						    sleeptime_ms);
		mtr_commit(&local_mtr);
	} else {
		/* page is allocated according to xdes */

		/* release fil_space_latch *before* fetching block */
		mtr_commit(&local_mtr);

		/* NOTE: when we have locked dict_index_get_lock(),
		* it's safe to release fil_space_latch and then fetch block
		* as dict_index_get_lock() is needed to make tree modifications
		* such as free-ing a page
		*/

		block = fil_crypt_get_page_throttle(state,
						    offset, mtr,
						    sleeptime_ms);
	}

	return block;
}


/***********************************************************************
Rotate one page
@param[in,out]		key_state		Key state
@param[in,out]		state			Rotation state */
static
void
fil_crypt_rotate_page(
	const key_state_t*	key_state,
	rotate_thread_t*	state)
{
	fil_space_t*space = state->space;
	ulint space_id = space->id;
	ulint offset = state->offset;
	ulint sleeptime_ms = 0;
	fil_space_crypt_t *crypt_data = space->crypt_data;

	ut_ad(space->referenced());
	ut_ad(offset > 0);

	/* In fil_crypt_thread where key rotation is done we have
	acquired space and checked that this space is not yet
	marked to be dropped. Similarly, in fil_crypt_find_page_to_rotate().
	Check here also to give DROP TABLE or similar a change. */
	if (space->is_stopping()) {
		return;
	}

	if (space_id == TRX_SYS_SPACE && offset == TRX_SYS_PAGE_NO) {
		/* don't encrypt this as it contains address to dblwr buffer */
		return;
	}

	mtr_t mtr;
	mtr.start();
	if (buf_block_t* block = fil_crypt_get_page_throttle(state,
							     offset, &mtr,
							     &sleeptime_ms)) {
		bool modified = false;
		int needs_scrubbing = BTR_SCRUB_SKIP_PAGE;
		lsn_t block_lsn = block->page.newest_modification;
		byte* frame = buf_block_get_frame(block);
		uint kv =  mach_read_from_4(frame+FIL_PAGE_FILE_FLUSH_LSN_OR_KEY_VERSION);

		if (space->is_stopping()) {
			/* The tablespace is closing (in DROP TABLE or
			TRUNCATE TABLE or similar): avoid further access */
		} else if (!kv && !*reinterpret_cast<uint16_t*>
			   (&frame[FIL_PAGE_TYPE])) {
			/* It looks like this page is not
			allocated. Because key rotation is accessing
			pages in a pattern that is unlike the normal
			B-tree and undo log access pattern, we cannot
			invoke fseg_page_is_free() here, because that
			could result in a deadlock. If we invoked
			fseg_page_is_free() and released the
			tablespace latch before acquiring block->lock,
			then the fseg_page_is_free() information
			could be stale already. */

			/* If the data file was originally created
			before MariaDB 10.0 or MySQL 5.6, some
			allocated data pages could carry 0 in
			FIL_PAGE_TYPE. The FIL_PAGE_TYPE on those
			pages will be updated in
			buf_flush_init_for_writing() when the page
			is modified the next time.

			Also, when the doublewrite buffer pages are
			allocated on bootstrap in a non-debug build,
			some dummy pages will be allocated, with 0 in
			the FIL_PAGE_TYPE. Those pages should be
			skipped from key rotation forever. */
		} else if (fil_crypt_needs_rotation(
				crypt_data,
				kv,
				key_state->key_version,
				key_state->rotate_key_age)) {

			mtr.set_named_space(space);
			modified = true;

			/* force rotation by dummy updating page */
			mlog_write_ulint(frame + FIL_PAGE_SPACE_ID,
					 space_id, MLOG_4BYTES, &mtr);

			/* statistics */
			state->crypt_stat.pages_modified++;
		} else {
			if (crypt_data->is_encrypted()) {
				if (kv < state->min_key_version_found) {
					state->min_key_version_found = kv;
				}
			}

			needs_scrubbing = btr_page_needs_scrubbing(
				&state->scrub_data, block,
				BTR_SCRUB_PAGE_ALLOCATION_UNKNOWN);
		}

		mtr.commit();
		lsn_t end_lsn = mtr.commit_lsn();

		if (needs_scrubbing == BTR_SCRUB_PAGE) {
			mtr.start();
			/*
			* refetch page and allocation status
			*/
			btr_scrub_page_allocation_status_t allocated;

			block = btr_scrub_get_block_and_allocation_status(
				state, offset, &mtr,
				&allocated,
				&sleeptime_ms);

			if (block) {
				mtr.set_named_space(space);

				/* get required table/index and index-locks */
				needs_scrubbing = btr_scrub_recheck_page(
					&state->scrub_data, block, allocated, &mtr);

				if (needs_scrubbing == BTR_SCRUB_PAGE) {
					/* we need to refetch it once more now that we have
					* index locked */
					block = btr_scrub_get_block_and_allocation_status(
						state, offset, &mtr,
						&allocated,
						&sleeptime_ms);

					needs_scrubbing = btr_scrub_page(&state->scrub_data,
						block, allocated,
						&mtr);
				}

				/* NOTE: mtr is committed inside btr_scrub_recheck_page()
				* and/or btr_scrub_page. This is to make sure that
				* locks & pages are latched in corrected order,
				* the mtr is in some circumstances restarted.
				* (mtr_commit() + mtr_start())
				*/
			}
		}

		if (needs_scrubbing != BTR_SCRUB_PAGE) {
			/* if page didn't need scrubbing it might be that cleanups
			are needed. do those outside of any mtr to prevent deadlocks.

			the information what kinds of cleanups that are needed are
			encoded inside the needs_scrubbing, but this is opaque to
			this function (except the value BTR_SCRUB_PAGE) */
			btr_scrub_skip_page(&state->scrub_data, needs_scrubbing);
		}

		if (needs_scrubbing == BTR_SCRUB_TURNED_OFF) {
			/* if we just detected that scrubbing was turned off
			* update global state to reflect this */
			ut_ad(crypt_data);
			mutex_enter(&crypt_data->mutex);
			crypt_data->rotate_state.scrubbing.is_active = false;
			mutex_exit(&crypt_data->mutex);
		}

		if (modified) {
			/* if we modified page, we take lsn from mtr */
			ut_a(end_lsn > state->end_lsn);
			ut_a(end_lsn > block_lsn);
			state->end_lsn = end_lsn;
		} else {
			/* if we did not modify page, check for max lsn */
			if (block_lsn > state->end_lsn) {
				state->end_lsn = block_lsn;
			}
		}
	} else {
		/* If block read failed mtr memo and log should be empty. */
		ut_ad(!mtr.has_modifications());
		ut_ad(!mtr.is_dirty());
		ut_ad(mtr.get_memo()->size() == 0);
		ut_ad(mtr.get_log()->size() == 0);
		mtr.commit();
	}

	if (sleeptime_ms) {
		os_event_reset(fil_crypt_throttle_sleep_event);
		os_event_wait_time(fil_crypt_throttle_sleep_event,
				   1000 * sleeptime_ms);
	}
}

/***********************************************************************
Rotate a batch of pages
@param[in,out]		key_state		Key state
@param[in,out]		state			Rotation state */
static
void
fil_crypt_rotate_pages(
	const key_state_t*	key_state,
	rotate_thread_t*	state)
{
	ulint space = state->space->id;
	ulint end = std::min(state->offset + state->batch,
			     state->space->free_limit);

	ut_ad(state->space->referenced());

	for (; state->offset < end; state->offset++) {

		/* we can't rotate pages in dblwr buffer as
		* it's not possible to read those due to lots of asserts
		* in buffer pool.
		*
		* However since these are only (short-lived) copies of
		* real pages, they will be updated anyway when the
		* real page is updated
		*/
		if (space == TRX_SYS_SPACE &&
		    buf_dblwr_page_inside(state->offset)) {
			continue;
		}

		/* If space is marked as stopping, stop rotating
		pages. */
		if (state->space->is_stopping()) {
			break;
		}

		fil_crypt_rotate_page(key_state, state);
	}
}

/***********************************************************************
Flush rotated pages and then update page 0

@param[in,out]		state	rotation state */
static
void
fil_crypt_flush_space(
	rotate_thread_t*	state)
{
	fil_space_t* space = state->space;
	fil_space_crypt_t *crypt_data = space->crypt_data;

	ut_ad(space->referenced());

	/* flush tablespace pages so that there are no pages left with old key */
	lsn_t end_lsn = crypt_data->rotate_state.end_lsn;

	if (end_lsn > 0 && !space->is_stopping()) {
		bool success = false;
		ulint n_pages = 0;
		ulint sum_pages = 0;
		const ulonglong start = my_interval_timer();

		do {
			success = buf_flush_lists(ULINT_MAX, end_lsn, &n_pages);
			buf_flush_wait_batch_end(NULL, BUF_FLUSH_LIST);
			sum_pages += n_pages;
		} while (!success && !space->is_stopping());

		const ulonglong end = my_interval_timer();

		if (sum_pages && end > start) {
			state->cnt_waited += sum_pages;
			state->sum_waited_us += (end - start) / 1000;

			/* statistics */
			state->crypt_stat.pages_flushed += sum_pages;
		}
	}

	if (crypt_data->min_key_version == 0) {
		crypt_data->type = CRYPT_SCHEME_UNENCRYPTED;
	}

	if (space->is_stopping()) {
		return;
	}

	/* update page 0 */
	mtr_t mtr;
	mtr.start();

	dberr_t err;

	if (buf_block_t* block = buf_page_get_gen(
		    page_id_t(space->id, 0), page_size_t(space->flags),
		    RW_X_LATCH, NULL, BUF_GET,
		    __FILE__, __LINE__, &mtr, &err)) {
		mtr.set_named_space(space);
		crypt_data->write_page0(space, block->frame, &mtr);
	}

	mtr.commit();
}

/***********************************************************************
Complete rotating a space
@param[in,out]		state			Rotation state */
static void fil_crypt_complete_rotate_space(rotate_thread_t* state)
{
	fil_space_crypt_t *crypt_data = state->space->crypt_data;

	ut_ad(crypt_data);
	ut_ad(state->space->referenced());

	/* Space might already be dropped */
	if (!state->space->is_stopping()) {
		mutex_enter(&crypt_data->mutex);

		/**
		* Update crypt data state with state from thread
		*/
		if (state->min_key_version_found <
			crypt_data->rotate_state.min_key_version_found) {
			crypt_data->rotate_state.min_key_version_found =
				state->min_key_version_found;
		}

		if (state->end_lsn > crypt_data->rotate_state.end_lsn) {
			crypt_data->rotate_state.end_lsn = state->end_lsn;
		}

		ut_a(crypt_data->rotate_state.active_threads > 0);
		crypt_data->rotate_state.active_threads--;
		bool last = crypt_data->rotate_state.active_threads == 0;

		/**
		* check if space is fully done
		* this as when threads shutdown, it could be that we "complete"
		* iterating before we have scanned the full space.
		*/
		bool done = crypt_data->rotate_state.next_offset >=
			crypt_data->rotate_state.max_offset;

		/**
		* we should flush space if we're last thread AND
		* the iteration is done
		*/
		bool should_flush = last && done;

		if (should_flush) {
			/* we're the last active thread */
			crypt_data->rotate_state.flushing = true;
			crypt_data->min_key_version =
				crypt_data->rotate_state.min_key_version_found;
		}

		/* inform scrubbing */
		crypt_data->rotate_state.scrubbing.is_active = false;
		mutex_exit(&crypt_data->mutex);

		/* all threads must call btr_scrub_complete_space wo/ mutex held */
		if (state->scrub_data.scrubbing) {
			btr_scrub_complete_space(&state->scrub_data);
			if (should_flush) {
				/* only last thread updates last_scrub_completed */
				ut_ad(crypt_data);
				mutex_enter(&crypt_data->mutex);
				crypt_data->rotate_state.scrubbing.
					last_scrub_completed = time(0);
				mutex_exit(&crypt_data->mutex);
			}
		}

		if (should_flush) {
			fil_crypt_flush_space(state);

			mutex_enter(&crypt_data->mutex);
			crypt_data->rotate_state.flushing = false;
			mutex_exit(&crypt_data->mutex);
		}
	} else {
		mutex_enter(&crypt_data->mutex);
		ut_a(crypt_data->rotate_state.active_threads > 0);
		crypt_data->rotate_state.active_threads--;
		mutex_exit(&crypt_data->mutex);
	}
}

/*********************************************************************//**
A thread which monitors global key state and rotates tablespaces accordingly
@return a dummy parameter */
extern "C" UNIV_INTERN
os_thread_ret_t
DECLARE_THREAD(fil_crypt_thread)(void*)
{
	mutex_enter(&fil_crypt_threads_mutex);
	uint thread_no = srv_n_fil_crypt_threads_started;
	srv_n_fil_crypt_threads_started++;
	os_event_set(fil_crypt_event); /* signal that we started */
	mutex_exit(&fil_crypt_threads_mutex);

	/* state of this thread */
	rotate_thread_t thr(thread_no);

	/* if we find a space that is starting, skip over it and recheck it later */
	bool recheck = false;

	while (!thr.should_shutdown()) {

		key_state_t new_state;

		time_t wait_start = time(0);

		while (!thr.should_shutdown()) {

			/* wait for key state changes
			* i.e either new key version of change or
			* new rotate_key_age */
			os_event_reset(fil_crypt_threads_event);

			if (os_event_wait_time(fil_crypt_threads_event, 1000000) == 0) {
				break;
			}

			if (recheck) {
				/* check recheck here, after sleep, so
				* that we don't busy loop while when one thread is starting
				* a space*/
				break;
			}

			time_t waited = time(0) - wait_start;

			/* Break if we have waited the background scrub
			internal and background scrubbing is enabled */
			if (waited >= 0
			    && ulint(waited) >= srv_background_scrub_data_check_interval
			    && (srv_background_scrub_data_uncompressed
			        || srv_background_scrub_data_compressed)) {
				break;
			}
		}

		recheck = false;
		thr.first = true;      // restart from first tablespace

		/* iterate all spaces searching for those needing rotation */
		while (!thr.should_shutdown() &&
		       fil_crypt_find_space_to_rotate(&new_state, &thr, &recheck)) {

			/* we found a space to rotate */
			fil_crypt_start_rotate_space(&new_state, &thr);

			/* iterate all pages (cooperativly with other threads) */
			while (!thr.should_shutdown() &&
			       fil_crypt_find_page_to_rotate(&new_state, &thr)) {

				if (!thr.space->is_stopping()) {
					/* rotate a (set) of pages */
					fil_crypt_rotate_pages(&new_state, &thr);
				}

				/* If space is marked as stopping, release
				space and stop rotation. */
				if (thr.space->is_stopping()) {
					fil_crypt_complete_rotate_space(&thr);
					thr.space->release();
					thr.space = NULL;
					break;
				}

				/* realloc iops */
				fil_crypt_realloc_iops(&thr);
			}

			/* complete rotation */
			if (thr.space) {
				fil_crypt_complete_rotate_space(&thr);
			}

			/* force key state refresh */
			new_state.key_id = 0;

			/* return iops */
			fil_crypt_return_iops(&thr);
		}
	}

	/* return iops if shutting down */
	fil_crypt_return_iops(&thr);

	/* release current space if shutting down */
	if (thr.space) {
		thr.space->release();
		thr.space = NULL;
	}

	mutex_enter(&fil_crypt_threads_mutex);
	srv_n_fil_crypt_threads_started--;
	os_event_set(fil_crypt_event); /* signal that we stopped */
	mutex_exit(&fil_crypt_threads_mutex);

	/* We count the number of threads in os_thread_exit(). A created
	thread should always use that to exit and not use return() to exit. */

	os_thread_exit();

	OS_THREAD_DUMMY_RETURN;
}

/*********************************************************************
Adjust thread count for key rotation
@param[in]	enw_cnt		Number of threads to be used */
UNIV_INTERN
void
fil_crypt_set_thread_cnt(
	const uint	new_cnt)
{
	if (!fil_crypt_threads_inited) {
		fil_crypt_threads_init();
	}

	mutex_enter(&fil_crypt_threads_mutex);

	if (new_cnt > srv_n_fil_crypt_threads) {
		uint add = new_cnt - srv_n_fil_crypt_threads;
		srv_n_fil_crypt_threads = new_cnt;
		for (uint i = 0; i < add; i++) {
			os_thread_id_t rotation_thread_id;
			os_thread_create(fil_crypt_thread, NULL, &rotation_thread_id);
			ib::info() << "Creating #"
				   << i+1 << " encryption thread id "
				   << os_thread_pf(rotation_thread_id)
				   << " total threads " << new_cnt << ".";
		}
	} else if (new_cnt < srv_n_fil_crypt_threads) {
		srv_n_fil_crypt_threads = new_cnt;
		os_event_set(fil_crypt_threads_event);
	}

	mutex_exit(&fil_crypt_threads_mutex);

	while(srv_n_fil_crypt_threads_started != srv_n_fil_crypt_threads) {
		os_event_reset(fil_crypt_event);
		os_event_wait_time(fil_crypt_event, 100000);
	}

	/* Send a message to encryption threads that there could be
	something to do. */
	if (srv_n_fil_crypt_threads) {
		os_event_set(fil_crypt_threads_event);
	}
}

/** Initialize the tablespace rotation_list
if innodb_encryption_rotate_key_age=0. */
static void fil_crypt_rotation_list_fill()
{
	ut_ad(mutex_own(&fil_system.mutex));

	for (fil_space_t* space = UT_LIST_GET_FIRST(fil_system.space_list);
	     space != NULL;
	     space = UT_LIST_GET_NEXT(space_list, space)) {
		if (space->purpose != FIL_TYPE_TABLESPACE
		    || space->is_in_rotation_list
		    || space->is_stopping()
		    || UT_LIST_GET_LEN(space->chain) == 0) {
			continue;
		}

		/* Ensure that crypt_data has been initialized. */
		if (!space->size) {
			/* Protect the tablespace while we may
			release fil_system.mutex. */
			space->n_pending_ops++;
#ifndef DBUG_OFF
			ut_d(const fil_space_t* s=)
			        fil_system.read_page0(space->id);
			ut_ad(!s || s == space);
#endif
			space->n_pending_ops--;
			if (!space->size) {
				/* Page 0 was not loaded.
				Skip this tablespace. */
				continue;
			}
		}

		/* Skip ENCRYPTION!=DEFAULT tablespaces. */
		if (space->crypt_data
		    && !space->crypt_data->is_default_encryption()) {
			continue;
		}

		if (srv_encrypt_tables) {
			/* Skip encrypted tablespaces if
			innodb_encrypt_tables!=OFF */
			if (space->crypt_data
			    && space->crypt_data->min_key_version) {
				continue;
			}
		} else {
			/* Skip unencrypted tablespaces if
			innodb_encrypt_tables=OFF */
			if (!space->crypt_data
			    || !space->crypt_data->min_key_version) {
				continue;
			}
		}

<<<<<<< HEAD
		fil_system.rotation_list.push_back(*space);
=======
		fil_system->rotation_list.push_back(*space);
		space->is_in_rotation_list = true;
>>>>>>> 5139cfab
	}
}

/*********************************************************************
Adjust max key age
@param[in]	val		New max key age */
UNIV_INTERN
void
fil_crypt_set_rotate_key_age(
	uint	val)
{
	mutex_enter(&fil_system.mutex);
	srv_fil_crypt_rotate_key_age = val;
	if (val == 0) {
		fil_crypt_rotation_list_fill();
	}
	mutex_exit(&fil_system.mutex);
	os_event_set(fil_crypt_threads_event);
}

/*********************************************************************
Adjust rotation iops
@param[in]	val		New max roation iops */
UNIV_INTERN
void
fil_crypt_set_rotation_iops(
	uint val)
{
	srv_n_fil_crypt_iops = val;
	os_event_set(fil_crypt_threads_event);
}

/*********************************************************************
Adjust encrypt tables
@param[in]	val		New setting for innodb-encrypt-tables */
UNIV_INTERN
void
fil_crypt_set_encrypt_tables(
	uint val)
{
	mutex_enter(&fil_system.mutex);

	srv_encrypt_tables = val;

	if (srv_fil_crypt_rotate_key_age == 0) {
		fil_crypt_rotation_list_fill();
	}

	mutex_exit(&fil_system.mutex);

	os_event_set(fil_crypt_threads_event);
}

/*********************************************************************
Init threads for key rotation */
UNIV_INTERN
void
fil_crypt_threads_init()
{
	if (!fil_crypt_threads_inited) {
		fil_crypt_event = os_event_create(0);
		fil_crypt_threads_event = os_event_create(0);
		mutex_create(LATCH_ID_FIL_CRYPT_THREADS_MUTEX,
		     &fil_crypt_threads_mutex);

		uint cnt = srv_n_fil_crypt_threads;
		srv_n_fil_crypt_threads = 0;
		fil_crypt_threads_inited = true;
		fil_crypt_set_thread_cnt(cnt);
	}
}

/*********************************************************************
Clean up key rotation threads resources */
UNIV_INTERN
void
fil_crypt_threads_cleanup()
{
	if (!fil_crypt_threads_inited) {
		return;
	}
	ut_a(!srv_n_fil_crypt_threads_started);
	os_event_destroy(fil_crypt_event);
	os_event_destroy(fil_crypt_threads_event);
	mutex_free(&fil_crypt_threads_mutex);
	fil_crypt_threads_inited = false;
}

/*********************************************************************
Wait for crypt threads to stop accessing space
@param[in]	space		Tablespace */
UNIV_INTERN
void
fil_space_crypt_close_tablespace(
	const fil_space_t*	space)
{
	fil_space_crypt_t* crypt_data = space->crypt_data;

	if (!crypt_data || srv_n_fil_crypt_threads == 0
	    || !fil_crypt_threads_inited) {
		return;
	}

	mutex_enter(&fil_crypt_threads_mutex);

	time_t start = time(0);
	time_t last = start;

	mutex_enter(&crypt_data->mutex);
	mutex_exit(&fil_crypt_threads_mutex);

	ulint cnt = crypt_data->rotate_state.active_threads;
	bool flushing = crypt_data->rotate_state.flushing;

	while (cnt > 0 || flushing) {
		mutex_exit(&crypt_data->mutex);
		/* release dict mutex so that scrub threads can release their
		* table references */
		dict_mutex_exit_for_mysql();

		/* wakeup throttle (all) sleepers */
		os_event_set(fil_crypt_throttle_sleep_event);

		os_thread_sleep(20000);
		dict_mutex_enter_for_mysql();
		mutex_enter(&crypt_data->mutex);
		cnt = crypt_data->rotate_state.active_threads;
		flushing = crypt_data->rotate_state.flushing;

		time_t now = time(0);

		if (now >= last + 30) {
			ib::warn() << "Waited "
				   << now - start
				   << " seconds to drop space: "
				   << space->name << " ("
				   << space->id << ") active threads "
				   << cnt << "flushing="
				   << flushing << ".";
			last = now;
		}
	}

	mutex_exit(&crypt_data->mutex);
}

/*********************************************************************
Get crypt status for a space (used by information_schema)
@param[in]	space		Tablespace
@param[out]	status		Crypt status */
UNIV_INTERN
void
fil_space_crypt_get_status(
	const fil_space_t*			space,
	struct fil_space_crypt_status_t*	status)
{
	memset(status, 0, sizeof(*status));

	ut_ad(space->referenced());

	/* If there is no crypt data and we have not yet read
	page 0 for this tablespace, we need to read it before
	we can continue. */
	if (!space->crypt_data) {
		fil_crypt_read_crypt_data(const_cast<fil_space_t*>(space));
	}

	status->space = ULINT_UNDEFINED;

	if (fil_space_crypt_t* crypt_data = space->crypt_data) {
		status->space = space->id;
		mutex_enter(&crypt_data->mutex);
		status->scheme = crypt_data->type;
		status->keyserver_requests = crypt_data->keyserver_requests;
		status->min_key_version = crypt_data->min_key_version;
		status->key_id = crypt_data->key_id;

		if (crypt_data->rotate_state.active_threads > 0 ||
		    crypt_data->rotate_state.flushing) {
			status->rotating = true;
			status->flushing =
				crypt_data->rotate_state.flushing;
			status->rotate_next_page_number =
				crypt_data->rotate_state.next_offset;
			status->rotate_max_page_number =
				crypt_data->rotate_state.max_offset;
		}

		mutex_exit(&crypt_data->mutex);

		if (srv_encrypt_tables || crypt_data->min_key_version) {
			status->current_key_version =
				fil_crypt_get_latest_key_version(crypt_data);
		}
	}
}

/*********************************************************************
Return crypt statistics
@param[out]	stat		Crypt statistics */
UNIV_INTERN
void
fil_crypt_total_stat(
	fil_crypt_stat_t *stat)
{
	mutex_enter(&crypt_stat_mutex);
	*stat = crypt_stat;
	mutex_exit(&crypt_stat_mutex);
}

/*********************************************************************
Get scrub status for a space (used by information_schema)

@param[in]	space		Tablespace
@param[out]	status		Scrub status */
UNIV_INTERN
void
fil_space_get_scrub_status(
	const fil_space_t*			space,
	struct fil_space_scrub_status_t*	status)
{
	memset(status, 0, sizeof(*status));

	ut_ad(space->referenced());
	fil_space_crypt_t* crypt_data = space->crypt_data;

	status->space = space->id;

	if (crypt_data != NULL) {
		status->compressed = FSP_FLAGS_GET_ZIP_SSIZE(space->flags) > 0;
		mutex_enter(&crypt_data->mutex);
		status->last_scrub_completed =
			crypt_data->rotate_state.scrubbing.last_scrub_completed;
		if (crypt_data->rotate_state.active_threads > 0 &&
		    crypt_data->rotate_state.scrubbing.is_active) {
			status->scrubbing = true;
			status->current_scrub_started =
				crypt_data->rotate_state.start_time;
			status->current_scrub_active_threads =
				crypt_data->rotate_state.active_threads;
			status->current_scrub_page_number =
				crypt_data->rotate_state.next_offset;
			status->current_scrub_max_page_number =
				crypt_data->rotate_state.max_offset;
		}

		mutex_exit(&crypt_data->mutex);
	}
}
#endif /* UNIV_INNOCHECKSUM */

/**
Verify that post encryption checksum match calculated checksum.
This function should be called only if tablespace contains crypt_data
metadata (this is strong indication that tablespace is encrypted).
Function also verifies that traditional checksum does not match
calculated checksum as if it does page could be valid unencrypted,
encrypted, or corrupted.

@param[in,out]	page		page frame (checksum is temporarily modified)
@param[in]	page_size	page size
@return whether the encrypted page is OK */
bool
fil_space_verify_crypt_checksum(const byte* page, const page_size_t& page_size)
{
	ut_ad(mach_read_from_4(page + FIL_PAGE_FILE_FLUSH_LSN_OR_KEY_VERSION));

	/* Compressed and encrypted pages do not have checksum. Assume not
	corrupted. Page verification happens after decompression in
	buf_page_io_complete() using buf_page_is_corrupted(). */
	if (mach_read_from_2(page + FIL_PAGE_TYPE)
	    == FIL_PAGE_PAGE_COMPRESSED_ENCRYPTED) {
		return true;
	}

	/* Read stored post encryption checksum. */
	const ib_uint32_t checksum = mach_read_from_4(
		page + FIL_PAGE_FILE_FLUSH_LSN_OR_KEY_VERSION + 4);

	/* If stored checksum matches one of the calculated checksums
	page is not corrupted. */

	switch (srv_checksum_algorithm_t(srv_checksum_algorithm)) {
	case SRV_CHECKSUM_ALGORITHM_STRICT_CRC32:
		if (page_size.is_compressed()) {
			return checksum == page_zip_calc_checksum(
				page, page_size.physical(),
				SRV_CHECKSUM_ALGORITHM_CRC32)
#ifdef INNODB_BUG_ENDIAN_CRC32
				|| checksum == page_zip_calc_checksum(
					page, page_size.physical(),
					SRV_CHECKSUM_ALGORITHM_CRC32, true)
#endif
				;
		}

		return checksum == buf_calc_page_crc32(page)
#ifdef INNODB_BUG_ENDIAN_CRC32
			|| checksum == buf_calc_page_crc32(page, true)
#endif
			;
	case SRV_CHECKSUM_ALGORITHM_STRICT_NONE:
		/* Starting with MariaDB 10.1.25, 10.2.7, 10.3.1,
		due to MDEV-12114, fil_crypt_calculate_checksum()
		is only using CRC32 for the encrypted pages.
		Due to this, we must treat "strict_none" as "none". */
	case SRV_CHECKSUM_ALGORITHM_NONE:
		return true;
	case SRV_CHECKSUM_ALGORITHM_STRICT_INNODB:
		/* Starting with MariaDB 10.1.25, 10.2.7, 10.3.1,
		due to MDEV-12114, fil_crypt_calculate_checksum()
		is only using CRC32 for the encrypted pages.
		Due to this, we must treat "strict_innodb" as "innodb". */
	case SRV_CHECKSUM_ALGORITHM_INNODB:
	case SRV_CHECKSUM_ALGORITHM_CRC32:
		if (checksum == BUF_NO_CHECKSUM_MAGIC) {
			return true;
		}
		if (page_size.is_compressed()) {
			return checksum == page_zip_calc_checksum(
				page, page_size.physical(),
				SRV_CHECKSUM_ALGORITHM_CRC32)
#ifdef INNODB_BUG_ENDIAN_CRC32
				|| checksum == page_zip_calc_checksum(
					page, page_size.physical(),
					SRV_CHECKSUM_ALGORITHM_CRC32, true)
#endif
				|| checksum == page_zip_calc_checksum(
					page, page_size.physical(),
					SRV_CHECKSUM_ALGORITHM_INNODB);
		}

		return checksum == buf_calc_page_crc32(page)
#ifdef INNODB_BUG_ENDIAN_CRC32
			|| checksum == buf_calc_page_crc32(page, true)
#endif
			|| checksum == buf_calc_page_new_checksum(page);
	}

	ut_ad(!"unhandled innodb_checksum_algorithm");
	return false;
}<|MERGE_RESOLUTION|>--- conflicted
+++ resolved
@@ -2294,12 +2294,8 @@
 			}
 		}
 
-<<<<<<< HEAD
 		fil_system.rotation_list.push_back(*space);
-=======
-		fil_system->rotation_list.push_back(*space);
 		space->is_in_rotation_list = true;
->>>>>>> 5139cfab
 	}
 }
 
