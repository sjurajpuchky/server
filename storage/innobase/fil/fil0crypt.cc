/*****************************************************************************
Copyright (C) 2013, 2015, Google Inc. All Rights Reserved.
Copyright (c) 2014, 2020, MariaDB Corporation.

This program is free software; you can redistribute it and/or modify it under
the terms of the GNU General Public License as published by the Free Software
Foundation; version 2 of the License.

This program is distributed in the hope that it will be useful, but WITHOUT
ANY WARRANTY; without even the implied warranty of MERCHANTABILITY or FITNESS
FOR A PARTICULAR PURPOSE. See the GNU General Public License for more details.

You should have received a copy of the GNU General Public License along with
this program; if not, write to the Free Software Foundation, Inc.,
51 Franklin St, Fifth Floor, Boston, MA 02110-1335 USA

*****************************************************************************/
/**************************************************//**
@file fil0crypt.cc
Innodb file space encrypt/decrypt

Created            Jonas Oreland Google
Modified           Jan Lindström jan.lindstrom@mariadb.com
*******************************************************/

#include "fil0crypt.h"
#include "mtr0types.h"
#include "mach0data.h"
#include "page0zip.h"
#include "buf0checksum.h"
#ifdef UNIV_INNOCHECKSUM
# include "buf0buf.h"
#else
#include "buf0dblwr.h"
#include "srv0srv.h"
#include "srv0start.h"
#include "mtr0mtr.h"
#include "mtr0log.h"
#include "ut0ut.h"
#include "fsp0fsp.h"
#include "fil0pagecompress.h"
#include <my_crypt.h>

static bool fil_crypt_threads_inited = false;

/** Is encryption enabled/disabled */
UNIV_INTERN ulong srv_encrypt_tables = 0;

/** No of key rotation threads requested */
UNIV_INTERN uint srv_n_fil_crypt_threads = 0;

/** No of key rotation threads started */
UNIV_INTERN uint srv_n_fil_crypt_threads_started = 0;

/** At this age or older a space/page will be rotated */
UNIV_INTERN uint srv_fil_crypt_rotate_key_age;

/** Condition variable for srv_n_fil_crypt_threads_started */
static mysql_cond_t fil_crypt_cond;

/** Condition variable to to signal the key rotation threads */
static mysql_cond_t fil_crypt_threads_cond;

/** Condition variable for interrupting sleeptime_ms sleep at the end
of fil_crypt_rotate_page() */
static mysql_cond_t fil_crypt_throttle_sleep_cond;

/** Mutex for key rotation threads. Acquired before fil_system.mutex! */
static mysql_mutex_t fil_crypt_threads_mutex;

/** Variable ensuring only 1 thread at time does initial conversion */
static bool fil_crypt_start_converting = false;

/** Variables for throttling */
UNIV_INTERN uint srv_n_fil_crypt_iops = 100;	 // 10ms per iop
static uint srv_alloc_time = 3;		    // allocate iops for 3s at a time
static uint n_fil_crypt_iops_allocated = 0;

#define DEBUG_KEYROTATION_THROTTLING 0

/** Statistics variables */
static fil_crypt_stat_t crypt_stat;
static mysql_mutex_t crypt_stat_mutex;

/** Wake up the encryption threads */
void fil_crypt_threads_signal(bool broadcast)
{
  mysql_mutex_lock(&fil_crypt_threads_mutex);
  if (broadcast)
    mysql_cond_broadcast(&fil_crypt_threads_cond);
  else
    mysql_cond_signal(&fil_crypt_threads_cond);
  mysql_mutex_unlock(&fil_crypt_threads_mutex);
}

/***********************************************************************
Check if a key needs rotation given a key_state
@param[in]	crypt_data		Encryption information
@param[in]	key_version		Current key version
@param[in]	latest_key_version	Latest key version
@param[in]	rotate_key_age		when to rotate
@return true if key needs rotation, false if not */
static bool
fil_crypt_needs_rotation(
	const fil_space_crypt_t*	crypt_data,
	uint				key_version,
	uint				latest_key_version,
	uint				rotate_key_age)
	MY_ATTRIBUTE((warn_unused_result));

/*********************************************************************
Init space crypt */
void fil_space_crypt_init()
{
  mysql_cond_init(0, &fil_crypt_throttle_sleep_cond, nullptr);
  mysql_mutex_init(0, &crypt_stat_mutex, nullptr);
  memset(&crypt_stat, 0, sizeof crypt_stat);
}

/*********************************************************************
Cleanup space crypt */
void fil_space_crypt_cleanup()
{
  mysql_cond_destroy(&fil_crypt_throttle_sleep_cond);
  mysql_mutex_destroy(&crypt_stat_mutex);
}

/**
Get latest key version from encryption plugin.
@return key version or ENCRYPTION_KEY_VERSION_INVALID */
uint
fil_space_crypt_t::key_get_latest_version(void)
{
	uint key_version = key_found;

	if (is_key_found()) {
		key_version = encryption_key_get_latest_version(key_id);
		srv_stats.n_key_requests.inc();
		key_found = key_version;
	}

	return key_version;
}

/******************************************************************
Get the latest(key-version), waking the encrypt thread, if needed
@param[in,out]	crypt_data	Crypt data */
static inline
uint
fil_crypt_get_latest_key_version(
	fil_space_crypt_t* crypt_data)
{
	ut_ad(crypt_data != NULL);

	uint key_version = crypt_data->key_get_latest_version();

	if (crypt_data->is_key_found()) {

		if (fil_crypt_needs_rotation(
				crypt_data,
				crypt_data->min_key_version,
				key_version,
				srv_fil_crypt_rotate_key_age)) {
			if (fil_crypt_threads_inited) {
				fil_crypt_threads_signal();
			}
		}
	}

	return key_version;
}

/******************************************************************
Mutex helper for crypt_data->scheme */
void
crypt_data_scheme_locker(
/*=====================*/
	st_encryption_scheme*	scheme,
	int			exit)
{
	fil_space_crypt_t* crypt_data =
		static_cast<fil_space_crypt_t*>(scheme);

	if (exit) {
		mysql_mutex_unlock(&crypt_data->mutex);
	} else {
		mysql_mutex_lock(&crypt_data->mutex);
	}
}

/******************************************************************
Create a fil_space_crypt_t object
@param[in]	type		CRYPT_SCHEME_UNENCRYPTE or
				CRYPT_SCHEME_1
@param[in]	encrypt_mode	FIL_ENCRYPTION_DEFAULT or
				FIL_ENCRYPTION_ON or
				FIL_ENCRYPTION_OFF
@param[in]	min_key_version key_version or 0
@param[in]	key_id		Used key id
@return crypt object */
static
fil_space_crypt_t*
fil_space_create_crypt_data(
	uint			type,
	fil_encryption_t	encrypt_mode,
	uint			min_key_version,
	uint			key_id)
{
	fil_space_crypt_t* crypt_data = NULL;
	if (void* buf = ut_zalloc_nokey(sizeof(fil_space_crypt_t))) {
		crypt_data = new(buf)
			fil_space_crypt_t(
				type,
				min_key_version,
				key_id,
				encrypt_mode);
	}

	return crypt_data;
}

/******************************************************************
Create a fil_space_crypt_t object
@param[in]	encrypt_mode	FIL_ENCRYPTION_DEFAULT or
				FIL_ENCRYPTION_ON or
				FIL_ENCRYPTION_OFF

@param[in]	key_id		Encryption key id
@return crypt object */
UNIV_INTERN
fil_space_crypt_t*
fil_space_create_crypt_data(
	fil_encryption_t	encrypt_mode,
	uint			key_id)
{
	return (fil_space_create_crypt_data(0, encrypt_mode, 0, key_id));
}

/******************************************************************
Merge fil_space_crypt_t object
@param[in,out]	dst		Destination cryp data
@param[in]	src		Source crypt data */
UNIV_INTERN
void
fil_space_merge_crypt_data(
	fil_space_crypt_t* dst,
	const fil_space_crypt_t* src)
{
	mysql_mutex_lock(&dst->mutex);

	/* validate that they are mergeable */
	ut_a(src->type == CRYPT_SCHEME_UNENCRYPTED ||
	     src->type == CRYPT_SCHEME_1);

	ut_a(dst->type == CRYPT_SCHEME_UNENCRYPTED ||
	     dst->type == CRYPT_SCHEME_1);

	dst->encryption = src->encryption;
	dst->type = src->type;
	dst->min_key_version = src->min_key_version;
	dst->keyserver_requests += src->keyserver_requests;

	mysql_mutex_unlock(&dst->mutex);
}

/** Initialize encryption parameters from a tablespace header page.
@param[in]	zip_size	ROW_FORMAT=COMPRESSED page size, or 0
@param[in]	page		first page of the tablespace
@return crypt data from page 0
@retval	NULL	if not present or not valid */
fil_space_crypt_t* fil_space_read_crypt_data(ulint zip_size, const byte* page)
{
	const ulint offset = FSP_HEADER_OFFSET
		+ fsp_header_get_encryption_offset(zip_size);

	if (memcmp(page + offset, CRYPT_MAGIC, MAGIC_SZ) != 0) {
		/* Crypt data is not stored. */
		return NULL;
	}

	uint8_t type = mach_read_from_1(page + offset + MAGIC_SZ + 0);
	uint8_t iv_length = mach_read_from_1(page + offset + MAGIC_SZ + 1);
	fil_space_crypt_t* crypt_data;

	if (!(type == CRYPT_SCHEME_UNENCRYPTED ||
	      type == CRYPT_SCHEME_1)
	    || iv_length != sizeof crypt_data->iv) {
		ib::error() << "Found non sensible crypt scheme: "
			    << type << "," << iv_length
			    << " for space: "
			    << page_get_space_id(page);
		return NULL;
	}

	uint min_key_version = mach_read_from_4
		(page + offset + MAGIC_SZ + 2 + iv_length);

	uint key_id = mach_read_from_4
		(page + offset + MAGIC_SZ + 2 + iv_length + 4);

	fil_encryption_t encryption = (fil_encryption_t)mach_read_from_1(
		page + offset + MAGIC_SZ + 2 + iv_length + 8);

	crypt_data = fil_space_create_crypt_data(encryption, key_id);
	/* We need to overwrite these as above function will initialize
	members */
	crypt_data->type = type;
	crypt_data->min_key_version = min_key_version;
	memcpy(crypt_data->iv, page + offset + MAGIC_SZ + 2, iv_length);

	return crypt_data;
}

/******************************************************************
Free a crypt data object
@param[in,out] crypt_data	crypt data to be freed */
UNIV_INTERN
void
fil_space_destroy_crypt_data(
	fil_space_crypt_t **crypt_data)
{
	if (crypt_data != NULL && (*crypt_data) != NULL) {
		fil_space_crypt_t* c;
		if (UNIV_LIKELY(fil_crypt_threads_inited)) {
			mysql_mutex_lock(&fil_crypt_threads_mutex);
			c = *crypt_data;
			*crypt_data = NULL;
			mysql_mutex_unlock(&fil_crypt_threads_mutex);
		} else {
			ut_ad(srv_read_only_mode || !srv_was_started);
			c = *crypt_data;
			*crypt_data = NULL;
		}
		if (c) {
			c->~fil_space_crypt_t();
			ut_free(c);
		}
	}
}

/** Amend encryption information from redo log.
@param[in]	space	tablespace
@param[in]	data	encryption metadata */
void fil_crypt_parse(fil_space_t* space, const byte* data)
{
	ut_ad(data[1] == MY_AES_BLOCK_SIZE);
	if (void* buf = ut_zalloc_nokey(sizeof(fil_space_crypt_t))) {
		fil_space_crypt_t* crypt_data = new(buf)
			fil_space_crypt_t(
				data[0],
				mach_read_from_4(&data[2 + MY_AES_BLOCK_SIZE]),
				mach_read_from_4(&data[6 + MY_AES_BLOCK_SIZE]),
				static_cast<fil_encryption_t>
				(data[10 + MY_AES_BLOCK_SIZE]));
		memcpy(crypt_data->iv, data + 2, MY_AES_BLOCK_SIZE);
		mysql_mutex_lock(&fil_system.mutex);
		if (space->crypt_data) {
			fil_space_merge_crypt_data(space->crypt_data,
						   crypt_data);
			fil_space_destroy_crypt_data(&crypt_data);
			crypt_data = space->crypt_data;
		} else {
			space->crypt_data = crypt_data;
		}
		mysql_mutex_unlock(&fil_system.mutex);
	}
}

/** Fill crypt data information to the give page.
It should be called during ibd file creation.
@param[in]	flags	tablespace flags
@param[in,out]	page	first page of the tablespace */
void
fil_space_crypt_t::fill_page0(
	ulint	flags,
	byte*	page)
{
	const uint len = sizeof(iv);
	const ulint offset = FSP_HEADER_OFFSET
		+ fsp_header_get_encryption_offset(
			fil_space_t::zip_size(flags));

	memcpy(page + offset, CRYPT_MAGIC, MAGIC_SZ);
	mach_write_to_1(page + offset + MAGIC_SZ, type);
	mach_write_to_1(page + offset + MAGIC_SZ + 1, len);
	memcpy(page + offset + MAGIC_SZ + 2, &iv, len);

	mach_write_to_4(page + offset + MAGIC_SZ + 2 + len,
			min_key_version);
	mach_write_to_4(page + offset + MAGIC_SZ + 2 + len + 4,
			key_id);
	mach_write_to_1(page + offset + MAGIC_SZ + 2  + len + 8,
			encryption);
}

/** Write encryption metadata to the first page.
@param[in,out]	block	first page of the tablespace
@param[in,out]	mtr	mini-transaction */
void fil_space_crypt_t::write_page0(buf_block_t* block, mtr_t* mtr)
{
	const ulint offset = FSP_HEADER_OFFSET
		+ fsp_header_get_encryption_offset(block->zip_size());
	byte* b = block->frame + offset;

	mtr->memcpy<mtr_t::MAYBE_NOP>(*block, b, CRYPT_MAGIC, MAGIC_SZ);

	b += MAGIC_SZ;
	byte* const start = b;
	*b++ = static_cast<byte>(type);
	compile_time_assert(sizeof iv == MY_AES_BLOCK_SIZE);
	compile_time_assert(sizeof iv == CRYPT_SCHEME_1_IV_LEN);
	*b++ = sizeof iv;
	memcpy(b, iv, sizeof iv);
	b += sizeof iv;
	mach_write_to_4(b, min_key_version);
	b += 4;
	mach_write_to_4(b, key_id);
	b += 4;
	*b++ = byte(encryption);
	ut_ad(b - start == 11 + MY_AES_BLOCK_SIZE);
	/* We must log also any unchanged bytes, because recovery will
	invoke fil_crypt_parse() based on this log record. */
	mtr->memcpy(*block, offset + MAGIC_SZ, b - start);
}

/** Encrypt a buffer for non full checksum.
@param[in,out]		crypt_data		Crypt data
@param[in]		space			space_id
@param[in]		offset			Page offset
@param[in]		lsn			Log sequence number
@param[in]		src_frame		Page to encrypt
@param[in]		zip_size		ROW_FORMAT=COMPRESSED
						page size, or 0
@param[in,out]		dst_frame		Output buffer
@return encrypted buffer or NULL */
static byte* fil_encrypt_buf_for_non_full_checksum(
	fil_space_crypt_t*	crypt_data,
	ulint			space,
	ulint			offset,
	lsn_t			lsn,
	const byte*		src_frame,
	ulint			zip_size,
	byte*			dst_frame)
{
	uint size = uint(zip_size ? zip_size : srv_page_size);
	uint key_version = fil_crypt_get_latest_key_version(crypt_data);
	ut_a(key_version != ENCRYPTION_KEY_VERSION_INVALID);
	ut_ad(!ut_align_offset(src_frame, 8));
	ut_ad(!ut_align_offset(dst_frame, 8));

	const bool page_compressed = fil_page_get_type(src_frame)
		== FIL_PAGE_PAGE_COMPRESSED_ENCRYPTED;
	uint header_len = FIL_PAGE_DATA;

	if (page_compressed) {
		header_len += FIL_PAGE_ENCRYPT_COMP_METADATA_LEN;
	}

	/* FIL page header is not encrypted */
	memcpy(dst_frame, src_frame, header_len);
	mach_write_to_4(dst_frame + FIL_PAGE_FILE_FLUSH_LSN_OR_KEY_VERSION,
			key_version);

	/* Calculate the start offset in a page */
	uint		unencrypted_bytes = header_len + FIL_PAGE_DATA_END;
	uint		srclen = size - unencrypted_bytes;
	const byte*	src = src_frame + header_len;
	byte*		dst = dst_frame + header_len;
	uint32		dstlen = 0;
	ib_uint32_t	checksum = 0;

	if (page_compressed) {
		srclen = mach_read_from_2(src_frame + FIL_PAGE_DATA);
	}

	int rc = encryption_scheme_encrypt(src, srclen, dst, &dstlen,
					   crypt_data, key_version,
					   (uint32)space, (uint32)offset, lsn);
	ut_a(rc == MY_AES_OK);
	ut_a(dstlen == srclen);

	/* For compressed tables we do not store the FIL header because
	the whole page is not stored to the disk. In compressed tables only
	the FIL header + compressed (and now encrypted) payload alligned
	to sector boundary is written. */
	if (!page_compressed) {
		/* FIL page trailer is also not encrypted */
		static_assert(FIL_PAGE_DATA_END == 8, "alignment");
		memcpy_aligned<8>(dst_frame + size - FIL_PAGE_DATA_END,
				  src_frame + size - FIL_PAGE_DATA_END, 8);
	} else {
		/* Clean up rest of buffer */
		memset(dst_frame+header_len+srclen, 0,
		       size - (header_len + srclen));
	}

	checksum = fil_crypt_calculate_checksum(zip_size, dst_frame);

	/* store the post-encryption checksum after the key-version */
	mach_write_to_4(dst_frame + FIL_PAGE_FILE_FLUSH_LSN_OR_KEY_VERSION + 4,
			checksum);

	ut_ad(fil_space_verify_crypt_checksum(dst_frame, zip_size));

	srv_stats.pages_encrypted.inc();

	return dst_frame;
}

/** Encrypt a buffer for full checksum format.
@param[in,out]		crypt_data		Crypt data
@param[in]		space			space_id
@param[in]		offset			Page offset
@param[in]		lsn			Log sequence number
@param[in]		src_frame		Page to encrypt
@param[in,out]		dst_frame		Output buffer
@return encrypted buffer or NULL */
static byte* fil_encrypt_buf_for_full_crc32(
	fil_space_crypt_t*	crypt_data,
	ulint			space,
	ulint			offset,
	lsn_t			lsn,
	const byte*		src_frame,
	byte*			dst_frame)
{
	uint key_version = fil_crypt_get_latest_key_version(crypt_data);
	ut_d(bool corrupted = false);
	const uint size = buf_page_full_crc32_size(src_frame, NULL,
#ifdef UNIV_DEBUG
						   &corrupted
#else
						   NULL
#endif
						   );
	ut_ad(!corrupted);
	uint srclen = size - (FIL_PAGE_FILE_FLUSH_LSN_OR_KEY_VERSION
			      + FIL_PAGE_FCRC32_CHECKSUM);
	const byte* src = src_frame + FIL_PAGE_FILE_FLUSH_LSN_OR_KEY_VERSION;
	byte* dst = dst_frame + FIL_PAGE_FILE_FLUSH_LSN_OR_KEY_VERSION;
	uint dstlen = 0;

	ut_a(key_version != ENCRYPTION_KEY_VERSION_INVALID);

	/* Till FIL_PAGE_LSN, page is not encrypted */
	memcpy(dst_frame, src_frame, FIL_PAGE_FILE_FLUSH_LSN_OR_KEY_VERSION);

	/* Write key version to the page. */
	mach_write_to_4(dst_frame + FIL_PAGE_FCRC32_KEY_VERSION, key_version);

	int rc = encryption_scheme_encrypt(src, srclen, dst, &dstlen,
					   crypt_data, key_version,
					   uint(space), uint(offset), lsn);
	ut_a(rc == MY_AES_OK);
	ut_a(dstlen == srclen);

	const ulint payload = size - FIL_PAGE_FCRC32_CHECKSUM;
	mach_write_to_4(dst_frame + payload, ut_crc32(dst_frame, payload));
	/* Clean the rest of the buffer. FIXME: Punch holes when writing! */
	memset(dst_frame + (payload + 4), 0, srv_page_size - (payload + 4));

	srv_stats.pages_encrypted.inc();

	return dst_frame;
}

/** Encrypt a buffer.
@param[in,out]		crypt_data		Crypt data
@param[in]		space			space_id
@param[in]		offset			Page offset
@param[in]		src_frame		Page to encrypt
@param[in]		zip_size		ROW_FORMAT=COMPRESSED
						page size, or 0
@param[in,out]		dst_frame		Output buffer
@param[in]		use_full_checksum	full crc32 algo is used
@return encrypted buffer or NULL */
byte* fil_encrypt_buf(
	fil_space_crypt_t*	crypt_data,
	ulint			space,
	ulint			offset,
	const byte*		src_frame,
	ulint			zip_size,
	byte*			dst_frame,
	bool			use_full_checksum)
{
	const lsn_t lsn = mach_read_from_8(src_frame + FIL_PAGE_LSN);

	if (use_full_checksum) {
		ut_ad(!zip_size);
		return fil_encrypt_buf_for_full_crc32(
			crypt_data, space, offset,
			lsn, src_frame, dst_frame);
	}

	return fil_encrypt_buf_for_non_full_checksum(
		crypt_data, space, offset, lsn,
		src_frame, zip_size, dst_frame);
}

/** Check whether these page types are allowed to encrypt.
@param[in]	space		tablespace object
@param[in]	src_frame	source page
@return true if it is valid page type */
static bool fil_space_encrypt_valid_page_type(
	const fil_space_t*	space,
	const byte*		src_frame)
{
	switch (fil_page_get_type(src_frame)) {
	case FIL_PAGE_RTREE:
		return space->full_crc32();
	case FIL_PAGE_TYPE_FSP_HDR:
	case FIL_PAGE_TYPE_XDES:
		return false;
	}

	return true;
}

/******************************************************************
Encrypt a page

@param[in]		space		Tablespace
@param[in]		offset		Page offset
@param[in]		src_frame	Page to encrypt
@param[in,out]		dst_frame	Output buffer
@return encrypted buffer or NULL */
byte* fil_space_encrypt(
	const fil_space_t*	space,
	ulint			offset,
	byte*			src_frame,
	byte*			dst_frame)
{
	if (!fil_space_encrypt_valid_page_type(space, src_frame)) {
		return src_frame;
	}

	if (!space->crypt_data || !space->crypt_data->is_encrypted()) {
		return (src_frame);
	}

	ut_ad(space->referenced());

	return fil_encrypt_buf(space->crypt_data, space->id, offset,
			       src_frame, space->zip_size(),
			       dst_frame, space->full_crc32());
}

/** Decrypt a page for full checksum format.
@param[in]	space			space id
@param[in]	crypt_data		crypt_data
@param[in]	tmp_frame		Temporary buffer
@param[in,out]	src_frame		Page to decrypt
@param[out]	err			DB_SUCCESS or DB_DECRYPTION_FAILED
@return true if page decrypted, false if not.*/
static bool fil_space_decrypt_full_crc32(
	ulint			space,
	fil_space_crypt_t*	crypt_data,
	byte*			tmp_frame,
	byte*			src_frame,
	dberr_t*		err)
{
	uint key_version = mach_read_from_4(
		src_frame + FIL_PAGE_FCRC32_KEY_VERSION);
	lsn_t lsn = mach_read_from_8(src_frame + FIL_PAGE_LSN);
	uint offset = mach_read_from_4(src_frame + FIL_PAGE_OFFSET);
	*err = DB_SUCCESS;

	if (key_version == ENCRYPTION_KEY_NOT_ENCRYPTED) {
		return false;
	}

	ut_ad(crypt_data);
	ut_ad(crypt_data->is_encrypted());

	memcpy(tmp_frame, src_frame, FIL_PAGE_FILE_FLUSH_LSN_OR_KEY_VERSION);

	/* Calculate the offset where decryption starts */
	const byte* src = src_frame + FIL_PAGE_FILE_FLUSH_LSN_OR_KEY_VERSION;
	byte* dst = tmp_frame + FIL_PAGE_FILE_FLUSH_LSN_OR_KEY_VERSION;
	uint dstlen = 0;
	bool corrupted = false;
	uint size = buf_page_full_crc32_size(src_frame, NULL, &corrupted);
	if (UNIV_UNLIKELY(corrupted)) {
fail:
		*err = DB_DECRYPTION_FAILED;
		return false;
	}

	uint srclen = size - (FIL_PAGE_FILE_FLUSH_LSN_OR_KEY_VERSION
			      + FIL_PAGE_FCRC32_CHECKSUM);

	int rc = encryption_scheme_decrypt(src, srclen, dst, &dstlen,
					   crypt_data, key_version,
					   (uint) space, offset, lsn);

	if (rc != MY_AES_OK || dstlen != srclen) {
		if (rc == -1) {
			goto fail;
		}

		ib::fatal() << "Unable to decrypt data-block "
			    << " src: " << src << "srclen: "
			    << srclen << " buf: " << dst << "buflen: "
			    << dstlen << " return-code: " << rc
			    << " Can't continue!";
	}

	/* Copy only checksum part in the trailer */
	memcpy(tmp_frame + srv_page_size - FIL_PAGE_FCRC32_CHECKSUM,
	       src_frame + srv_page_size - FIL_PAGE_FCRC32_CHECKSUM,
	       FIL_PAGE_FCRC32_CHECKSUM);

	srv_stats.pages_decrypted.inc();

	return true; /* page was decrypted */
}

/** Decrypt a page for non full checksum format.
@param[in]	crypt_data		crypt_data
@param[in]	tmp_frame		Temporary buffer
@param[in]	physical_size		page size
@param[in,out]	src_frame		Page to decrypt
@param[out]	err			DB_SUCCESS or DB_DECRYPTION_FAILED
@return true if page decrypted, false if not.*/
static bool fil_space_decrypt_for_non_full_checksum(
	fil_space_crypt_t*	crypt_data,
	byte*			tmp_frame,
	ulint			physical_size,
	byte*			src_frame,
	dberr_t*		err)
{
	uint key_version = mach_read_from_4(
			src_frame + FIL_PAGE_FILE_FLUSH_LSN_OR_KEY_VERSION);
	bool page_compressed = (fil_page_get_type(src_frame)
				== FIL_PAGE_PAGE_COMPRESSED_ENCRYPTED);
	uint offset = mach_read_from_4(src_frame + FIL_PAGE_OFFSET);
	uint space = mach_read_from_4(
			src_frame + FIL_PAGE_ARCH_LOG_NO_OR_SPACE_ID);
	ib_uint64_t lsn = mach_read_from_8(src_frame + FIL_PAGE_LSN);

	*err = DB_SUCCESS;

	if (key_version == ENCRYPTION_KEY_NOT_ENCRYPTED) {
		return false;
	}

	ut_a(crypt_data != NULL && crypt_data->is_encrypted());

	/* read space & lsn */
	uint header_len = FIL_PAGE_DATA;

	if (page_compressed) {
		header_len += FIL_PAGE_ENCRYPT_COMP_METADATA_LEN;
	}

	/* Copy FIL page header, it is not encrypted */
	memcpy(tmp_frame, src_frame, header_len);

	/* Calculate the offset where decryption starts */
	const byte* src = src_frame + header_len;
	byte* dst = tmp_frame + header_len;
	uint32 dstlen = 0;
	uint srclen = uint(physical_size) - header_len - FIL_PAGE_DATA_END;

	if (page_compressed) {
		srclen = mach_read_from_2(src_frame + FIL_PAGE_DATA);
	}

	int rc = encryption_scheme_decrypt(src, srclen, dst, &dstlen,
					   crypt_data, key_version,
					   space, offset, lsn);

	if (! ((rc == MY_AES_OK) && ((ulint) dstlen == srclen))) {

		if (rc == -1) {
			*err = DB_DECRYPTION_FAILED;
			return false;
		}

		ib::fatal() << "Unable to decrypt data-block "
			    << " src: " << static_cast<const void*>(src)
			    << "srclen: "
			    << srclen << " buf: "
			    << static_cast<const void*>(dst) << "buflen: "
			    << dstlen << " return-code: " << rc
			    << " Can't continue!";
	}

	/* For compressed tables we do not store the FIL header because
	the whole page is not stored to the disk. In compressed tables only
	the FIL header + compressed (and now encrypted) payload alligned
	to sector boundary is written. */
	if (!page_compressed) {
		/* Copy FIL trailer */
		memcpy(tmp_frame + physical_size - FIL_PAGE_DATA_END,
		       src_frame + physical_size - FIL_PAGE_DATA_END,
		       FIL_PAGE_DATA_END);
	}

	srv_stats.pages_decrypted.inc();

	return true; /* page was decrypted */
}

/** Decrypt a page.
@param[in]	space_id		tablespace id
@param[in]	crypt_data		crypt_data
@param[in]	tmp_frame		Temporary buffer
@param[in]	physical_size		page size
@param[in]	fsp_flags		Tablespace flags
@param[in,out]	src_frame		Page to decrypt
@param[out]	err			DB_SUCCESS or DB_DECRYPTION_FAILED
@return true if page decrypted, false if not.*/
UNIV_INTERN
bool
fil_space_decrypt(
	ulint			space_id,
	fil_space_crypt_t*	crypt_data,
	byte*			tmp_frame,
	ulint			physical_size,
	ulint			fsp_flags,
	byte*			src_frame,
	dberr_t*		err)
{
	if (fil_space_t::full_crc32(fsp_flags)) {
		return fil_space_decrypt_full_crc32(
			space_id, crypt_data, tmp_frame, src_frame, err);
	}

	return fil_space_decrypt_for_non_full_checksum(crypt_data, tmp_frame,
						       physical_size, src_frame,
						       err);
}

/**
Decrypt a page.
@param[in]	space			Tablespace
@param[in]	tmp_frame		Temporary buffer used for decrypting
@param[in,out]	src_frame		Page to decrypt
@return decrypted page, or original not encrypted page if decryption is
not needed.*/
UNIV_INTERN
byte*
fil_space_decrypt(
	const fil_space_t* space,
	byte*		tmp_frame,
	byte*		src_frame)
{
	dberr_t err = DB_SUCCESS;
	byte* res = NULL;
	const ulint physical_size = space->physical_size();

	ut_ad(space->crypt_data != NULL && space->crypt_data->is_encrypted());
	ut_ad(space->referenced());

	bool encrypted = fil_space_decrypt(space->id, space->crypt_data,
					   tmp_frame, physical_size,
					   space->flags,
					   src_frame, &err);

	if (err == DB_SUCCESS) {
		if (encrypted) {
			/* Copy the decrypted page back to page buffer, not
			really any other options. */
			memcpy(src_frame, tmp_frame, physical_size);
		}

		res = src_frame;
	}

	return res;
}

/**
Calculate post encryption checksum
@param[in]	zip_size	ROW_FORMAT=COMPRESSED page size, or 0
@param[in]	dst_frame	Block where checksum is calculated
@return page checksum
not needed. */
uint32_t
fil_crypt_calculate_checksum(ulint zip_size, const byte* dst_frame)
{
	/* For encrypted tables we use only crc32 and strict_crc32 */
	return zip_size
		? page_zip_calc_checksum(dst_frame, zip_size,
					 SRV_CHECKSUM_ALGORITHM_CRC32)
		: buf_calc_page_crc32(dst_frame);
}

/***********************************************************************/

/** A copy of global key state */
struct key_state_t {
	key_state_t() : key_id(0), key_version(0),
			rotate_key_age(srv_fil_crypt_rotate_key_age) {}
	bool operator==(const key_state_t& other) const {
		return key_version == other.key_version &&
			rotate_key_age == other.rotate_key_age;
	}
	uint key_id;
	uint key_version;
	uint rotate_key_age;
};

/***********************************************************************
Copy global key state
@param[in,out]	new_state	key state
@param[in]	crypt_data	crypt data */
static void
fil_crypt_get_key_state(
	key_state_t*			new_state,
	fil_space_crypt_t*		crypt_data)
{
	if (srv_encrypt_tables) {
		new_state->key_version = crypt_data->key_get_latest_version();
		new_state->rotate_key_age = srv_fil_crypt_rotate_key_age;

		ut_a(new_state->key_version != ENCRYPTION_KEY_NOT_ENCRYPTED);
	} else {
		new_state->key_version = 0;
		new_state->rotate_key_age = 0;
	}
}

/***********************************************************************
Check if a key needs rotation given a key_state
@param[in]	crypt_data		Encryption information
@param[in]	key_version		Current key version
@param[in]	latest_key_version	Latest key version
@param[in]	rotate_key_age		when to rotate
@return true if key needs rotation, false if not */
static bool
fil_crypt_needs_rotation(
	const fil_space_crypt_t*	crypt_data,
	uint				key_version,
	uint				latest_key_version,
	uint				rotate_key_age)
{
	if (key_version == ENCRYPTION_KEY_VERSION_INVALID) {
		return false;
	}

	if (key_version == 0 && latest_key_version != 0) {
		/* this is rotation unencrypted => encrypted
		* ignore rotate_key_age */
		return true;
	}

	if (latest_key_version == 0 && key_version != 0) {
		if (crypt_data->encryption == FIL_ENCRYPTION_DEFAULT) {
			/* this is rotation encrypted => unencrypted */
			return true;
		}
		return false;
	}

	if (crypt_data->encryption == FIL_ENCRYPTION_DEFAULT
	    && crypt_data->type == CRYPT_SCHEME_1
	    && !srv_encrypt_tables) {
		/* This is rotation encrypted => unencrypted */
		return true;
	}

	if (rotate_key_age == 0) {
		return false;
	}

	/* this is rotation encrypted => encrypted,
	* only reencrypt if key is sufficiently old */
	if (key_version + rotate_key_age < latest_key_version) {
		return true;
	}

	return false;
}

/** Read page 0 and possible crypt data from there.
@param[in,out]	space		Tablespace */
static inline
void
fil_crypt_read_crypt_data(fil_space_t* space)
{
	if (space->crypt_data || space->size || !space->get_size()) {
		/* The encryption metadata has already been read, or
		the tablespace is not encrypted and the file has been
		opened already, or the file cannot be accessed,
		likely due to a concurrent DROP
		(possibly as part of TRUNCATE or ALTER TABLE).
		FIXME: The file can become unaccessible any time
		after this check! We should really remove this
		function and instead make crypt_data an integral
		part of fil_space_t. */
		return;
	}

	const ulint zip_size = space->zip_size();
	mtr_t	mtr;
	mtr.start();
	if (buf_block_t* block = buf_page_get(page_id_t(space->id, 0),
					      zip_size, RW_S_LATCH, &mtr)) {
		mysql_mutex_lock(&fil_system.mutex);
		if (!space->crypt_data) {
			space->crypt_data = fil_space_read_crypt_data(
				zip_size, block->frame);
		}
		mysql_mutex_unlock(&fil_system.mutex);
	}
	mtr.commit();
}

/** Start encrypting a space
@param[in,out]		space		Tablespace
@return true if a recheck of tablespace is needed by encryption thread. */
static bool fil_crypt_start_encrypting_space(fil_space_t* space)
{
	mysql_mutex_lock(&fil_crypt_threads_mutex);

	fil_space_crypt_t *crypt_data = space->crypt_data;

	/* If space is not encrypted and encryption is not enabled, then
	do not continue encrypting the space. */
	if (!crypt_data && !srv_encrypt_tables) {
func_exit:
		mysql_mutex_unlock(&fil_crypt_threads_mutex);
		return false;
	}

	const bool recheck = fil_crypt_start_converting;

	if (recheck || crypt_data || space->is_stopping()) {
		mysql_mutex_unlock(&fil_crypt_threads_mutex);
		return recheck;
	}

	/* NOTE: we need to write and flush page 0 before publishing
	* the crypt data. This so that after restart there is no
	* risk of finding encrypted pages without having
	* crypt data in page 0 */

	/* 1 - create crypt data */
	crypt_data = fil_space_create_crypt_data(
		FIL_ENCRYPTION_DEFAULT, FIL_DEFAULT_ENCRYPTION_KEY);

	if (!crypt_data) {
		goto func_exit;
	}

	fil_crypt_start_converting = true;
	mysql_mutex_unlock(&fil_crypt_threads_mutex);

	mtr_t mtr;
	mtr.start();

	/* 2 - get page 0 */
	dberr_t err = DB_SUCCESS;
	if (buf_block_t* block = buf_page_get_gen(
		    page_id_t(space->id, 0), space->zip_size(),
		    RW_X_LATCH, NULL, BUF_GET_POSSIBLY_FREED,
		    &mtr, &err)) {

		crypt_data->type = CRYPT_SCHEME_1;
		crypt_data->min_key_version = 0; // all pages are unencrypted
		crypt_data->rotate_state.start_time = time(0);
		crypt_data->rotate_state.starting = true;
		crypt_data->rotate_state.active_threads = 1;

		mysql_mutex_lock(&fil_system.mutex);
		const bool stopping = space->is_stopping();
		if (!stopping) {
			space->crypt_data = crypt_data;
		}
		mysql_mutex_unlock(&fil_system.mutex);

		if (stopping) {
			goto abort;
		}

		/* 3 - write crypt data to page 0 */
		mtr.set_named_space(space);
		crypt_data->write_page0(block, &mtr);

		mtr.commit();

		/* 4 - sync tablespace before publishing crypt data */
		while (buf_flush_dirty_pages(space->id));

		/* 5 - publish crypt data */
		mysql_mutex_lock(&fil_crypt_threads_mutex);
		mysql_mutex_lock(&crypt_data->mutex);
		crypt_data->type = CRYPT_SCHEME_1;
		ut_a(crypt_data->rotate_state.active_threads == 1);
		crypt_data->rotate_state.active_threads = 0;
		crypt_data->rotate_state.starting = false;

		fil_crypt_start_converting = false;
		mysql_mutex_unlock(&fil_crypt_threads_mutex);
		mysql_mutex_unlock(&crypt_data->mutex);

		return false;
	}

abort:
	mtr.commit();
	mysql_mutex_lock(&fil_crypt_threads_mutex);
	fil_crypt_start_converting = false;
	mysql_mutex_unlock(&fil_crypt_threads_mutex);

	crypt_data->~fil_space_crypt_t();
	ut_free(crypt_data);
	return false;
}

/** State of a rotation thread */
struct rotate_thread_t {
	explicit rotate_thread_t(uint no) {
		memset(this, 0, sizeof(* this));
		thread_no = no;
		first = true;
		estimated_max_iops = 20;
	}

	uint thread_no;
	bool first;		    /*!< is position before first space */
	fil_space_t* space;	    /*!< current space or NULL */
	uint32_t offset;	    /*!< current page number */
	ulint batch;		    /*!< #pages to rotate */
	uint  min_key_version_found;/*!< min key version found but not rotated */
	lsn_t end_lsn;		    /*!< max lsn when rotating this space */

	uint estimated_max_iops;   /*!< estimation of max iops */
	uint allocated_iops;	   /*!< allocated iops */
	ulint cnt_waited;	   /*!< #times waited during this slot */
	uintmax_t sum_waited_us;   /*!< wait time during this slot */

	fil_crypt_stat_t crypt_stat; // statistics

	/** @return whether this thread should terminate */
	bool should_shutdown() const {
		mysql_mutex_assert_owner(&fil_crypt_threads_mutex);
		switch (srv_shutdown_state) {
		case SRV_SHUTDOWN_NONE:
			return thread_no >= srv_n_fil_crypt_threads;
		case SRV_SHUTDOWN_EXIT_THREADS:
			/* srv_init_abort() must have been invoked */
		case SRV_SHUTDOWN_CLEANUP:
		case SRV_SHUTDOWN_INITIATED:
			return true;
		case SRV_SHUTDOWN_LAST_PHASE:
			break;
		}
		ut_ad(0);
		return true;
	}
};

/***********************************************************************
Check if space needs rotation given a key_state
@param[in,out]		state		Key rotation state
@param[in,out]		key_state	Key state
@param[in,out]		recheck		needs recheck ?
@return true if space needs key rotation */
static
bool
fil_crypt_space_needs_rotation(
	rotate_thread_t*	state,
	key_state_t*		key_state,
	bool*			recheck)
{
	mysql_mutex_assert_not_owner(&fil_crypt_threads_mutex);

	fil_space_t* space = state->space;

	ut_ad(space->referenced());
	ut_ad(space->purpose == FIL_TYPE_TABLESPACE);

	fil_space_crypt_t *crypt_data = space->crypt_data;

	if (crypt_data == NULL) {
		/**
		* space has no crypt data
		*   start encrypting it...
		*/
		*recheck = fil_crypt_start_encrypting_space(space);
		crypt_data = space->crypt_data;

		if (crypt_data == NULL) {
			return false;
		}

		crypt_data->key_get_latest_version();
	}

	/* If used key_id is not found from encryption plugin we can't
	continue to rotate the tablespace */
	if (!crypt_data->is_key_found()) {
		return false;
	}

	bool need_key_rotation = false;

	mysql_mutex_lock(&crypt_data->mutex);

	do {
		/* prevent threads from starting to rotate space */
		if (crypt_data->rotate_state.starting) {
			/* recheck this space later */
			*recheck = true;
			break;
		}

		/* prevent threads from starting to rotate space */
		if (space->is_stopping()) {
			break;
		}

		if (crypt_data->rotate_state.flushing) {
			break;
		}

		/* No need to rotate space if encryption is disabled */
		if (crypt_data->not_encrypted()) {
			break;
		}

		if (crypt_data->key_id != key_state->key_id) {
			key_state->key_id= crypt_data->key_id;
			fil_crypt_get_key_state(key_state, crypt_data);
		}

		need_key_rotation = fil_crypt_needs_rotation(
			crypt_data,
			crypt_data->min_key_version,
			key_state->key_version,
			key_state->rotate_key_age);
	} while (0);

	mysql_mutex_unlock(&crypt_data->mutex);
	return need_key_rotation;
}

/***********************************************************************
Update global statistics with thread statistics
@param[in,out]	state		key rotation statistics */
static void
fil_crypt_update_total_stat(
	rotate_thread_t *state)
{
	mysql_mutex_lock(&crypt_stat_mutex);
	crypt_stat.pages_read_from_cache +=
		state->crypt_stat.pages_read_from_cache;
	crypt_stat.pages_read_from_disk +=
		state->crypt_stat.pages_read_from_disk;
	crypt_stat.pages_modified += state->crypt_stat.pages_modified;
	crypt_stat.pages_flushed += state->crypt_stat.pages_flushed;
	// remote old estimate
	crypt_stat.estimated_iops -= state->crypt_stat.estimated_iops;
	// add new estimate
	crypt_stat.estimated_iops += state->estimated_max_iops;
	mysql_mutex_unlock(&crypt_stat_mutex);

	// make new estimate "current" estimate
	memset(&state->crypt_stat, 0, sizeof(state->crypt_stat));
	// record our old (current) estimate
	state->crypt_stat.estimated_iops = state->estimated_max_iops;
}

/***********************************************************************
Allocate iops to thread from global setting,
used before starting to rotate a space.
@param[in,out]		state		Rotation state
@return true if allocation succeeded, false if failed */
static bool fil_crypt_alloc_iops(rotate_thread_t *state)
{
	mysql_mutex_assert_owner(&fil_crypt_threads_mutex);
	ut_ad(state->allocated_iops == 0);

	/* We have not yet selected the space to rotate, thus
	state might not contain space and we can't check
	its status yet. */

	uint max_iops = state->estimated_max_iops;

	if (n_fil_crypt_iops_allocated >= srv_n_fil_crypt_iops) {
wait:
		mysql_cond_wait(&fil_crypt_threads_cond,
				&fil_crypt_threads_mutex);
		return false;
	}

	uint alloc = srv_n_fil_crypt_iops - n_fil_crypt_iops_allocated;

	if (alloc > max_iops) {
		alloc = max_iops;
	}

	if (!alloc) {
		goto wait;
	}

	n_fil_crypt_iops_allocated += alloc;

	state->allocated_iops = alloc;
	return true;
}

/**
Reallocate iops to thread when processing a tablespace
@param[in,out]		state		Rotation state
@return whether the thread should continue running */
static bool fil_crypt_realloc_iops(rotate_thread_t *state)
{
	ut_a(state->allocated_iops > 0);

	if (10 * state->cnt_waited > state->batch) {
		/* if we waited more than 10% re-estimate max_iops */
		ulint avg_wait_time_us =
			ulint(state->sum_waited_us / state->cnt_waited);

		if (avg_wait_time_us == 0) {
			avg_wait_time_us = 1; // prevent division by zero
		}

		DBUG_PRINT("ib_crypt",
			("thr_no: %u - update estimated_max_iops from %u to "
			 ULINTPF ".",
			state->thread_no,
			state->estimated_max_iops,
			1000000 / avg_wait_time_us));

		state->estimated_max_iops = std::max(
			1U, uint(1000000 / avg_wait_time_us));
		state->cnt_waited = 0;
		state->sum_waited_us = 0;
	} else {
		DBUG_PRINT("ib_crypt",
			   ("thr_no: %u only waited " ULINTPF
			    "%% skip re-estimate.",
			    state->thread_no,
			    (100 * state->cnt_waited)
			    / (state->batch ? state->batch : 1)));
	}

	ut_ad(state->estimated_max_iops);

	mysql_mutex_lock(&fil_crypt_threads_mutex);

	if (state->should_shutdown()) {
		mysql_mutex_unlock(&fil_crypt_threads_mutex);
		return false;
	}

	if (state->allocated_iops > state->estimated_max_iops) {
		/* release iops */
		uint extra = state->allocated_iops - state->estimated_max_iops;
		state->allocated_iops = state->estimated_max_iops;
		ut_ad(n_fil_crypt_iops_allocated >= extra);
		n_fil_crypt_iops_allocated -= extra;
		mysql_cond_broadcast(&fil_crypt_threads_cond);
	} else if (srv_n_fil_crypt_iops > n_fil_crypt_iops_allocated) {
		/* there are extra iops free */
		uint add = srv_n_fil_crypt_iops - n_fil_crypt_iops_allocated;
		if (state->allocated_iops + add > state->estimated_max_iops) {
			/* but don't alloc more than our max */
			add= state->estimated_max_iops - state->allocated_iops;
		}
		n_fil_crypt_iops_allocated += add;
		state->allocated_iops += add;

		DBUG_PRINT("ib_crypt",
			   ("thr_no: %u increased iops from %u to %u.",
			    state->thread_no,
			    state->allocated_iops - add,
			    state->allocated_iops));
	}

	fil_crypt_update_total_stat(state);
	mysql_mutex_unlock(&fil_crypt_threads_mutex);
	return true;
}

<<<<<<< HEAD
/** Release allocated iops.
@param[in,out]		state		Rotation state */
static void fil_crypt_return_iops(rotate_thread_t *state)
=======
/** Release excess allocated iops
@param state   rotation state
@param wake    whether to wake up other threads */
static void fil_crypt_return_iops(rotate_thread_t *state, bool wake= true)
>>>>>>> 1fe3dd00
{
  mysql_mutex_assert_owner(&fil_crypt_threads_mutex);

<<<<<<< HEAD
  if (uint iops = state->allocated_iops)
  {
    ut_ad(n_fil_crypt_iops_allocated >= iops);
    n_fil_crypt_iops_allocated-= iops;
    state->allocated_iops= 0;
    mysql_cond_broadcast(&fil_crypt_threads_cond);
  }
=======
		n_fil_crypt_iops_allocated -= iops;
		state->allocated_iops = 0;
		if (wake) {
			os_event_set(fil_crypt_threads_event);
		}
		mutex_exit(&fil_crypt_threads_mutex);
	}
>>>>>>> 1fe3dd00

  fil_crypt_update_total_stat(state);
}

/** Return the next tablespace from rotation_list.
@param space   previous tablespace (NULL to start from the start)
@param recheck whether the removal condition needs to be rechecked after
the encryption parameters were changed
@param encrypt expected state of innodb_encrypt_tables
@return the next tablespace to process (n_pending_ops incremented)
@retval fil_system.temp_space if there is no work to do
@retval nullptr upon reaching the end of the iteration */
inline fil_space_t *fil_system_t::keyrotate_next(fil_space_t *space,
                                                 bool recheck, bool encrypt)
{
  mysql_mutex_assert_owner(&mutex);

  sized_ilist<fil_space_t, rotation_list_tag_t>::iterator it=
    space && space->is_in_rotation_list ? space : rotation_list.begin();
  const sized_ilist<fil_space_t, rotation_list_tag_t>::iterator end=
    rotation_list.end();

  if (space)
  {
    const bool released= !space->release();

    if (space->is_in_rotation_list)
    {
      while (++it != end &&
             (!UT_LIST_GET_LEN(it->chain) || it->is_stopping()));

      /* If one of the encryption threads already started the encryption
      of the table then don't remove the unencrypted spaces from rotation list

      If there is a change in innodb_encrypt_tables variables value then
      don't remove the last processed tablespace from the rotation list. */
      if (released && (!recheck || space->crypt_data) &&
          !encrypt == !srv_encrypt_tables)
      {
        ut_a(!rotation_list.empty());
        rotation_list.remove(*space);
        space->is_in_rotation_list= false;
      }
    }
  }

  if (it == end)
    return temp_space;

  do
  {
    space= &*it;
    if (space->acquire_if_not_stopped(true))
      return space;
    if (++it == end)
      return nullptr;
  }
  while (!UT_LIST_GET_LEN(it->chain) || it->is_stopping());

  return nullptr;
}

/** Determine the next tablespace for encryption key rotation.
@param space    current tablespace (nullptr to start from the beginning)
@param recheck  whether the removal condition needs to be rechecked after
encryption parameters were changed
@param encrypt  expected state of innodb_encrypt_tables
@return the next tablespace
@retval fil_system.temp_space if there is no work to do
@retval nullptr upon reaching the end of the iteration */
inline fil_space_t *fil_space_t::next(fil_space_t *space, bool recheck,
                                      bool encrypt)
{
  mysql_mutex_lock(&fil_system.mutex);

  if (!srv_fil_crypt_rotate_key_age)
    space= fil_system.keyrotate_next(space, recheck, encrypt);
  else
  {
    if (!space)
      space= UT_LIST_GET_FIRST(fil_system.space_list);
    else
    {
      /* Move on to the next fil_space_t */
      space->release();
      space= UT_LIST_GET_NEXT(space_list, space);
    }

    for (; space; space= UT_LIST_GET_NEXT(space_list, space))
    {
      if (space->purpose != FIL_TYPE_TABLESPACE)
        continue;
      const uint32_t n= space->acquire_low();
      if (UNIV_LIKELY(!(n & (STOPPING | CLOSING))))
        break;
      if (!(n & STOPPING) && space->prepare(true))
        break;
    }
  }

  mysql_mutex_unlock(&fil_system.mutex);
  return space;
}

/** Search for a space needing rotation
@param[in,out]	key_state	Key state
@param[in,out]	state		Rotation state
@param[in,out]	recheck		recheck of the tablespace is needed or
				still encryption thread does write page 0
@return whether the thread should keep running */
static bool fil_crypt_find_space_to_rotate(
	key_state_t*		key_state,
	rotate_thread_t*	state,
	bool*			recheck)
{
	/* we need iops to start rotating */
	do {
		if (state->should_shutdown()) {
			if (state->space) {
				state->space->release();
				state->space = NULL;
			}
			return false;
		}
	} while (!fil_crypt_alloc_iops(state));

	if (state->first) {
		state->first = false;
		if (state->space) {
			state->space->release();
		}
		state->space = NULL;
	}

	bool wake;
	for (;;) {
		state->space = fil_space_t::next(state->space, *recheck,
						 key_state->key_version != 0);
		wake = state->should_shutdown();
		if (wake) {
			break;
		}

		if (state->space == fil_system.temp_space) {
			goto done;
		} else {
			wake = true;
		}

		if (!state->space) {
			break;
		}

<<<<<<< HEAD
	while (!state->should_shutdown() && state->space) {
		mysql_mutex_unlock(&fil_crypt_threads_mutex);
=======
>>>>>>> 1fe3dd00
		/* If there is no crypt data and we have not yet read
		page 0 for this tablespace, we need to read it before
		we can continue. */
		if (!state->space->crypt_data) {
			fil_crypt_read_crypt_data(state->space);
		}

		if (fil_crypt_space_needs_rotation(state, key_state, recheck)) {
			ut_ad(key_state->key_id);
			/* init state->min_key_version_found before
			* starting on a space */
			state->min_key_version_found = key_state->key_version;
			mysql_mutex_lock(&fil_crypt_threads_mutex);
			return true;
		}
<<<<<<< HEAD

		state->space = fil_space_t::next(state->space, *recheck,
						 key_state->key_version != 0);
		mysql_mutex_lock(&fil_crypt_threads_mutex);
=======
>>>>>>> 1fe3dd00
	}

	if (state->space) {
		state->space->release();
done:
		state->space = NULL;
	}

	/* no work to do; release our allocation of I/O capacity */
<<<<<<< HEAD
	fil_crypt_return_iops(state);
	return true;
=======
	fil_crypt_return_iops(state, wake);

	return false;

>>>>>>> 1fe3dd00
}

/***********************************************************************
Start rotating a space
@param[in]	key_state		Key state
@param[in,out]	state			Rotation state */
static
void
fil_crypt_start_rotate_space(
	const key_state_t*	key_state,
	rotate_thread_t*	state)
{
	fil_space_crypt_t *crypt_data = state->space->crypt_data;

	ut_ad(crypt_data);
	mysql_mutex_lock(&crypt_data->mutex);
	ut_ad(key_state->key_id == crypt_data->key_id);

	if (crypt_data->rotate_state.active_threads == 0) {
		/* only first thread needs to init */
		crypt_data->rotate_state.next_offset = 1; // skip page 0
		/* no need to rotate beyond current max
		* if space extends, it will be encrypted with newer version */
		/* FIXME: max_offset could be removed and instead
		space->size consulted.*/
		crypt_data->rotate_state.max_offset = state->space->size;
		crypt_data->rotate_state.end_lsn = 0;
		crypt_data->rotate_state.min_key_version_found =
			key_state->key_version;

		crypt_data->rotate_state.start_time = time(0);

		if (crypt_data->type == CRYPT_SCHEME_UNENCRYPTED &&
			crypt_data->is_encrypted() &&
			key_state->key_version != 0) {
			/* this is rotation unencrypted => encrypted */
			crypt_data->type = CRYPT_SCHEME_1;
		}
	}

	/* count active threads in space */
	crypt_data->rotate_state.active_threads++;

	/* Initialize thread local state */
	state->end_lsn = crypt_data->rotate_state.end_lsn;
	state->min_key_version_found =
		crypt_data->rotate_state.min_key_version_found;

	mysql_mutex_unlock(&crypt_data->mutex);
}

/***********************************************************************
Search for batch of pages needing rotation
@param[in]	key_state		Key state
@param[in,out]	state			Rotation state
@return true if page needing key rotation found, false if not found */
static
bool
fil_crypt_find_page_to_rotate(
	const key_state_t*	key_state,
	rotate_thread_t*	state)
{
	ulint batch = srv_alloc_time * state->allocated_iops;
	fil_space_t* space = state->space;

	ut_ad(!space || space->referenced());

	/* If space is marked to be dropped stop rotation. */
	if (!space || space->is_stopping()) {
		return false;
	}

	fil_space_crypt_t *crypt_data = space->crypt_data;

	mysql_mutex_lock(&crypt_data->mutex);
	ut_ad(key_state->key_id == crypt_data->key_id);

	bool found = crypt_data->rotate_state.max_offset >=
		crypt_data->rotate_state.next_offset;

	if (found) {
		state->offset = crypt_data->rotate_state.next_offset;
		ulint remaining = crypt_data->rotate_state.max_offset -
			crypt_data->rotate_state.next_offset;

		if (batch <= remaining) {
			state->batch = batch;
		} else {
			state->batch = remaining;
		}
	}

	crypt_data->rotate_state.next_offset += uint32_t(batch);
	mysql_mutex_unlock(&crypt_data->mutex);
	return found;
}

/***********************************************************************
Get a page and compute sleep time
@param[in,out]		state		Rotation state
@param[in]		offset		Page offset
@param[in,out]		mtr		Minitransaction
@param[out]		sleeptime_ms	Sleep time
@return page or NULL*/
static
buf_block_t*
fil_crypt_get_page_throttle(
	rotate_thread_t*	state,
	uint32_t		offset,
	mtr_t*			mtr,
	ulint*			sleeptime_ms)
{
	fil_space_t* space = state->space;
	const ulint zip_size = space->zip_size();
	const page_id_t page_id(space->id, offset);
	ut_ad(space->referenced());

	/* Before reading from tablespace we need to make sure that
	the tablespace is not about to be dropped. */
	if (space->is_stopping()) {
		return NULL;
	}

	buf_block_t* block = buf_page_get_gen(page_id, zip_size, RW_X_LATCH,
					      NULL,
					      BUF_PEEK_IF_IN_POOL, mtr);
	if (block != NULL) {
		/* page was in buffer pool */
		state->crypt_stat.pages_read_from_cache++;
		return block;
	}

	if (space->is_stopping()) {
		return NULL;
	}

	state->crypt_stat.pages_read_from_disk++;

	const ulonglong start = my_interval_timer();
	block = buf_page_get_gen(page_id, zip_size,
				 RW_X_LATCH,
				 NULL, BUF_GET_POSSIBLY_FREED, mtr);
	const ulonglong end = my_interval_timer();

	state->cnt_waited++;

	if (end > start) {
		state->sum_waited_us += (end - start) / 1000;
	}

	/* average page load */
	ulint add_sleeptime_ms = 0;
	ulint avg_wait_time_us =ulint(state->sum_waited_us / state->cnt_waited);
	ulint alloc_wait_us = 1000000 / state->allocated_iops;

	if (avg_wait_time_us < alloc_wait_us) {
		/* we reading faster than we allocated */
		add_sleeptime_ms = (alloc_wait_us - avg_wait_time_us) / 1000;
	} else {
		/* if page load time is longer than we want, skip sleeping */
	}

	*sleeptime_ms += add_sleeptime_ms;

	return block;
}

/***********************************************************************
Rotate one page
@param[in,out]		key_state		Key state
@param[in,out]		state			Rotation state */
static
void
fil_crypt_rotate_page(
	const key_state_t*	key_state,
	rotate_thread_t*	state)
{
	fil_space_t*space = state->space;
	ulint space_id = space->id;
	uint32_t offset = state->offset;
	ulint sleeptime_ms = 0;
	fil_space_crypt_t *crypt_data = space->crypt_data;

	ut_ad(space->referenced());
	ut_ad(offset > 0);

	/* In fil_crypt_thread where key rotation is done we have
	acquired space and checked that this space is not yet
	marked to be dropped. Similarly, in fil_crypt_find_page_to_rotate().
	Check here also to give DROP TABLE or similar a change. */
	if (space->is_stopping()) {
		return;
	}

	if (space_id == TRX_SYS_SPACE && offset == TRX_SYS_PAGE_NO) {
		/* don't encrypt this as it contains address to dblwr buffer */
		return;
	}

	mtr_t mtr;
	mtr.start();
	if (buf_block_t* block = fil_crypt_get_page_throttle(state,
							     offset, &mtr,
							     &sleeptime_ms)) {
		bool modified = false;
		byte* frame = buf_block_get_frame(block);
		const lsn_t block_lsn = mach_read_from_8(FIL_PAGE_LSN + frame);
		uint kv = buf_page_get_key_version(frame, space->flags);

		if (space->is_stopping()) {
			/* The tablespace is closing (in DROP TABLE or
			TRUNCATE TABLE or similar): avoid further access */
		} else if (!kv && !*reinterpret_cast<uint16_t*>
			   (&frame[FIL_PAGE_TYPE])) {
			/* It looks like this page is not
			allocated. Because key rotation is accessing
			pages in a pattern that is unlike the normal
			B-tree and undo log access pattern, we cannot
			invoke fseg_page_is_free() here, because that
			could result in a deadlock. If we invoked
			fseg_page_is_free() and released the
			tablespace latch before acquiring block->lock,
			then the fseg_page_is_free() information
			could be stale already. */

			/* If the data file was originally created
			before MariaDB 10.0 or MySQL 5.6, some
			allocated data pages could carry 0 in
			FIL_PAGE_TYPE. The FIL_PAGE_TYPE on those
			pages will be updated in
			buf_flush_init_for_writing() when the page
			is modified the next time.

			Also, when the doublewrite buffer pages are
			allocated on bootstrap in a non-debug build,
			some dummy pages will be allocated, with 0 in
			the FIL_PAGE_TYPE. Those pages should be
			skipped from key rotation forever. */
		} else if (fil_crypt_needs_rotation(
				crypt_data,
				kv,
				key_state->key_version,
				key_state->rotate_key_age)) {

			mtr.set_named_space(space);
			modified = true;

			/* force rotation by dummy updating page */
			mtr.write<1,mtr_t::FORCED>(*block,
						   &frame[FIL_PAGE_SPACE_ID],
						   frame[FIL_PAGE_SPACE_ID]);

			/* statistics */
			state->crypt_stat.pages_modified++;
		} else {
			if (crypt_data->is_encrypted()) {
				if (kv < state->min_key_version_found) {
					state->min_key_version_found = kv;
				}
			}
		}

		mtr.commit();
		lsn_t end_lsn = mtr.commit_lsn();


		if (modified) {
			/* if we modified page, we take lsn from mtr */
			ut_a(end_lsn > state->end_lsn);
			ut_a(end_lsn > block_lsn);
			state->end_lsn = end_lsn;
		} else {
			/* if we did not modify page, check for max lsn */
			if (block_lsn > state->end_lsn) {
				state->end_lsn = block_lsn;
			}
		}
	} else {
		/* If block read failed mtr memo and log should be empty. */
		ut_ad(!mtr.has_modifications());
		ut_ad(!mtr.is_dirty());
		ut_ad(mtr.get_memo()->size() == 0);
		ut_ad(mtr.get_log()->size() == 0);
		mtr.commit();
	}

	if (sleeptime_ms) {
		mysql_mutex_lock(&fil_crypt_threads_mutex);
		timespec abstime;
		set_timespec_nsec(abstime, 1000000ULL * sleeptime_ms);
		mysql_cond_timedwait(&fil_crypt_throttle_sleep_cond,
				     &fil_crypt_threads_mutex, &abstime);
		mysql_mutex_unlock(&fil_crypt_threads_mutex);
	}
}

/***********************************************************************
Rotate a batch of pages
@param[in,out]		key_state		Key state
@param[in,out]		state			Rotation state */
static
void
fil_crypt_rotate_pages(
	const key_state_t*	key_state,
	rotate_thread_t*	state)
{
	ulint space_id = state->space->id;
	uint32_t end = std::min(state->offset + uint32_t(state->batch),
				state->space->free_limit);

	ut_ad(state->space->referenced());

	for (; state->offset < end; state->offset++) {

		/* we can't rotate pages in dblwr buffer as
		* it's not possible to read those due to lots of asserts
		* in buffer pool.
		*
		* However since these are only (short-lived) copies of
		* real pages, they will be updated anyway when the
		* real page is updated
		*/
		if (buf_dblwr.is_inside(page_id_t(space_id, state->offset))) {
			continue;
		}

		/* If space is marked as stopping, stop rotating
		pages. */
		if (state->space->is_stopping()) {
			break;
		}

		fil_crypt_rotate_page(key_state, state);
	}
}

/***********************************************************************
Flush rotated pages and then update page 0

@param[in,out]		state	rotation state */
static
void
fil_crypt_flush_space(
	rotate_thread_t*	state)
{
	fil_space_t* space = state->space;
	fil_space_crypt_t *crypt_data = space->crypt_data;

	ut_ad(space->referenced());

	/* flush tablespace pages so that there are no pages left with old key */
	lsn_t end_lsn = crypt_data->rotate_state.end_lsn;

	if (end_lsn > 0 && !space->is_stopping()) {
		ulint sum_pages = 0;
		const ulonglong start = my_interval_timer();
		do {
			ulint n_dirty= buf_flush_dirty_pages(state->space->id);
			if (!n_dirty) {
				break;
			}
			sum_pages += n_dirty;
		} while (!space->is_stopping());

		if (sum_pages) {
			const ulonglong end = my_interval_timer();

			state->cnt_waited += sum_pages;
			state->sum_waited_us += (end - start) / 1000;

			/* statistics */
			state->crypt_stat.pages_flushed += sum_pages;
		}
	}

	if (crypt_data->min_key_version == 0) {
		crypt_data->type = CRYPT_SCHEME_UNENCRYPTED;
	}

	if (space->is_stopping()) {
		return;
	}

	/* update page 0 */
	mtr_t mtr;
	mtr.start();

	if (buf_block_t* block = buf_page_get_gen(
		    page_id_t(space->id, 0), space->zip_size(),
		    RW_X_LATCH, NULL, BUF_GET_POSSIBLY_FREED, &mtr)) {
		mtr.set_named_space(space);
		crypt_data->write_page0(block, &mtr);
	}

	mtr.commit();
}

/***********************************************************************
Complete rotating a space
@param[in,out]		state			Rotation state */
static void fil_crypt_complete_rotate_space(rotate_thread_t* state)
{
	fil_space_crypt_t *crypt_data = state->space->crypt_data;

	ut_ad(crypt_data);
	ut_ad(state->space->referenced());

	mysql_mutex_lock(&crypt_data->mutex);

	/* Space might already be dropped */
	if (!state->space->is_stopping()) {
		/**
		* Update crypt data state with state from thread
		*/
		if (state->min_key_version_found <
			crypt_data->rotate_state.min_key_version_found) {
			crypt_data->rotate_state.min_key_version_found =
				state->min_key_version_found;
		}

		if (state->end_lsn > crypt_data->rotate_state.end_lsn) {
			crypt_data->rotate_state.end_lsn = state->end_lsn;
		}

		ut_a(crypt_data->rotate_state.active_threads > 0);
		crypt_data->rotate_state.active_threads--;
		bool last = crypt_data->rotate_state.active_threads == 0;

		/**
		* check if space is fully done
		* this as when threads shutdown, it could be that we "complete"
		* iterating before we have scanned the full space.
		*/
		bool done = crypt_data->rotate_state.next_offset >=
			crypt_data->rotate_state.max_offset;

		/**
		* we should flush space if we're last thread AND
		* the iteration is done
		*/
		bool should_flush = last && done;

		if (should_flush) {
			/* we're the last active thread */
			crypt_data->rotate_state.flushing = true;
			crypt_data->min_key_version =
				crypt_data->rotate_state.min_key_version_found;
			mysql_mutex_unlock(&crypt_data->mutex);
			fil_crypt_flush_space(state);

			mysql_mutex_lock(&crypt_data->mutex);
			crypt_data->rotate_state.flushing = false;
		}
	} else {
		ut_a(crypt_data->rotate_state.active_threads > 0);
		crypt_data->rotate_state.active_threads--;
	}

	mysql_mutex_unlock(&crypt_data->mutex);
}

/*********************************************************************//**
A thread which monitors global key state and rotates tablespaces accordingly
@return a dummy parameter */
static os_thread_ret_t DECLARE_THREAD(fil_crypt_thread)(void*)
{
	mysql_mutex_lock(&fil_crypt_threads_mutex);
	rotate_thread_t thr(srv_n_fil_crypt_threads_started++);
	mysql_cond_signal(&fil_crypt_cond); /* signal that we started */

	if (!thr.should_shutdown()) {
		/* if we find a tablespace that is starting, skip over it
		and recheck it later */
		bool recheck = false;

wait_for_work:
		if (!recheck && !thr.should_shutdown()) {
			/* wait for key state changes
			* i.e either new key version of change or
			* new rotate_key_age */
			mysql_cond_wait(&fil_crypt_threads_cond,
					&fil_crypt_threads_mutex);
		}

		recheck = false;
		thr.first = true;      // restart from first tablespace

		key_state_t new_state;

		/* iterate all spaces searching for those needing rotation */
		while (fil_crypt_find_space_to_rotate(&new_state, &thr,
						      &recheck)) {
			if (!thr.space) {
				goto wait_for_work;
			}

			/* we found a space to rotate */
			mysql_mutex_unlock(&fil_crypt_threads_mutex);
			fil_crypt_start_rotate_space(&new_state, &thr);

			/* iterate all pages (cooperativly with other threads) */
			while (fil_crypt_find_page_to_rotate(&new_state, &thr)) {

				/* If space is marked as stopping, release
				space and stop rotation. */
				if (thr.space->is_stopping()) {
					fil_crypt_complete_rotate_space(&thr);
					thr.space->release();
					thr.space = nullptr;
					break;
				}

				fil_crypt_rotate_pages(&new_state, &thr);
				/* realloc iops */
				if (!fil_crypt_realloc_iops(&thr)) {
					break;
				}
			}

			/* complete rotation */
			if (thr.space) {
				fil_crypt_complete_rotate_space(&thr);
			}

			/* force key state refresh */
			new_state.key_id = 0;

			mysql_mutex_lock(&fil_crypt_threads_mutex);
			/* release iops */
			fil_crypt_return_iops(&thr);
		}

		if (thr.space) {
			thr.space->release();
			thr.space = nullptr;
		}
	}

	fil_crypt_return_iops(&thr);
	srv_n_fil_crypt_threads_started--;
	mysql_cond_signal(&fil_crypt_cond); /* signal that we stopped */
	mysql_mutex_unlock(&fil_crypt_threads_mutex);

	/* We count the number of threads in os_thread_exit(). A created
	thread should always use that to exit and not use return() to exit. */

	os_thread_exit();

	OS_THREAD_DUMMY_RETURN;
}

/*********************************************************************
Adjust thread count for key rotation
@param[in]	enw_cnt		Number of threads to be used */
UNIV_INTERN
void
fil_crypt_set_thread_cnt(
	const uint	new_cnt)
{
	if (!fil_crypt_threads_inited) {
		fil_crypt_threads_init();
	}

	mysql_mutex_lock(&fil_crypt_threads_mutex);

	if (new_cnt > srv_n_fil_crypt_threads) {
		uint add = new_cnt - srv_n_fil_crypt_threads;
		srv_n_fil_crypt_threads = new_cnt;
		for (uint i = 0; i < add; i++) {
			ib::info() << "Creating #"
				   << i+1 << " encryption thread id "
				   << os_thread_create(fil_crypt_thread)
				   << " total threads " << new_cnt << ".";
		}
	} else if (new_cnt < srv_n_fil_crypt_threads) {
		srv_n_fil_crypt_threads = new_cnt;
	}

	mysql_cond_broadcast(&fil_crypt_threads_cond);

	while (srv_n_fil_crypt_threads_started != srv_n_fil_crypt_threads) {
		mysql_cond_wait(&fil_crypt_cond, &fil_crypt_threads_mutex);
	}

	mysql_cond_broadcast(&fil_crypt_threads_cond);
	mysql_mutex_unlock(&fil_crypt_threads_mutex);
}

/** Initialize the tablespace rotation_list
if innodb_encryption_rotate_key_age=0. */
static void fil_crypt_rotation_list_fill()
{
	mysql_mutex_assert_owner(&fil_system.mutex);

	for (fil_space_t* space = UT_LIST_GET_FIRST(fil_system.space_list);
	     space != NULL;
	     space = UT_LIST_GET_NEXT(space_list, space)) {
		if (space->purpose != FIL_TYPE_TABLESPACE
		    || space->is_in_rotation_list
		    || UT_LIST_GET_LEN(space->chain) == 0
		    || !space->acquire_if_not_stopped(true)) {
			continue;
		}

		/* Ensure that crypt_data has been initialized. */
		ut_ad(space->size);

		/* Skip ENCRYPTION!=DEFAULT tablespaces. */
		if (space->crypt_data
		    && !space->crypt_data->is_default_encryption()) {
			goto next;
		}

		if (srv_encrypt_tables) {
			/* Skip encrypted tablespaces if
			innodb_encrypt_tables!=OFF */
			if (space->crypt_data
			    && space->crypt_data->min_key_version) {
				goto next;
			}
		} else {
			/* Skip unencrypted tablespaces if
			innodb_encrypt_tables=OFF */
			if (!space->crypt_data
			    || !space->crypt_data->min_key_version) {
				goto next;
			}
		}

		fil_system.rotation_list.push_back(*space);
		space->is_in_rotation_list = true;
next:
		space->release();
	}
}

/*********************************************************************
Adjust max key age
@param[in]	val		New max key age */
void fil_crypt_set_rotate_key_age(uint val)
{
  mysql_mutex_lock(&fil_crypt_threads_mutex);
  mysql_mutex_lock(&fil_system.mutex);
  srv_fil_crypt_rotate_key_age= val;
  if (val == 0)
    fil_crypt_rotation_list_fill();
  mysql_mutex_unlock(&fil_system.mutex);
  mysql_cond_broadcast(&fil_crypt_threads_cond);
  mysql_mutex_unlock(&fil_crypt_threads_mutex);
}

/*********************************************************************
Adjust rotation iops
@param[in]	val		New max roation iops */
void fil_crypt_set_rotation_iops(uint val)
{
  mysql_mutex_lock(&fil_crypt_threads_mutex);
  srv_n_fil_crypt_iops= val;
  mysql_cond_broadcast(&fil_crypt_threads_cond);
  mysql_mutex_unlock(&fil_crypt_threads_mutex);
}

/*********************************************************************
Adjust encrypt tables
@param[in]	val		New setting for innodb-encrypt-tables */
void fil_crypt_set_encrypt_tables(ulong val)
{
  mysql_mutex_lock(&fil_crypt_threads_mutex);

  mysql_mutex_lock(&fil_system.mutex);
  srv_encrypt_tables= val;

  if (srv_fil_crypt_rotate_key_age == 0)
    fil_crypt_rotation_list_fill();

  mysql_mutex_unlock(&fil_system.mutex);

  mysql_cond_broadcast(&fil_crypt_threads_cond);
  mysql_mutex_unlock(&fil_crypt_threads_mutex);
}

/*********************************************************************
Init threads for key rotation */
void fil_crypt_threads_init()
{
	if (!fil_crypt_threads_inited) {
		mysql_cond_init(0, &fil_crypt_cond, nullptr);
		mysql_cond_init(0, &fil_crypt_threads_cond, nullptr);
		mysql_mutex_init(0, &fil_crypt_threads_mutex, nullptr);
		uint cnt = srv_n_fil_crypt_threads;
		srv_n_fil_crypt_threads = 0;
		fil_crypt_threads_inited = true;
		fil_crypt_set_thread_cnt(cnt);
	}
}

/*********************************************************************
Clean up key rotation threads resources */
UNIV_INTERN
void
fil_crypt_threads_cleanup()
{
	if (!fil_crypt_threads_inited) {
		return;
	}
	ut_a(!srv_n_fil_crypt_threads_started);
	mysql_cond_destroy(&fil_crypt_cond);
	mysql_cond_destroy(&fil_crypt_threads_cond);
	mysql_mutex_destroy(&fil_crypt_threads_mutex);
	fil_crypt_threads_inited = false;
}

/*********************************************************************
Wait for crypt threads to stop accessing space
@param[in]	space		Tablespace */
UNIV_INTERN
void
fil_space_crypt_close_tablespace(
	const fil_space_t*	space)
{
	fil_space_crypt_t* crypt_data = space->crypt_data;

	if (!crypt_data || srv_n_fil_crypt_threads == 0
	    || !fil_crypt_threads_inited) {
		return;
	}

	time_t start = time(0);
	time_t last = start;

	mysql_mutex_lock(&crypt_data->mutex);

	while (crypt_data->rotate_state.active_threads
	       || crypt_data->rotate_state.flushing) {
		mysql_mutex_unlock(&crypt_data->mutex);
		/* release dict mutex so that scrub threads can release their
		* table references */
		dict_sys.mutex_unlock();

		/* wakeup throttle (all) sleepers */
		mysql_mutex_lock(&fil_crypt_threads_mutex);
		mysql_cond_broadcast(&fil_crypt_throttle_sleep_cond);
		mysql_cond_broadcast(&fil_crypt_threads_cond);
		mysql_mutex_unlock(&fil_crypt_threads_mutex);

		os_thread_sleep(20000);
		dict_sys.mutex_lock();
		mysql_mutex_lock(&crypt_data->mutex);

		time_t now = time(0);

		if (UNIV_UNLIKELY(now >= last + 30)) {
			ib::warn() << "Waited "
				   << now - start
				   << " seconds to drop space: "
				   << space->name << " ("
				   << space->id << ") active threads "
				   << crypt_data->rotate_state.active_threads
				   << "flushing="
				   << crypt_data->rotate_state.flushing << ".";
			last = now;
		}
	}

	mysql_mutex_unlock(&crypt_data->mutex);
}

/*********************************************************************
Get crypt status for a space (used by information_schema)
@param[in]	space		Tablespace
@param[out]	status		Crypt status */
UNIV_INTERN
void
fil_space_crypt_get_status(
	const fil_space_t*			space,
	struct fil_space_crypt_status_t*	status)
{
	memset(status, 0, sizeof(*status));

	ut_ad(space->referenced());

	/* If there is no crypt data and we have not yet read
	page 0 for this tablespace, we need to read it before
	we can continue. */
	if (!space->crypt_data) {
		fil_crypt_read_crypt_data(const_cast<fil_space_t*>(space));
	}

	status->space = ULINT_UNDEFINED;

	if (fil_space_crypt_t* crypt_data = space->crypt_data) {
		status->space = space->id;
		mysql_mutex_lock(&crypt_data->mutex);
		status->scheme = crypt_data->type;
		status->keyserver_requests = crypt_data->keyserver_requests;
		status->min_key_version = crypt_data->min_key_version;
		status->key_id = crypt_data->key_id;

		if (crypt_data->rotate_state.active_threads > 0 ||
		    crypt_data->rotate_state.flushing) {
			status->rotating = true;
			status->flushing =
				crypt_data->rotate_state.flushing;
			status->rotate_next_page_number =
				crypt_data->rotate_state.next_offset;
			status->rotate_max_page_number =
				crypt_data->rotate_state.max_offset;
		}

		mysql_mutex_unlock(&crypt_data->mutex);

		if (srv_encrypt_tables || crypt_data->min_key_version) {
			status->current_key_version =
				fil_crypt_get_latest_key_version(crypt_data);
		}
	}
}

/*********************************************************************
Return crypt statistics
@param[out]	stat		Crypt statistics */
UNIV_INTERN
void
fil_crypt_total_stat(
	fil_crypt_stat_t *stat)
{
	mysql_mutex_lock(&crypt_stat_mutex);
	*stat = crypt_stat;
	mysql_mutex_unlock(&crypt_stat_mutex);
}

#endif /* UNIV_INNOCHECKSUM */

/**
Verify that post encryption checksum match calculated checksum.
This function should be called only if tablespace contains crypt_data
metadata (this is strong indication that tablespace is encrypted).
Function also verifies that traditional checksum does not match
calculated checksum as if it does page could be valid unencrypted,
encrypted, or corrupted.

@param[in,out]	page		page frame (checksum is temporarily modified)
@param[in]	zip_size	ROW_FORMAT=COMPRESSED page size, or 0
@return true if page is encrypted AND OK, false otherwise */
bool fil_space_verify_crypt_checksum(const byte* page, ulint zip_size)
{
	ut_ad(mach_read_from_4(page + FIL_PAGE_FILE_FLUSH_LSN_OR_KEY_VERSION));

	/* Compressed and encrypted pages do not have checksum. Assume not
	corrupted. Page verification happens after decompression in
	buf_page_read_complete() using buf_page_is_corrupted(). */
	if (fil_page_get_type(page) == FIL_PAGE_PAGE_COMPRESSED_ENCRYPTED) {
		return true;
	}

	/* Read stored post encryption checksum. */
	const ib_uint32_t checksum = mach_read_from_4(
		page + FIL_PAGE_FILE_FLUSH_LSN_OR_KEY_VERSION + 4);

	/* If stored checksum matches one of the calculated checksums
	page is not corrupted. */

	switch (srv_checksum_algorithm_t(srv_checksum_algorithm)) {
	case SRV_CHECKSUM_ALGORITHM_STRICT_FULL_CRC32:
	case SRV_CHECKSUM_ALGORITHM_STRICT_CRC32:
		if (zip_size) {
			return checksum == page_zip_calc_checksum(
				page, zip_size, SRV_CHECKSUM_ALGORITHM_CRC32);
		}

		return checksum == buf_calc_page_crc32(page);
	case SRV_CHECKSUM_ALGORITHM_STRICT_NONE:
		/* Starting with MariaDB 10.1.25, 10.2.7, 10.3.1,
		due to MDEV-12114, fil_crypt_calculate_checksum()
		is only using CRC32 for the encrypted pages.
		Due to this, we must treat "strict_none" as "none". */
	case SRV_CHECKSUM_ALGORITHM_NONE:
		return true;
	case SRV_CHECKSUM_ALGORITHM_STRICT_INNODB:
		/* Starting with MariaDB 10.1.25, 10.2.7, 10.3.1,
		due to MDEV-12114, fil_crypt_calculate_checksum()
		is only using CRC32 for the encrypted pages.
		Due to this, we must treat "strict_innodb" as "innodb". */
	case SRV_CHECKSUM_ALGORITHM_INNODB:
	case SRV_CHECKSUM_ALGORITHM_CRC32:
	case SRV_CHECKSUM_ALGORITHM_FULL_CRC32:
		if (checksum == BUF_NO_CHECKSUM_MAGIC) {
			return true;
		}
		if (zip_size) {
			return checksum == page_zip_calc_checksum(
				page, zip_size,
				SRV_CHECKSUM_ALGORITHM_CRC32)
				|| checksum == page_zip_calc_checksum(
					page, zip_size,
					SRV_CHECKSUM_ALGORITHM_INNODB);
		}

		return checksum == buf_calc_page_crc32(page)
			|| checksum == buf_calc_page_new_checksum(page);
	}

	ut_ad("unhandled innodb_checksum_algorithm" == 0);
	return false;
}<|MERGE_RESOLUTION|>--- conflicted
+++ resolved
@@ -1377,36 +1377,21 @@
 	return true;
 }
 
-<<<<<<< HEAD
-/** Release allocated iops.
-@param[in,out]		state		Rotation state */
-static void fil_crypt_return_iops(rotate_thread_t *state)
-=======
 /** Release excess allocated iops
 @param state   rotation state
 @param wake    whether to wake up other threads */
 static void fil_crypt_return_iops(rotate_thread_t *state, bool wake= true)
->>>>>>> 1fe3dd00
 {
   mysql_mutex_assert_owner(&fil_crypt_threads_mutex);
 
-<<<<<<< HEAD
-  if (uint iops = state->allocated_iops)
+  if (uint iops= state->allocated_iops)
   {
     ut_ad(n_fil_crypt_iops_allocated >= iops);
     n_fil_crypt_iops_allocated-= iops;
     state->allocated_iops= 0;
-    mysql_cond_broadcast(&fil_crypt_threads_cond);
+    if (wake)
+      mysql_cond_broadcast(&fil_crypt_threads_cond);
   }
-=======
-		n_fil_crypt_iops_allocated -= iops;
-		state->allocated_iops = 0;
-		if (wake) {
-			os_event_set(fil_crypt_threads_event);
-		}
-		mutex_exit(&fil_crypt_threads_mutex);
-	}
->>>>>>> 1fe3dd00
 
   fil_crypt_update_total_stat(state);
 }
@@ -1541,30 +1526,17 @@
 		state->space = NULL;
 	}
 
-	bool wake;
-	for (;;) {
-		state->space = fil_space_t::next(state->space, *recheck,
-						 key_state->key_version != 0);
-		wake = state->should_shutdown();
-		if (wake) {
-			break;
-		}
-
+	state->space = fil_space_t::next(state->space, *recheck,
+					 key_state->key_version != 0);
+
+	bool wake = true;
+	while (state->space && !state->should_shutdown()) {
 		if (state->space == fil_system.temp_space) {
+			wake = false;
 			goto done;
-		} else {
-			wake = true;
-		}
-
-		if (!state->space) {
-			break;
-		}
-
-<<<<<<< HEAD
-	while (!state->should_shutdown() && state->space) {
+		}
+
 		mysql_mutex_unlock(&fil_crypt_threads_mutex);
-=======
->>>>>>> 1fe3dd00
 		/* If there is no crypt data and we have not yet read
 		page 0 for this tablespace, we need to read it before
 		we can continue. */
@@ -1580,13 +1552,10 @@
 			mysql_mutex_lock(&fil_crypt_threads_mutex);
 			return true;
 		}
-<<<<<<< HEAD
 
 		state->space = fil_space_t::next(state->space, *recheck,
 						 key_state->key_version != 0);
 		mysql_mutex_lock(&fil_crypt_threads_mutex);
-=======
->>>>>>> 1fe3dd00
 	}
 
 	if (state->space) {
@@ -1596,15 +1565,8 @@
 	}
 
 	/* no work to do; release our allocation of I/O capacity */
-<<<<<<< HEAD
-	fil_crypt_return_iops(state);
+	fil_crypt_return_iops(state, wake);
 	return true;
-=======
-	fil_crypt_return_iops(state, wake);
-
-	return false;
-
->>>>>>> 1fe3dd00
 }
 
 /***********************************************************************
