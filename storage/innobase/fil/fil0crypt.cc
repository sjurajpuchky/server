--- conflicted
+++ resolved
@@ -654,58 +654,10 @@
 		return (src_frame);
 	}
 
-<<<<<<< HEAD
-	fil_space_crypt_t* crypt_data = space->crypt_data;
-	const page_size_t	page_size(space->flags);
 	ut_ad(space->pending_io());
-	byte* tmp = fil_encrypt_buf(crypt_data, space->id, offset, lsn,
-				    src_frame, page_size, dst_frame);
-
-#ifdef UNIV_DEBUG
-	if (tmp) {
-		/* Verify that encrypted buffer is not corrupted */
-		dberr_t err = DB_SUCCESS;
-		byte* src = src_frame;
-		bool page_compressed_encrypted = (mach_read_from_2(tmp+FIL_PAGE_TYPE) == FIL_PAGE_PAGE_COMPRESSED_ENCRYPTED);
-		byte uncomp_mem[UNIV_PAGE_SIZE_MAX];
-		byte tmp_mem[UNIV_PAGE_SIZE_MAX];
-
-		if (page_compressed_encrypted) {
-			memcpy(uncomp_mem, src, srv_page_size);
-			ulint unzipped1 = fil_page_decompress(
-				tmp_mem, uncomp_mem);
-			ut_ad(unzipped1);
-			if (unzipped1 != srv_page_size) {
-				src = uncomp_mem;
-			}
-		}
-
-		ut_ad(!buf_page_is_corrupted(true, src, page_size, space));
-		ut_ad(fil_space_decrypt(crypt_data, tmp_mem, page_size, tmp,
-					&err));
-		ut_ad(err == DB_SUCCESS);
-
-		/* Need to decompress the page if it was also compressed */
-		if (page_compressed_encrypted) {
-			byte buf[UNIV_PAGE_SIZE_MAX];
-			memcpy(buf, tmp_mem, srv_page_size);
-			ulint unzipped2 = fil_page_decompress(tmp_mem, buf);
-			ut_ad(unzipped2);
-		}
-
-		memcpy(tmp_mem + FIL_PAGE_FILE_FLUSH_LSN_OR_KEY_VERSION,
-		       src + FIL_PAGE_FILE_FLUSH_LSN_OR_KEY_VERSION, 8);
-		ut_ad(!memcmp(src, tmp_mem, page_size.physical()));
-	}
-#endif /* UNIV_DEBUG */
-
-	return tmp;
-=======
-	ut_ad(space->n_pending_ios > 0);
 	return fil_encrypt_buf(space->crypt_data, space->id, offset, lsn,
 			       src_frame, page_size_t(space->flags),
 			       dst_frame);
->>>>>>> 256994ef
 }
 
 /** Decrypt a page.
