--- conflicted
+++ resolved
@@ -614,7 +614,8 @@
 		size_bytes = os_file_get_size(node->handle);
 		ut_a(size_bytes != (os_offset_t) -1);
 
-		node->file_block_size = os_file_get_block_size(node->handle, node->name);
+		node->file_block_size = os_file_get_block_size(
+			node->handle, node->name);
 		space->file_block_size = node->file_block_size;
 
 #ifdef UNIV_HOTBACKUP
@@ -724,7 +725,8 @@
 	}
 
 	if (node->file_block_size == 0) {
-		node->file_block_size = os_file_get_block_size(node->handle, node->name);
+		node->file_block_size = os_file_get_block_size(
+			node->handle, node->name);
 		space->file_block_size = node->file_block_size;
 	}
 
@@ -3683,14 +3685,9 @@
 /*===============*/
 	const char*	tablename,	/*!< in: database/tablename */
 	char**		remote_filepath,/*!< out: remote filepath */
-<<<<<<< HEAD
-	os_file_t*	remote_file,	/*!< out: remote file handle */
+	pfs_os_file_t*	remote_file,	/*!< out: remote file handle */
 	ulint           atomic_writes)  /*!< in: atomic writes table option
 					value */
-=======
-	pfs_os_file_t*	remote_file)	/*!< out: remote file handle */
-
->>>>>>> 335c4ab7
 {
 	ibool		success;
 
@@ -5453,185 +5450,6 @@
 				"InnoDB: you deleted or moved .ibd files?\n",
 				(ulong) id, fnamespace->name,
 				(ulong) fnamespace->id);
-<<<<<<< HEAD
-=======
-		}
-error_exit:
-		fputs("InnoDB: Please refer to\n"
-		      "InnoDB: " REFMAN "innodb-troubleshooting-datadict.html\n"
-		      "InnoDB: for how to resolve the issue.\n", stderr);
-
-		mutex_exit(&fil_system->mutex);
-
-		return(FALSE);
-	}
-
-	if (0 != strcmp(space->name, name)) {
-		ut_print_timestamp(stderr);
-		fputs("  InnoDB: Error: table ", stderr);
-		ut_print_filename(stderr, name);
-		fprintf(stderr, "\n"
-			"InnoDB: in InnoDB data dictionary has"
-			" tablespace id %lu,\n"
-			"InnoDB: but the tablespace with that id"
-			" has name %s.\n"
-			"InnoDB: Have you deleted or moved .ibd files?\n",
-			(ulong) id, space->name);
-
-		if (fnamespace != NULL) {
-			fputs("InnoDB: There is a tablespace"
-			      " with the right name\n"
-			      "InnoDB: ", stderr);
-			ut_print_filename(stderr, fnamespace->name);
-			fprintf(stderr, ", but its id is %lu.\n",
-				(ulong) fnamespace->id);
-		}
-
-		goto error_exit;
-	}
-
-	mutex_exit(&fil_system->mutex);
-
-	return(FALSE);
-}
-
-/*******************************************************************//**
-Checks if a single-table tablespace for a given table name exists in the
-tablespace memory cache.
-@return	space id, ULINT_UNDEFINED if not found */
-UNIV_INTERN
-ulint
-fil_get_space_id_for_table(
-/*=======================*/
-	const char*	tablename)	/*!< in: table name in the standard
-				'databasename/tablename' format */
-{
-	fil_space_t*	fnamespace;
-	ulint		id		= ULINT_UNDEFINED;
-
-	ut_ad(fil_system);
-
-	mutex_enter(&fil_system->mutex);
-
-	/* Look if there is a space with the same name. */
-
-	fnamespace = fil_space_get_by_name(tablename);
-
-	if (fnamespace) {
-		id = fnamespace->id;
-	}
-
-	mutex_exit(&fil_system->mutex);
-
-	return(id);
-}
-
-/**********************************************************************//**
-Tries to extend a data file so that it would accommodate the number of pages
-given. The tablespace must be cached in the memory cache. If the space is big
-enough already, does nothing.
-@return	TRUE if success */
-UNIV_INTERN
-ibool
-fil_extend_space_to_desired_size(
-/*=============================*/
-	ulint*	actual_size,	/*!< out: size of the space after extension;
-				if we ran out of disk space this may be lower
-				than the desired size */
-	ulint	space_id,	/*!< in: space id */
-	ulint	size_after_extend)/*!< in: desired size in pages after the
-				extension; if the current space size is bigger
-				than this already, the function does nothing */
-{
-	fil_node_t*	node;
-	fil_space_t*	space;
-	byte*		buf2;
-	byte*		buf;
-	ulint		buf_size;
-	ulint		start_page_no;
-	ulint		page_size;
-	ibool		success;
-
-	ut_ad(!srv_read_only_mode);
-
-retry:
-	success = TRUE;
-
-	fil_mutex_enter_and_prepare_for_io(space_id);
-
-	space = fil_space_get_by_id(space_id);
-	ut_a(space);
-
-	if (space->size >= size_after_extend) {
-		/* Space already big enough */
-
-		*actual_size = space->size;
-
-		mutex_exit(&fil_system->mutex);
-
-		return(TRUE);
-	}
-
-	page_size = fsp_flags_get_zip_size(space->flags);
-	if (!page_size) {
-		page_size = UNIV_PAGE_SIZE;
-	}
-
-	node = UT_LIST_GET_LAST(space->chain);
-
-	if (!node->being_extended) {
-		/* Mark this node as undergoing extension. This flag
-		is used by other threads to wait for the extension
-		opereation to finish. */
-		node->being_extended = TRUE;
-	} else {
-		/* Another thread is currently extending the file. Wait
-		for it to finish.
-		It'd have been better to use event driven mechanism but
-		the entire module is peppered with polling stuff. */
-		mutex_exit(&fil_system->mutex);
-		os_thread_sleep(100000);
-		goto retry;
-	}
-
-	if (!fil_node_prepare_for_io(node, fil_system, space)) {
-		/* The tablespace data file, such as .ibd file, is missing */
-		node->being_extended = false;
-		mutex_exit(&fil_system->mutex);
-
-		return(false);
-	}
-
-	/* At this point it is safe to release fil_system mutex. No
-	other thread can rename, delete or close the file because
-	we have set the node->being_extended flag. */
-	mutex_exit(&fil_system->mutex);
-
-	start_page_no = space->size;
-	const ulint	file_start_page_no = space->size - node->size;
-#ifdef HAVE_POSIX_FALLOCATE
-	if (srv_use_posix_fallocate) {
-		const os_offset_t	start_offset
-			= os_offset_t(start_page_no - file_start_page_no)
-			* page_size;
-		const ulint		n_pages
-			= size_after_extend - start_page_no;
-		const os_offset_t	len = os_offset_t(n_pages) * page_size;
-
-		int err;
-		do {
-			err = posix_fallocate(node->handle.m_file, start_offset, len);
-		} while (err == EINTR
-			 && srv_shutdown_state == SRV_SHUTDOWN_NONE);
-
-		success = !err;
-		if (!success) {
-			ib_logf(IB_LOG_LEVEL_ERROR, "extending file %s"
-				" from " INT64PF " to " INT64PF " bytes"
-				" failed with error %d",
-				node->name, start_offset, len + start_offset,
-				err);
->>>>>>> 335c4ab7
 		}
 error_exit:
 		fputs("InnoDB: Please refer to\n"
@@ -6408,103 +6226,6 @@
 	}
 
 	srv_set_io_thread_op_info(segment, "complete io for fil node");
-<<<<<<< HEAD
-=======
-
-	mutex_enter(&fil_system->mutex);
-
-	fil_node_complete_io(fil_node, fil_system, type);
-
-	mutex_exit(&fil_system->mutex);
-
-	ut_ad(fil_validate_skip());
-
-	/* Do the i/o handling */
-	/* IMPORTANT: since i/o handling for reads will read also the insert
-	buffer in tablespace 0, you have to be very careful not to introduce
-	deadlocks in the i/o system. We keep tablespace 0 data files always
-	open, and use a special i/o thread to serve insert buffer requests. */
-
-	if (fil_node->space->purpose == FIL_TABLESPACE) {
-		srv_set_io_thread_op_info(segment, "complete io for buf page");
-		buf_page_io_complete(static_cast<buf_page_t*>(message));
-	} else {
-		srv_set_io_thread_op_info(segment, "complete io for log");
-		log_io_complete(static_cast<log_group_t*>(message));
-	}
-}
-#endif /* UNIV_HOTBACKUP */
-
-/**********************************************************************//**
-Flushes to disk possible writes cached by the OS. If the space does not exist
-or is being dropped, does not do anything. */
-UNIV_INTERN
-void
-fil_flush(
-/*======*/
-	ulint	space_id)	/*!< in: file space id (this can be a group of
-				log files or a tablespace of the database) */
-{
-	fil_space_t*	space;
-	fil_node_t*	node;
-	pfs_os_file_t	file;
-
-
-	mutex_enter(&fil_system->mutex);
-
-	space = fil_space_get_by_id(space_id);
-
-	if (!space || space->stop_new_ops) {
-		mutex_exit(&fil_system->mutex);
-
-		return;
-	}
-
-	if (fil_buffering_disabled(space)) {
-
-		/* No need to flush. User has explicitly disabled
-		buffering. */
-		ut_ad(!space->is_in_unflushed_spaces);
-		ut_ad(fil_space_is_flushed(space));
-		ut_ad(space->n_pending_flushes == 0);
-
-#ifdef UNIV_DEBUG
-		for (node = UT_LIST_GET_FIRST(space->chain);
-		     node != NULL;
-		     node = UT_LIST_GET_NEXT(chain, node)) {
-			ut_ad(node->modification_counter
-			      == node->flush_counter);
-			ut_ad(node->n_pending_flushes == 0);
-		}
-#endif /* UNIV_DEBUG */
-
-		mutex_exit(&fil_system->mutex);
-		return;
-	}
-
-	space->n_pending_flushes++;	/*!< prevent dropping of the space while
-					we are flushing */
-	for (node = UT_LIST_GET_FIRST(space->chain);
-	     node != NULL;
-	     node = UT_LIST_GET_NEXT(chain, node)) {
-
-		ib_int64_t old_mod_counter = node->modification_counter;;
-
-		if (old_mod_counter <= node->flush_counter) {
-			continue;
-		}
-
-		ut_a(node->open);
-
-		if (space->purpose == FIL_TABLESPACE) {
-			fil_n_pending_tablespace_flushes++;
-		} else {
-			fil_n_pending_log_flushes++;
-			fil_n_log_flushes++;
-		}
-#ifdef __WIN__
-		if (node->is_raw_disk) {
->>>>>>> 335c4ab7
 
 	mutex_enter(&fil_system->mutex);
 
