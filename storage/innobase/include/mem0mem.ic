/*****************************************************************************

Copyright (c) 1994, 2014, Oracle and/or its affiliates. All Rights Reserved.
<<<<<<< HEAD
Copyright (c) 2017, 2019, MariaDB Corporation.
=======
Copyright (c) 2017, 2020, MariaDB Corporation.
>>>>>>> 58b70dc1

This program is free software; you can redistribute it and/or modify it under
the terms of the GNU General Public License as published by the Free Software
Foundation; version 2 of the License.

This program is distributed in the hope that it will be useful, but WITHOUT
ANY WARRANTY; without even the implied warranty of MERCHANTABILITY or FITNESS
FOR A PARTICULAR PURPOSE. See the GNU General Public License for more details.

You should have received a copy of the GNU General Public License along with
this program; if not, write to the Free Software Foundation, Inc.,
51 Franklin Street, Fifth Floor, Boston, MA 02110-1335 USA

*****************************************************************************/

/********************************************************************//**
@file include/mem0mem.ic
The memory management

Created 6/8/1994 Heikki Tuuri
*************************************************************************/

#ifdef UNIV_DEBUG
# define mem_heap_create_block(heap, n, type, file_name, line)		\
	mem_heap_create_block_func(heap, n, file_name, line, type)
# define mem_heap_create_at(N, file_name, line)				\
	mem_heap_create_func(N, file_name, line, MEM_HEAP_DYNAMIC)
#else /* UNIV_DEBUG */
# define mem_heap_create_block(heap, n, type, file_name, line)		\
	mem_heap_create_block_func(heap, n, type)
# define mem_heap_create_at(N, file_name, line)				\
	mem_heap_create_func(N, MEM_HEAP_DYNAMIC)
#endif /* UNIV_DEBUG */
/***************************************************************//**
Creates a memory heap block where data can be allocated.
@return own: memory heap block, NULL if did not succeed (only possible
for MEM_HEAP_BTR_SEARCH type heaps) */
mem_block_t*
mem_heap_create_block_func(
/*=======================*/
	mem_heap_t*	heap,	/*!< in: memory heap or NULL if first block
				should be created */
	ulint		n,	/*!< in: number of bytes needed for user data */
#ifdef UNIV_DEBUG
	const char*	file_name,/*!< in: file name where created */
	unsigned	line,	/*!< in: line where created */
#endif /* UNIV_DEBUG */
	ulint		type);	/*!< in: type of heap: MEM_HEAP_DYNAMIC or
				MEM_HEAP_BUFFER */

/******************************************************************//**
Frees a block from a memory heap. */
void
mem_heap_block_free(
/*================*/
	mem_heap_t*	heap,	/*!< in: heap */
	mem_block_t*	block);	/*!< in: block to free */

/******************************************************************//**
Frees the free_block field from a memory heap. */
void
mem_heap_free_block_free(
/*=====================*/
	mem_heap_t*	heap);	/*!< in: heap */

/***************************************************************//**
Adds a new block to a memory heap.
@param[in]	heap	memory heap
@param[in]	n	number of bytes needed
@return created block, NULL if did not succeed (only possible for
MEM_HEAP_BTR_SEARCH type heaps) */
mem_block_t*
mem_heap_add_block(
	mem_heap_t*	heap,
	ulint		n);

UNIV_INLINE
void
mem_block_set_len(mem_block_t* block, ulint len)
{
	ut_ad(len > 0);

	block->len = len;
}

UNIV_INLINE
ulint
mem_block_get_len(mem_block_t* block)
{
	return(block->len);
}

UNIV_INLINE
void
mem_block_set_type(mem_block_t* block, ulint type)
{
	ut_ad((type == MEM_HEAP_DYNAMIC) || (type == MEM_HEAP_BUFFER)
	      || (type == MEM_HEAP_BUFFER + MEM_HEAP_BTR_SEARCH));

	block->type = type;
}

UNIV_INLINE
ulint
mem_block_get_type(mem_block_t* block)
{
	return(block->type);
}

UNIV_INLINE
void
mem_block_set_free(mem_block_t* block, ulint free)
{
	ut_ad(free > 0);
	ut_ad(free <= mem_block_get_len(block));

	block->free = free;
}

UNIV_INLINE
ulint
mem_block_get_free(mem_block_t* block)
{
	return(block->free);
}

UNIV_INLINE
void
mem_block_set_start(mem_block_t* block, ulint start)
{
	ut_ad(start > 0);

	block->start = start;
}

UNIV_INLINE
ulint
mem_block_get_start(mem_block_t* block)
{
	return(block->start);
}

/** Allocates and zero-fills n bytes of memory from a memory heap.
@param[in]	heap	memory heap
@param[in]	n	number of bytes; if the heap is allowed to grow into
the buffer pool, this must be <= MEM_MAX_ALLOC_IN_BUF
@return allocated, zero-filled storage */
UNIV_INLINE
void*
mem_heap_zalloc(
	mem_heap_t*	heap,
	ulint		n)
{
	ut_ad(heap);
	ut_ad(!(heap->type & MEM_HEAP_BTR_SEARCH));
	return(memset(mem_heap_alloc(heap, n), 0, n));
}

/** Allocates n bytes of memory from a memory heap.
@param[in]	heap	memory heap
@param[in]	n	number of bytes; if the heap is allowed to grow into
the buffer pool, this must be <= MEM_MAX_ALLOC_IN_BUF
@return allocated storage, NULL if did not succeed (only possible for
MEM_HEAP_BTR_SEARCH type heaps) */
UNIV_INLINE
void*
mem_heap_alloc(
	mem_heap_t*	heap,
	ulint		n)
{
	mem_block_t*	block;
	byte*		buf;
	ulint		free;

	block = UT_LIST_GET_LAST(heap->base);

	n += REDZONE_SIZE;

	ut_ad(!(block->type & MEM_HEAP_BUFFER) || (n <= MEM_MAX_ALLOC_IN_BUF));

	/* Check if there is enough space in block. If not, create a new
	block to the heap */

	if (mem_block_get_len(block)
	    < mem_block_get_free(block) + MEM_SPACE_NEEDED(n)) {

		block = mem_heap_add_block(heap, n);

		if (block == NULL) {

			return(NULL);
		}
	}

	free = mem_block_get_free(block);

	buf = (byte*) block + free;

	mem_block_set_free(block, free + MEM_SPACE_NEEDED(n));

	buf = buf + REDZONE_SIZE;
	UNIV_MEM_ALLOC(buf, n - REDZONE_SIZE);
	return(buf);
}

/** Returns a pointer to the heap top.
@param[in]	heap	memory heap
@return pointer to the heap top */
UNIV_INLINE
byte*
mem_heap_get_heap_top(
	mem_heap_t*	heap)
{
	mem_block_t*	block;
	byte*		buf;

	block = UT_LIST_GET_LAST(heap->base);

	buf = (byte*) block + mem_block_get_free(block);

	return(buf);
}

/** Frees the space in a memory heap exceeding the pointer given.
The pointer must have been acquired from mem_heap_get_heap_top.
The first memory block of the heap is not freed.
@param[in]	heap		heap from which to free
@param[in]	old_top		pointer to old top of heap */
UNIV_INLINE
void
mem_heap_free_heap_top(
	mem_heap_t*	heap,
	byte*		old_top)
{
	mem_block_t*	block;
	mem_block_t*	prev_block;

	ut_d(mem_heap_validate(heap));

	block = UT_LIST_GET_LAST(heap->base);

	while (block != NULL) {
		if (((byte*) block + mem_block_get_free(block) >= old_top)
		    && ((byte*) block <= old_top)) {
			/* Found the right block */

			break;
		}

		/* Store prev_block value before freeing the current block
		(the current block will be erased in freeing) */

		prev_block = UT_LIST_GET_PREV(list, block);

		mem_heap_block_free(heap, block);

		block = prev_block;
	}

	ut_ad(block);

	/* Set the free field of block */
	mem_block_set_free(block,
			   ulint(old_top - reinterpret_cast<byte*>(block)));

	ut_ad(mem_block_get_start(block) <= mem_block_get_free(block));
	UNIV_MEM_FREE(old_top, (byte*) block + block->len - old_top);

	/* If free == start, we may free the block if it is not the first
	one */

	if ((heap != block) && (mem_block_get_free(block)
				== mem_block_get_start(block))) {
		mem_heap_block_free(heap, block);
	}
}

/** Empties a memory heap.
The first memory block of the heap is not freed.
@param[in]	heap	heap to empty */
UNIV_INLINE
void
mem_heap_empty(
	mem_heap_t*	heap)
{
	mem_heap_free_heap_top(heap, (byte*) heap + mem_block_get_start(heap));

	if (heap->free_block) {
		mem_heap_free_block_free(heap);
	}
}

/** Returns a pointer to the topmost element in a memory heap.
The size of the element must be given.
@param[in]	heap	memory heap
@param[in]	n	size of the topmost element
@return pointer to the topmost element */
UNIV_INLINE
void*
mem_heap_get_top(
	mem_heap_t*	heap,
	ulint		n)
{
	mem_block_t*	block;
	byte*		buf;

	block = UT_LIST_GET_LAST(heap->base);

	buf = (byte*) block + mem_block_get_free(block) - MEM_SPACE_NEEDED(n);

	return((void*) buf);
}

/*****************************************************************//**
Frees the topmost element in a memory heap. The size of the element must be
given. */
UNIV_INLINE
void
mem_heap_free_top(
/*==============*/
	mem_heap_t*	heap,	/*!< in: memory heap */
	ulint		n)	/*!< in: size of the topmost element */
{
	mem_block_t*	block;

	n += REDZONE_SIZE;

	block = UT_LIST_GET_LAST(heap->base);

	/* Subtract the free field of block */
	mem_block_set_free(block, mem_block_get_free(block)
			   - MEM_SPACE_NEEDED(n));

	/* If free == start, we may free the block if it is not the first
	one */

	if ((heap != block) && (mem_block_get_free(block)
				== mem_block_get_start(block))) {
		mem_heap_block_free(heap, block);
	} else {
		UNIV_MEM_FREE((byte*) block + mem_block_get_free(block), n);
	}
}

/** Creates a memory heap.
NOTE: Use the corresponding macros instead of this function.
A single user buffer of 'size' will fit in the block.
0 creates a default size block.
@param[in]	size		Desired start block size.
@param[in]	file_name	File name where created
@param[in]	line		Line where created
@param[in]	type		Heap type
@return own: memory heap, NULL if did not succeed (only possible for
MEM_HEAP_BTR_SEARCH type heaps) */
UNIV_INLINE
mem_heap_t*
mem_heap_create_func(
	ulint		size,
#ifdef UNIV_DEBUG
	const char*	file_name,
	unsigned	line,
#endif /* UNIV_DEBUG */
	ulint		type)
{
	mem_block_t*   block;

	if (!size) {
		size = MEM_BLOCK_START_SIZE;
	}

	block = mem_heap_create_block(NULL, size, type, file_name, line);

	if (block == NULL) {

		return(NULL);
	}

	/* The first block should not be in buffer pool,
	because it might be relocated to resize buffer pool. */
	ut_ad(block->buf_block == NULL);

	UT_LIST_INIT(block->base, &mem_block_t::list);

	/* Add the created block itself as the first block in the list */
	UT_LIST_ADD_FIRST(block->base, block);

	return(block);
}

/** Frees the space occupied by a memory heap.
NOTE: Use the corresponding macro instead of this function.
@param[in]	heap	Heap to be freed */
UNIV_INLINE
void
mem_heap_free(
	mem_heap_t*	heap)
{
	mem_block_t*	block;
	mem_block_t*	prev_block;

	block = UT_LIST_GET_LAST(heap->base);

	if (heap->free_block) {
		mem_heap_free_block_free(heap);
	}

	while (block != NULL) {
		/* Store the contents of info before freeing current block
		(it is erased in freeing) */

		prev_block = UT_LIST_GET_PREV(list, block);

		mem_heap_block_free(heap, block);

		block = prev_block;
	}
}

/*****************************************************************//**
Returns the space in bytes occupied by a memory heap. */
UNIV_INLINE
ulint
mem_heap_get_size(
/*==============*/
	mem_heap_t*	heap)	/*!< in: heap */
{
	ulint size = heap->total_size;

	if (heap->free_block) {
		size += srv_page_size;
	}

	return(size);
}

/**********************************************************************//**
Duplicates a NUL-terminated string.
@return own: a copy of the string, must be deallocated with ut_free */
UNIV_INLINE
char*
mem_strdup(
/*=======*/
	const char*	str)	/*!< in: string to be copied */
{
	ulint	len = strlen(str) + 1;
	return(static_cast<char*>(memcpy(ut_malloc_nokey(len), str, len)));
}

/**********************************************************************//**
Makes a NUL-terminated copy of a nonterminated string.
@return own: a copy of the string, must be deallocated with ut_free */
UNIV_INLINE
char*
mem_strdupl(
/*========*/
	const char*	str,	/*!< in: string to be copied */
	ulint		len)	/*!< in: length of str, in bytes */
{
	char*	s = static_cast<char*>(ut_malloc_nokey(len + 1));
	s[len] = 0;
	return(static_cast<char*>(memcpy(s, str, len)));
}<|MERGE_RESOLUTION|>--- conflicted
+++ resolved
@@ -1,11 +1,7 @@
 /*****************************************************************************
 
 Copyright (c) 1994, 2014, Oracle and/or its affiliates. All Rights Reserved.
-<<<<<<< HEAD
-Copyright (c) 2017, 2019, MariaDB Corporation.
-=======
 Copyright (c) 2017, 2020, MariaDB Corporation.
->>>>>>> 58b70dc1
 
 This program is free software; you can redistribute it and/or modify it under
 the terms of the GNU General Public License as published by the Free Software
