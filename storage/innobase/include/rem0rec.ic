--- conflicted
+++ resolved
@@ -874,23 +874,10 @@
 	ulint*		len)	/*!< out: length of the field; UNIV_SQL_NULL
 				if SQL null; UNIV_SQL_DEFAULT is default value */
 {
-<<<<<<< HEAD
-	ulint	offs;
-	ut_ad(n < rec_offs_n_fields(offsets));
-
-	if (n == 0) {
-		offs = 0;
-	} else {
-		offs = rec_offs_base(offsets)[n] & REC_OFFS_MASK;
-	}
-
-	ulint length = rec_offs_base(offsets)[1 + n];
-=======
 	ut_ad(n < rec_offs_n_fields(offsets));
 
 	offset_t offs = n == 0 ? 0 : get_value(rec_offs_base(offsets)[n]);
 	offset_t next_offs = rec_offs_base(offsets)[1 + n];
->>>>>>> 3466b47b
 
 	if (get_type(next_offs) == SQL_NULL) {
 		*len = UNIV_SQL_NULL;
@@ -1246,13 +1233,7 @@
 	ulint	size;
 
 	ut_ad(rec_offs_validate(NULL, NULL, offsets));
-<<<<<<< HEAD
-
-	ulint n = rec_offs_n_fields(offsets);
-	size = rec_offs_base(offsets)[n] & REC_OFFS_MASK;
-=======
 	size = get_value(rec_offs_base(offsets)[rec_offs_n_fields(offsets)]);
->>>>>>> 3466b47b
 	ut_ad(size < srv_page_size);
 	return(size);
 }
