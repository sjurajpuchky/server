/*****************************************************************************

Copyright (c) 1995, 2016, Oracle and/or its affiliates. All Rights Reserved.
Copyright (c) 2017, 2018, MariaDB Corporation.

This program is free software; you can redistribute it and/or modify it under
the terms of the GNU General Public License as published by the Free Software
Foundation; version 2 of the License.

This program is distributed in the hope that it will be useful, but WITHOUT
ANY WARRANTY; without even the implied warranty of MERCHANTABILITY or FITNESS
FOR A PARTICULAR PURPOSE. See the GNU General Public License for more details.

You should have received a copy of the GNU General Public License along with
this program; if not, write to the Free Software Foundation, Inc.,
51 Franklin Street, Suite 500, Boston, MA 02110-1335 USA

*****************************************************************************/

/**************************************************//**
@file include/buf0lru.h
The database buffer pool LRU replacement algorithm

Created 11/5/1995 Heikki Tuuri
*******************************************************/

#ifndef buf0lru_h
#define buf0lru_h

#include "univ.i"
#include "ut0byte.h"
#include "buf0types.h"

// Forward declaration
struct trx_t;

/******************************************************************//**
Returns TRUE if less than 25 % of the buffer pool is available. This can be
used in heuristics to prevent huge transactions eating up the whole buffer
pool for their locks.
@return TRUE if less than 25 % of buffer pool left */
ibool
buf_LRU_buf_pool_running_out(void);
/*==============================*/

/*#######################################################################
These are low-level functions
#########################################################################*/

/** Minimum LRU list length for which the LRU_old pointer is defined */
#define BUF_LRU_OLD_MIN_LEN	512	/* 8 megabytes of 16k pages */

<<<<<<< HEAD
#ifdef BTR_CUR_HASH_ADAPT
struct dict_table_t;
/** Drop the adaptive hash index for a tablespace.
@param[in,out]	table	table */
void buf_LRU_drop_page_hash_for_tablespace(dict_table_t* table);
#else
# define buf_LRU_drop_page_hash_for_tablespace(table)
#endif /* BTR_CUR_HASH_ADAPT */
=======
/** Try to drop the adaptive hash index for a tablespace.
@param[in,out]	table	table
@return	whether anything was dropped */
UNIV_INTERN bool buf_LRU_drop_page_hash_for_tablespace(dict_table_t* table)
	MY_ATTRIBUTE((warn_unused_result,nonnull));
>>>>>>> c4eb4bce

/** Empty the flush list for all pages belonging to a tablespace.
@param[in]	id		tablespace identifier
@param[in,out]	observer	flush observer,
				or NULL if nothing is to be written */
void buf_LRU_flush_or_remove_pages(ulint id, FlushObserver* observer);

#if defined UNIV_DEBUG || defined UNIV_BUF_DEBUG
/********************************************************************//**
Insert a compressed block into buf_pool->zip_clean in the LRU order. */
void
buf_LRU_insert_zip_clean(
/*=====================*/
	buf_page_t*	bpage);	/*!< in: pointer to the block in question */
#endif /* UNIV_DEBUG || UNIV_BUF_DEBUG */

/******************************************************************//**
Try to free a block.  If bpage is a descriptor of a compressed-only
page, the descriptor object will be freed as well.

NOTE: If this function returns true, it will temporarily
release buf_pool->mutex.  Furthermore, the page frame will no longer be
accessible via bpage.

The caller must hold buf_pool->mutex and must not hold any
buf_page_get_mutex() when calling this function.
@return true if freed, false otherwise. */
bool
buf_LRU_free_page(
/*==============*/
	buf_page_t*	bpage,	/*!< in: block to be freed */
	bool		zip)	/*!< in: true if should remove also the
				compressed page of an uncompressed page */
	MY_ATTRIBUTE((nonnull));
/******************************************************************//**
Try to free a replaceable block.
@return true if found and freed */
bool
buf_LRU_scan_and_free_block(
/*========================*/
	buf_pool_t*	buf_pool,	/*!< in: buffer pool instance */
	bool		scan_all)	/*!< in: scan whole LRU list
					if true, otherwise scan only
					'old' blocks. */
	MY_ATTRIBUTE((nonnull,warn_unused_result));
/******************************************************************//**
Returns a free block from the buf_pool.  The block is taken off the
free list.  If it is empty, returns NULL.
@return a free control block, or NULL if the buf_block->free list is empty */
buf_block_t*
buf_LRU_get_free_only(
/*==================*/
	buf_pool_t*	buf_pool);	/*!< buffer pool instance */
/******************************************************************//**
Returns a free block from the buf_pool. The block is taken off the
free list. If free list is empty, blocks are moved from the end of the
LRU list to the free list.
This function is called from a user thread when it needs a clean
block to read in a page. Note that we only ever get a block from
the free list. Even when we flush a page or find a page in LRU scan
we put it to free list to be used.
* iteration 0:
  * get a block from free list, success:done
  * if buf_pool->try_LRU_scan is set
    * scan LRU up to srv_LRU_scan_depth to find a clean block
    * the above will put the block on free list
    * success:retry the free list
  * flush one dirty page from tail of LRU to disk
    * the above will put the block on free list
    * success: retry the free list
* iteration 1:
  * same as iteration 0 except:
    * scan whole LRU list
    * scan LRU list even if buf_pool->try_LRU_scan is not set
* iteration > 1:
  * same as iteration 1 but sleep 10ms
@return the free control block, in state BUF_BLOCK_READY_FOR_USE */
buf_block_t*
buf_LRU_get_free_block(
/*===================*/
	buf_pool_t*	buf_pool)	/*!< in/out: buffer pool instance */
	MY_ATTRIBUTE((nonnull,warn_unused_result));
/******************************************************************//**
Determines if the unzip_LRU list should be used for evicting a victim
instead of the general LRU list.
@return TRUE if should use unzip_LRU */
ibool
buf_LRU_evict_from_unzip_LRU(
/*=========================*/
	buf_pool_t*	buf_pool);
/******************************************************************//**
Puts a block back to the free list. */
void
buf_LRU_block_free_non_file_page(
/*=============================*/
	buf_block_t*	block);	/*!< in: block, must not contain a file page */
/******************************************************************//**
Adds a block to the LRU list. Please make sure that the page_size is
already set when invoking the function, so that we can get correct
page_size from the buffer page when adding a block into LRU */
void
buf_LRU_add_block(
/*==============*/
	buf_page_t*	bpage,	/*!< in: control block */
	ibool		old);	/*!< in: TRUE if should be put to the old
				blocks in the LRU list, else put to the
				start; if the LRU list is very short, added to
				the start regardless of this parameter */
/******************************************************************//**
Adds a block to the LRU list of decompressed zip pages. */
void
buf_unzip_LRU_add_block(
/*====================*/
	buf_block_t*	block,	/*!< in: control block */
	ibool		old);	/*!< in: TRUE if should be put to the end
				of the list, else put to the start */
/******************************************************************//**
Moves a block to the start of the LRU list. */
void
buf_LRU_make_block_young(
/*=====================*/
	buf_page_t*	bpage);	/*!< in: control block */
/**********************************************************************//**
Updates buf_pool->LRU_old_ratio.
@return updated old_pct */
uint
buf_LRU_old_ratio_update(
/*=====================*/
	uint	old_pct,/*!< in: Reserve this percentage of
			the buffer pool for "old" blocks. */
	ibool	adjust);/*!< in: TRUE=adjust the LRU list;
			FALSE=just assign buf_pool->LRU_old_ratio
			during the initialization of InnoDB */
/********************************************************************//**
Update the historical stats that we are collecting for LRU eviction
policy at the end of each interval. */
void
buf_LRU_stat_update(void);
/*=====================*/

/******************************************************************//**
Remove one page from LRU list and put it to free list */
void
buf_LRU_free_one_page(
/*==================*/
	buf_page_t*	bpage)	/*!< in/out: block, must contain a file page and
				be in a state where it can be freed; there
				may or may not be a hash index to the page */
	MY_ATTRIBUTE((nonnull));

/******************************************************************//**
Adjust LRU hazard pointers if needed. */
void
buf_LRU_adjust_hp(
/*==============*/
	buf_pool_t*		buf_pool,/*!< in: buffer pool instance */
	const buf_page_t*	bpage);	/*!< in: control block */

#if defined UNIV_DEBUG || defined UNIV_BUF_DEBUG
/**********************************************************************//**
Validates the LRU list.
@return TRUE */
ibool
buf_LRU_validate(void);
/*==================*/
#endif /* UNIV_DEBUG || UNIV_BUF_DEBUG */
#if defined UNIV_DEBUG_PRINT || defined UNIV_DEBUG || defined UNIV_BUF_DEBUG
/**********************************************************************//**
Prints the LRU list. */
void
buf_LRU_print(void);
/*===============*/
#endif /* UNIV_DEBUG_PRINT || UNIV_DEBUG || UNIV_BUF_DEBUG */

/** @name Heuristics for detecting index scan @{ */
/** The denominator of buf_pool->LRU_old_ratio. */
#define BUF_LRU_OLD_RATIO_DIV	1024
/** Maximum value of buf_pool->LRU_old_ratio.
@see buf_LRU_old_adjust_len
@see buf_pool->LRU_old_ratio_update */
#define BUF_LRU_OLD_RATIO_MAX	BUF_LRU_OLD_RATIO_DIV
/** Minimum value of buf_pool->LRU_old_ratio.
@see buf_LRU_old_adjust_len
@see buf_pool->LRU_old_ratio_update
The minimum must exceed
(BUF_LRU_OLD_TOLERANCE + 5) * BUF_LRU_OLD_RATIO_DIV / BUF_LRU_OLD_MIN_LEN. */
#define BUF_LRU_OLD_RATIO_MIN	51

#if BUF_LRU_OLD_RATIO_MIN >= BUF_LRU_OLD_RATIO_MAX
# error "BUF_LRU_OLD_RATIO_MIN >= BUF_LRU_OLD_RATIO_MAX"
#endif
#if BUF_LRU_OLD_RATIO_MAX > BUF_LRU_OLD_RATIO_DIV
# error "BUF_LRU_OLD_RATIO_MAX > BUF_LRU_OLD_RATIO_DIV"
#endif

/** Move blocks to "new" LRU list only if the first access was at
least this many milliseconds ago.  Not protected by any mutex or latch. */
extern uint	buf_LRU_old_threshold_ms;
/* @} */

/** @brief Statistics for selecting the LRU list for eviction.

These statistics are not 'of' LRU but 'for' LRU.  We keep count of I/O
and page_zip_decompress() operations.  Based on the statistics we decide
if we want to evict from buf_pool->unzip_LRU or buf_pool->LRU. */
struct buf_LRU_stat_t
{
	ulint	io;	/**< Counter of buffer pool I/O operations. */
	ulint	unzip;	/**< Counter of page_zip_decompress operations. */
};

/** Current operation counters.  Not protected by any mutex.
Cleared by buf_LRU_stat_update(). */
extern buf_LRU_stat_t	buf_LRU_stat_cur;

/** Running sum of past values of buf_LRU_stat_cur.
Updated by buf_LRU_stat_update().  Protected by buf_pool->mutex. */
extern buf_LRU_stat_t	buf_LRU_stat_sum;

/********************************************************************//**
Increments the I/O counter in buf_LRU_stat_cur. */
#define buf_LRU_stat_inc_io() buf_LRU_stat_cur.io++
/********************************************************************//**
Increments the page_zip_decompress() counter in buf_LRU_stat_cur. */
#define buf_LRU_stat_inc_unzip() buf_LRU_stat_cur.unzip++

#endif<|MERGE_RESOLUTION|>--- conflicted
+++ resolved
@@ -50,22 +50,16 @@
 /** Minimum LRU list length for which the LRU_old pointer is defined */
 #define BUF_LRU_OLD_MIN_LEN	512	/* 8 megabytes of 16k pages */
 
-<<<<<<< HEAD
 #ifdef BTR_CUR_HASH_ADAPT
 struct dict_table_t;
-/** Drop the adaptive hash index for a tablespace.
-@param[in,out]	table	table */
-void buf_LRU_drop_page_hash_for_tablespace(dict_table_t* table);
+/** Try to drop the adaptive hash index for a tablespace.
+@param[in,out]	table	table
+@return	whether anything was dropped */
+bool buf_LRU_drop_page_hash_for_tablespace(dict_table_t* table)
+	MY_ATTRIBUTE((warn_unused_result,nonnull));
 #else
 # define buf_LRU_drop_page_hash_for_tablespace(table)
 #endif /* BTR_CUR_HASH_ADAPT */
-=======
-/** Try to drop the adaptive hash index for a tablespace.
-@param[in,out]	table	table
-@return	whether anything was dropped */
-UNIV_INTERN bool buf_LRU_drop_page_hash_for_tablespace(dict_table_t* table)
-	MY_ATTRIBUTE((warn_unused_result,nonnull));
->>>>>>> c4eb4bce
 
 /** Empty the flush list for all pages belonging to a tablespace.
 @param[in]	id		tablespace identifier
