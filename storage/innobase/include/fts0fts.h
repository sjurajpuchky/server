--- conflicted
+++ resolved
@@ -396,19 +396,6 @@
 need a sync to free some memory */
 extern bool		fts_need_sync;
 
-<<<<<<< HEAD
-/** Variable specifying the table that has Fulltext index to display its
-content through information schema table */
-extern char*		fts_internal_tbl_name;
-extern char*		fts_internal_tbl_name2;
-=======
-/** Maximum possible Fulltext word length in bytes (assuming mbmaxlen=4) */
-#define FTS_MAX_WORD_LEN		(HA_FT_MAXCHARLEN * 4)
-
-/** Maximum possible Fulltext word length (in characters) */
-#define FTS_MAX_WORD_LEN_IN_CHAR	HA_FT_MAXCHARLEN
->>>>>>> 2647fd10
-
 #define	fts_que_graph_free(graph)			\
 do {							\
 	mutex_enter(&dict_sys->mutex);			\
@@ -460,20 +447,11 @@
 fts_doc_ids_create(void);
 /*=====================*/
 
-<<<<<<< HEAD
-/******************************************************************//**
-Free a fts_doc_ids_t. */
-void
-fts_doc_ids_free(
-/*=============*/
-	fts_doc_ids_t*	doc_ids);		/*!< in: doc_ids to free */
-=======
 /** Free fts_doc_ids_t */
 inline void fts_doc_ids_free(fts_doc_ids_t* doc_ids)
 {
 	mem_heap_free(static_cast<mem_heap_t*>(doc_ids->self_heap->arg));
 }
->>>>>>> 2647fd10
 
 /******************************************************************//**
 Notify the FTS system about an operation on an FTS-indexed table. */
