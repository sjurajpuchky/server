/*****************************************************************************

Copyright (c) 1995, 2017, Oracle and/or its affiliates. All Rights Reserved.
Copyright (c) 2012, Facebook Inc.
Copyright (c) 2013, 2020, MariaDB Corporation.

This program is free software; you can redistribute it and/or modify it under
the terms of the GNU General Public License as published by the Free Software
Foundation; version 2 of the License.

This program is distributed in the hope that it will be useful, but WITHOUT
ANY WARRANTY; without even the implied warranty of MERCHANTABILITY or FITNESS
FOR A PARTICULAR PURPOSE. See the GNU General Public License for more details.

You should have received a copy of the GNU General Public License along with
this program; if not, write to the Free Software Foundation, Inc.,
51 Franklin Street, Fifth Floor, Boston, MA 02110-1335 USA

*****************************************************************************/

/**************************************************//**
@file include/mtr0mtr.h
Mini-transaction buffer

Created 11/26/1995 Heikki Tuuri
*******************************************************/

#ifndef mtr0mtr_h
#define mtr0mtr_h

#include "fil0fil.h"
#include "dyn0buf.h"

/** Start a mini-transaction. */
#define mtr_start(m)		(m)->start()

/** Commit a mini-transaction. */
#define mtr_commit(m)		(m)->commit()

/** Set and return a savepoint in mtr.
@return	savepoint */
#define mtr_set_savepoint(m)	(m)->get_savepoint()

/** Release the (index tree) s-latch stored in an mtr memo after a
savepoint. */
#define mtr_release_s_latch_at_savepoint(m, s, l)			\
				(m)->release_s_latch_at_savepoint((s), (l))

/** Change the logging mode of a mini-transaction.
@return	old mode */
#define mtr_set_log_mode(m, d)	(m)->set_log_mode((d))

/** Release an object in the memo stack.
@return true if released */
#define mtr_memo_release(m, o, t)					\
				(m)->memo_release((o), (t))

/** Print info of an mtr handle. */
#define mtr_print(m)		(m)->print()

/** Return the log object of a mini-transaction buffer.
@return	log */
#define mtr_get_log(m)		(m)->get_log()

/** Push an object to an mtr memo stack. */
#define mtr_memo_push(m, o, t)	(m)->memo_push(o, t)

#ifdef UNIV_PFS_RWLOCK
# define mtr_s_lock_index(i,m)	(m)->s_lock(__FILE__, __LINE__, &(i)->lock)
# define mtr_x_lock_index(i,m)	(m)->x_lock(__FILE__, __LINE__, &(i)->lock)
# define mtr_sx_lock_index(i,m)	(m)->u_lock(__FILE__, __LINE__, &(i)->lock)
#else
# define mtr_s_lock_index(i,m)	(m)->s_lock(&(i)->lock)
# define mtr_x_lock_index(i,m)	(m)->x_lock(&(i)->lock)
# define mtr_sx_lock_index(i,m)	(m)->u_lock(&(i)->lock)
#endif

#define mtr_release_block_at_savepoint(m, s, b)				\
				(m)->release_block_at_savepoint((s), (b))

#define mtr_block_sx_latch_at_savepoint(m, s, b)			\
				(m)->sx_latch_at_savepoint((s), (b))

#define mtr_block_x_latch_at_savepoint(m, s, b)				\
				(m)->x_latch_at_savepoint((s), (b))

/** Check if a mini-transaction is dirtying a clean page.
@param b	block being x-fixed
@return true if the mtr is dirtying a clean page. */
#define mtr_block_dirtied(b)	mtr_t::is_block_dirtied((b))

/** Mini-transaction memo stack slot. */
struct mtr_memo_slot_t {
	/** pointer to the object */
	void*		object;

	/** type of the stored object */
	mtr_memo_type_t	type;
};

/** Mini-transaction handle and buffer */
struct mtr_t {
  /** Start a mini-transaction. */
  void start();

  /** Commit the mini-transaction. */
  void commit();

  /** Commit a mini-transaction that did not modify any pages,
  but generated some redo log on a higher level, such as
  FILE_MODIFY records and an optional FILE_CHECKPOINT marker.
  The caller must hold log_sys.mutex.
  This is to be used at log_checkpoint().
  @param checkpoint_lsn   the log sequence number of a checkpoint, or 0 */
  void commit_files(lsn_t checkpoint_lsn= 0);

  /** @return mini-transaction savepoint (current size of m_memo) */
  ulint get_savepoint() const { ut_ad(is_active()); return m_memo.size(); }

	/** Release the (index tree) s-latch stored in an mtr memo after a
	savepoint.
	@param savepoint	value returned by @see set_savepoint.
	@param lock		latch to release */
	inline void release_s_latch_at_savepoint(
		ulint		savepoint,
		index_lock*	lock);

	/** Release the block in an mtr memo after a savepoint. */
	inline void release_block_at_savepoint(
		ulint		savepoint,
		buf_block_t*	block);

	/** SX-latch a not yet latched block after a savepoint. */
	inline void sx_latch_at_savepoint(ulint savepoint, buf_block_t* block);

	/** X-latch a not yet latched block after a savepoint. */
	inline void x_latch_at_savepoint(ulint savepoint, buf_block_t*	block);

  /** @return the logging mode */
  mtr_log_t get_log_mode() const
  {
    static_assert(MTR_LOG_ALL == 0, "efficiency");
    ut_ad(m_log_mode <= MTR_LOG_NO_REDO);
    return static_cast<mtr_log_t>(m_log_mode);
  }

  /** Change the logging mode.
  @param mode	 logging mode
  @return	old mode */
  mtr_log_t set_log_mode(mtr_log_t mode)
  {
    const mtr_log_t old_mode= get_log_mode();
    m_log_mode= mode & 3;
    return old_mode;
  }

  /** Check if we are holding a block latch in exclusive mode
  @param block  buffer pool block to search for */
  bool have_x_latch(const buf_block_t &block) const;

	/** Copy the tablespaces associated with the mini-transaction
	(needed for generating FILE_MODIFY records)
	@param[in]	mtr	mini-transaction that may modify
	the same set of tablespaces as this one */
	void set_spaces(const mtr_t& mtr)
	{
		ut_ad(!m_user_space_id);
		ut_ad(!m_user_space);

		ut_d(m_user_space_id = mtr.m_user_space_id);
		m_user_space = mtr.m_user_space;
	}

	/** Set the tablespace associated with the mini-transaction
	(needed for generating a FILE_MODIFY record)
	@param[in]	space_id	user or system tablespace ID
	@return	the tablespace */
	fil_space_t* set_named_space_id(ulint space_id)
	{
		ut_ad(!m_user_space_id);
		ut_d(m_user_space_id = static_cast<uint32_t>(space_id));
		if (!space_id) {
			return fil_system.sys_space;
		} else {
			ut_ad(m_user_space_id == space_id);
			ut_ad(!m_user_space);
			m_user_space = fil_space_get(space_id);
			ut_ad(m_user_space);
			return m_user_space;
		}
	}

	/** Set the tablespace associated with the mini-transaction
	(needed for generating a FILE_MODIFY record)
	@param[in]	space	user or system tablespace */
	void set_named_space(fil_space_t* space)
	{
		ut_ad(!m_user_space_id);
		ut_d(m_user_space_id = static_cast<uint32_t>(space->id));
		if (space->id) {
			m_user_space = space;
		}
	}

#ifdef UNIV_DEBUG
	/** Check the tablespace associated with the mini-transaction
	(needed for generating a FILE_MODIFY record)
	@param[in]	space	tablespace
	@return whether the mini-transaction is associated with the space */
	bool is_named_space(ulint space) const;
	/** Check the tablespace associated with the mini-transaction
	(needed for generating a FILE_MODIFY record)
	@param[in]	space	tablespace
	@return whether the mini-transaction is associated with the space */
	bool is_named_space(const fil_space_t* space) const;
#endif /* UNIV_DEBUG */

	/** Acquire a tablespace X-latch.
	@param[in]	space_id	tablespace ID
	@return the tablespace object (never NULL) */
	fil_space_t* x_lock_space(ulint space_id);

  /** Acquire a shared rw-latch. */
  void s_lock(
#ifdef UNIV_PFS_RWLOCK
    const char *file, unsigned line,
#endif
    index_lock *lock)
  {
    lock->s_lock(SRW_LOCK_ARGS(file, line));
    memo_push(lock, MTR_MEMO_S_LOCK);
  }

  /** Acquire an exclusive rw-latch. */
  void x_lock(
#ifdef UNIV_PFS_RWLOCK
    const char *file, unsigned line,
#endif
    index_lock *lock)
  {
    lock->x_lock(SRW_LOCK_ARGS(file, line));
    memo_push(lock, MTR_MEMO_X_LOCK);
  }

  /** Acquire an update latch. */
  void u_lock(
#ifdef UNIV_PFS_RWLOCK
    const char *file, unsigned line,
#endif
    index_lock *lock)
  {
    lock->u_lock(SRW_LOCK_ARGS(file, line));
    memo_push(lock, MTR_MEMO_SX_LOCK);
  }

	/** Acquire a tablespace S-latch.
	@param[in]	space	tablespace */
	void s_lock_space(fil_space_t* space)
	{
		ut_ad(space->purpose == FIL_TYPE_TEMPORARY
		      || space->purpose == FIL_TYPE_IMPORT
		      || space->purpose == FIL_TYPE_TABLESPACE);
		memo_push(space, MTR_MEMO_SPACE_S_LOCK);
		space->s_lock();
	}

	/** Acquire a tablespace X-latch.
	@param[in]	space	tablespace */
	void x_lock_space(fil_space_t* space);
	/** Release an object in the memo stack.
	@param object	object
	@param type	object type
	@return bool if lock released */
	bool memo_release(const void* object, ulint type);
	/** Release a page latch.
	@param[in]	ptr	pointer to within a page frame
	@param[in]	type	object type: MTR_MEMO_PAGE_X_FIX, ... */
	void release_page(const void* ptr, mtr_memo_type_t type);

private:
  /** Note that the mini-transaction will modify data. */
  void flag_modified() { m_modifications = true; }
  /** Mark the given latched page as modified.
  @param block   page that will be modified */
  void modify(const buf_block_t& block);
public:
  /** Note that the mini-transaction will modify a block. */
  void set_modified(const buf_block_t &block)
  { flag_modified(); if (m_log_mode != MTR_LOG_NONE) modify(block); }

  /** Set the state to not-modified. This will not log the changes.
  This is only used during redo log apply, to avoid logging the changes. */
  void discard_modifications() { m_modifications = false; }

  /** Get the LSN of commit().
  @return the commit LSN
  @retval 0 if the transaction only modified temporary tablespaces */
  lsn_t commit_lsn() const { ut_ad(has_committed()); return m_commit_lsn; }

  /** Note that we are inside the change buffer code. */
  void enter_ibuf() { m_inside_ibuf= true; }

  /** Note that we have exited from the change buffer code. */
  void exit_ibuf() { m_inside_ibuf= false; }

  /** @return true if we are inside the change buffer code */
  bool is_inside_ibuf() const { return m_inside_ibuf; }

  /** Note that pages has been trimed */
  void set_trim_pages() { m_trim_pages= true; }

  /** @return true if pages has been trimed */
  bool is_trim_pages() { return m_trim_pages; }

<<<<<<< HEAD
  /** @return whether a page_compressed table was modified */
  bool is_page_compressed() const
  {
#if defined(HAVE_FALLOC_PUNCH_HOLE_AND_KEEP_SIZE) || defined(_WIN32)
    return m_user_space && m_user_space->is_compressed();
#else
    return false;
#endif
  }

  /** Latch a buffer pool block.
  @param block    block to be latched
  @param rw_latch RW_S_LATCH, RW_SX_LATCH, RW_X_LATCH, RW_NO_LATCH */
  void page_lock(buf_block_t *block, ulint rw_latch);

  /** Upgrade U locks on a block to X */
  void page_lock_upgrade(const buf_block_t &block);
  /** Upgrade X lock to X */
  void lock_upgrade(const index_lock &lock);

  /** Check if we are holding tablespace latch
  @param space  tablespace to search for
  @param shared whether to look for shared latch, instead of exclusive
  @return whether space.latch is being held */
  bool memo_contains(const fil_space_t& space, bool shared= false)
    MY_ATTRIBUTE((warn_unused_result));
=======
>>>>>>> 0c23e32d
#ifdef UNIV_DEBUG
  /** Check if we are holding an rw-latch in this mini-transaction
  @param lock   latch to search for
  @param type   held latch type
  @return whether (lock,type) is contained */
  bool memo_contains(const index_lock &lock, mtr_memo_type_t type)
    MY_ATTRIBUTE((warn_unused_result));

	/** Check if memo contains the given item.
	@param object		object to search
	@param flags		specify types of object (can be ORred) of
				MTR_MEMO_PAGE_S_FIX ... values
	@return true if contains */
	bool memo_contains_flagged(const void* ptr, ulint flags) const;

	/** Check if memo contains the given page.
	@param[in]	ptr	pointer to within buffer frame
	@param[in]	flags	specify types of object with OR of
				MTR_MEMO_PAGE_S_FIX... values
	@return	the block
	@retval	NULL	if not found */
	buf_block_t* memo_contains_page_flagged(
		const byte*	ptr,
		ulint		flags) const;

	/** Print info of an mtr handle. */
	void print() const;

	/** @return true if mini-transaction contains modifications. */
	bool has_modifications() const { return m_modifications; }

	/** @return the memo stack */
	const mtr_buf_t* get_memo() const { return &m_memo; }

	/** @return the memo stack */
	mtr_buf_t* get_memo() { return &m_memo; }
#endif /* UNIV_DEBUG */

	/** @return true if a record was added to the mini-transaction */
	bool is_dirty() const { return m_made_dirty; }

	/** Get the buffered redo log of this mini-transaction.
	@return	redo log */
	const mtr_buf_t* get_log() const { return &m_log; }

	/** Get the buffered redo log of this mini-transaction.
	@return	redo log */
	mtr_buf_t* get_log() { return &m_log; }

	/** Push an object to an mtr memo stack.
	@param object	object
	@param type	object type: MTR_MEMO_S_LOCK, ... */
	inline void memo_push(void* object, mtr_memo_type_t type);

	/** Check if this mini-transaction is dirtying a clean page.
	@param block	block being x-fixed
	@return true if the mtr is dirtying a clean page. */
	static inline bool is_block_dirtied(const buf_block_t* block)
		MY_ATTRIBUTE((warn_unused_result));

  /** Write request types */
  enum write_type
  {
    /** the page is guaranteed to always change */
    NORMAL= 0,
    /** optional: the page contents might not change */
    MAYBE_NOP,
    /** force a write, even if the page contents is not changing */
    FORCED
  };

  /** Write 1, 2, 4, or 8 bytes to a file page.
  @param[in]      block   file page
  @param[in,out]  ptr     pointer in file page
  @param[in]      val     value to write
  @tparam l       number of bytes to write
  @tparam w       write request type
  @tparam V       type of val
  @return whether any log was written */
  template<unsigned l,write_type w= NORMAL,typename V>
  inline bool write(const buf_block_t &block, void *ptr, V val)
    MY_ATTRIBUTE((nonnull));

  /** Log a write of a byte string to a page.
  @param[in]      b       buffer page
  @param[in]      ofs     byte offset from b->frame
  @param[in]      len     length of the data to write */
  inline void memcpy(const buf_block_t &b, ulint ofs, ulint len);

  /** Write a byte string to a page.
  @param[in,out]  b       buffer page
  @param[in]      dest    destination within b.frame
  @param[in]      str     the data to write
  @param[in]      len     length of the data to write
  @tparam w       write request type */
  template<write_type w= NORMAL>
  inline void memcpy(const buf_block_t &b, void *dest, const void *str,
                     ulint len);

  /** Log a write of a byte string to a ROW_FORMAT=COMPRESSED page.
  @param[in]      b       ROW_FORMAT=COMPRESSED index page
  @param[in]      offset  byte offset from b.zip.data
  @param[in]      len     length of the data to write */
  inline void zmemcpy(const buf_block_t &b, ulint offset, ulint len);

  /** Write a byte string to a ROW_FORMAT=COMPRESSED page.
  @param[in]      b       ROW_FORMAT=COMPRESSED index page
  @param[in]      dest    destination within b.zip.data
  @param[in]      str     the data to write
  @param[in]      len     length of the data to write
  @tparam w       write request type */
  template<write_type w= NORMAL>
  inline void zmemcpy(const buf_block_t &b, void *dest, const void *str,
                      ulint len);

  /** Log an initialization of a string of bytes.
  @param[in]      b       buffer page
  @param[in]      ofs     byte offset from b->frame
  @param[in]      len     length of the data to write
  @param[in]      val     the data byte to write */
  inline void memset(const buf_block_t &b, ulint ofs, ulint len, byte val);

  /** Initialize a string of bytes.
  @param[in,out]        b       buffer page
  @param[in]            ofs     byte offset from b->frame
  @param[in]            len     length of the data to write
  @param[in]            val     the data byte to write */
  inline void memset(const buf_block_t *b, ulint ofs, ulint len, byte val);

  /** Log an initialization of a repeating string of bytes.
  @param[in]      b       buffer page
  @param[in]      ofs     byte offset from b->frame
  @param[in]      len     length of the data to write, in bytes
  @param[in]      str     the string to write
  @param[in]      size    size of str, in bytes */
  inline void memset(const buf_block_t &b, ulint ofs, size_t len,
                     const void *str, size_t size);

  /** Initialize a repeating string of bytes.
  @param[in,out]  b       buffer page
  @param[in]      ofs     byte offset from b->frame
  @param[in]      len     length of the data to write, in bytes
  @param[in]      str     the string to write
  @param[in]      size    size of str, in bytes */
  inline void memset(const buf_block_t *b, ulint ofs, size_t len,
                     const void *str, size_t size);

  /** Log that a string of bytes was copied from the same page.
  @param[in]      b       buffer page
  @param[in]      d       destination offset within the page
  @param[in]      s       source offset within the page
  @param[in]      len     length of the data to copy */
  inline void memmove(const buf_block_t &b, ulint d, ulint s, ulint len);

  /** Initialize an entire page.
  @param[in,out]        b       buffer page */
  void init(buf_block_t *b);
  /** Free a page.
  @param[in]      space   tablespace contains page to be freed
  @param[in]      offset  page offset to be freed */
  inline void free(fil_space_t &space, uint32_t offset);
  /** Write log for partly initializing a B-tree or R-tree page.
  @param block    B-tree or R-tree page
  @param comp     false=ROW_FORMAT=REDUNDANT, true=COMPACT or DYNAMIC */
  inline void page_create(const buf_block_t &block, bool comp);

  /** Write log for inserting a B-tree or R-tree record in
  ROW_FORMAT=REDUNDANT.
  @param block      B-tree or R-tree page
  @param reuse      false=allocate from PAGE_HEAP_TOP; true=reuse PAGE_FREE
  @param prev_rec   byte offset of the predecessor of the record to insert,
                    starting from PAGE_OLD_INFIMUM
  @param info_bits  info_bits of the record
  @param n_fields_s number of fields << 1 | rec_get_1byte_offs_flag()
  @param hdr_c      number of common record header bytes with prev_rec
  @param data_c     number of common data bytes with prev_rec
  @param hdr        record header bytes to copy to the log
  @param hdr_l      number of copied record header bytes
  @param data       record payload bytes to copy to the log
  @param data_l     number of copied record data bytes */
  inline void page_insert(const buf_block_t &block, bool reuse,
                          ulint prev_rec, byte info_bits,
                          ulint n_fields_s, size_t hdr_c, size_t data_c,
                          const byte *hdr, size_t hdr_l,
                          const byte *data, size_t data_l);
  /** Write log for inserting a B-tree or R-tree record in
  ROW_FORMAT=COMPACT or ROW_FORMAT=DYNAMIC.
  @param block       B-tree or R-tree page
  @param reuse       false=allocate from PAGE_HEAP_TOP; true=reuse PAGE_FREE
  @param prev_rec    byte offset of the predecessor of the record to insert,
                     starting from PAGE_NEW_INFIMUM
  @param info_status rec_get_info_and_status_bits()
  @param shift       unless !reuse: number of bytes the PAGE_FREE is moving
  @param hdr_c       number of common record header bytes with prev_rec
  @param data_c      number of common data bytes with prev_rec
  @param hdr         record header bytes to copy to the log
  @param hdr_l       number of copied record header bytes
  @param data        record payload bytes to copy to the log
  @param data_l      number of copied record data bytes */
  inline void page_insert(const buf_block_t &block, bool reuse,
                          ulint prev_rec, byte info_status,
                          ssize_t shift, size_t hdr_c, size_t data_c,
                          const byte *hdr, size_t hdr_l,
                          const byte *data, size_t data_l);
  /** Write log for deleting a B-tree or R-tree record in ROW_FORMAT=REDUNDANT.
  @param block      B-tree or R-tree page
  @param prev_rec   byte offset of the predecessor of the record to delete,
                    starting from PAGE_OLD_INFIMUM */
  inline void page_delete(const buf_block_t &block, ulint prev_rec);
  /** Write log for deleting a COMPACT or DYNAMIC B-tree or R-tree record.
  @param block      B-tree or R-tree page
  @param prev_rec   byte offset of the predecessor of the record to delete,
                    starting from PAGE_NEW_INFIMUM
  @param hdr_size   record header size, excluding REC_N_NEW_EXTRA_BYTES
  @param data_size  data payload size, in bytes */
  inline void page_delete(const buf_block_t &block, ulint prev_rec,
                          size_t hdr_size, size_t data_size);

  /** Write log for initializing an undo log page.
  @param block    undo page */
  inline void undo_create(const buf_block_t &block);
  /** Write log for appending an undo log record.
  @param block    undo page
  @param data     record within the undo page
  @param len      length of the undo record, in bytes */
  inline void undo_append(const buf_block_t &block,
                          const void *data, size_t len);
  /** Trim the end of a tablespace.
  @param id       first page identifier that will not be in the file */
  inline void trim_pages(const page_id_t id);

  /** Write a log record about a file operation.
  @param type           file operation
  @param space_id       tablespace identifier
  @param path           file path
  @param new_path       new file path for type=FILE_RENAME */
  inline void log_file_op(mfile_type_t type, ulint space_id,
                          const char *path,
                          const char *new_path= nullptr);

  /** Add freed page numbers to freed_pages */
  void add_freed_offset(fil_space_t *space, uint32_t page)
  {
    ut_ad(is_named_space(space));
    if (!m_freed_pages)
    {
      m_freed_pages= new range_set();
      ut_ad(!m_freed_space);
      m_freed_space= space;
    }
    else
      ut_ad(m_freed_space == space);
    m_freed_pages->add_value(page);
  }

  /** Determine the added buffer fix count of a block.
  @param block block to be checked
  @return number of buffer count added by this mtr */
  uint32_t get_fix_count(const buf_block_t *block) const;

private:
  /** Log a write of a byte string to a page.
  @param block   buffer page
  @param offset  byte offset within page
  @param data    data to be written
  @param len     length of the data, in bytes */
  inline void memcpy_low(const buf_block_t &block, uint16_t offset,
                         const void *data, size_t len);
  /**
  Write a log record.
  @tparam type  redo log record type
  @param id     persistent page identifier
  @param bpage  buffer pool page, or nullptr
  @param len    number of additional bytes to write
  @param alloc  whether to allocate the additional bytes
  @param offset byte offset, or 0 if the record type does not allow one
  @return end of mini-transaction log, minus len */
  template<byte type>
  inline byte *log_write(const page_id_t id, const buf_page_t *bpage,
                         size_t len= 0, bool alloc= false, size_t offset= 0);

  /** Write an EXTENDED log record.
  @param block  buffer pool page
  @param type   extended record subtype; @see mrec_ext_t */
  inline void log_write_extended(const buf_block_t &block, byte type);

  /** Prepare to write the mini-transaction log to the redo log buffer.
  @return number of bytes to write in finish_write() */
  inline ulint prepare_write();

  /** Append the redo log records to the redo log buffer.
  @param len   number of bytes to write
  @return {start_lsn,flush_ahead} */
  inline std::pair<lsn_t,bool> finish_write(ulint len);

  /** Release the resources */
  inline void release_resources();

#ifdef UNIV_DEBUG
public:
  /** @return whether the mini-transaction is active */
  bool is_active() const
  { ut_ad(!m_commit || m_start); return m_start && !m_commit; }
  /** @return whether the mini-transaction has been committed */
  bool has_committed() const { ut_ad(!m_commit || m_start); return m_commit; }
private:
  /** whether start() has been called */
  bool m_start= false;
  /** whether commit() has been called */
  bool m_commit= false;
#endif

  /** The page of the most recent m_log record written, or NULL */
  const buf_page_t* m_last;
  /** The current byte offset in m_last, or 0 */
  uint16_t m_last_offset;

  /** specifies which operations should be logged; default MTR_LOG_ALL */
  uint16_t m_log_mode:2;

  /** whether at least one buffer pool page was written to */
  uint16_t m_modifications:1;

  /** whether at least one previously clean buffer pool page was written to */
  uint16_t m_made_dirty:1;

  /** whether change buffer is latched; only needed in non-debug builds
  to suppress some read-ahead operations, @see ibuf_inside() */
  uint16_t m_inside_ibuf:1;

  /** whether the pages has been trimmed */
  uint16_t m_trim_pages:1;

#ifdef UNIV_DEBUG
  /** Persistent user tablespace associated with the
  mini-transaction, or 0 (TRX_SYS_SPACE) if none yet */
  uint32_t m_user_space_id;
#endif /* UNIV_DEBUG */

  /** acquired dict_index_t::lock, fil_space_t::latch, buf_block_t */
  mtr_buf_t m_memo;

  /** mini-transaction log */
  mtr_buf_t m_log;

  /** user tablespace that is being modified by the mini-transaction */
  fil_space_t* m_user_space;

  /** LSN at commit time */
  lsn_t m_commit_lsn;

  /** tablespace where pages have been freed */
  fil_space_t *m_freed_space= nullptr;
  /** set of freed page ids */
  range_set *m_freed_pages= nullptr;
};

#include "mtr0mtr.ic"

#endif /* mtr0mtr_h */<|MERGE_RESOLUTION|>--- conflicted
+++ resolved
@@ -312,17 +312,6 @@
   /** @return true if pages has been trimed */
   bool is_trim_pages() { return m_trim_pages; }
 
-<<<<<<< HEAD
-  /** @return whether a page_compressed table was modified */
-  bool is_page_compressed() const
-  {
-#if defined(HAVE_FALLOC_PUNCH_HOLE_AND_KEEP_SIZE) || defined(_WIN32)
-    return m_user_space && m_user_space->is_compressed();
-#else
-    return false;
-#endif
-  }
-
   /** Latch a buffer pool block.
   @param block    block to be latched
   @param rw_latch RW_S_LATCH, RW_SX_LATCH, RW_X_LATCH, RW_NO_LATCH */
@@ -339,8 +328,6 @@
   @return whether space.latch is being held */
   bool memo_contains(const fil_space_t& space, bool shared= false)
     MY_ATTRIBUTE((warn_unused_result));
-=======
->>>>>>> 0c23e32d
 #ifdef UNIV_DEBUG
   /** Check if we are holding an rw-latch in this mini-transaction
   @param lock   latch to search for
