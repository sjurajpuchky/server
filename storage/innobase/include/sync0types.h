/*****************************************************************************

Copyright (c) 1995, 2016, Oracle and/or its affiliates. All Rights Reserved.
Copyright (c) 2017, MariaDB Corporation.

This program is free software; you can redistribute it and/or modify it under
the terms of the GNU General Public License as published by the Free Software
Foundation; version 2 of the License.

This program is distributed in the hope that it will be useful, but WITHOUT
ANY WARRANTY; without even the implied warranty of MERCHANTABILITY or FITNESS
FOR A PARTICULAR PURPOSE. See the GNU General Public License for more details.

You should have received a copy of the GNU General Public License along with
this program; if not, write to the Free Software Foundation, Inc.,
51 Franklin Street, Suite 500, Boston, MA 02110-1335 USA

*****************************************************************************/

/**************************************************//**
@file include/sync0types.h
Global types for sync

Created 9/5/1995 Heikki Tuuri
*******************************************************/

#ifndef sync0types_h
#define sync0types_h

#include <vector>
#include <iostream>
#include <my_atomic.h>

#include "ut0new.h"
#include "ut0counter.h"

#ifdef _WIN32
/** Native mutex */
typedef CRITICAL_SECTION	sys_mutex_t;
#else
/** Native mutex */
typedef pthread_mutex_t		sys_mutex_t;
#endif /* _WIN32 */

/** Mutex states. */
enum mutex_state_t {
	/** Mutex is free */
	MUTEX_STATE_UNLOCKED = 0,

	/** Mutex is acquired by some thread. */
	MUTEX_STATE_LOCKED = 1,

	/** Mutex is contended and there are threads waiting on the lock. */
	MUTEX_STATE_WAITERS = 2
};

/*
		LATCHING ORDER WITHIN THE DATABASE
		==================================

The mutex or latch in the central memory object, for instance, a rollback
segment object, must be acquired before acquiring the latch or latches to
the corresponding file data structure. In the latching order below, these
file page object latches are placed immediately below the corresponding
central memory object latch or mutex.

Synchronization object			Notes
----------------------			-----

Dictionary mutex			If we have a pointer to a dictionary
|					object, e.g., a table, it can be
|					accessed without reserving the
|					dictionary mutex. We must have a
|					reservation, a memoryfix, to the
|					appropriate table object in this case,
|					and the table must be explicitly
|					released later.
V
Dictionary header
|
V
Secondary index tree latch		The tree latch protects also all
|					the B-tree non-leaf pages. These
V					can be read with the page only
Secondary index non-leaf		bufferfixed to save CPU time,
|					no s-latch is needed on the page.
|					Modification of a page requires an
|					x-latch on the page, however. If a
|					thread owns an x-latch to the tree,
|					it is allowed to latch non-leaf pages
|					even after it has acquired the fsp
|					latch.
V
Secondary index leaf			The latch on the secondary index leaf
|					can be kept while accessing the
|					clustered index, to save CPU time.
V
Clustered index tree latch		To increase concurrency, the tree
|					latch is usually released when the
|					leaf page latch has been acquired.
V
Clustered index non-leaf
|
V
Clustered index leaf
|
V
Transaction system header
|
V
Transaction undo mutex			The undo log entry must be written
|					before any index page is modified.
|					Transaction undo mutex is for the undo
|					logs the analogue of the tree latch
|					for a B-tree. If a thread has the
|					trx undo mutex reserved, it is allowed
|					to latch the undo log pages in any
|					order, and also after it has acquired
|					the fsp latch.
V
Rollback segment mutex			The rollback segment mutex must be
|					reserved, if, e.g., a new page must
|					be added to an undo log. The rollback
|					segment and the undo logs in its
|					history list can be seen as an
|					analogue of a B-tree, and the latches
|					reserved similarly, using a version of
|					lock-coupling. If an undo log must be
|					extended by a page when inserting an
|					undo log record, this corresponds to
|					a pessimistic insert in a B-tree.
V
Rollback segment header
|
V
Purge system latch
|
V
Undo log pages				If a thread owns the trx undo mutex,
|					or for a log in the history list, the
|					rseg mutex, it is allowed to latch
|					undo log pages in any order, and even
|					after it has acquired the fsp latch.
|					If a thread does not have the
|					appropriate mutex, it is allowed to
|					latch only a single undo log page in
|					a mini-transaction.
V
File space management latch		If a mini-transaction must allocate
|					several file pages, it can do that,
|					because it keeps the x-latch to the
|					file space management in its memo.
V
File system pages
|
V
lock_sys_wait_mutex			Mutex protecting lock timeout data
|
V
lock_sys_mutex				Mutex protecting lock_sys_t
|
V
trx_sys->mutex				Mutex protecting trx_sys_t
|
V
Threads mutex				Background thread scheduling mutex
|
V
query_thr_mutex				Mutex protecting query threads
|
V
trx_mutex				Mutex protecting trx_t fields
|
V
Search system mutex
|
V
Buffer pool mutex
|
V
Log mutex
|
Any other latch
|
V
Memory pool mutex */

/** Latching order levels. If you modify these, you have to also update
LatchDebug internals in sync0debug.cc */

enum latch_level_t {
	SYNC_UNKNOWN = 0,

	SYNC_MUTEX = 1,

	RW_LOCK_SX,
	RW_LOCK_X_WAIT,
	RW_LOCK_S,
	RW_LOCK_X,
	RW_LOCK_NOT_LOCKED,

	SYNC_MONITOR_MUTEX,

	SYNC_ANY_LATCH,

	SYNC_DOUBLEWRITE,

	SYNC_BUF_FLUSH_LIST,

	SYNC_BUF_BLOCK,
	SYNC_BUF_PAGE_HASH,

	SYNC_BUF_POOL,

	SYNC_POOL,
	SYNC_POOL_MANAGER,

	SYNC_SEARCH_SYS,

	SYNC_WORK_QUEUE,

	SYNC_FTS_TOKENIZE,
	SYNC_FTS_OPTIMIZE,
	SYNC_FTS_BG_THREADS,
	SYNC_FTS_CACHE_INIT,
	SYNC_RECV,
	SYNC_LOG_FLUSH_ORDER,
	SYNC_LOG,
	SYNC_LOG_WRITE,
	SYNC_PAGE_CLEANER,
	SYNC_PURGE_QUEUE,
	SYNC_TRX_SYS_HEADER,
	SYNC_REC_LOCK,
	SYNC_THREADS,
	SYNC_TRX,
	SYNC_TRX_SYS,
	SYNC_LOCK_SYS,
	SYNC_LOCK_WAIT_SYS,

	SYNC_INDEX_ONLINE_LOG,

	SYNC_IBUF_BITMAP,
	SYNC_IBUF_BITMAP_MUTEX,
	SYNC_IBUF_TREE_NODE,
	SYNC_IBUF_TREE_NODE_NEW,
	SYNC_IBUF_INDEX_TREE,

	SYNC_IBUF_MUTEX,

	SYNC_FSP_PAGE,
	SYNC_FSP,
	SYNC_EXTERN_STORAGE,
	SYNC_TRX_UNDO_PAGE,
	SYNC_RSEG_HEADER,
	SYNC_RSEG_HEADER_NEW,
	SYNC_NOREDO_RSEG,
	SYNC_REDO_RSEG,
	SYNC_TRX_UNDO,
	SYNC_PURGE_LATCH,
	SYNC_TREE_NODE,
	SYNC_TREE_NODE_FROM_HASH,
	SYNC_TREE_NODE_NEW,
	SYNC_IBUF_PESS_INSERT_MUTEX,
	SYNC_INDEX_TREE,

	SYNC_IBUF_HEADER,
	SYNC_DICT_HEADER,
	SYNC_STATS_AUTO_RECALC,
	SYNC_DICT_AUTOINC_MUTEX,
	SYNC_DICT,
	SYNC_FTS_CACHE,

<<<<<<< HEAD
=======
	SYNC_FILE_FORMAT_TAG,

>>>>>>> c02d61bc
	SYNC_DICT_OPERATION,

	SYNC_TRX_I_S_LAST_READ,

	SYNC_TRX_I_S_RWLOCK,

	SYNC_RECV_WRITER,

	/** Level is varying. Only used with buffer pool page locks, which
	do not have a fixed level, but instead have their level set after
	the page is locked; see e.g.  ibuf_bitmap_get_map_page(). */

	SYNC_LEVEL_VARYING,

	/** This can be used to suppress order checking. */
	SYNC_NO_ORDER_CHECK,

	/** Maximum level value */
	SYNC_LEVEL_MAX = SYNC_NO_ORDER_CHECK
};

/** Each latch has an ID. This id is used for creating the latch and to look
up its meta-data. See sync0debug.c. */
enum latch_id_t {
	LATCH_ID_NONE = 0,
	LATCH_ID_AUTOINC,
	LATCH_ID_BUF_BLOCK_MUTEX,
	LATCH_ID_BUF_POOL,
	LATCH_ID_BUF_POOL_ZIP,
	LATCH_ID_CACHE_LAST_READ,
	LATCH_ID_DICT_FOREIGN_ERR,
	LATCH_ID_DICT_SYS,
	LATCH_ID_FILE_FORMAT_MAX,
	LATCH_ID_FIL_SYSTEM,
	LATCH_ID_FLUSH_LIST,
	LATCH_ID_FTS_BG_THREADS,
	LATCH_ID_FTS_DELETE,
	LATCH_ID_FTS_OPTIMIZE,
	LATCH_ID_FTS_DOC_ID,
	LATCH_ID_FTS_PLL_TOKENIZE,
	LATCH_ID_HASH_TABLE_MUTEX,
	LATCH_ID_IBUF_BITMAP,
	LATCH_ID_IBUF,
	LATCH_ID_IBUF_PESSIMISTIC_INSERT,
	LATCH_ID_LOG_SYS,
	LATCH_ID_LOG_WRITE,
	LATCH_ID_LOG_FLUSH_ORDER,
	LATCH_ID_LIST,
	LATCH_ID_MUTEX_LIST,
	LATCH_ID_PAGE_CLEANER,
	LATCH_ID_PURGE_SYS_PQ,
	LATCH_ID_RECALC_POOL,
	LATCH_ID_RECV_SYS,
	LATCH_ID_RECV_WRITER,
	LATCH_ID_REDO_RSEG,
	LATCH_ID_NOREDO_RSEG,
	LATCH_ID_RW_LOCK_DEBUG,
	LATCH_ID_RTR_SSN_MUTEX,
	LATCH_ID_RTR_ACTIVE_MUTEX,
	LATCH_ID_RTR_MATCH_MUTEX,
	LATCH_ID_RTR_PATH_MUTEX,
	LATCH_ID_RW_LOCK_LIST,
	LATCH_ID_RW_LOCK_MUTEX,
	LATCH_ID_SRV_INNODB_MONITOR,
	LATCH_ID_SRV_MISC_TMPFILE,
	LATCH_ID_SRV_MONITOR_FILE,
	LATCH_ID_SYNC_THREAD,
	LATCH_ID_BUF_DBLWR,
	LATCH_ID_TRX_UNDO,
	LATCH_ID_TRX_POOL,
	LATCH_ID_TRX_POOL_MANAGER,
	LATCH_ID_TRX,
	LATCH_ID_LOCK_SYS,
	LATCH_ID_LOCK_SYS_WAIT,
	LATCH_ID_TRX_SYS,
	LATCH_ID_SRV_SYS,
	LATCH_ID_SRV_SYS_TASKS,
	LATCH_ID_PAGE_ZIP_STAT_PER_INDEX,
	LATCH_ID_EVENT_MANAGER,
	LATCH_ID_EVENT_MUTEX,
	LATCH_ID_SYNC_ARRAY_MUTEX,
	LATCH_ID_ZIP_PAD_MUTEX,
	LATCH_ID_OS_AIO_READ_MUTEX,
	LATCH_ID_OS_AIO_WRITE_MUTEX,
	LATCH_ID_OS_AIO_LOG_MUTEX,
	LATCH_ID_OS_AIO_IBUF_MUTEX,
	LATCH_ID_OS_AIO_SYNC_MUTEX,
	LATCH_ID_ROW_DROP_LIST,
	LATCH_ID_INDEX_ONLINE_LOG,
	LATCH_ID_WORK_QUEUE,
	LATCH_ID_BTR_SEARCH,
	LATCH_ID_BUF_BLOCK_LOCK,
	LATCH_ID_BUF_BLOCK_DEBUG,
	LATCH_ID_DICT_OPERATION,
	LATCH_ID_CHECKPOINT,
	LATCH_ID_FIL_SPACE,
	LATCH_ID_FTS_CACHE,
	LATCH_ID_FTS_CACHE_INIT,
	LATCH_ID_TRX_I_S_CACHE,
	LATCH_ID_TRX_PURGE,
	LATCH_ID_IBUF_INDEX_TREE,
	LATCH_ID_INDEX_TREE,
	LATCH_ID_DICT_TABLE_STATS,
	LATCH_ID_HASH_TABLE_RW_LOCK,
	LATCH_ID_BUF_CHUNK_MAP_LATCH,
	LATCH_ID_SYNC_DEBUG_MUTEX,
	LATCH_ID_SCRUB_STAT_MUTEX,
	LATCH_ID_DEFRAGMENT_MUTEX,
	LATCH_ID_BTR_DEFRAGMENT_MUTEX,
	LATCH_ID_MTFLUSH_THREAD_MUTEX,
	LATCH_ID_MTFLUSH_MUTEX,
	LATCH_ID_FIL_CRYPT_MUTEX,
	LATCH_ID_FIL_CRYPT_STAT_MUTEX,
	LATCH_ID_FIL_CRYPT_DATA_MUTEX,
	LATCH_ID_FIL_CRYPT_THREADS_MUTEX,
	LATCH_ID_TEST_MUTEX,
	LATCH_ID_MAX = LATCH_ID_TEST_MUTEX
};

#ifndef UNIV_INNOCHECKSUM
/** OS mutex, without any policy. It is a thin wrapper around the
system mutexes. The interface is different from the policy mutexes,
to ensure that it is called directly and not confused with the
policy mutexes. */
struct OSMutex {

	/** Constructor */
	OSMutex()
		UNIV_NOTHROW
	{
		ut_d(m_freed = true);
	}

	/** Create the mutex by calling the system functions. */
	void init()
		UNIV_NOTHROW
	{
		ut_ad(m_freed);

#ifdef _WIN32
		InitializeCriticalSection((LPCRITICAL_SECTION) &m_mutex);
#else
		{
			int	ret = pthread_mutex_init(&m_mutex, NULL);
			ut_a(ret == 0);
		}
#endif /* _WIN32 */

		ut_d(m_freed = false);
	}

	/** Destructor */
	~OSMutex() { }

	/** Destroy the mutex */
	void destroy()
		UNIV_NOTHROW
	{
		ut_ad(!m_freed);
#ifdef _WIN32
		DeleteCriticalSection((LPCRITICAL_SECTION) &m_mutex);
#else
		int	ret;

		ret = pthread_mutex_destroy(&m_mutex);

		if (ret != 0) {

			ib::error()
				<< "Return value " << ret << " when calling "
				<< "pthread_mutex_destroy().";
		}
#endif /* _WIN32 */
		ut_d(m_freed = true);
	}

	/** Release the mutex. */
	void exit()
		UNIV_NOTHROW
	{
		ut_ad(!m_freed);
#ifdef _WIN32
		LeaveCriticalSection(&m_mutex);
#else
		int	ret = pthread_mutex_unlock(&m_mutex);
		ut_a(ret == 0);
#endif /* _WIN32 */
	}

	/** Acquire the mutex. */
	void enter()
		UNIV_NOTHROW
	{
		ut_ad(!m_freed);
#ifdef _WIN32
		EnterCriticalSection((LPCRITICAL_SECTION) &m_mutex);
#else
		int	ret = pthread_mutex_lock(&m_mutex);
		ut_a(ret == 0);
#endif /* _WIN32 */
	}

	/** @return true if locking succeeded */
	bool try_lock()
		UNIV_NOTHROW
	{
		ut_ad(!m_freed);
#ifdef _WIN32
		return(TryEnterCriticalSection(&m_mutex) != 0);
#else
		return(pthread_mutex_trylock(&m_mutex) == 0);
#endif /* _WIN32 */
	}

	/** Required for os_event_t */
	operator sys_mutex_t*()
		UNIV_NOTHROW
	{
		return(&m_mutex);
	}

private:
#ifdef DBUG_ASSERT_EXISTS
	/** true if the mutex has been freed/destroyed. */
	bool			m_freed;
#endif /* DBUG_ASSERT_EXISTS */

	sys_mutex_t		m_mutex;
};

#ifdef UNIV_PFS_MUTEX
/** Latch element.
Used for mutexes which have PFS keys defined under UNIV_PFS_MUTEX.
@param[in]	id		Latch id
@param[in]	level		Latch level
@param[in]	key		PFS key */
# define LATCH_ADD_MUTEX(id, level, key)	latch_meta[LATCH_ID_ ## id] =\
	UT_NEW_NOKEY(latch_meta_t(LATCH_ID_ ## id, #id, level, #level, key))

#ifdef UNIV_PFS_RWLOCK
/** Latch element.
Used for rwlocks which have PFS keys defined under UNIV_PFS_RWLOCK.
@param[in]	id		Latch id
@param[in]	level		Latch level
@param[in]	key		PFS key */
# define LATCH_ADD_RWLOCK(id, level, key)	latch_meta[LATCH_ID_ ## id] =\
	UT_NEW_NOKEY(latch_meta_t(LATCH_ID_ ## id, #id, level, #level, key))
#else
# define LATCH_ADD_RWLOCK(id, level, key)	latch_meta[LATCH_ID_ ## id] =\
	UT_NEW_NOKEY(latch_meta_t(LATCH_ID_ ## id, #id, level, #level,	     \
		     PSI_NOT_INSTRUMENTED))
#endif /* UNIV_PFS_RWLOCK */

#else
# define LATCH_ADD_MUTEX(id, level, key)	latch_meta[LATCH_ID_ ## id] =\
	UT_NEW_NOKEY(latch_meta_t(LATCH_ID_ ## id, #id, level, #level))
# define LATCH_ADD_RWLOCK(id, level, key)	latch_meta[LATCH_ID_ ## id] =\
	UT_NEW_NOKEY(latch_meta_t(LATCH_ID_ ## id, #id, level, #level))
#endif /* UNIV_PFS_MUTEX */

/** Default latch counter */
class LatchCounter {

public:
	/** The counts we collect for a mutex */
	struct Count {

		/** Constructor */
		Count()
			UNIV_NOTHROW
			:
			m_spins(),
			m_waits(),
			m_calls(),
			m_enabled()
		{
			/* No op */
		}

		/** Rest the values to zero */
		void reset()
			UNIV_NOTHROW
		{
			m_spins = 0;
			m_waits = 0;
			m_calls = 0;
		}

		/** Number of spins trying to acquire the latch. */
		uint32_t	m_spins;

		/** Number of waits trying to acquire the latch */
		uint32_t	m_waits;

		/** Number of times it was called */
		uint32_t	m_calls;

		/** true if enabled */
		bool		m_enabled;
	};

	/** Constructor */
	LatchCounter()
		UNIV_NOTHROW
		:
		m_active(false)
	{
		m_mutex.init();
	}

	/** Destructor */
	~LatchCounter()
		UNIV_NOTHROW
	{
		m_mutex.destroy();

		for (Counters::iterator it = m_counters.begin();
		     it != m_counters.end();
		     ++it) {

			Count*	count = *it;

			UT_DELETE(count);
		}
	}

	/** Reset all counters to zero. It is not protected by any
	mutex and we don't care about atomicity. Unless it is a
	demonstrated problem. The information collected is not
	required for the correct functioning of the server. */
	void reset()
		UNIV_NOTHROW
	{
		m_mutex.enter();

		Counters::iterator	end = m_counters.end();

		for (Counters::iterator it = m_counters.begin();
		     it != end;
		     ++it) {

			(*it)->reset();
		}

		m_mutex.exit();
	}

	/** @return the aggregate counter */
	Count* sum_register()
		UNIV_NOTHROW
	{
		m_mutex.enter();

		Count*	count;

		if (m_counters.empty()) {
			count = UT_NEW_NOKEY(Count());
			m_counters.push_back(count);
		} else {
			ut_a(m_counters.size() == 1);
			count = m_counters[0];
		}

		m_mutex.exit();

		return(count);
	}

	/** Deregister the count. We don't do anything
	@param[in]	count		The count instance to deregister */
	void sum_deregister(Count* count)
		UNIV_NOTHROW
	{
		/* Do nothing */
	}

	/** Register a single instance counter */
	void single_register(Count* count)
		UNIV_NOTHROW
	{
		m_mutex.enter();

		m_counters.push_back(count);

		m_mutex.exit();
	}

	/** Deregister a single instance counter
	@param[in]	count		The count instance to deregister */
	void single_deregister(Count* count)
		UNIV_NOTHROW
	{
		m_mutex.enter();

		m_counters.erase(
			std::remove(
				m_counters.begin(),
				m_counters.end(), count),
			m_counters.end());

		m_mutex.exit();
	}

	/** Iterate over the counters */
	template <typename Callback>
	void iterate(Callback& callback) const
		UNIV_NOTHROW
	{
		Counters::const_iterator	end = m_counters.end();

		for (Counters::const_iterator it = m_counters.begin();
		     it != end;
		     ++it) {

			callback(*it);
		}
	}

	/** Disable the monitoring */
	void enable()
		UNIV_NOTHROW
	{
		m_mutex.enter();

		Counters::const_iterator	end = m_counters.end();

		for (Counters::const_iterator it = m_counters.begin();
		     it != end;
		     ++it) {

			(*it)->m_enabled = true;
		}

		m_active = true;

		m_mutex.exit();
	}

	/** Disable the monitoring */
	void disable()
		UNIV_NOTHROW
	{
		m_mutex.enter();

		Counters::const_iterator	end = m_counters.end();

		for (Counters::const_iterator it = m_counters.begin();
		     it != end;
		     ++it) {

			(*it)->m_enabled = false;
		}

		m_active = false;

		m_mutex.exit();
	}

	/** @return if monitoring is active */
	bool is_enabled() const
		UNIV_NOTHROW
	{
		return(m_active);
	}

private:
	/* Disable copying */
	LatchCounter(const LatchCounter&);
	LatchCounter& operator=(const LatchCounter&);

private:
	typedef OSMutex Mutex;
	typedef std::vector<Count*> Counters;

	/** Mutex protecting m_counters */
	Mutex			m_mutex;

	/** Counters for the latches */
	Counters		m_counters;

	/** if true then we collect the data */
	bool			m_active;
};

/** Latch meta data */
template <typename Counter = LatchCounter>
class LatchMeta {

public:
	typedef Counter CounterType;

#ifdef UNIV_PFS_MUTEX
	typedef	mysql_pfs_key_t	pfs_key_t;
#endif /* UNIV_PFS_MUTEX */

	/** Constructor */
	LatchMeta()
		:
		m_id(LATCH_ID_NONE),
		m_name(),
		m_level(SYNC_UNKNOWN),
		m_level_name()
#ifdef UNIV_PFS_MUTEX
		,m_pfs_key()
#endif /* UNIV_PFS_MUTEX */
	{
	}

	/** Destructor */
	~LatchMeta() { }

	/** Constructor
	@param[in]	id		Latch id
	@param[in]	name		Latch name
	@param[in]	level		Latch level
	@param[in]	level_name	Latch level text representation
	@param[in]	key		PFS key */
	LatchMeta(
		latch_id_t	id,
		const char*	name,
		latch_level_t	level,
		const char*	level_name
#ifdef UNIV_PFS_MUTEX
		,pfs_key_t	key
#endif /* UNIV_PFS_MUTEX */
	      )
		:
		m_id(id),
		m_name(name),
		m_level(level),
		m_level_name(level_name)
#ifdef UNIV_PFS_MUTEX
		,m_pfs_key(key)
#endif /* UNIV_PFS_MUTEX */
	{
		/* No op */
	}

	/* Less than operator.
	@param[in]	rhs		Instance to compare against
	@return true if this.get_id() < rhs.get_id() */
	bool operator<(const LatchMeta& rhs) const
	{
		return(get_id() < rhs.get_id());
	}

	/** @return the latch id */
	latch_id_t get_id() const
	{
		return(m_id);
	}

	/** @return the latch name */
	const char* get_name() const
	{
		return(m_name);
	}

	/** @return the latch level */
	latch_level_t get_level() const
	{
		return(m_level);
	}

	/** @return the latch level name */
	const char* get_level_name() const
	{
		return(m_level_name);
	}

#ifdef UNIV_PFS_MUTEX
	/** @return the PFS key for the latch */
	pfs_key_t get_pfs_key() const
	{
		return(m_pfs_key);
	}
#endif /* UNIV_PFS_MUTEX */

	/** @return the counter instance */
	Counter* get_counter()
	{
		return(&m_counter);
	}

private:
	/** Latch id */
	latch_id_t		m_id;

	/** Latch name */
	const char*		m_name;

	/** Latch level in the ordering */
	latch_level_t		m_level;

	/** Latch level text representation */
	const char*		m_level_name;

#ifdef UNIV_PFS_MUTEX
	/** PFS key */
	pfs_key_t		m_pfs_key;
#endif /* UNIV_PFS_MUTEX */

	/** For gathering latch statistics */
	Counter			m_counter;
};

typedef LatchMeta<LatchCounter> latch_meta_t;
typedef std::vector<latch_meta_t*, ut_allocator<latch_meta_t*> > LatchMetaData;

/** Note: This is accessed without any mutex protection. It is initialised
at startup and elements should not be added to or removed from it after
that.  See sync_latch_meta_init() */
extern LatchMetaData	latch_meta;

/** Get the latch meta-data from the latch ID
@param[in]	id		Latch ID
@return the latch meta data */
inline
latch_meta_t&
sync_latch_get_meta(latch_id_t id)
{
	ut_ad(static_cast<size_t>(id) < latch_meta.size());
	ut_ad(id == latch_meta[id]->get_id());

	return(*latch_meta[id]);
}

/** Fetch the counter for the latch
@param[in]	id		Latch ID
@return the latch counter */
inline
latch_meta_t::CounterType*
sync_latch_get_counter(latch_id_t id)
{
	latch_meta_t&	meta = sync_latch_get_meta(id);

	return(meta.get_counter());
}

/** Get the latch name from the latch ID
@param[in]	id		Latch ID
@return the name, will assert if not found */
inline
const char*
sync_latch_get_name(latch_id_t id)
{
	const latch_meta_t&	meta = sync_latch_get_meta(id);

	return(meta.get_name());
}

/** Get the latch ordering level
@param[in]	id		Latch id to lookup
@return the latch level */
inline
latch_level_t
sync_latch_get_level(latch_id_t id)
{
	const latch_meta_t&	meta = sync_latch_get_meta(id);

	return(meta.get_level());
}

#ifdef UNIV_PFS_MUTEX
/** Get the latch PFS key from the latch ID
@param[in]	id		Latch ID
@return the PFS key */
inline
mysql_pfs_key_t
sync_latch_get_pfs_key(latch_id_t id)
{
	const latch_meta_t&	meta = sync_latch_get_meta(id);

	return(meta.get_pfs_key());
}
#endif

/** String representation of the filename and line number where the
latch was created
@param[in]	id		Latch ID
@param[in]	created		Filename and line number where it was crated
@return the string representation */
std::string
sync_mutex_to_string(
	latch_id_t		id,
	const std::string&	created);

/** Get the latch name from a sync level
@param[in]	level		Latch level to lookup
@return 0 if not found. */
const char*
sync_latch_get_name(latch_level_t level);

/** Print the filename "basename"
@return the basename */
const char*
sync_basename(const char* filename);

/** Register a latch, called when it is created
@param[in]	ptr		Latch instance that was created
@param[in]	filename	Filename where it was created
@param[in]	line		Line number in filename */
void
sync_file_created_register(
	const void*	ptr,
	const char*	filename,
	uint16_t	line);

/** Deregister a latch, called when it is destroyed
@param[in]	ptr		Latch to be destroyed */
void
sync_file_created_deregister(const void* ptr);

/** Get the string where the file was created. Its format is "name:line"
@param[in]	ptr		Latch instance
@return created information or "" if can't be found */
std::string
sync_file_created_get(const void* ptr);

#ifdef UNIV_DEBUG

/** All (ordered) latches, used in debugging, must derive from this class. */
struct latch_t {

	/** Constructor
	@param[in]	id	The latch ID */
	explicit latch_t(latch_id_t id = LATCH_ID_NONE)
		UNIV_NOTHROW
		:
		m_id(id),
		m_rw_lock(),
		m_temp_fsp() { }

	/** Destructor */
	virtual ~latch_t() UNIV_NOTHROW { }

	/** @return the latch ID */
	latch_id_t get_id() const
	{
		return(m_id);
	}

	/** @return true if it is a rw-lock */
	bool is_rw_lock() const
		UNIV_NOTHROW
	{
		return(m_rw_lock);
	}

	/** Print the latch context
	@return the string representation */
	virtual std::string to_string() const = 0;

	/** @return "filename:line" from where the latch was last locked */
	virtual std::string locked_from() const = 0;

	/** @return the latch level */
	latch_level_t get_level() const
		UNIV_NOTHROW
	{
		ut_a(m_id != LATCH_ID_NONE);

		return(sync_latch_get_level(m_id));
	}

	/** @return true if the latch is for a temporary file space*/
	bool is_temp_fsp() const
		UNIV_NOTHROW
	{
		return(m_temp_fsp);
	}

	/** Set the temporary tablespace flag. (For internal temporary
	tables, MySQL 5.7 does not always acquire the index->lock. We
	need to figure out the context and add some special rules
	during the checks.) */
	void set_temp_fsp()
		UNIV_NOTHROW
	{
		ut_ad(get_id() == LATCH_ID_FIL_SPACE);
		m_temp_fsp = true;
	}

	/** @return the latch name, m_id must be set  */
	const char* get_name() const
		UNIV_NOTHROW
	{
		ut_a(m_id != LATCH_ID_NONE);

		return(sync_latch_get_name(m_id));
	}

	/** Latch ID */
	latch_id_t	m_id;

	/** true if it is a rw-lock. In debug mode, rw_lock_t derives from
	this class and sets this variable. */
	bool		m_rw_lock;

	/** true if it is an temporary space latch */
	bool		m_temp_fsp;
};

/** Subclass this to iterate over a thread's acquired latch levels. */
struct sync_check_functor_t {
	virtual ~sync_check_functor_t() { }
	virtual bool operator()(const latch_level_t) const = 0;
};

/** Check that no latch is being held.
@tparam	some_allowed	whether some latches are allowed to be held */
template<bool some_allowed = false>
struct sync_checker : public sync_check_functor_t
{
	/** Check the latching constraints
	@param[in]	level		The level held by the thread
	@return whether a latch violation was detected */
	bool operator()(const latch_level_t level) const
	{
		if (some_allowed) {
			switch (level) {
			case SYNC_RECV_WRITER:
				/* This only happens in
				recv_apply_hashed_log_recs. */
			case SYNC_DICT:
			case SYNC_DICT_OPERATION:
			case SYNC_FTS_CACHE:
			case SYNC_NO_ORDER_CHECK:
				return(false);
			default:
				return(true);
			}
		}

		return(true);
	}
};

/** The strict latch checker (no InnoDB latches may be held) */
typedef struct sync_checker<false> sync_check;
/** The sloppy latch checker (can hold InnoDB dictionary or SQL latches) */
typedef struct sync_checker<true> dict_sync_check;

/** Functor to check for given latching constraints. */
struct sync_allowed_latches : public sync_check_functor_t {

	/** Constructor
	@param[in]	from	first element in an array of latch_level_t
	@param[in]	to	last element in an array of latch_level_t */
	sync_allowed_latches(
		const latch_level_t*	from,
		const latch_level_t*	to)
		: begin(from), end(to) { }

	/** Checks whether the given latch_t violates the latch constraint.
	This object maintains a list of allowed latch levels, and if the given
	latch belongs to a latch level that is not there in the allowed list,
	then it is a violation.

	@param[in]	latch	The latch level to check
	@return true if there is a latch violation */
	bool operator()(const latch_level_t level) const
	{
		return(std::find(begin, end, level) == end);
	}

private:
	/** First element in an array of allowed latch levels */
	const latch_level_t* const begin;
	/** First element after the end of the array of allowed latch levels */
	const latch_level_t* const end;
};

/** Get the latch id from a latch name.
@param[in]	id	Latch name
@return LATCH_ID_NONE. */
latch_id_t
sync_latch_get_id(const char* name);

typedef ulint rw_lock_flags_t;

/* Flags to specify lock types for rw_lock_own_flagged() */
enum rw_lock_flag_t {
	RW_LOCK_FLAG_S  = 1 << 0,
	RW_LOCK_FLAG_X  = 1 << 1,
	RW_LOCK_FLAG_SX = 1 << 2
};

#endif /* UNIV_DBEUG */

#endif /* UNIV_INNOCHECKSUM */

#ifdef _WIN64
#define my_atomic_addlint(A,B) my_atomic_add64((int64*) (A), (B))
#define my_atomic_loadlint(A) my_atomic_load64((int64*) (A))
#define my_atomic_caslint(A,B,C) my_atomic_cas64((int64*) (A), (int64*) (B), (C))
#else
#define my_atomic_addlint my_atomic_addlong
#define my_atomic_loadlint my_atomic_loadlong
#define my_atomic_caslint my_atomic_caslong
#endif

/** Simple counter aligned to CACHE_LINE_SIZE
@tparam	Type	the integer type of the counter
@tparam	atomic	whether to use atomic memory access */
template <typename Type = ulint, bool atomic = false>
struct MY_ALIGNED(CPU_LEVEL1_DCACHE_LINESIZE) simple_counter
{
	/** Increment the counter */
	Type inc() { return add(1); }
	/** Decrement the counter */
	Type dec() { return sub(1); }

	/** Add to the counter
	@param[in]	i	amount to be added
	@return	the value of the counter after adding */
	Type add(Type i)
	{
		compile_time_assert(!atomic || sizeof(Type) == sizeof(lint));
		if (atomic) {
			/* Silence MSVS warnings when instantiating
			this template with atomic=false. */
			return Type(my_atomic_addlint(reinterpret_cast<lint*>
						      (&m_counter), i));
		} else {
			return m_counter += i;
		}
	}
	/** Subtract from the counter
	@param[in]	i	amount to be subtracted
	@return	the value of the counter after adding */
	Type sub(Type i)
	{
		compile_time_assert(!atomic || sizeof(Type) == sizeof(lint));
		if (atomic) {
			return Type(my_atomic_addlint(&m_counter, -lint(i)));
		} else {
			return m_counter -= i;
		}
	}

	/** @return the value of the counter (non-atomic access)! */
	operator Type() const { return m_counter; }

private:
	/** The counter */
	Type	m_counter;
};

#endif /* sync0types_h */<|MERGE_RESOLUTION|>--- conflicted
+++ resolved
@@ -270,11 +270,6 @@
 	SYNC_DICT,
 	SYNC_FTS_CACHE,
 
-<<<<<<< HEAD
-=======
-	SYNC_FILE_FORMAT_TAG,
-
->>>>>>> c02d61bc
 	SYNC_DICT_OPERATION,
 
 	SYNC_TRX_I_S_LAST_READ,
