/*****************************************************************************

Copyright (c) 1995, 2018, Oracle and/or its affiliates. All Rights Reserved.
Copyright (c) 2008, Google Inc.
Copyright (c) 2013, 2020, MariaDB Corporation.

Portions of this file contain modifications contributed and copyrighted by
Google, Inc. Those modifications are gratefully acknowledged and are described
briefly in the InnoDB documentation. The contributions by Google are
incorporated with their permission, and subject to the conditions contained in
the file COPYING.Google.

This program is free software; you can redistribute it and/or modify it under
the terms of the GNU General Public License as published by the Free Software
Foundation; version 2 of the License.

This program is distributed in the hope that it will be useful, but WITHOUT
ANY WARRANTY; without even the implied warranty of MERCHANTABILITY or FITNESS
FOR A PARTICULAR PURPOSE. See the GNU General Public License for more details.

You should have received a copy of the GNU General Public License along with
this program; if not, write to the Free Software Foundation, Inc.,
51 Franklin Street, Fifth Floor, Boston, MA 02110-1335 USA

*****************************************************************************/

/**************************************************//**
@file buf/buf0buf.cc
The database buffer buf_pool

Created 11/5/1995 Heikki Tuuri
*******************************************************/

#include "assume_aligned.h"
#include "mtr0types.h"
#include "mach0data.h"
#include "buf0buf.h"
#include "buf0checksum.h"
#include "ut0crc32.h"
#include <string.h>

#ifndef UNIV_INNOCHECKSUM
#include "my_cpu.h"
#include "mem0mem.h"
#include "btr0btr.h"
#include "fil0fil.h"
#include "fil0crypt.h"
#include "buf0buddy.h"
#include "buf0dblwr.h"
#include "lock0lock.h"
#include "sync0rw.h"
#include "btr0sea.h"
#include "ibuf0ibuf.h"
#include "trx0undo.h"
#include "trx0purge.h"
#include "log0log.h"
#include "dict0stats_bg.h"
#include "srv0srv.h"
#include "srv0start.h"
#include "dict0dict.h"
#include "log0recv.h"
#include "srv0mon.h"
#include "log0crypt.h"
#include "fil0pagecompress.h"
#endif /* !UNIV_INNOCHECKSUM */
#include "page0zip.h"
#include "sync0sync.h"
#include "buf0dump.h"
#include <map>
#include <sstream>

using st_::span;

#ifdef HAVE_LIBNUMA
#include <numa.h>
#include <numaif.h>
struct set_numa_interleave_t
{
	set_numa_interleave_t()
	{
		if (srv_numa_interleave) {

			struct bitmask *numa_mems_allowed = numa_get_mems_allowed();
			ib::info() << "Setting NUMA memory policy to"
				" MPOL_INTERLEAVE";
			if (set_mempolicy(MPOL_INTERLEAVE,
					  numa_mems_allowed->maskp,
					  numa_mems_allowed->size) != 0) {

				ib::warn() << "Failed to set NUMA memory"
					" policy to MPOL_INTERLEAVE: "
					<< strerror(errno);
			}
			numa_bitmask_free(numa_mems_allowed);
		}
	}

	~set_numa_interleave_t()
	{
		if (srv_numa_interleave) {

			ib::info() << "Setting NUMA memory policy to"
				" MPOL_DEFAULT";
			if (set_mempolicy(MPOL_DEFAULT, NULL, 0) != 0) {
				ib::warn() << "Failed to set NUMA memory"
					" policy to MPOL_DEFAULT: "
					<< strerror(errno);
			}
		}
	}
};

#define NUMA_MEMPOLICY_INTERLEAVE_IN_SCOPE set_numa_interleave_t scoped_numa
#else
#define NUMA_MEMPOLICY_INTERLEAVE_IN_SCOPE
#endif /* HAVE_LIBNUMA */

/*
		IMPLEMENTATION OF THE BUFFER POOL
		=================================

		Buffer frames and blocks
		------------------------
Following the terminology of Gray and Reuter, we call the memory
blocks where file pages are loaded buffer frames. For each buffer
frame there is a control block, or shortly, a block, in the buffer
control array. The control info which does not need to be stored
in the file along with the file page, resides in the control block.

		Buffer pool struct
		------------------
The buffer buf_pool contains a single mutex which protects all the
control data structures of the buf_pool. The content of a buffer frame is
protected by a separate read-write lock in its control block, though.
These locks can be locked and unlocked without owning the buf_pool.mutex.
The OS events in the buf_pool struct can be waited for without owning the
buf_pool.mutex.

The buf_pool.mutex is a hot-spot in main memory, causing a lot of
memory bus traffic on multiprocessor systems when processors
alternately access the mutex. On our Pentium, the mutex is accessed
maybe every 10 microseconds. We gave up the solution to have mutexes
for each control block, for instance, because it seemed to be
complicated.

A solution to reduce mutex contention of the buf_pool.mutex is to
create a separate mutex for the page hash table. On Pentium,
accessing the hash table takes 2 microseconds, about half
of the total buf_pool.mutex hold time.

		Control blocks
		--------------

The control block contains, for instance, the bufferfix count
which is incremented when a thread wants a file page to be fixed
in a buffer frame. The bufferfix operation does not lock the
contents of the frame, however. For this purpose, the control
block contains a read-write lock.

The buffer frames have to be aligned so that the start memory
address of a frame is divisible by the universal page size, which
is a power of two.

The control blocks containing file pages are put to a hash table
according to the file address of the page.
We could speed up the access to an individual page by using
"pointer swizzling": we could replace the page references on
non-leaf index pages by direct pointers to the page, if it exists
in the buf_pool. We could make a separate hash table where we could
chain all the page references in non-leaf pages residing in the buf_pool,
using the page reference as the hash key,
and at the time of reading of a page update the pointers accordingly.
Drawbacks of this solution are added complexity and,
possibly, extra space required on non-leaf pages for memory pointers.
A simpler solution is just to speed up the hash table mechanism
in the database, using tables whose size is a power of 2.

		Lists of blocks
		---------------

There are several lists of control blocks.

The free list (buf_pool.free) contains blocks which are currently not
used.

The common LRU list contains all the blocks holding a file page
except those for which the bufferfix count is non-zero.
The pages are in the LRU list roughly in the order of the last
access to the page, so that the oldest pages are at the end of the
list. We also keep a pointer to near the end of the LRU list,
which we can use when we want to artificially age a page in the
buf_pool. This is used if we know that some page is not needed
again for some time: we insert the block right after the pointer,
causing it to be replaced sooner than would normally be the case.
Currently this aging mechanism is used for read-ahead mechanism
of pages, and it can also be used when there is a scan of a full
table which cannot fit in the memory. Putting the pages near the
end of the LRU list, we make sure that most of the buf_pool stays
in the main memory, undisturbed.

The unzip_LRU list contains a subset of the common LRU list.  The
blocks on the unzip_LRU list hold a compressed file page and the
corresponding uncompressed page frame.  A block is in unzip_LRU if and
only if the predicate block->page.belongs_to_unzip_LRU()
holds.  The blocks in unzip_LRU will be in same order as they are in
the common LRU list.  That is, each manipulation of the common LRU
list will result in the same manipulation of the unzip_LRU list.

The chain of modified blocks (buf_pool.flush_list) contains the blocks
holding file pages that have been modified in the memory
but not written to disk yet. The block with the oldest modification
which has not yet been written to disk is at the end of the chain.
The access to this list is protected by buf_pool.flush_list_mutex.

The control blocks for uncompressed pages are accessible via
buf_block_t objects that are reachable via buf_pool.chunks[].
The control blocks (buf_page_t) of those ROW_FORMAT=COMPRESSED pages
that are not in buf_pool.flush_list and for which no uncompressed
page has been allocated in buf_pool are only accessible via
buf_pool.LRU.

The chains of free memory blocks (buf_pool.zip_free[]) are used by
the buddy allocator (buf0buddy.cc) to keep track of currently unused
memory blocks of size sizeof(buf_page_t)..srv_page_size / 2.  These
blocks are inside the srv_page_size-sized memory blocks of type
BUF_BLOCK_MEMORY that the buddy allocator requests from the buffer
pool.  The buddy allocator is solely used for allocating control
blocks for compressed pages (buf_page_t) and compressed page frames.

		Loading a file page
		-------------------

First, a victim block for replacement has to be found in the
buf_pool. It is taken from the free list or searched for from the
end of the LRU-list. An exclusive lock is reserved for the frame,
the io_fix field is set in the block fixing the block in buf_pool,
and the io-operation for loading the page is queued. The io-handler thread
releases the X-lock on the frame and resets the io_fix field
when the io operation completes.

A thread may request the above operation using the function
buf_page_get(). It may then continue to request a lock on the frame.
The lock is granted when the io-handler releases the x-lock.

		Read-ahead
		----------

The read-ahead mechanism is intended to be intelligent and
isolated from the semantically higher levels of the database
index management. From the higher level we only need the
information if a file page has a natural successor or
predecessor page. On the leaf level of a B-tree index,
these are the next and previous pages in the natural
order of the pages.

Let us first explain the read-ahead mechanism when the leafs
of a B-tree are scanned in an ascending or descending order.
When a read page is the first time referenced in the buf_pool,
the buffer manager checks if it is at the border of a so-called
linear read-ahead area. The tablespace is divided into these
areas of size 64 blocks, for example. So if the page is at the
border of such an area, the read-ahead mechanism checks if
all the other blocks in the area have been accessed in an
ascending or descending order. If this is the case, the system
looks at the natural successor or predecessor of the page,
checks if that is at the border of another area, and in this case
issues read-requests for all the pages in that area. Maybe
we could relax the condition that all the pages in the area
have to be accessed: if data is deleted from a table, there may
appear holes of unused pages in the area.

A different read-ahead mechanism is used when there appears
to be a random access pattern to a file.
If a new page is referenced in the buf_pool, and several pages
of its random access area (for instance, 32 consecutive pages
in a tablespace) have recently been referenced, we may predict
that the whole area may be needed in the near future, and issue
the read requests for the whole area.
*/

#ifndef UNIV_INNOCHECKSUM
void page_hash_latch::read_lock_wait()
{
  auto l= read_lock_yield();
  /* First, try busy spinning for a while. */
  for (auto spin= srv_n_spin_wait_rounds; spin--; )
  {
    if (l & WRITER_PENDING)
      ut_delay(srv_spin_wait_delay);
    if (read_trylock())
      return;
    l= read_lock_yield();
  }
  /* Fall back to yielding to other threads. */
  for (;;)
  {
    if (l & WRITER_PENDING)
      os_thread_yield();
    if (read_trylock())
      return;
    l= read_lock_yield();
  }
}

void page_hash_latch::write_lock_wait()
{
  write_lock_wait_start();

  /* First, try busy spinning for a while. */
  for (auto spin= srv_n_spin_wait_rounds; spin--; )
  {
    if (write_lock_poll())
      return;
    ut_delay(srv_spin_wait_delay);
  }

  /* Fall back to yielding to other threads. */
  do
    os_thread_yield();
  while (!write_lock_poll());
}

/** Value in microseconds */
constexpr int WAIT_FOR_READ= 100;
constexpr int WAIT_FOR_WRITE= 100;
/** Number of attempts made to read in a page in the buffer pool */
constexpr ulint	BUF_PAGE_READ_MAX_RETRIES= 100;
/** The maximum portion of the buffer pool that can be used for the
read-ahead buffer.  (Divide buf_pool size by this amount) */
constexpr uint32_t BUF_READ_AHEAD_PORTION= 32;

/** The InnoDB buffer pool */
buf_pool_t buf_pool;
buf_pool_t::chunk_t::map *buf_pool_t::chunk_t::map_reg;
buf_pool_t::chunk_t::map *buf_pool_t::chunk_t::map_ref;

#ifdef UNIV_DEBUG
/** Disable resizing buffer pool to make assertion code not expensive. */
my_bool			buf_disable_resize_buffer_pool_debug = TRUE;

/** This is used to insert validation operations in execution
in the debug version */
static ulint buf_dbg_counter;
#endif /* UNIV_DEBUG */

#if defined UNIV_PFS_MUTEX || defined UNIV_PFS_RWLOCK
# ifndef PFS_SKIP_BUFFER_MUTEX_RWLOCK

/* If defined, register buf_block_t::lock
in one group after their initialization. */
#  define PFS_GROUP_BUFFER_SYNC

/* This define caps the number of mutexes/rwlocks can
be registered with performance schema. Developers can
modify this define if necessary. Please note, this would
be effective only if PFS_GROUP_BUFFER_SYNC is defined. */
#  define PFS_MAX_BUFFER_MUTEX_LOCK_REGISTER	ULINT_MAX

# endif /* !PFS_SKIP_BUFFER_MUTEX_RWLOCK */
#endif /* UNIV_PFS_MUTEX || UNIV_PFS_RWLOCK */

/** Macro to determine whether the read of write counter is used depending
on the io_type */
#define MONITOR_RW_COUNTER(io_type, counter)		\
	((io_type == BUF_IO_READ)			\
	 ? (counter##_READ)				\
	 : (counter##_WRITTEN))


/** Decrypt a page for temporary tablespace.
@param[in,out]	tmp_frame	Temporary buffer
@param[in]	src_frame	Page to decrypt
@return true if temporary tablespace decrypted, false if not */
static bool buf_tmp_page_decrypt(byte* tmp_frame, byte* src_frame)
{
	if (buf_is_zeroes(span<const byte>(src_frame, srv_page_size))) {
		return true;
	}

	/* read space & lsn */
	uint header_len = FIL_PAGE_FILE_FLUSH_LSN_OR_KEY_VERSION;

	/* Copy FIL page header, it is not encrypted */
	memcpy(tmp_frame, src_frame, header_len);

	/* Calculate the offset where decryption starts */
	const byte* src = src_frame + header_len;
	byte* dst = tmp_frame + header_len;
	uint srclen = uint(srv_page_size)
		- (header_len + FIL_PAGE_FCRC32_CHECKSUM);
	ulint offset = mach_read_from_4(src_frame + FIL_PAGE_OFFSET);

	if (!log_tmp_block_decrypt(src, srclen, dst,
				   (offset * srv_page_size))) {
		return false;
	}

	static_assert(FIL_PAGE_FCRC32_CHECKSUM == 4, "alignment");
	memcpy_aligned<4>(tmp_frame + srv_page_size - FIL_PAGE_FCRC32_CHECKSUM,
			  src_frame + srv_page_size - FIL_PAGE_FCRC32_CHECKSUM,
			  FIL_PAGE_FCRC32_CHECKSUM);

	memcpy_aligned<OS_FILE_LOG_BLOCK_SIZE>(src_frame, tmp_frame,
					       srv_page_size);
	srv_stats.pages_decrypted.inc();
	srv_stats.n_temp_blocks_decrypted.inc();

	return true; /* page was decrypted */
}

/** Decrypt a page.
@param[in,out]	bpage	Page control block
@param[in]	node	data file
@return whether the operation was successful */
static bool buf_page_decrypt_after_read(buf_page_t *bpage,
                                        const fil_node_t &node)
{
	ut_ad(node.space->referenced());
	ut_ad(node.space->id == bpage->id().space());
	const auto flags = node.space->flags;

	byte* dst_frame = bpage->zip.data ? bpage->zip.data :
		((buf_block_t*) bpage)->frame;
	bool page_compressed = node.space->is_compressed()
		&& buf_page_is_compressed(dst_frame, flags);
	const page_id_t id(bpage->id());

	if (id.page_no() == 0) {
		/* File header pages are not encrypted/compressed */
		return (true);
	}

	if (node.space->purpose == FIL_TYPE_TEMPORARY
	    && innodb_encrypt_temporary_tables) {
		buf_tmp_buffer_t* slot = buf_pool.io_buf_reserve();
		ut_a(slot);
		slot->allocate();

		if (!buf_tmp_page_decrypt(slot->crypt_buf, dst_frame)) {
			slot->release();
			ib::error() << "Encrypted page " << id
				    << " in file " << node.name;
			return false;
		}

		slot->release();
		return true;
	}

	/* Page is encrypted if encryption information is found from
	tablespace and page contains used key_version. This is true
	also for pages first compressed and then encrypted. */

	buf_tmp_buffer_t* slot;
	uint key_version = buf_page_get_key_version(dst_frame, flags);

	if (page_compressed && !key_version) {
		/* the page we read is unencrypted */
		/* Find free slot from temporary memory array */
decompress:
		if (fil_space_t::full_crc32(flags)
		    && buf_page_is_corrupted(true, dst_frame, flags)) {
			return false;
		}

		slot = buf_pool.io_buf_reserve();
		ut_a(slot);
		slot->allocate();

decompress_with_slot:
		ut_d(fil_page_type_validate(node.space, dst_frame));

		ulint write_size = fil_page_decompress(
			slot->crypt_buf, dst_frame, flags);
		slot->release();
		ut_ad(!write_size
		      || fil_page_type_validate(node.space, dst_frame));
		ut_ad(node.space->referenced());
		return write_size != 0;
	}

	if (key_version && node.space->crypt_data) {
		/* Verify encryption checksum before we even try to
		decrypt. */
		if (!buf_page_verify_crypt_checksum(dst_frame, flags)) {
decrypt_failed:
			ib::error() << "Encrypted page " << id
				    << " in file " << node.name
				    << " looks corrupted; key_version="
				    << key_version;
			return false;
		}

		slot = buf_pool.io_buf_reserve();
		ut_a(slot);
		slot->allocate();
		ut_d(fil_page_type_validate(node.space, dst_frame));

		/* decrypt using crypt_buf to dst_frame */
		if (!fil_space_decrypt(node.space, slot->crypt_buf, dst_frame)) {
			slot->release();
			goto decrypt_failed;
		}

		ut_d(fil_page_type_validate(node.space, dst_frame));

		if ((fil_space_t::full_crc32(flags) && page_compressed)
		    || fil_page_get_type(dst_frame)
		    == FIL_PAGE_PAGE_COMPRESSED_ENCRYPTED) {
			goto decompress_with_slot;
		}

		slot->release();
	} else if (fil_page_get_type(dst_frame)
		   == FIL_PAGE_PAGE_COMPRESSED_ENCRYPTED) {
		goto decompress;
	}

	ut_ad(node.space->referenced());
	return true;
}
#endif /* !UNIV_INNOCHECKSUM */

/** Checks if the page is in crc32 checksum format.
@param[in]	read_buf		database page
@param[in]	checksum_field1		new checksum field
@param[in]	checksum_field2		old checksum field
@return true if the page is in crc32 checksum format. */
bool
buf_page_is_checksum_valid_crc32(
	const byte*			read_buf,
	ulint				checksum_field1,
	ulint				checksum_field2)
{
	const uint32_t	crc32 = buf_calc_page_crc32(read_buf);

#ifdef UNIV_INNOCHECKSUM
	if (log_file
	    && srv_checksum_algorithm == SRV_CHECKSUM_ALGORITHM_STRICT_CRC32) {
		fprintf(log_file, "page::%llu;"
			" crc32 calculated = %u;"
			" recorded checksum field1 = " ULINTPF " recorded"
			" checksum field2 =" ULINTPF "\n", cur_page_num,
			crc32, checksum_field1, checksum_field2);
	}
#endif /* UNIV_INNOCHECKSUM */

	if (checksum_field1 != checksum_field2) {
		return false;
	}

	return checksum_field1 == crc32;
}

/** Checks if the page is in innodb checksum format.
@param[in]	read_buf	database page
@param[in]	checksum_field1	new checksum field
@param[in]	checksum_field2	old checksum field
@return true if the page is in innodb checksum format. */
bool
buf_page_is_checksum_valid_innodb(
	const byte*			read_buf,
	ulint				checksum_field1,
	ulint				checksum_field2)
{
	/* There are 2 valid formulas for
	checksum_field2 (old checksum field) which algo=innodb could have
	written to the page:

	1. Very old versions of InnoDB only stored 8 byte lsn to the
	start and the end of the page.

	2. Newer InnoDB versions store the old formula checksum
	(buf_calc_page_old_checksum()). */

	ulint	old_checksum = buf_calc_page_old_checksum(read_buf);
	ulint	new_checksum = buf_calc_page_new_checksum(read_buf);

#ifdef UNIV_INNOCHECKSUM
	if (log_file
	    && srv_checksum_algorithm == SRV_CHECKSUM_ALGORITHM_INNODB) {
		fprintf(log_file, "page::%llu;"
			" old style: calculated ="
			" " ULINTPF "; recorded = " ULINTPF "\n",
			cur_page_num, old_checksum,
			checksum_field2);
		fprintf(log_file, "page::%llu;"
			" new style: calculated ="
			" " ULINTPF "; crc32 = %u; recorded = " ULINTPF "\n",
			cur_page_num, new_checksum,
			buf_calc_page_crc32(read_buf), checksum_field1);
	}

	if (log_file
	    && srv_checksum_algorithm == SRV_CHECKSUM_ALGORITHM_STRICT_INNODB) {
		fprintf(log_file, "page::%llu;"
			" old style: calculated ="
			" " ULINTPF "; recorded checksum = " ULINTPF "\n",
			cur_page_num, old_checksum,
			checksum_field2);
		fprintf(log_file, "page::%llu;"
			" new style: calculated ="
			" " ULINTPF "; recorded checksum  = " ULINTPF "\n",
			cur_page_num, new_checksum,
			checksum_field1);
	}
#endif /* UNIV_INNOCHECKSUM */


	if (checksum_field2 != mach_read_from_4(read_buf + FIL_PAGE_LSN)
	    && checksum_field2 != old_checksum) {
		DBUG_LOG("checksum",
			 "Page checksum crc32 not valid"
			 << " field1 " << checksum_field1
			 << " field2 " << checksum_field2
			 << " crc32 " << buf_calc_page_old_checksum(read_buf)
			 << " lsn " << mach_read_from_4(
				 read_buf + FIL_PAGE_LSN));
		return(false);
	}

	/* old field is fine, check the new field */

	/* InnoDB versions < 4.0.14 and < 4.1.1 stored the space id
	(always equal to 0), to FIL_PAGE_SPACE_OR_CHKSUM */

	if (checksum_field1 != 0 && checksum_field1 != new_checksum) {
		DBUG_LOG("checksum",
			 "Page checksum crc32 not valid"
			 << " field1 " << checksum_field1
			 << " field2 " << checksum_field2
			 << " crc32 " << buf_calc_page_new_checksum(read_buf)
			 << " lsn " << mach_read_from_4(
				 read_buf + FIL_PAGE_LSN));
		return(false);
	}

	return(true);
}

/** Checks if the page is in none checksum format.
@param[in]	read_buf	database page
@param[in]	checksum_field1	new checksum field
@param[in]	checksum_field2	old checksum field
@return true if the page is in none checksum format. */
bool
buf_page_is_checksum_valid_none(
	const byte*			read_buf,
	ulint				checksum_field1,
	ulint				checksum_field2)
{
#ifndef DBUG_OFF
	if (checksum_field1 != checksum_field2
	    && checksum_field1 != BUF_NO_CHECKSUM_MAGIC) {
		DBUG_LOG("checksum",
			 "Page checksum crc32 not valid"
			 << " field1 " << checksum_field1
			 << " field2 " << checksum_field2
			 << " crc32 " << BUF_NO_CHECKSUM_MAGIC
			 << " lsn " << mach_read_from_4(read_buf
							+ FIL_PAGE_LSN));
	}
#endif /* DBUG_OFF */

#ifdef UNIV_INNOCHECKSUM
	if (log_file
	    && srv_checksum_algorithm == SRV_CHECKSUM_ALGORITHM_STRICT_NONE) {
		fprintf(log_file,
			"page::%llu; none checksum: calculated"
			" = %lu; recorded checksum_field1 = " ULINTPF
			" recorded checksum_field2 = " ULINTPF "\n",
			cur_page_num, BUF_NO_CHECKSUM_MAGIC,
			checksum_field1, checksum_field2);
	}
#endif /* UNIV_INNOCHECKSUM */

	return(checksum_field1 == checksum_field2
	       && checksum_field1 == BUF_NO_CHECKSUM_MAGIC);
}

/** Checks whether the lsn present in the page is lesser than the
peek current lsn.
@param[in]	check_lsn	lsn to check
@param[in]	read_buf	page. */
static void buf_page_check_lsn(bool check_lsn, const byte* read_buf)
{
#ifndef UNIV_INNOCHECKSUM
	if (check_lsn && recv_lsn_checks_on) {
		const lsn_t current_lsn = log_sys.get_lsn();
		const lsn_t	page_lsn
			= mach_read_from_8(read_buf + FIL_PAGE_LSN);

		/* Since we are going to reset the page LSN during the import
		phase it makes no sense to spam the log with error messages. */
		if (current_lsn < page_lsn) {

			const uint32_t space_id = mach_read_from_4(
				read_buf + FIL_PAGE_SPACE_ID);
			const uint32_t page_no = mach_read_from_4(
				read_buf + FIL_PAGE_OFFSET);

			ib::error() << "Page " << page_id_t(space_id, page_no)
				<< " log sequence number " << page_lsn
				<< " is in the future! Current system"
				<< " log sequence number "
				<< current_lsn << ".";

			ib::error() << "Your database may be corrupt or"
				" you may have copied the InnoDB"
				" tablespace but not the InnoDB"
				" log files. "
				<< FORCE_RECOVERY_MSG;

		}
	}
#endif /* !UNIV_INNOCHECKSUM */
}


/** Check if a buffer is all zeroes.
@param[in]	buf	data to check
@return whether the buffer is all zeroes */
bool buf_is_zeroes(span<const byte> buf)
{
  ut_ad(buf.size() <= sizeof field_ref_zero);
  return memcmp(buf.data(), field_ref_zero, buf.size()) == 0;
}

/** Check if a page is corrupt.
@param[in]	check_lsn	whether the LSN should be checked
@param[in]	read_buf	database page
@param[in]	zip_size	ROW_FORMAT=COMPRESSED page size, or 0
@param[in]	space		tablespace
@return whether the page is corrupted */
bool
buf_page_is_corrupted(
	bool			check_lsn,
	const byte*		read_buf,
	ulint			fsp_flags)
{
#ifndef UNIV_INNOCHECKSUM
	DBUG_EXECUTE_IF("buf_page_import_corrupt_failure", return(true); );
#endif
	if (fil_space_t::full_crc32(fsp_flags)) {
		bool compressed = false, corrupted = false;
		const uint size = buf_page_full_crc32_size(
			read_buf, &compressed, &corrupted);
		if (corrupted) {
			return true;
		}
		const byte* end = read_buf + (size - FIL_PAGE_FCRC32_CHECKSUM);
		uint crc32 = mach_read_from_4(end);

		if (!crc32 && size == srv_page_size
		    && buf_is_zeroes(span<const byte>(read_buf, size))) {
			return false;
		}

		DBUG_EXECUTE_IF(
			"page_intermittent_checksum_mismatch", {
			static int page_counter;
			if (page_counter++ == 2) {
				crc32++;
			}
		});

		if (crc32 != ut_crc32(read_buf,
				      size - FIL_PAGE_FCRC32_CHECKSUM)) {
			return true;
		}
		static_assert(FIL_PAGE_FCRC32_KEY_VERSION == 0, "alignment");
		static_assert(FIL_PAGE_LSN % 4 == 0, "alignment");
		static_assert(FIL_PAGE_FCRC32_END_LSN % 4 == 0, "alignment");
		if (!compressed
		    && !mach_read_from_4(FIL_PAGE_FCRC32_KEY_VERSION
					 + read_buf)
		    && memcmp_aligned<4>(read_buf + (FIL_PAGE_LSN + 4),
					 end - (FIL_PAGE_FCRC32_END_LSN
						- FIL_PAGE_FCRC32_CHECKSUM),
					 4)) {
			return true;
		}

		buf_page_check_lsn(check_lsn, read_buf);
		return false;
	}

	size_t		checksum_field1 = 0;
	size_t		checksum_field2 = 0;
	uint32_t	crc32 = 0;
	bool		crc32_inited = false;
	bool		crc32_chksum = false;
	const ulint zip_size = fil_space_t::zip_size(fsp_flags);
	const uint16_t page_type = fil_page_get_type(read_buf);

	/* We can trust page type if page compression is set on tablespace
	flags because page compression flag means file must have been
	created with 10.1 (later than 5.5 code base). In 10.1 page
	compressed tables do not contain post compression checksum and
	FIL_PAGE_END_LSN_OLD_CHKSUM field stored. Note that space can
	be null if we are in fil_check_first_page() and first page
	is not compressed or encrypted. Page checksum is verified
	after decompression (i.e. normally pages are already
	decompressed at this stage). */
	if ((page_type == FIL_PAGE_PAGE_COMPRESSED ||
	     page_type == FIL_PAGE_PAGE_COMPRESSED_ENCRYPTED)
#ifndef UNIV_INNOCHECKSUM
	    && FSP_FLAGS_HAS_PAGE_COMPRESSION(fsp_flags)
#endif
	) {
		return(false);
	}

	static_assert(FIL_PAGE_LSN % 4 == 0, "alignment");
	static_assert(FIL_PAGE_END_LSN_OLD_CHKSUM % 4 == 0, "alignment");

	if (!zip_size
	    && memcmp_aligned<4>(read_buf + FIL_PAGE_LSN + 4,
				 read_buf + srv_page_size
				 - FIL_PAGE_END_LSN_OLD_CHKSUM + 4, 4)) {
		/* Stored log sequence numbers at the start and the end
		of page do not match */

		return(true);
	}

	buf_page_check_lsn(check_lsn, read_buf);

	/* Check whether the checksum fields have correct values */

	const srv_checksum_algorithm_t curr_algo =
		static_cast<srv_checksum_algorithm_t>(srv_checksum_algorithm);

	if (curr_algo == SRV_CHECKSUM_ALGORITHM_NONE) {
		return(false);
	}

	if (zip_size) {
		return !page_zip_verify_checksum(read_buf, zip_size);
	}

	checksum_field1 = mach_read_from_4(
		read_buf + FIL_PAGE_SPACE_OR_CHKSUM);

	checksum_field2 = mach_read_from_4(
		read_buf + srv_page_size - FIL_PAGE_END_LSN_OLD_CHKSUM);

	static_assert(FIL_PAGE_LSN % 8 == 0, "alignment");

	/* A page filled with NUL bytes is considered not corrupted.
	Before MariaDB Server 10.1.25 (MDEV-12113) or 10.2.2 (or MySQL 5.7),
	the FIL_PAGE_FILE_FLUSH_LSN field may have been written nonzero
	for the first page of each file of the system tablespace.
	We want to ignore it for the system tablespace, but because
	we do not know the expected tablespace here, we ignore the
	field for all data files, except for
	innodb_checksum_algorithm=full_crc32 which we handled above. */
	if (!checksum_field1 && !checksum_field2) {
		/* Checksum fields can have valid value as zero.
		If the page is not empty then do the checksum
		calculation for the page. */
		bool all_zeroes = true;
		for (size_t i = 0; i < srv_page_size; i++) {
#ifndef UNIV_INNOCHECKSUM
			if (i == FIL_PAGE_FILE_FLUSH_LSN_OR_KEY_VERSION) {
				i += 8;
			}
#endif
			if (read_buf[i]) {
				all_zeroes = false;
				break;
			}
		}

		if (all_zeroes) {
			return false;
		}
	}

	switch (curr_algo) {
	case SRV_CHECKSUM_ALGORITHM_STRICT_FULL_CRC32:
	case SRV_CHECKSUM_ALGORITHM_STRICT_CRC32:
		return !buf_page_is_checksum_valid_crc32(
			read_buf, checksum_field1, checksum_field2);
	case SRV_CHECKSUM_ALGORITHM_STRICT_INNODB:
		return !buf_page_is_checksum_valid_innodb(
			read_buf, checksum_field1, checksum_field2);
	case SRV_CHECKSUM_ALGORITHM_STRICT_NONE:
		return !buf_page_is_checksum_valid_none(
			read_buf, checksum_field1, checksum_field2);
	case SRV_CHECKSUM_ALGORITHM_FULL_CRC32:
	case SRV_CHECKSUM_ALGORITHM_CRC32:
	case SRV_CHECKSUM_ALGORITHM_INNODB:
		if (buf_page_is_checksum_valid_none(read_buf,
			checksum_field1, checksum_field2)) {
#ifdef UNIV_INNOCHECKSUM
			if (log_file) {
				fprintf(log_file, "page::%llu;"
					" old style: calculated = %u;"
					" recorded = " ULINTPF ";\n",
					cur_page_num,
					buf_calc_page_old_checksum(read_buf),
					checksum_field2);
				fprintf(log_file, "page::%llu;"
					" new style: calculated = %u;"
					" crc32 = %u; recorded = " ULINTPF ";\n",
					cur_page_num,
					buf_calc_page_new_checksum(read_buf),
					buf_calc_page_crc32(read_buf),
					checksum_field1);
			}
#endif /* UNIV_INNOCHECKSUM */
			return false;
		}

		crc32_chksum = curr_algo == SRV_CHECKSUM_ALGORITHM_CRC32
			|| curr_algo == SRV_CHECKSUM_ALGORITHM_FULL_CRC32;

		/* Very old versions of InnoDB only stored 8 byte lsn to the
		start and the end of the page. */

		/* Since innodb_checksum_algorithm is not strict_* allow
		any of the algos to match for the old field */

		if (checksum_field2
		    != mach_read_from_4(read_buf + FIL_PAGE_LSN)
		    && checksum_field2 != BUF_NO_CHECKSUM_MAGIC) {

			if (crc32_chksum) {
				crc32 = buf_calc_page_crc32(read_buf);
				crc32_inited = true;

				DBUG_EXECUTE_IF(
					"page_intermittent_checksum_mismatch", {
					static int page_counter;
					if (page_counter++ == 2) {
						crc32++;
					}
				});

				if (checksum_field2 != crc32
				    && checksum_field2
				       != buf_calc_page_old_checksum(read_buf)) {
					return true;
				}
			} else {
				ut_ad(curr_algo
				      == SRV_CHECKSUM_ALGORITHM_INNODB);

				if (checksum_field2
				    != buf_calc_page_old_checksum(read_buf)) {
					crc32 = buf_calc_page_crc32(read_buf);
					crc32_inited = true;

					if (checksum_field2 != crc32) {
						return true;
					}
				}
			}
		}

		if (checksum_field1 == 0
		    || checksum_field1 == BUF_NO_CHECKSUM_MAGIC) {
		} else if (crc32_chksum) {

			if (!crc32_inited) {
				crc32 = buf_calc_page_crc32(read_buf);
				crc32_inited = true;
			}

			if (checksum_field1 != crc32
			    && checksum_field1
			    != buf_calc_page_new_checksum(read_buf)) {
				return true;
			}
		} else {
			ut_ad(curr_algo == SRV_CHECKSUM_ALGORITHM_INNODB);

			if (checksum_field1
			    != buf_calc_page_new_checksum(read_buf)) {

				if (!crc32_inited) {
					crc32 = buf_calc_page_crc32(read_buf);
					crc32_inited = true;
				}

				if (checksum_field1 != crc32) {
					return true;
				}
			}
		}

		if (crc32_inited
		    && ((checksum_field1 == crc32
			 && checksum_field2 != crc32)
			|| (checksum_field1 != crc32
			    && checksum_field2 == crc32))) {
			return true;
		}

		break;
	case SRV_CHECKSUM_ALGORITHM_NONE:
		/* should have returned false earlier */
		break;
	}

	return false;
}

#ifndef UNIV_INNOCHECKSUM

#if defined(DBUG_OFF) && defined(HAVE_MADVISE) &&  defined(MADV_DODUMP)
/** Enable buffers to be dumped to core files

A convience function, not called anyhwere directly however
it is left available for gdb or any debugger to call
in the event that you want all of the memory to be dumped
to a core file.

Returns number of errors found in madvise calls. */
int
buf_madvise_do_dump()
{
	int ret= 0;

	/* mirrors allocation in log_t::create() */
	if (log_sys.buf) {
		ret += madvise(log_sys.buf,
			       srv_log_buffer_size,
			       MADV_DODUMP);
		ret += madvise(log_sys.flush_buf,
			       srv_log_buffer_size,
			       MADV_DODUMP);
	}
	/* mirrors recv_sys_t::create() */
	if (recv_sys.buf)
	{
		ret+= madvise(recv_sys.buf, recv_sys.len, MADV_DODUMP);
	}

	mysql_mutex_lock(&buf_pool.mutex);
	auto chunk = buf_pool.chunks;

	for (ulint n = buf_pool.n_chunks; n--; chunk++) {
		ret+= madvise(chunk->mem, chunk->mem_size(), MADV_DODUMP);
	}

	mysql_mutex_lock(&buf_pool.mutex);
	return ret;
}
#endif

/** Dump a page to stderr.
@param[in]	read_buf	database page
@param[in]	zip_size	compressed page size, or 0 */
void buf_page_print(const byte* read_buf, ulint zip_size)
{
	dict_index_t*	index;

#ifndef UNIV_DEBUG
	const ulint size = zip_size ? zip_size : srv_page_size;
	ib::info() << "Page dump in ascii and hex ("
		<< size << " bytes):";

	ut_print_buf(stderr, read_buf, size);
	fputs("\nInnoDB: End of page dump\n", stderr);
#endif

	if (zip_size) {
		/* Print compressed page. */
		ib::info() << "Compressed page type ("
			<< fil_page_get_type(read_buf)
			<< "); stored checksum in field1 "
			<< mach_read_from_4(
				read_buf + FIL_PAGE_SPACE_OR_CHKSUM)
			<< "; calculated checksums for field1: "
			<< buf_checksum_algorithm_name(
				SRV_CHECKSUM_ALGORITHM_CRC32)
			<< " "
			<< page_zip_calc_checksum(
				read_buf, zip_size,
				SRV_CHECKSUM_ALGORITHM_CRC32)
			<< ", "
			<< buf_checksum_algorithm_name(
				SRV_CHECKSUM_ALGORITHM_INNODB)
			<< " "
			<< page_zip_calc_checksum(
				read_buf, zip_size,
				SRV_CHECKSUM_ALGORITHM_INNODB)
			<< ", "
			<< buf_checksum_algorithm_name(
				SRV_CHECKSUM_ALGORITHM_NONE)
			<< " "
			<< page_zip_calc_checksum(
				read_buf, zip_size,
				SRV_CHECKSUM_ALGORITHM_NONE)
			<< "; page LSN "
			<< mach_read_from_8(read_buf + FIL_PAGE_LSN)
			<< "; page number (if stored to page"
			<< " already) "
			<< mach_read_from_4(read_buf + FIL_PAGE_OFFSET)
			<< "; space id (if stored to page already) "
			<< mach_read_from_4(
				read_buf + FIL_PAGE_ARCH_LOG_NO_OR_SPACE_ID);

	} else {
		const uint32_t	crc32 = buf_calc_page_crc32(read_buf);
		ulint page_type = fil_page_get_type(read_buf);

		ib::info() << "Uncompressed page, stored checksum in field1 "
			<< mach_read_from_4(
				read_buf + FIL_PAGE_SPACE_OR_CHKSUM)
			<< ", calculated checksums for field1: "
			<< buf_checksum_algorithm_name(
				SRV_CHECKSUM_ALGORITHM_CRC32) << " "
			<< crc32
			<< ", "
			<< buf_checksum_algorithm_name(
				SRV_CHECKSUM_ALGORITHM_INNODB) << " "
			<< buf_calc_page_new_checksum(read_buf)
			<< ", "
			<< " page type " << page_type << " == "
			<< fil_get_page_type_name(page_type) << "."
			<< buf_checksum_algorithm_name(
				SRV_CHECKSUM_ALGORITHM_NONE) << " "
			<< BUF_NO_CHECKSUM_MAGIC
			<< ", stored checksum in field2 "
			<< mach_read_from_4(read_buf + srv_page_size
					    - FIL_PAGE_END_LSN_OLD_CHKSUM)
			<< ", calculated checksums for field2: "
			<< buf_checksum_algorithm_name(
				SRV_CHECKSUM_ALGORITHM_CRC32) << " "
			<< crc32
			<< ", "
			<< buf_checksum_algorithm_name(
				SRV_CHECKSUM_ALGORITHM_INNODB) << " "
			<< buf_calc_page_old_checksum(read_buf)
			<< ", "
			<< buf_checksum_algorithm_name(
				SRV_CHECKSUM_ALGORITHM_NONE) << " "
			<< BUF_NO_CHECKSUM_MAGIC
			<< ",  page LSN "
			<< mach_read_from_4(read_buf + FIL_PAGE_LSN)
			<< " "
			<< mach_read_from_4(read_buf + FIL_PAGE_LSN + 4)
			<< ", low 4 bytes of LSN at page end "
			<< mach_read_from_4(read_buf + srv_page_size
					    - FIL_PAGE_END_LSN_OLD_CHKSUM + 4)
			<< ", page number (if stored to page already) "
			<< mach_read_from_4(read_buf + FIL_PAGE_OFFSET)
			<< ", space id (if created with >= MySQL-4.1.1"
			   " and stored already) "
			<< mach_read_from_4(
				read_buf + FIL_PAGE_ARCH_LOG_NO_OR_SPACE_ID);
	}

	switch (fil_page_get_type(read_buf)) {
		index_id_t	index_id;
	case FIL_PAGE_INDEX:
	case FIL_PAGE_TYPE_INSTANT:
	case FIL_PAGE_RTREE:
		index_id = btr_page_get_index_id(read_buf);
		ib::info() << "Page may be an index page where"
			" index id is " << index_id;

		index = dict_index_find_on_id_low(index_id);
		if (index) {
			ib::info()
				<< "Index " << index_id
				<< " is " << index->name
				<< " in table " << index->table->name;
		}
		break;
	case FIL_PAGE_UNDO_LOG:
		fputs("InnoDB: Page may be an undo log page\n", stderr);
		break;
	case FIL_PAGE_INODE:
		fputs("InnoDB: Page may be an 'inode' page\n", stderr);
		break;
	case FIL_PAGE_IBUF_FREE_LIST:
		fputs("InnoDB: Page may be an insert buffer free list page\n",
		      stderr);
		break;
	case FIL_PAGE_TYPE_ALLOCATED:
		fputs("InnoDB: Page may be a freshly allocated page\n",
		      stderr);
		break;
	case FIL_PAGE_IBUF_BITMAP:
		fputs("InnoDB: Page may be an insert buffer bitmap page\n",
		      stderr);
		break;
	case FIL_PAGE_TYPE_SYS:
		fputs("InnoDB: Page may be a system page\n",
		      stderr);
		break;
	case FIL_PAGE_TYPE_TRX_SYS:
		fputs("InnoDB: Page may be a transaction system page\n",
		      stderr);
		break;
	case FIL_PAGE_TYPE_FSP_HDR:
		fputs("InnoDB: Page may be a file space header page\n",
		      stderr);
		break;
	case FIL_PAGE_TYPE_XDES:
		fputs("InnoDB: Page may be an extent descriptor page\n",
		      stderr);
		break;
	case FIL_PAGE_TYPE_BLOB:
		fputs("InnoDB: Page may be a BLOB page\n",
		      stderr);
		break;
	case FIL_PAGE_TYPE_ZBLOB:
	case FIL_PAGE_TYPE_ZBLOB2:
		fputs("InnoDB: Page may be a compressed BLOB page\n",
		      stderr);
		break;
	}
}

# ifdef PFS_GROUP_BUFFER_SYNC
/********************************************************************//**
This function registers mutexes and rwlocks in buffer blocks with
performance schema. If PFS_MAX_BUFFER_MUTEX_LOCK_REGISTER is
defined to be a value less than chunk->size, then only mutexes
and rwlocks in the first PFS_MAX_BUFFER_MUTEX_LOCK_REGISTER
blocks are registered. */
static
void
pfs_register_buffer_block(
/*======================*/
	buf_pool_t::chunk_t*	chunk)		/*!< in/out: chunk of buffers */
{
	buf_block_t*    block;
	ulint		num_to_register;

	block = chunk->blocks;

	num_to_register = ut_min(
		chunk->size, PFS_MAX_BUFFER_MUTEX_LOCK_REGISTER);

	for (ulint i = 0; i < num_to_register; i++) {
		rw_lock_t*	rwlock;

#  ifdef UNIV_PFS_RWLOCK
		rwlock = &block->lock;
		ut_a(!rwlock->pfs_psi);
		rwlock->pfs_psi = (PSI_server)
			? PSI_server->init_rwlock(buf_block_lock_key, rwlock)
			: NULL;

#   ifdef UNIV_DEBUG
		rwlock = block->debug_latch;
		ut_a(!rwlock->pfs_psi);
		rwlock->pfs_psi = (PSI_server)
			? PSI_server->init_rwlock(buf_block_debug_latch_key,
						  rwlock)
			: NULL;
#   endif /* UNIV_DEBUG */

#  endif /* UNIV_PFS_RWLOCK */
		block++;
	}
}
# endif /* PFS_GROUP_BUFFER_SYNC */

/** Initialize a buffer page descriptor.
@param[in,out]	block	buffer page descriptor
@param[in]	frame	buffer page frame */
static
void
buf_block_init(buf_block_t* block, byte* frame)
{
	/* This function should only be executed at database startup or by
	buf_pool.resize(). Either way, adaptive hash index must not exist. */
	assert_block_ahi_empty_on_init(block);

	block->frame = frame;

	block->modify_clock = 0;
	block->page.init(BUF_BLOCK_NOT_USED, page_id_t(~0ULL));
#ifdef BTR_CUR_HASH_ADAPT
	block->index = NULL;
#endif /* BTR_CUR_HASH_ADAPT */
	ut_d(block->in_unzip_LRU_list = false);
	ut_d(block->in_withdraw_list = false);

	page_zip_des_init(&block->page.zip);

	ut_d(block->debug_latch = (rw_lock_t *) ut_malloc_nokey(sizeof(rw_lock_t)));

#if defined PFS_SKIP_BUFFER_MUTEX_RWLOCK || defined PFS_GROUP_BUFFER_SYNC
	/* If PFS_SKIP_BUFFER_MUTEX_RWLOCK is defined, skip registration
	of buffer block rwlock with performance schema.

	If PFS_GROUP_BUFFER_SYNC is defined, skip the registration
	since buffer block rwlock will be registered later in
	pfs_register_buffer_block(). */

	rw_lock_create(PFS_NOT_INSTRUMENTED, &block->lock, SYNC_LEVEL_VARYING);

	ut_d(rw_lock_create(PFS_NOT_INSTRUMENTED, block->debug_latch,
			    SYNC_LEVEL_VARYING));

#else /* PFS_SKIP_BUFFER_MUTEX_RWLOCK || PFS_GROUP_BUFFER_SYNC */

	rw_lock_create(buf_block_lock_key, &block->lock, SYNC_LEVEL_VARYING);

	ut_d(rw_lock_create(buf_block_debug_latch_key,
			    block->debug_latch, SYNC_LEVEL_VARYING));

#endif /* PFS_SKIP_BUFFER_MUTEX_RWLOCK || PFS_GROUP_BUFFER_SYNC */

	block->lock.is_block_lock = 1;

	ut_ad(rw_lock_validate(&(block->lock)));
}

/** Allocate a chunk of buffer frames.
@param bytes    requested size
@return whether the allocation succeeded */
inline bool buf_pool_t::chunk_t::create(size_t bytes)
{
  DBUG_EXECUTE_IF("ib_buf_chunk_init_fails", return false;);
  /* Round down to a multiple of page size, although it already should be. */
  bytes= ut_2pow_round<size_t>(bytes, srv_page_size);

  mem= buf_pool.allocator.allocate_large_dontdump(bytes, &mem_pfx);

  if (UNIV_UNLIKELY(!mem))
    return false;

  MEM_UNDEFINED(mem, mem_size());

#ifdef HAVE_LIBNUMA
  if (srv_numa_interleave)
  {
    struct bitmask *numa_mems_allowed= numa_get_mems_allowed();
    if (mbind(mem, mem_size(), MPOL_INTERLEAVE,
              numa_mems_allowed->maskp, numa_mems_allowed->size,
              MPOL_MF_MOVE))
    {
      ib::warn() << "Failed to set NUMA memory policy of"
              " buffer pool page frames to MPOL_INTERLEAVE"
              " (error: " << strerror(errno) << ").";
    }
    numa_bitmask_free(numa_mems_allowed);
  }
#endif /* HAVE_LIBNUMA */


  /* Allocate the block descriptors from
  the start of the memory block. */
  blocks= reinterpret_cast<buf_block_t*>(mem);

  /* Align a pointer to the first frame.  Note that when
  opt_large_page_size is smaller than srv_page_size,
  (with max srv_page_size at 64k don't think any hardware
  makes this true),
  we may allocate one fewer block than requested.  When
  it is bigger, we may allocate more blocks than requested. */
  static_assert(sizeof(byte*) == sizeof(ulint), "pointer size");

  byte *frame= reinterpret_cast<byte*>((reinterpret_cast<ulint>(mem) +
                                        srv_page_size - 1) &
                                       ~ulint{srv_page_size - 1});
  size= (mem_pfx.m_size >> srv_page_size_shift) - (frame != mem);

  /* Subtract the space needed for block descriptors. */
  {
    ulint s= size;

    while (frame < reinterpret_cast<const byte*>(blocks + s))
    {
      frame+= srv_page_size;
      s--;
    }

    size= s;
  }

  /* Init block structs and assign frames for them. Then we assign the
  frames to the first blocks (we already mapped the memory above). */

  buf_block_t *block= blocks;

  for (auto i= size; i--; ) {
    buf_block_init(block, frame);
    MEM_UNDEFINED(block->frame, srv_page_size);
    /* Add the block to the free list */
    UT_LIST_ADD_LAST(buf_pool.free, &block->page);

    ut_d(block->page.in_free_list = TRUE);
    block++;
    frame+= srv_page_size;
  }

  reg();

#ifdef PFS_GROUP_BUFFER_SYNC
  pfs_register_buffer_block(this);
#endif /* PFS_GROUP_BUFFER_SYNC */
  return true;
}

#ifdef UNIV_DEBUG
/** Check that all file pages in the buffer chunk are in a replaceable state.
@return address of a non-free block
@retval nullptr if all freed */
inline const buf_block_t *buf_pool_t::chunk_t::not_freed() const
{
  buf_block_t *block= blocks;
  for (auto i= size; i--; block++)
  {
    switch (block->page.state()) {
    case BUF_BLOCK_ZIP_PAGE:
      /* The uncompressed buffer pool should never
      contain ROW_FORMAT=COMPRESSED block descriptors. */
      ut_error;
      break;
    case BUF_BLOCK_NOT_USED:
    case BUF_BLOCK_MEMORY:
    case BUF_BLOCK_REMOVE_HASH:
      /* Skip blocks that are not being used for file pages. */
      break;
    case BUF_BLOCK_FILE_PAGE:
      if (srv_read_only_mode)
      {
        /* The page cleaner is disabled in read-only mode.  No pages
        can be dirtied, so all of them must be clean. */
        ut_d(lsn_t oldest_modification= block->page.oldest_modification());
        ut_ad(oldest_modification == 0 ||
              oldest_modification == recv_sys.recovered_lsn ||
              srv_force_recovery == SRV_FORCE_NO_LOG_REDO);
        ut_ad(!block->page.buf_fix_count());
        ut_ad(block->page.io_fix() == BUF_IO_NONE);
        break;
      }

      if (!block->page.ready_for_replace())
        return block;

      break;
    }
  }

  return nullptr;
}
#endif /* UNIV_DEBUG */

/** Free the synchronization objects of a buffer pool block descriptor
@param[in,out]	block	buffer pool block descriptor */
static void buf_block_free_mutexes(buf_block_t* block)
{
	rw_lock_free(&block->lock);
	ut_d(rw_lock_free(block->debug_latch));
	ut_d(ut_free(block->debug_latch));
}

/** Create the hash table.
@param n  the lower bound of n_cells */
void buf_pool_t::page_hash_table::create(ulint n)
{
  n_cells= ut_find_prime(n);
  const size_t size= pad(n_cells) * sizeof *array;
  void* v= aligned_malloc(size, CPU_LEVEL1_DCACHE_LINESIZE);
  memset(v, 0, size);
  array= static_cast<hash_cell_t*>(v);
}

/** Create the buffer pool.
@return whether the creation failed */
bool buf_pool_t::create()
{
  ut_ad(this == &buf_pool);
  ut_ad(srv_buf_pool_size % srv_buf_pool_chunk_unit == 0);
  ut_ad(!is_initialised());
  ut_ad(srv_buf_pool_size > 0);

  NUMA_MEMPOLICY_INTERLEAVE_IN_SCOPE;

  ut_ad(!resizing);
  ut_ad(!chunks_old);

  chunk_t::map_reg= UT_NEW_NOKEY(chunk_t::map());

  new(&allocator) ut_allocator<unsigned char>(mem_key_buf_buf_pool);

  n_chunks= srv_buf_pool_size / srv_buf_pool_chunk_unit;
  const size_t chunk_size= srv_buf_pool_chunk_unit;

  chunks= static_cast<chunk_t*>(ut_zalloc_nokey(n_chunks * sizeof *chunks));
  UT_LIST_INIT(free, &buf_page_t::list);
  curr_size= 0;
  auto chunk= chunks;

  do
  {
    if (!chunk->create(chunk_size))
    {
      while (--chunk >= chunks)
      {
        buf_block_t* block= chunk->blocks;

        for (auto i= chunk->size; i--; block++)
          buf_block_free_mutexes(block);

        allocator.deallocate_large_dodump(chunk->mem, &chunk->mem_pfx);
      }
      ut_free(chunks);
      chunks= nullptr;
      UT_DELETE(chunk_t::map_reg);
      chunk_t::map_reg= nullptr;
      ut_ad(!is_initialised());
      return true;
    }

    curr_size+= chunk->size;
  }
  while (++chunk < chunks + n_chunks);

  ut_ad(is_initialised());
  mysql_mutex_init(buf_pool_mutex_key, &mutex, MY_MUTEX_INIT_FAST);

  UT_LIST_INIT(LRU, &buf_page_t::LRU);
  UT_LIST_INIT(withdraw, &buf_page_t::list);
  withdraw_target= 0;
  UT_LIST_INIT(flush_list, &buf_page_t::list);
  UT_LIST_INIT(unzip_LRU, &buf_block_t::unzip_LRU);

  for (size_t i= 0; i < UT_ARR_SIZE(zip_free); ++i)
    UT_LIST_INIT(zip_free[i], &buf_buddy_free_t::list);
  ulint s= curr_size;
  old_size= s;
  s/= BUF_READ_AHEAD_PORTION;
  read_ahead_area= s >= READ_AHEAD_PAGES
    ? READ_AHEAD_PAGES
    : my_round_up_to_next_power(static_cast<uint32_t>(s));
  curr_pool_size= srv_buf_pool_size;

  n_chunks_new= n_chunks;

  page_hash.create(2 * curr_size);
  zip_hash.create(2 * curr_size);
  last_printout_time= time(NULL);

  mysql_mutex_init(flush_list_mutex_key, &flush_list_mutex,
                   MY_MUTEX_INIT_FAST);

  mysql_cond_init(0, &done_flush_LRU, nullptr);
  mysql_cond_init(0, &done_flush_list, nullptr);
  mysql_cond_init(0, &do_flush_list, nullptr);

  try_LRU_scan= true;

  ut_d(flush_hp.m_mutex= &flush_list_mutex;);
  ut_d(lru_hp.m_mutex= &mutex);
  ut_d(lru_scan_itr.m_mutex= &mutex);

  io_buf.create((srv_n_read_io_threads + srv_n_write_io_threads) *
                OS_AIO_N_PENDING_IOS_PER_THREAD);

  /* FIXME: remove some of these variables */
  srv_buf_pool_curr_size= curr_pool_size;
  srv_buf_pool_old_size= srv_buf_pool_size;
  srv_buf_pool_base_size= srv_buf_pool_size;

  chunk_t::map_ref= chunk_t::map_reg;
  buf_LRU_old_ratio_update(100 * 3 / 8, false);
  btr_search_sys_create();
  ut_ad(is_initialised());
  return false;
}

/** Clean up after successful create() */
void buf_pool_t::close()
{
  ut_ad(this == &buf_pool);
  if (!is_initialised())
    return;

  mysql_mutex_destroy(&mutex);
  mysql_mutex_destroy(&flush_list_mutex);

  for (buf_page_t *bpage= UT_LIST_GET_LAST(LRU), *prev_bpage= nullptr; bpage;
       bpage= prev_bpage)
  {
    prev_bpage= UT_LIST_GET_PREV(LRU, bpage);
    ut_ad(bpage->in_file());
    ut_ad(bpage->in_LRU_list);
    /* The buffer pool must be clean during normal shutdown.
    Only on aborted startup (with recovery) or with innodb_fast_shutdown=2
    we may discard changes. */
    ut_ad(!bpage->oldest_modification() || srv_is_being_started ||
          srv_fast_shutdown == 2);

    if (bpage->state() != BUF_BLOCK_FILE_PAGE)
      buf_page_free_descriptor(bpage);
  }

  for (auto chunk= chunks + n_chunks; --chunk >= chunks; )
  {
    buf_block_t *block= chunk->blocks;

    for (auto i= chunk->size; i--; block++)
      buf_block_free_mutexes(block);

    allocator.deallocate_large_dodump(chunk->mem, &chunk->mem_pfx);
  }

  mysql_cond_destroy(&done_flush_LRU);
  mysql_cond_destroy(&done_flush_list);
  mysql_cond_destroy(&do_flush_list);

  ut_free(chunks);
  chunks= nullptr;
  page_hash.free();
  while (page_hash_table *old_page_hash= freed_page_hash)
  {
    freed_page_hash= static_cast<page_hash_table*>
      (old_page_hash->array[1].node);
    old_page_hash->free();
    UT_DELETE(old_page_hash);
  }
  zip_hash.free();

  io_buf.close();
  UT_DELETE(chunk_t::map_reg);
  chunk_t::map_reg= chunk_t::map_ref= nullptr;
}

/** Try to reallocate a control block.
@param block  control block to reallocate
@return whether the reallocation succeeded */
inline bool buf_pool_t::realloc(buf_block_t *block)
{
	buf_block_t*	new_block;

	mysql_mutex_assert_owner(&mutex);
	ut_ad(block->page.state() == BUF_BLOCK_FILE_PAGE);

	new_block = buf_LRU_get_free_only();

	if (new_block == NULL) {
		return(false); /* free list was not enough */
	}

	const page_id_t id(block->page.id());
	page_hash_latch* hash_lock = hash_lock_get(id);
	hash_lock->write_lock();

	if (block->page.can_relocate()) {
		memcpy_aligned<OS_FILE_LOG_BLOCK_SIZE>(
			new_block->frame, block->frame, srv_page_size);
		new (&new_block->page) buf_page_t(block->page);

		/* relocate LRU list */
		if (buf_page_t*	prev_b = buf_pool.LRU_remove(&block->page)) {
			UT_LIST_INSERT_AFTER(LRU, prev_b, &new_block->page);
		} else {
			UT_LIST_ADD_FIRST(LRU, &new_block->page);
		}

		if (LRU_old == &block->page) {
			LRU_old = &new_block->page;
		}

		ut_ad(new_block->page.in_LRU_list);

		/* relocate unzip_LRU list */
		if (block->page.zip.data != NULL) {
			ut_ad(block->in_unzip_LRU_list);
			ut_d(new_block->in_unzip_LRU_list = true);

			buf_block_t*	prev_block = UT_LIST_GET_PREV(unzip_LRU, block);
			UT_LIST_REMOVE(unzip_LRU, block);

			ut_d(block->in_unzip_LRU_list = false);
			block->page.zip.data = NULL;
			page_zip_set_size(&block->page.zip, 0);

			if (prev_block != NULL) {
				UT_LIST_INSERT_AFTER(unzip_LRU, prev_block, new_block);
			} else {
				UT_LIST_ADD_FIRST(unzip_LRU, new_block);
			}
		} else {
			ut_ad(!block->in_unzip_LRU_list);
			ut_d(new_block->in_unzip_LRU_list = false);
		}

		/* relocate page_hash */
		ut_ad(block->page.in_page_hash);
		ut_ad(new_block->page.in_page_hash);
		const ulint fold = id.fold();
		ut_ad(&block->page == page_hash_get_low(id, fold));
		ut_d(block->page.in_page_hash = false);
		HASH_REPLACE(buf_page_t, hash, &page_hash, fold,
			     &block->page, &new_block->page);

		buf_block_modify_clock_inc(block);
		static_assert(FIL_PAGE_OFFSET % 4 == 0, "alignment");
		memset_aligned<4>(block->frame + FIL_PAGE_OFFSET, 0xff, 4);
		static_assert(FIL_PAGE_ARCH_LOG_NO_OR_SPACE_ID % 4 == 2,
			      "not perfect alignment");
		memset_aligned<2>(block->frame
				  + FIL_PAGE_ARCH_LOG_NO_OR_SPACE_ID, 0xff, 4);
		MEM_UNDEFINED(block->frame, srv_page_size);
		block->page.set_state(BUF_BLOCK_REMOVE_HASH);
		buf_flush_relocate_on_flush_list(&block->page,
						 &new_block->page);
		block->page.set_corrupt_id();

		/* set other flags of buf_block_t */

#ifdef BTR_CUR_HASH_ADAPT
		/* This code should only be executed by resize(),
		while the adaptive hash index is disabled. */
		assert_block_ahi_empty(block);
		assert_block_ahi_empty_on_init(new_block);
		ut_ad(!block->index);
		new_block->index	= NULL;
		new_block->n_hash_helps	= 0;
		new_block->n_fields	= 1;
		new_block->left_side	= TRUE;
#endif /* BTR_CUR_HASH_ADAPT */

		hash_lock->write_unlock();

		/* free block */
		ut_d(block->page.set_state(BUF_BLOCK_MEMORY));
		buf_LRU_block_free_non_file_page(block);
	} else {
		hash_lock->write_unlock();
		buf_LRU_block_free_non_file_page(new_block);
	}

	return(true); /* free_list was enough */
}

/** Sets the global variable that feeds MySQL's innodb_buffer_pool_resize_status
to the specified string. The format and the following parameters are the
same as the ones used for printf(3).
@param[in]	fmt	format
@param[in]	...	extra parameters according to fmt */
static
void
buf_resize_status(
	const char*	fmt,
	...)
{
	va_list	ap;

	va_start(ap, fmt);

	vsnprintf(
		export_vars.innodb_buffer_pool_resize_status,
		sizeof(export_vars.innodb_buffer_pool_resize_status),
		fmt, ap);

	va_end(ap);

	ib::info() << export_vars.innodb_buffer_pool_resize_status;
}

/** Withdraw blocks from the buffer pool until meeting withdraw_target.
@return whether retry is needed */
inline bool buf_pool_t::withdraw_blocks()
{
	buf_block_t*	block;
	ulint		loop_count = 0;

	ib::info() << "start to withdraw the last "
		<< withdraw_target << " blocks";

	/* Minimize zip_free[i] lists */
	mysql_mutex_lock(&mutex);
	buf_buddy_condense_free();
	mysql_mutex_unlock(&mutex);

	while (UT_LIST_GET_LEN(withdraw) < withdraw_target) {

		/* try to withdraw from free_list */
		ulint	count1 = 0;

		mysql_mutex_lock(&mutex);
		block = reinterpret_cast<buf_block_t*>(
			UT_LIST_GET_FIRST(free));
		while (block != NULL
		       && UT_LIST_GET_LEN(withdraw) < withdraw_target) {
			ut_ad(block->page.in_free_list);
			ut_ad(!block->page.oldest_modification());
			ut_ad(!block->page.in_LRU_list);
			ut_a(!block->page.in_file());

			buf_block_t*	next_block;
			next_block = reinterpret_cast<buf_block_t*>(
				UT_LIST_GET_NEXT(
					list, &block->page));

			if (will_be_withdrawn(block->page)) {
				/* This should be withdrawn */
				UT_LIST_REMOVE(free, &block->page);
				UT_LIST_ADD_LAST(withdraw, &block->page);
				ut_d(block->in_withdraw_list = true);
				count1++;
			}

			block = next_block;
		}
		mysql_mutex_unlock(&mutex);

		/* reserve free_list length */
		if (UT_LIST_GET_LEN(withdraw) < withdraw_target) {
			ulint n_flushed = buf_flush_lists(
				std::max<ulint>(withdraw_target
						- UT_LIST_GET_LEN(withdraw),
						srv_LRU_scan_depth), 0);
			buf_flush_wait_batch_end_acquiring_mutex(true);

			if (n_flushed) {
				MONITOR_INC_VALUE_CUMULATIVE(
					MONITOR_LRU_BATCH_FLUSH_TOTAL_PAGE,
					MONITOR_LRU_BATCH_FLUSH_COUNT,
					MONITOR_LRU_BATCH_FLUSH_PAGES,
					n_flushed);
			}
		}

		/* relocate blocks/buddies in withdrawn area */
		ulint	count2 = 0;

		mysql_mutex_lock(&mutex);
		buf_page_t*	bpage;
		bpage = UT_LIST_GET_FIRST(LRU);
		while (bpage != NULL) {
			buf_page_t* next_bpage = UT_LIST_GET_NEXT(LRU, bpage);
			if (bpage->zip.data != NULL
			    && will_be_withdrawn(bpage->zip.data)
			    && bpage->can_relocate()) {
				buf_pool_mutex_exit_forbid();
				if (!buf_buddy_realloc(
					    bpage->zip.data,
					    page_zip_get_size(&bpage->zip))) {
					/* failed to allocate block */
					buf_pool_mutex_exit_allow();
					break;
				}
				buf_pool_mutex_exit_allow();
				count2++;
			}

			if (bpage->state() == BUF_BLOCK_FILE_PAGE
			    && will_be_withdrawn(*bpage)) {
				if (bpage->can_relocate()) {
					buf_pool_mutex_exit_forbid();
					if (!realloc(
						reinterpret_cast<buf_block_t*>(
							bpage))) {
						/* failed to allocate block */
						buf_pool_mutex_exit_allow();
						break;
					}
					buf_pool_mutex_exit_allow();
					count2++;
				}
				/* NOTE: if the page is in use,
				not relocated yet */
			}

			bpage = next_bpage;
		}
		mysql_mutex_unlock(&mutex);

		buf_resize_status(
			"withdrawing blocks. (" ULINTPF "/" ULINTPF ")",
			UT_LIST_GET_LEN(withdraw),
			withdraw_target);

		ib::info() << "withdrew "
			<< count1 << " blocks from free list."
			<< " Tried to relocate " << count2 << " pages ("
			<< UT_LIST_GET_LEN(withdraw) << "/"
			<< withdraw_target << ")";

		if (++loop_count >= 10) {
			/* give up for now.
			retried after user threads paused. */

			ib::info() << "will retry to withdraw later";

			/* need retry later */
			return(true);
		}
	}

	/* confirm withdrawn enough */
	for (const chunk_t* chunk = chunks + n_chunks_new,
	     * const echunk = chunks + n_chunks; chunk != echunk; chunk++) {
		block = chunk->blocks;
		for (ulint j = chunk->size; j--; block++) {
			ut_a(block->page.state() == BUF_BLOCK_NOT_USED);
			ut_ad(block->in_withdraw_list);
		}
	}

	ib::info() << "withdrawn target: " << UT_LIST_GET_LEN(withdraw)
		   << " blocks";

	return(false);
}

/** resize page_hash and zip_hash */
inline void buf_pool_t::resize_hash()
{
  page_hash_table *new_page_hash= UT_NEW_NOKEY(page_hash_table());
  new_page_hash->create(2 * buf_pool.curr_size);
  new_page_hash->write_lock_all();

  for (auto i= page_hash.pad(page_hash.n_cells); i--; )
  {
    static_assert(!((page_hash_table::ELEMENTS_PER_LATCH + 1) &
                    page_hash_table::ELEMENTS_PER_LATCH),
                  "must be one less than a power of 2");
    if (!(i & page_hash_table::ELEMENTS_PER_LATCH))
    {
      ut_ad(reinterpret_cast<page_hash_latch*>
            (&page_hash.array[i])->is_write_locked());
      continue;
    }
    while (buf_page_t *bpage= static_cast<buf_page_t*>
           (page_hash.array[i].node))
    {
      ut_ad(bpage->in_page_hash);
      const ulint fold= bpage->id().fold();
      HASH_DELETE(buf_page_t, hash, &buf_pool.page_hash, fold, bpage);
      HASH_INSERT(buf_page_t, hash, new_page_hash, fold, bpage);
    }
  }

  buf_pool.page_hash.array[1].node= freed_page_hash;
  std::swap(buf_pool.page_hash, *new_page_hash);
  freed_page_hash= new_page_hash;

  /* recreate zip_hash */
  hash_table_t new_hash;
  new_hash.create(2 * buf_pool.curr_size);

  for (ulint i= 0; i < buf_pool.zip_hash.n_cells; i++)
  {
    while (buf_page_t *bpage= static_cast<buf_page_t*>
           (HASH_GET_FIRST(&buf_pool.zip_hash, i)))
    {
      const ulint fold= BUF_POOL_ZIP_FOLD_BPAGE(bpage);
      HASH_DELETE(buf_page_t, hash, &buf_pool.zip_hash, fold, bpage);
      HASH_INSERT(buf_page_t, hash, &new_hash, fold, bpage);
    }
  }

  std::swap(buf_pool.zip_hash.array, new_hash.array);
  buf_pool.zip_hash.n_cells= new_hash.n_cells;
  new_hash.free();
}


inline void buf_pool_t::page_hash_table::write_lock_all()
{
  for (auto n= pad(n_cells) & ~ELEMENTS_PER_LATCH;; n-= ELEMENTS_PER_LATCH + 1)
  {
    reinterpret_cast<page_hash_latch&>(array[n]).write_lock();
    if (!n)
      break;
  }
}


inline void buf_pool_t::page_hash_table::write_unlock_all()
{
  for (auto n= pad(n_cells) & ~ELEMENTS_PER_LATCH;; n-= ELEMENTS_PER_LATCH + 1)
  {
    reinterpret_cast<page_hash_latch&>(array[n]).write_unlock();
    if (!n)
      break;
  }
}


inline void buf_pool_t::write_lock_all_page_hash()
{
  mysql_mutex_assert_owner(&mutex);
  page_hash.write_lock_all();
  for (page_hash_table *old_page_hash= freed_page_hash; old_page_hash;
       old_page_hash= static_cast<page_hash_table*>
         (old_page_hash->array[1].node))
    old_page_hash->write_lock_all();
}


inline void buf_pool_t::write_unlock_all_page_hash()
{
  page_hash.write_unlock_all();
  for (page_hash_table *old_page_hash= freed_page_hash; old_page_hash;
       old_page_hash= static_cast<page_hash_table*>
         (old_page_hash->array[1].node))
    old_page_hash->write_unlock_all();
}

namespace
{

struct find_interesting_trx
{
  void operator()(const trx_t &trx)
  {
    if (trx.state == TRX_STATE_NOT_STARTED)
      return;
    if (trx.mysql_thd == nullptr)
      return;
    if (withdraw_started <= trx.start_time)
      return;

    if (!found)
    {
      ib::warn() << "The following trx might hold "
                    "the blocks in buffer pool to "
                    "be withdrawn. Buffer pool "
                    "resizing can complete only "
                    "after all the transactions "
                    "below release the blocks.";
      found= true;
    }

    lock_trx_print_wait_and_mvcc_state(stderr, &trx, current_time);
  }

  bool &found;
  time_t withdraw_started;
  time_t current_time;
};

} // namespace

/** Resize from srv_buf_pool_old_size to srv_buf_pool_size. */
inline void buf_pool_t::resize()
{
  ut_ad(this == &buf_pool);

	bool		warning = false;

	NUMA_MEMPOLICY_INTERLEAVE_IN_SCOPE;

	ut_ad(!resize_in_progress());
	ut_ad(srv_buf_pool_chunk_unit > 0);

	ulint new_instance_size = srv_buf_pool_size >> srv_page_size_shift;

	buf_resize_status("Resizing buffer pool from " ULINTPF " to "
			  ULINTPF " (unit=" ULINTPF ").",
			  srv_buf_pool_old_size, srv_buf_pool_size,
			  srv_buf_pool_chunk_unit);

	mysql_mutex_lock(&mutex);
	ut_ad(curr_size == old_size);
	ut_ad(n_chunks_new == n_chunks);
	ut_ad(UT_LIST_GET_LEN(withdraw) == 0);

	n_chunks_new = (new_instance_size << srv_page_size_shift)
		/ srv_buf_pool_chunk_unit;
	curr_size = n_chunks_new * chunks->size;
	mysql_mutex_unlock(&mutex);

#ifdef BTR_CUR_HASH_ADAPT
	/* disable AHI if needed */
	const bool btr_search_disabled = btr_search_enabled;

	buf_resize_status("Disabling adaptive hash index.");

	btr_search_s_lock_all();
	if (btr_search_disabled) {
		btr_search_s_unlock_all();
	} else {
		btr_search_s_unlock_all();
	}

	btr_search_disable();

	if (btr_search_disabled) {
		ib::info() << "disabled adaptive hash index.";
	}
#endif /* BTR_CUR_HASH_ADAPT */

	if (curr_size < old_size) {
		/* set withdraw target */
		size_t w = 0;

		for (const chunk_t* chunk = chunks + n_chunks_new,
		     * const echunk = chunks + n_chunks;
		     chunk != echunk; chunk++)
			w += chunk->size;

		ut_ad(withdraw_target == 0);
		withdraw_target = w;
	}

	buf_resize_status("Withdrawing blocks to be shrunken.");

	time_t		withdraw_started = time(NULL);
	double		message_interval = 60;
	ulint		retry_interval = 1;

withdraw_retry:
	/* wait for the number of blocks fit to the new size (if needed)*/
	bool	should_retry_withdraw = curr_size < old_size
		&& withdraw_blocks();

	if (srv_shutdown_state != SRV_SHUTDOWN_NONE) {
		/* abort to resize for shutdown. */
		return;
	}

	/* abort buffer pool load */
	buf_load_abort();

	const time_t current_time = time(NULL);

	if (should_retry_withdraw
	    && difftime(current_time, withdraw_started) >= message_interval) {

		if (message_interval > 900) {
			message_interval = 1800;
		} else {
			message_interval *= 2;
		}

		lock_mutex_enter();
		bool	found = false;
		trx_sys.trx_list.for_each(find_interesting_trx{
			found, withdraw_started, current_time});
		lock_mutex_exit();

		withdraw_started = current_time;
	}

	if (should_retry_withdraw) {
		ib::info() << "Will retry to withdraw " << retry_interval
			<< " seconds later.";
		os_thread_sleep(retry_interval * 1000000);

		if (retry_interval > 5) {
			retry_interval = 10;
		} else {
			retry_interval *= 2;
		}

		goto withdraw_retry;
	}

	buf_resize_status("Latching whole of buffer pool.");

#ifndef DBUG_OFF
	{
		bool	should_wait = true;

		while (should_wait) {
			should_wait = false;
			DBUG_EXECUTE_IF(
				"ib_buf_pool_resize_wait_before_resize",
				should_wait = true; os_thread_sleep(10000););
		}
	}
#endif /* !DBUG_OFF */

	if (srv_shutdown_state != SRV_SHUTDOWN_NONE) {
		return;
	}

	/* Indicate critical path */
	resizing.store(true, std::memory_order_relaxed);

  mysql_mutex_lock(&mutex);
  write_lock_all_page_hash();

	chunk_t::map_reg = UT_NEW_NOKEY(chunk_t::map());

	/* add/delete chunks */

	buf_resize_status("buffer pool resizing with chunks "
			  ULINTPF " to " ULINTPF ".",
			  n_chunks, n_chunks_new);

	if (n_chunks_new < n_chunks) {
		/* delete chunks */
		chunk_t* chunk = chunks + n_chunks_new;
		const chunk_t* const echunk = chunks + n_chunks;

		ulint	sum_freed = 0;

		while (chunk < echunk) {
			/* buf_LRU_block_free_non_file_page() invokes
			MEM_NOACCESS() on any buf_pool.free blocks.
			We must cancel the effect of that. In
			MemorySanitizer, MEM_NOACCESS() is no-op, so
			we must not do anything special for it here. */
#ifdef HAVE_valgrind
# if !__has_feature(memory_sanitizer)
			MEM_MAKE_DEFINED(chunk->mem, chunk->mem_size());
# endif
#else
			MEM_MAKE_ADDRESSABLE(chunk->mem, chunk->size);
#endif

			buf_block_t*	block = chunk->blocks;

			for (ulint j = chunk->size; j--; block++) {
				buf_block_free_mutexes(block);
			}

			allocator.deallocate_large_dodump(
				chunk->mem, &chunk->mem_pfx);
			sum_freed += chunk->size;
			++chunk;
		}

		/* discard withdraw list */
		UT_LIST_INIT(withdraw, &buf_page_t::list);
		withdraw_target = 0;

		ib::info() << n_chunks - n_chunks_new
			   << " chunks (" << sum_freed
			   << " blocks) were freed.";

		n_chunks = n_chunks_new;
	}

	{
		/* reallocate chunks */
		const size_t	new_chunks_size
			= n_chunks_new * sizeof(chunk_t);

		chunk_t*	new_chunks = static_cast<chunk_t*>(
			ut_zalloc_nokey_nofatal(new_chunks_size));

		DBUG_EXECUTE_IF("buf_pool_resize_chunk_null",
				ut_free(new_chunks); new_chunks= nullptr; );

		if (!new_chunks) {
			ib::error() << "failed to allocate"
				" the chunk array.";
			n_chunks_new = n_chunks;
			warning = true;
			chunks_old = NULL;
			goto calc_buf_pool_size;
		}

		ulint	n_chunks_copy = ut_min(n_chunks_new,
					       n_chunks);

		memcpy(new_chunks, chunks,
		       n_chunks_copy * sizeof *new_chunks);

		for (ulint j = 0; j < n_chunks_copy; j++) {
			new_chunks[j].reg();
		}

		chunks_old = chunks;
		chunks = new_chunks;
	}

	if (n_chunks_new > n_chunks) {
		/* add chunks */
		ulint	sum_added = 0;
		ulint	n = n_chunks;
		const size_t unit = srv_buf_pool_chunk_unit;

		for (chunk_t* chunk = chunks + n_chunks,
		     * const echunk = chunks + n_chunks_new;
		     chunk != echunk; chunk++) {
			if (!chunk->create(unit)) {
				ib::error() << "failed to allocate"
					" memory for buffer pool chunk";

				warning = true;
				n_chunks_new = n_chunks;
				break;
			}

			sum_added += chunk->size;
			++n;
		}

		ib::info() << n_chunks_new - n_chunks
			   << " chunks (" << sum_added
			   << " blocks) were added.";

		n_chunks = n;
	}
calc_buf_pool_size:
	/* recalc curr_size */
	ulint	new_size = 0;

	{
		chunk_t* chunk = chunks;
		const chunk_t* const echunk = chunk + n_chunks;
		do {
			new_size += chunk->size;
		} while (++chunk != echunk);
	}

	curr_size = new_size;
	n_chunks_new = n_chunks;

	if (chunks_old) {
		ut_free(chunks_old);
		chunks_old = NULL;
	}

	chunk_t::map* chunk_map_old = chunk_t::map_ref;
	chunk_t::map_ref = chunk_t::map_reg;

	/* set size */
	ut_ad(UT_LIST_GET_LEN(withdraw) == 0);
  ulint s= curr_size;
  old_size= s;
  s/= BUF_READ_AHEAD_PORTION;
  read_ahead_area= s >= READ_AHEAD_PAGES
    ? READ_AHEAD_PAGES
    : my_round_up_to_next_power(static_cast<uint32_t>(s));
  curr_pool_size= n_chunks * srv_buf_pool_chunk_unit;
  srv_buf_pool_curr_size= curr_pool_size;/* FIXME: remove*/
  innodb_set_buf_pool_size(buf_pool_size_align(srv_buf_pool_curr_size));

	const bool	new_size_too_diff
		= srv_buf_pool_base_size > srv_buf_pool_size * 2
			|| srv_buf_pool_base_size * 2 < srv_buf_pool_size;

	/* Normalize page_hash and zip_hash,
	if the new size is too different */
	if (!warning && new_size_too_diff) {
		buf_resize_status("Resizing hash table");
		resize_hash();
		ib::info() << "hash tables were resized";
	}

  mysql_mutex_unlock(&mutex);
  write_unlock_all_page_hash();

	UT_DELETE(chunk_map_old);

	resizing.store(false, std::memory_order_relaxed);

	/* Normalize other components, if the new size is too different */
	if (!warning && new_size_too_diff) {
		srv_buf_pool_base_size = srv_buf_pool_size;

		buf_resize_status("Resizing also other hash tables.");

		srv_lock_table_size = 5
			* (srv_buf_pool_size >> srv_page_size_shift);
		lock_sys.resize(srv_lock_table_size);
		dict_sys.resize();

		ib::info() << "Resized hash tables at lock_sys,"
#ifdef BTR_CUR_HASH_ADAPT
			" adaptive hash index,"
#endif /* BTR_CUR_HASH_ADAPT */
			" dictionary.";
	}

	/* normalize ibuf.max_size */
	ibuf_max_size_update(srv_change_buffer_max_size);

	if (srv_buf_pool_old_size != srv_buf_pool_size) {

		ib::info() << "Completed to resize buffer pool from "
			<< srv_buf_pool_old_size
			<< " to " << srv_buf_pool_size << ".";
		srv_buf_pool_old_size = srv_buf_pool_size;
	}

#ifdef BTR_CUR_HASH_ADAPT
	/* enable AHI if needed */
	if (btr_search_disabled) {
		btr_search_enable(true);
		ib::info() << "Re-enabled adaptive hash index.";
	}
#endif /* BTR_CUR_HASH_ADAPT */

	char	now[32];

	ut_sprintf_timestamp(now);
	if (!warning) {
		buf_resize_status("Completed resizing buffer pool at %s.",
			now);
	} else {
		buf_resize_status("Resizing buffer pool failed,"
			" finished resizing at %s.", now);
	}

	ut_d(validate());

	return;
}

/** Thread pool task invoked by innodb_buffer_pool_size changes. */
static void buf_resize_callback(void *)
{
  DBUG_ENTER("buf_resize_callback");
  ut_a(srv_shutdown_state == SRV_SHUTDOWN_NONE);
  mysql_mutex_lock(&buf_pool.mutex);
  const auto size= srv_buf_pool_size;
  const bool work= srv_buf_pool_old_size != size;
  mysql_mutex_unlock(&buf_pool.mutex);

  if (work)
    buf_pool.resize();
  else
  {
    std::ostringstream sout;
    sout << "Size did not change: old size = new size = " << size;
    buf_resize_status(sout.str().c_str());
  }
  DBUG_VOID_RETURN;
}

/* Ensure that task does not run in parallel, by setting max_concurrency to 1 for the thread group */
static tpool::task_group single_threaded_group(1);
static tpool::waitable_task buf_resize_task(buf_resize_callback,
	nullptr, &single_threaded_group);

void buf_resize_start()
{
	srv_thread_pool->submit_task(&buf_resize_task);
}

void buf_resize_shutdown()
{
	buf_resize_task.wait();
}


/** Relocate a ROW_FORMAT=COMPRESSED block in the LRU list and
buf_pool.page_hash.
The caller must relocate bpage->list.
@param bpage   BUF_BLOCK_ZIP_PAGE block
@param dpage   destination control block */
static void buf_relocate(buf_page_t *bpage, buf_page_t *dpage)
{
  const ulint fold= bpage->id().fold();
  ut_ad(bpage->state() == BUF_BLOCK_ZIP_PAGE);
  mysql_mutex_assert_owner(&buf_pool.mutex);
  ut_ad(buf_pool.hash_lock_get(bpage->id())->is_write_locked());
  ut_a(bpage->io_fix() == BUF_IO_NONE);
  ut_a(!bpage->buf_fix_count());
  ut_ad(bpage == buf_pool.page_hash_get_low(bpage->id(), fold));
  ut_ad(!buf_pool.watch_is_sentinel(*bpage));
  ut_ad(bpage->state() == BUF_BLOCK_ZIP_PAGE);

  new (dpage) buf_page_t(*bpage);

  /* Important that we adjust the hazard pointer before
  removing bpage from LRU list. */
  if (buf_page_t *b= buf_pool.LRU_remove(bpage))
    UT_LIST_INSERT_AFTER(buf_pool.LRU, b, dpage);
  else
    UT_LIST_ADD_FIRST(buf_pool.LRU, dpage);

  if (UNIV_UNLIKELY(buf_pool.LRU_old == bpage))
  {
    buf_pool.LRU_old= dpage;
#ifdef UNIV_LRU_DEBUG
    /* buf_pool.LRU_old must be the first item in the LRU list
    whose "old" flag is set. */
    ut_a(buf_pool.LRU_old->old);
    ut_a(!UT_LIST_GET_PREV(LRU, buf_pool.LRU_old) ||
         !UT_LIST_GET_PREV(LRU, buf_pool.LRU_old)->old);
    ut_a(!UT_LIST_GET_NEXT(LRU, buf_pool.LRU_old) ||
         UT_LIST_GET_NEXT(LRU, buf_pool.LRU_old)->old);
  }
  else
  {
    /* Check that the "old" flag is consistent in
    the block and its neighbours. */
    dpage->set_old(dpage->is_old());
#endif /* UNIV_LRU_DEBUG */
  }

  ut_d(CheckInLRUList::validate());

  /* relocate buf_pool.page_hash */
  ut_ad(bpage->in_page_hash);
  ut_ad(dpage->in_page_hash);
  ut_d(bpage->in_page_hash= false);
  HASH_REPLACE(buf_page_t, hash, &buf_pool.page_hash, fold, bpage, dpage);
}

/** Register a watch for a page identifier. The caller must hold an
exclusive page hash latch. The *hash_lock may be released,
relocated, and reacquired.
@param id         page identifier
@param hash_lock  exclusively held page_hash latch
@return a buffer pool block corresponding to id
@retval nullptr   if the block was not present, and a watch was installed */
inline buf_page_t *buf_pool_t::watch_set(const page_id_t id,
                                         page_hash_latch **hash_lock)
{
  const ulint fold= id.fold();
  ut_ad(*hash_lock == page_hash.lock_get(fold));
  ut_ad((*hash_lock)->is_write_locked());

retry:
  if (buf_page_t *bpage= page_hash_get_low(id, fold))
  {
    if (!watch_is_sentinel(*bpage))
      /* The page was loaded meanwhile. */
      return bpage;
    /* Add to an existing watch. */
    bpage->fix();
    return nullptr;
  }

  (*hash_lock)->write_unlock();
  /* Allocate a watch[] and then try to insert it into the page_hash. */
  mysql_mutex_lock(&mutex);

  /* The maximum number of purge tasks should never exceed
  the UT_ARR_SIZE(watch) - 1, and there is no way for a purge task to hold a
  watch when setting another watch. */
  for (buf_page_t *w= &watch[UT_ARR_SIZE(watch)]; w-- >= watch; )
  {
    ut_ad(w->access_time == 0);
    ut_ad(!w->oldest_modification());
    ut_ad(!w->zip.data);
    ut_ad(!w->in_zip_hash);
    if (w->state() == BUF_BLOCK_ZIP_PAGE)
      /* This watch may be in use for some other page. */
      continue;
    ut_ad(w->state() == BUF_BLOCK_NOT_USED);
    ut_ad(!w->buf_fix_count());
    /* w is pointing to watch[], which is protected by mutex.
    Normally, buf_page_t::id for objects that are reachable by
    page_hash_get_low(id, fold) are protected by hash_lock. */
    w->set_state(BUF_BLOCK_ZIP_PAGE);
    w->id_= id;

    *hash_lock= page_hash.lock_get(fold);
    (*hash_lock)->write_lock();
    mysql_mutex_unlock(&mutex);

    buf_page_t *bpage= page_hash_get_low(id, fold);
    if (UNIV_LIKELY_NULL(bpage))
    {
      (*hash_lock)->write_unlock();
      mysql_mutex_lock(&mutex);
      w->set_state(BUF_BLOCK_NOT_USED);
      *hash_lock= page_hash.lock_get(fold);
      (*hash_lock)->write_lock();
      mysql_mutex_unlock(&mutex);
      goto retry;
    }

    ut_ad(!w->buf_fix_count_);
    w->buf_fix_count_= 1;
    ut_ad(!w->in_page_hash);
    ut_d(w->in_page_hash= true); /* Not holding buf_pool.mutex here! */
    HASH_INSERT(buf_page_t, hash, &page_hash, fold, w);
    return nullptr;
  }

  ut_error;
  mysql_mutex_unlock(&mutex);
  return nullptr;
}

/** Mark the page status as FREED for the given tablespace id and
page number. If the page is not in the buffer pool then ignore it.
X-lock should be taken on the page before marking the page status
as FREED. It avoids the concurrent flushing of freed page.
Currently, this function only marks the page as FREED if it is
in buffer pool.
@param[in]	page_id	page id
@param[in,out]	mtr	mini-transaction
@param[in]	file	file name
@param[in]	line	line where called */
void buf_page_free(const page_id_t page_id,
                   mtr_t *mtr,
                   const char *file,
                   unsigned line)
{
  ut_ad(mtr);
  ut_ad(mtr->is_active());
  buf_pool.stat.n_page_gets++;

  const ulint fold= page_id.fold();
  page_hash_latch *hash_lock= buf_pool.page_hash.lock<false>(fold);
  buf_block_t *block= reinterpret_cast<buf_block_t*>
    (buf_pool.page_hash_get_low(page_id, fold));

  /* TODO: try to all this part of mtr_t::free() */
  if (srv_immediate_scrub_data_uncompressed || mtr->is_page_compressed())
    mtr->add_freed_offset(page_id);

  if (!block || block->page.state() != BUF_BLOCK_FILE_PAGE)
  {
    /* FIXME: if block!=NULL, convert to BUF_BLOCK_FILE_PAGE,
    but avoid buf_zip_decompress() */
    hash_lock->read_unlock();
    return;
  }

  block->fix();
  ut_ad(block->page.buf_fix_count());
  ut_ad(fsp_is_system_temporary(page_id.space()) ||
	rw_lock_s_lock_nowait(block->debug_latch, file, line));

  mtr_memo_type_t fix_type= MTR_MEMO_PAGE_X_FIX;
  rw_lock_x_lock_inline(&block->lock, 0, file, line);
  mtr_memo_push(mtr, block, fix_type);

  block->page.status= buf_page_t::FREED;
  buf_block_dbg_add_level(block, SYNC_NO_ORDER_CHECK);
  hash_lock->read_unlock();
}

/** Get read access to a compressed page (usually of type
FIL_PAGE_TYPE_ZBLOB or FIL_PAGE_TYPE_ZBLOB2).
The page must be released with buf_page_release_zip().
NOTE: the page is not protected by any latch.  Mutual exclusion has to
be implemented at a higher level.  In other words, all possible
accesses to a given page through this function must be protected by
the same set of mutexes or latches.
@param[in]	page_id		page id
@param[in]	zip_size	ROW_FORMAT=COMPRESSED page size
@return pointer to the block */
buf_page_t* buf_page_get_zip(const page_id_t page_id, ulint zip_size)
{
  ut_ad(zip_size);
  ut_ad(ut_is_2pow(zip_size));
  buf_pool.stat.n_page_gets++;

  bool discard_attempted= false;
  const ulint fold= page_id.fold();
  buf_page_t *bpage;
  page_hash_latch *hash_lock;

  for (;;)
  {
lookup:
    bpage= buf_pool.page_hash_get_locked<false>(page_id, fold, &hash_lock);
    if (bpage)
      break;

    dberr_t err= buf_read_page(page_id, zip_size);

    if (UNIV_UNLIKELY(err != DB_SUCCESS))
    {
      ib::error() << "Reading compressed page " << page_id
                  << " failed with error: " << err;
      goto err_exit;
    }

#ifdef UNIV_DEBUG
    if (!(++buf_dbg_counter % 5771)) buf_pool.validate();
#endif /* UNIV_DEBUG */
  }

  ut_ad(hash_lock->is_read_locked());

  if (!bpage->zip.data)
  {
    /* There is no compressed page. */
err_exit:
    hash_lock->read_unlock();
    return nullptr;
  }

  ut_ad(!buf_pool.watch_is_sentinel(*bpage));

  switch (bpage->state()) {
  case BUF_BLOCK_ZIP_PAGE:
    bpage->fix();
    goto got_block;
  case BUF_BLOCK_FILE_PAGE:
    /* Discard the uncompressed page frame if possible. */
    if (!discard_attempted)
    {
      discard_attempted= true;
      hash_lock->read_unlock();
      mysql_mutex_lock(&buf_pool.mutex);
      if (buf_page_t *bpage= buf_pool.page_hash_get_low(page_id, fold))
        buf_LRU_free_page(bpage, false);
      mysql_mutex_unlock(&buf_pool.mutex);
      goto lookup;
    }

    buf_block_buf_fix_inc(reinterpret_cast<buf_block_t*>(bpage),
                          __FILE__, __LINE__);
    goto got_block;
  default:
    break;
  }

  ut_error;
  goto err_exit;

got_block:
  bool must_read= bpage->io_fix() == BUF_IO_READ;
  hash_lock->read_unlock();

  DBUG_ASSERT(bpage->status != buf_page_t::FREED);

  bpage->set_accessed();
  buf_page_make_young_if_needed(bpage);

#ifdef UNIV_DEBUG
  if (!(++buf_dbg_counter % 5771)) buf_pool.validate();
#endif /* UNIV_DEBUG */
  ut_ad(bpage->buf_fix_count());
  ut_ad(bpage->in_file());

  if (must_read)
    /* Let us wait until the read operation completes */
    while (bpage->io_fix() == BUF_IO_READ)
      os_thread_sleep(WAIT_FOR_READ);

  return bpage;
}

/********************************************************************//**
Initialize some fields of a control block. */
UNIV_INLINE
void
buf_block_init_low(
/*===============*/
	buf_block_t*	block)	/*!< in: block to init */
{
#ifdef BTR_CUR_HASH_ADAPT
	/* No adaptive hash index entries may point to a previously
	unused (and now freshly allocated) block. */
	assert_block_ahi_empty_on_init(block);
	block->index		= NULL;

	block->n_hash_helps	= 0;
	block->n_fields		= 1;
	block->n_bytes		= 0;
	block->left_side	= TRUE;
#endif /* BTR_CUR_HASH_ADAPT */
}

/********************************************************************//**
Decompress a block.
@return TRUE if successful */
ibool
buf_zip_decompress(
/*===============*/
	buf_block_t*	block,	/*!< in/out: block */
	ibool		check)	/*!< in: TRUE=verify the page checksum */
{
	const byte*	frame = block->page.zip.data;
	ulint		size = page_zip_get_size(&block->page.zip);
	/* The tablespace will not be found if this function is called
	during IMPORT. */
	fil_space_t* space= fil_space_t::get(block->page.id().space());
	const unsigned key_version = mach_read_from_4(
		frame + FIL_PAGE_FILE_FLUSH_LSN_OR_KEY_VERSION);
	fil_space_crypt_t* crypt_data = space ? space->crypt_data : NULL;
	const bool encrypted = crypt_data
		&& crypt_data->type != CRYPT_SCHEME_UNENCRYPTED
		&& (!crypt_data->is_default_encryption()
		    || srv_encrypt_tables);

	ut_ad(block->zip_size());
	ut_a(block->page.id().space() != 0);

	if (UNIV_UNLIKELY(check && !page_zip_verify_checksum(frame, size))) {

		ib::error() << "Compressed page checksum mismatch for "
			<< (space ? space->chain.start->name : "")
			<< block->page.id() << ": stored: "
			<< mach_read_from_4(frame + FIL_PAGE_SPACE_OR_CHKSUM)
			<< ", crc32: "
			<< page_zip_calc_checksum(
				frame, size, SRV_CHECKSUM_ALGORITHM_CRC32)
			<< " innodb: "
			<< page_zip_calc_checksum(
				frame, size, SRV_CHECKSUM_ALGORITHM_INNODB)
			<< ", none: "
			<< page_zip_calc_checksum(
				frame, size, SRV_CHECKSUM_ALGORITHM_NONE)
			<< " (algorithm: " << srv_checksum_algorithm << ")";
		goto err_exit;
	}

	switch (fil_page_get_type(frame)) {
	case FIL_PAGE_INDEX:
	case FIL_PAGE_RTREE:
		if (page_zip_decompress(&block->page.zip,
					block->frame, TRUE)) {
			if (space) {
				space->release();
			}
			return(TRUE);
		}

		ib::error() << "Unable to decompress "
			<< (space ? space->chain.start->name : "")
			<< block->page.id();
		goto err_exit;
	case FIL_PAGE_TYPE_ALLOCATED:
	case FIL_PAGE_INODE:
	case FIL_PAGE_IBUF_BITMAP:
	case FIL_PAGE_TYPE_FSP_HDR:
	case FIL_PAGE_TYPE_XDES:
	case FIL_PAGE_TYPE_ZBLOB:
	case FIL_PAGE_TYPE_ZBLOB2:
		/* Copy to uncompressed storage. */
		memcpy(block->frame, frame, block->zip_size());
		if (space) {
			space->release();
		}

		return(TRUE);
	}

	ib::error() << "Unknown compressed page type "
		<< fil_page_get_type(frame)
		<< " in " << (space ? space->chain.start->name : "")
		<< block->page.id();

err_exit:
	if (encrypted) {
		ib::info() << "Row compressed page could be encrypted"
			" with key_version " << key_version;
	}

	if (space) {
		if (encrypted) {
			dict_set_encrypted_by_space(space);
		} else {
			dict_set_corrupted_by_space(space);
		}

		space->release();
	}

	return(FALSE);
}

/** Wait for the block to be read in.
@param[in]	block	The block to check */
static
void
buf_wait_for_read(
	buf_block_t*	block)
{
	/* Note:

	We are using the block->lock to check for IO state.
	We set the IO_READ state under the protection of the hash_lock.
	This is safe because another thread can only
	access the block (and check for IO state) after the block has been
	added to the page hashtable. */

	while (block->page.io_fix() == BUF_IO_READ) {
		rw_lock_s_lock(&block->lock);
		rw_lock_s_unlock(&block->lock);
	}
}

#ifdef BTR_CUR_HASH_ADAPT
/** If a stale adaptive hash index exists on the block, drop it.
Multiple executions of btr_search_drop_page_hash_index() on the
same block must be prevented by exclusive page latch. */
ATTRIBUTE_COLD
static void buf_defer_drop_ahi(buf_block_t *block, mtr_memo_type_t fix_type)
{
  switch (fix_type) {
  case MTR_MEMO_BUF_FIX:
    /* We do not drop the adaptive hash index, because safely doing
    so would require acquiring block->lock, and that is not safe
    to acquire in some RW_NO_LATCH access paths. Those code paths
    should have no business accessing the adaptive hash index anyway. */
    break;
  case MTR_MEMO_PAGE_S_FIX:
    /* Temporarily release our S-latch. */
    rw_lock_s_unlock(&block->lock);
    rw_lock_x_lock(&block->lock);
    if (dict_index_t *index= block->index)
      if (index->freed())
        btr_search_drop_page_hash_index(block);
    rw_lock_x_unlock(&block->lock);
    rw_lock_s_lock(&block->lock);
    break;
  case MTR_MEMO_PAGE_SX_FIX:
    rw_lock_sx_unlock(&block->lock);
    rw_lock_x_lock(&block->lock);
    if (dict_index_t *index= block->index)
      if (index->freed())
        btr_search_drop_page_hash_index(block);
    rw_lock_x_unlock(&block->lock);
    rw_lock_sx_lock(&block->lock);
    break;
  default:
    ut_ad(fix_type == MTR_MEMO_PAGE_X_FIX);
    btr_search_drop_page_hash_index(block);
  }
}
#endif /* BTR_CUR_HASH_ADAPT */

/** Lock the page with the given latch type.
@param[in,out]	block		block to be locked
@param[in]	rw_latch	RW_S_LATCH, RW_X_LATCH, RW_NO_LATCH
@param[in]	mtr		mini-transaction
@param[in]	file		file name
@param[in]	line		line where called
@return pointer to locked block */
static buf_block_t* buf_page_mtr_lock(buf_block_t *block,
                                      ulint rw_latch,
                                      mtr_t* mtr,
                                      const char *file,
                                      unsigned line)
{
  mtr_memo_type_t fix_type;
  switch (rw_latch)
  {
  case RW_NO_LATCH:
    fix_type= MTR_MEMO_BUF_FIX;
    goto done;
  case RW_S_LATCH:
    rw_lock_s_lock_inline(&block->lock, 0, file, line);
    fix_type= MTR_MEMO_PAGE_S_FIX;
    break;
  case RW_SX_LATCH:
    rw_lock_sx_lock_inline(&block->lock, 0, file, line);
    fix_type= MTR_MEMO_PAGE_SX_FIX;
    break;
  default:
    ut_ad(rw_latch == RW_X_LATCH);
    rw_lock_x_lock_inline(&block->lock, 0, file, line);
    fix_type= MTR_MEMO_PAGE_X_FIX;
    break;
  }

#ifdef BTR_CUR_HASH_ADAPT
  {
    dict_index_t *index= block->index;
    if (index && index->freed())
      buf_defer_drop_ahi(block, fix_type);
  }
#endif /* BTR_CUR_HASH_ADAPT */

done:
  mtr_memo_push(mtr, block, fix_type);
  return block;
}

/** Low level function used to get access to a database page.
@param[in]	page_id			page id
@param[in]	zip_size		ROW_FORMAT=COMPRESSED page size, or 0
@param[in]	rw_latch		RW_S_LATCH, RW_X_LATCH, RW_NO_LATCH
@param[in]	guess			guessed block or NULL
@param[in]	mode			BUF_GET, BUF_GET_IF_IN_POOL,
BUF_PEEK_IF_IN_POOL, BUF_GET_NO_LATCH, or BUF_GET_IF_IN_POOL_OR_WATCH
@param[in]	file			file name
@param[in]	line			line where called
@param[in]	mtr			mini-transaction
@param[out]	err			DB_SUCCESS or error code
@param[in]	allow_ibuf_merge	Allow change buffer merge to happen
while reading the page from file
then it makes sure that it does merging of change buffer changes while
reading the page from file.
@return pointer to the block or NULL */
buf_block_t*
buf_page_get_low(
	const page_id_t		page_id,
	ulint			zip_size,
	ulint			rw_latch,
	buf_block_t*		guess,
	ulint			mode,
	const char*		file,
	unsigned		line,
	mtr_t*			mtr,
	dberr_t*		err,
	bool			allow_ibuf_merge)
{
	buf_block_t*	block;
	unsigned	access_time;
	ulint		retries = 0;
	const ulint	fold = page_id.fold();

	ut_ad((mtr == NULL) == (mode == BUF_EVICT_IF_IN_POOL));
	ut_ad(!mtr || mtr->is_active());
	ut_ad((rw_latch == RW_S_LATCH)
	      || (rw_latch == RW_X_LATCH)
	      || (rw_latch == RW_SX_LATCH)
	      || (rw_latch == RW_NO_LATCH));
	ut_ad(!allow_ibuf_merge
	      || mode == BUF_GET
	      || mode == BUF_GET_POSSIBLY_FREED
	      || mode == BUF_GET_IF_IN_POOL
	      || mode == BUF_GET_IF_IN_POOL_OR_WATCH);

	if (err) {
		*err = DB_SUCCESS;
	}

#ifdef UNIV_DEBUG
	switch (mode) {
	case BUF_EVICT_IF_IN_POOL:
		/* After DISCARD TABLESPACE, the tablespace would not exist,
		but in IMPORT TABLESPACE, PageConverter::operator() must
		replace any old pages, which were not evicted during DISCARD.
		Skip the assertion on space_page_size. */
		break;
	case BUF_PEEK_IF_IN_POOL:
	case BUF_GET_IF_IN_POOL:
		/* The caller may pass a dummy page size,
		because it does not really matter. */
		break;
	default:
		ut_error;
	case BUF_GET_POSSIBLY_FREED:
		break;
	case BUF_GET_NO_LATCH:
		ut_ad(rw_latch == RW_NO_LATCH);
		/* fall through */
	case BUF_GET:
	case BUF_GET_IF_IN_POOL_OR_WATCH:
		fil_space_t* s = fil_space_get(page_id.space());
		ut_ad(s);
		ut_ad(s->zip_size() == zip_size);
	}
#endif /* UNIV_DEBUG */

	ut_ad(!mtr || !ibuf_inside(mtr)
	      || ibuf_page_low(page_id, zip_size, FALSE, file, line, NULL));

	buf_pool.stat.n_page_gets++;
loop:
	buf_block_t* fix_block;
	block = guess;

	page_hash_latch* hash_lock = buf_pool.page_hash.lock<false>(fold);

	if (block) {

		/* If the guess is a compressed page descriptor that
		has been allocated by buf_page_alloc_descriptor(),
		it may have been freed by buf_relocate(). */

		if (!buf_pool.is_uncompressed(block)
		    || page_id != block->page.id()
		    || block->page.state() != BUF_BLOCK_FILE_PAGE) {
			/* Our guess was bogus or things have changed
			since. */
			guess = nullptr;
			goto lookup;
		} else {
			ut_ad(!block->page.in_zip_hash);
		}
	} else {
lookup:
		block = reinterpret_cast<buf_block_t*>(
			buf_pool.page_hash_get_low(page_id, fold));
	}

	if (!block || buf_pool.watch_is_sentinel(block->page)) {
		hash_lock->read_unlock();
		block = nullptr;
	}

	if (UNIV_UNLIKELY(!block)) {
		/* Page not in buf_pool: needs to be read from file */
		if (mode == BUF_GET_IF_IN_POOL_OR_WATCH) {
			hash_lock = buf_pool.page_hash.lock<true>(fold);

			if (buf_page_t *bpage= buf_pool.watch_set(
				    page_id, &hash_lock)) {
				/* We can release hash_lock after we
				increment the fix count to make
				sure that no state change takes place. */
				bpage->fix();
				hash_lock->write_unlock();
				block = reinterpret_cast<buf_block_t*>(bpage);
				fix_block = block;
				goto got_block;
			}

			hash_lock->write_unlock();
		}

		switch (mode) {
		case BUF_GET_IF_IN_POOL:
		case BUF_GET_IF_IN_POOL_OR_WATCH:
		case BUF_PEEK_IF_IN_POOL:
		case BUF_EVICT_IF_IN_POOL:
			return(NULL);
		}

		/* The call path is buf_read_page() ->
		buf_read_page_low() (fil_space_t::io()) ->
		buf_page_read_complete() ->
		buf_decrypt_after_read(). Here fil_space_t* is used
		and we decrypt -> buf_page_check_corrupt() where page
		checksums are compared. Decryption, decompression as
		well as error handling takes place at a lower level.
		Here we only need to know whether the page really is
		corrupted, or if an encrypted page with a valid
		checksum cannot be decypted. */

		dberr_t local_err = buf_read_page(page_id, zip_size);

		if (local_err == DB_SUCCESS) {
			buf_read_ahead_random(page_id, zip_size,
					      ibuf_inside(mtr));

			retries = 0;
		} else if (mode == BUF_GET_POSSIBLY_FREED) {
			if (err) {
				*err = local_err;
			}
			return NULL;
		} else if (retries < BUF_PAGE_READ_MAX_RETRIES) {
			++retries;

			DBUG_EXECUTE_IF(
				"innodb_page_corruption_retries",
				retries = BUF_PAGE_READ_MAX_RETRIES;
			);
		} else {
			if (err) {
				*err = local_err;
			}

			/* Pages whose encryption key is unavailable or used
			key, encryption algorithm or encryption method is
			incorrect are marked as encrypted in
			buf_page_check_corrupt(). Unencrypted page could be
			corrupted in a way where the key_id field is
			nonzero. There is no checksum on field
			FIL_PAGE_FILE_FLUSH_LSN_OR_KEY_VERSION. */
			if (local_err == DB_DECRYPTION_FAILED) {
				return (NULL);
			}

			if (local_err == DB_PAGE_CORRUPTED
			    && srv_force_recovery) {
				return NULL;
			}

			/* Try to set table as corrupted instead of
			asserting. */
			if (page_id.space() == TRX_SYS_SPACE) {
			} else if (page_id.space() == SRV_TMP_SPACE_ID) {
			} else if (fil_space_t* space= fil_space_t::get(
					   page_id.space())) {
				bool set = dict_set_corrupted_by_space(space);
				space->release();
				if (set) {
					return NULL;
				}
			}

			ib::fatal() << "Unable to read page " << page_id
				<< " into the buffer pool after "
				<< BUF_PAGE_READ_MAX_RETRIES
				<< ". The most probable cause"
				" of this error may be that the"
				" table has been corrupted."
				" See https://mariadb.com/kb/en/library/innodb-recovery-modes/";
		}

#ifdef UNIV_DEBUG
		if (!(++buf_dbg_counter % 5771)) buf_pool.validate();
#endif /* UNIV_DEBUG */
		goto loop;
	} else {
		fix_block = block;
	}

	fix_block->fix();
	hash_lock->read_unlock();

got_block:
	switch (mode) {
	default:
		ut_ad(block->zip_size() == zip_size);
		break;
	case BUF_GET_IF_IN_POOL:
	case BUF_PEEK_IF_IN_POOL:
	case BUF_EVICT_IF_IN_POOL:
		if (fix_block->page.io_fix() == BUF_IO_READ) {
			/* The page is being read to buffer pool,
			but we cannot wait around for the read to
			complete. */
			fix_block->unfix();
			return(NULL);
		}
	}

	switch (UNIV_EXPECT(fix_block->page.state(), BUF_BLOCK_FILE_PAGE)) {
	case BUF_BLOCK_FILE_PAGE:
		if (fsp_is_system_temporary(page_id.space())
		    && block->page.io_fix() != BUF_IO_NONE) {
			/* This suggests that the page is being flushed.
			Avoid returning reference to this page.
			Instead wait for the flush action to complete. */
			fix_block->unfix();
			os_thread_sleep(WAIT_FOR_WRITE);
			goto loop;
		}

		if (UNIV_UNLIKELY(mode == BUF_EVICT_IF_IN_POOL)) {
evict_from_pool:
			ut_ad(!fix_block->page.oldest_modification());
			mysql_mutex_lock(&buf_pool.mutex);
			fix_block->unfix();

			if (!buf_LRU_free_page(&fix_block->page, true)) {
				ut_ad(0);
			}

			mysql_mutex_unlock(&buf_pool.mutex);
			return(NULL);
		}

		break;
	default:
		ut_error;
		break;

	case BUF_BLOCK_ZIP_PAGE:
		if (UNIV_UNLIKELY(mode == BUF_EVICT_IF_IN_POOL)) {
			goto evict_from_pool;
		}

		if (mode == BUF_PEEK_IF_IN_POOL) {
			/* This mode is only used for dropping an
			adaptive hash index.  There cannot be an
			adaptive hash index for a compressed-only
			page, so do not bother decompressing the page. */
			fix_block->unfix();

			return(NULL);
		}

		buf_page_t* bpage = &block->page;

		/* Note: We have already buffer fixed this block. */
		if (bpage->buf_fix_count() > 1
		    || bpage->io_fix() != BUF_IO_NONE) {

			/* This condition often occurs when the buffer
			is not buffer-fixed, but I/O-fixed by
			buf_page_init_for_read(). */
			fix_block->unfix();

			/* The block is buffer-fixed or I/O-fixed.
			Try again later. */
			os_thread_sleep(WAIT_FOR_READ);

			goto loop;
		}

		/* Buffer-fix the block so that it cannot be evicted
		or relocated while we are attempting to allocate an
		uncompressed page. */

		block = buf_LRU_get_free_block(false);
		buf_block_init_low(block);

		mysql_mutex_lock(&buf_pool.mutex);
		hash_lock = buf_pool.page_hash.lock_get(fold);

		hash_lock->write_lock();

		/* Buffer-fixing prevents the page_hash from changing. */
		ut_ad(bpage == buf_pool.page_hash_get_low(page_id, fold));

		fix_block->unfix(); /* hash_lock protects us after this */

		if (bpage->buf_fix_count() || bpage->io_fix() != BUF_IO_NONE) {
			/* The block was buffer-fixed or I/O-fixed while
			buf_pool.mutex was not held by this thread.
			Free the block that was allocated and retry.
			This should be extremely unlikely, for example,
			if buf_page_get_zip() was invoked. */

			hash_lock->write_unlock();
			buf_LRU_block_free_non_file_page(block);
			mysql_mutex_unlock(&buf_pool.mutex);

			/* Try again */
			goto loop;
		}

		fix_block = block;

		/* Move the compressed page from bpage to block,
		and uncompress it. */

		/* Note: this is the uncompressed block and it is not
		accessible by other threads yet because it is not in
		any list or hash table */
		buf_relocate(bpage, &block->page);

		/* Set after buf_relocate(). */
		block->page.set_buf_fix_count(1);

		buf_flush_relocate_on_flush_list(bpage, &block->page);

		/* Buffer-fix, I/O-fix, and X-latch the block
		for the duration of the decompression.
		Also add the block to the unzip_LRU list. */
		block->page.set_state(BUF_BLOCK_FILE_PAGE);

		/* Insert at the front of unzip_LRU list */
		buf_unzip_LRU_add_block(block, FALSE);

		block->page.set_io_fix(BUF_IO_READ);
		rw_lock_x_lock_inline(&block->lock, 0, file, line);

		MEM_UNDEFINED(bpage, sizeof *bpage);

		mysql_mutex_unlock(&buf_pool.mutex);
		hash_lock->write_unlock();
		buf_pool.n_pend_unzip++;

		access_time = block->page.is_accessed();

		if (!access_time && !recv_no_ibuf_operations
		    && ibuf_page_exists(block->page.id(), zip_size)) {
			block->page.ibuf_exist = true;
		}

		buf_page_free_descriptor(bpage);

		/* Decompress the page while not holding
		buf_pool.mutex. */

		if (!buf_zip_decompress(block, false)) {
			rw_lock_x_unlock(&fix_block->lock);
			fix_block->page.io_unfix();
			fix_block->unfix();
			--buf_pool.n_pend_unzip;

			if (err) {
				*err = DB_PAGE_CORRUPTED;
			}
			return NULL;
		}

<<<<<<< HEAD
=======
		if (!access_time && !recv_no_ibuf_operations) {
			ibuf_merge_or_delete_for_page(
				block, block->page.id, zip_size);
		}

		buf_pool_mutex_enter(buf_pool);

		buf_page_mutex_enter(fix_block);

		buf_block_set_io_fix(fix_block, BUF_IO_NONE);

		buf_page_mutex_exit(fix_block);

		--buf_pool->n_pend_unzip;

		buf_pool_mutex_exit(buf_pool);

>>>>>>> b2029c03
		rw_lock_x_unlock(&block->lock);
		fix_block->page.io_unfix();
		--buf_pool.n_pend_unzip;
		break;
	}

	ut_ad(block == fix_block);
	ut_ad(fix_block->page.buf_fix_count());

	ut_ad(fix_block->page.state() == BUF_BLOCK_FILE_PAGE);

#if defined UNIV_DEBUG || defined UNIV_IBUF_DEBUG
re_evict:
	if (mode != BUF_GET_IF_IN_POOL
	    && mode != BUF_GET_IF_IN_POOL_OR_WATCH) {
	} else if (!ibuf_debug) {
	} else if (fil_space_t* space = fil_space_t::get(page_id.space())) {
		/* Try to evict the block from the buffer pool, to use the
		insert buffer (change buffer) as much as possible. */

		mysql_mutex_lock(&buf_pool.mutex);

		fix_block->unfix();

		/* Blocks cannot be relocated or enter or exit the
		buf_pool while we are holding the buf_pool.mutex. */
		const bool evicted = buf_LRU_free_page(&fix_block->page, true);
		space->release();

		if (evicted) {
			hash_lock = buf_pool.page_hash.lock_get(fold);
			hash_lock->write_lock();
			mysql_mutex_unlock(&buf_pool.mutex);
			/* We may set the watch, as it would have
			been set if the page were not in the
			buffer pool in the first place. */
			block= reinterpret_cast<buf_block_t*>(
				mode == BUF_GET_IF_IN_POOL_OR_WATCH
				? buf_pool.watch_set(page_id, &hash_lock)
				: buf_pool.page_hash_get_low(page_id, fold));
			hash_lock->write_unlock();

			if (block != NULL) {
				/* Either the page has been read in or
				a watch was set on that in the window
				where we released the buf_pool.mutex
				and before we acquire the hash_lock
				above. Try again. */
				guess = block;

				goto loop;
			}

			return(NULL);
		}

		fix_block->fix();
		mysql_mutex_unlock(&buf_pool.mutex);
		buf_flush_lists(ULINT_UNDEFINED, LSN_MAX);
		buf_flush_wait_batch_end_acquiring_mutex(false);

		if (!fix_block->page.oldest_modification()) {
			goto re_evict;
		}

		/* Failed to evict the page; change it directly */
	}
#endif /* UNIV_DEBUG || UNIV_IBUF_DEBUG */

	ut_ad(fix_block->page.buf_fix_count());

#ifdef UNIV_DEBUG
	/* We have already buffer fixed the page, and we are committed to
	returning this page to the caller. Register for debugging.
	Avoid debug latching if page/block belongs to system temporary
	tablespace (Not much needed for table with single threaded access.). */
	if (!fsp_is_system_temporary(page_id.space())) {
		ibool   ret;
		ret = rw_lock_s_lock_nowait(
			fix_block->debug_latch, file, line);
		ut_a(ret);
	}
#endif /* UNIV_DEBUG */

	/* While tablespace is reinited the indexes are already freed but the
	blocks related to it still resides in buffer pool. Trying to remove
	such blocks from buffer pool would invoke removal of AHI entries
	associated with these blocks. Logic to remove AHI entry will try to
	load the block but block is already in free state. Handle the said case
	with mode = BUF_PEEK_IF_IN_POOL that is invoked from
	"btr_search_drop_page_hash_when_freed". */
	ut_ad(mode == BUF_GET_POSSIBLY_FREED
	      || mode == BUF_PEEK_IF_IN_POOL
	      || fix_block->page.status != buf_page_t::FREED);

	const bool not_first_access = fix_block->page.set_accessed();

	if (mode != BUF_PEEK_IF_IN_POOL) {
		buf_page_make_young_if_needed(&fix_block->page);
	}

#ifdef UNIV_DEBUG
	if (!(++buf_dbg_counter % 5771)) buf_pool.validate();
#endif /* UNIV_DEBUG */
	ut_ad(fix_block->page.state() == BUF_BLOCK_FILE_PAGE);

	/* We have to wait here because the IO_READ state was set
	under the protection of the hash_lock and not block->lock. */
	buf_wait_for_read(fix_block);

	if (fix_block->page.id() != page_id) {
		fix_block->unfix();

#ifdef UNIV_DEBUG
		if (!fsp_is_system_temporary(page_id.space())) {
			rw_lock_s_unlock(fix_block->debug_latch);
		}
#endif /* UNIV_DEBUG */

		if (err) {
			*err = DB_PAGE_CORRUPTED;
		}

		return NULL;
	}

	if (fix_block->page.status != buf_page_t::FREED
	    && allow_ibuf_merge
	    && fil_page_get_type(fix_block->frame) == FIL_PAGE_INDEX
	    && page_is_leaf(fix_block->frame)) {
		rw_lock_x_lock_inline(&fix_block->lock, 0, file, line);

		if (fix_block->page.ibuf_exist) {
			fix_block->page.ibuf_exist = false;
			ibuf_merge_or_delete_for_page(fix_block, page_id,
						      zip_size, true);
		}

		if (rw_latch == RW_X_LATCH) {
			mtr->memo_push(fix_block, MTR_MEMO_PAGE_X_FIX);
		} else {
			rw_lock_x_unlock(&fix_block->lock);
			goto get_latch;
		}
	} else {
get_latch:
		fix_block = buf_page_mtr_lock(fix_block, rw_latch, mtr,
					      file, line);
	}

	if (!not_first_access && mode != BUF_PEEK_IF_IN_POOL) {
		/* In the case of a first access, try to apply linear
		read-ahead */

		buf_read_ahead_linear(page_id, zip_size, ibuf_inside(mtr));
	}

	return(fix_block);
}

/** Get access to a database page. Buffered redo log may be applied.
@param[in]	page_id			page id
@param[in]	zip_size		ROW_FORMAT=COMPRESSED page size, or 0
@param[in]	rw_latch		RW_S_LATCH, RW_X_LATCH, RW_NO_LATCH
@param[in]	guess			guessed block or NULL
@param[in]	mode			BUF_GET, BUF_GET_IF_IN_POOL,
BUF_PEEK_IF_IN_POOL, BUF_GET_NO_LATCH, or BUF_GET_IF_IN_POOL_OR_WATCH
@param[in]	file			file name
@param[in]	line			line where called
@param[in]	mtr			mini-transaction
@param[out]	err			DB_SUCCESS or error code
@param[in]	allow_ibuf_merge	Allow change buffer merge while
reading the pages from file.
@return pointer to the block or NULL */
buf_block_t*
buf_page_get_gen(
	const page_id_t		page_id,
	ulint			zip_size,
	ulint			rw_latch,
	buf_block_t*		guess,
	ulint			mode,
	const char*		file,
	unsigned		line,
	mtr_t*			mtr,
	dberr_t*		err,
	bool			allow_ibuf_merge)
{
  if (buf_block_t *block= recv_sys.recover(page_id))
  {
    block->fix();
    ut_ad(rw_lock_s_lock_nowait(block->debug_latch, file, line));
    if (err)
      *err= DB_SUCCESS;
    const bool must_merge= allow_ibuf_merge &&
      ibuf_page_exists(page_id, block->zip_size());
    if (block->page.status == buf_page_t::FREED)
      ut_ad(mode == BUF_GET_POSSIBLY_FREED || mode == BUF_PEEK_IF_IN_POOL);
    else if (must_merge && fil_page_get_type(block->frame) == FIL_PAGE_INDEX &&
	     page_is_leaf(block->frame))
    {
      rw_lock_x_lock_inline(&block->lock, 0, file, line);
      block->page.ibuf_exist= false;
      ibuf_merge_or_delete_for_page(block, page_id, block->zip_size(), true);

      if (rw_latch == RW_X_LATCH)
      {
        mtr->memo_push(block, MTR_MEMO_PAGE_X_FIX);
	return block;
      }
      rw_lock_x_unlock(&block->lock);
    }
    block= buf_page_mtr_lock(block, rw_latch, mtr, file, line);
    return block;
  }

  return buf_page_get_low(page_id, zip_size, rw_latch,
                          guess, mode, file, line, mtr, err, allow_ibuf_merge);
}

/********************************************************************//**
This is the general function used to get optimistic access to a database
page.
@return TRUE if success */
ibool
buf_page_optimistic_get(
/*====================*/
	ulint		rw_latch,/*!< in: RW_S_LATCH, RW_X_LATCH */
	buf_block_t*	block,	/*!< in: guessed buffer block */
	ib_uint64_t	modify_clock,/*!< in: modify clock value */
	const char*	file,	/*!< in: file name */
	unsigned	line,	/*!< in: line where called */
	mtr_t*		mtr)	/*!< in: mini-transaction */
{
	ibool		success;

	ut_ad(block);
	ut_ad(mtr);
	ut_ad(mtr->is_active());
	ut_ad(rw_latch == RW_S_LATCH || rw_latch == RW_X_LATCH);

	if (UNIV_UNLIKELY(block->page.state() != BUF_BLOCK_FILE_PAGE
			  || block->page.io_fix() != BUF_IO_NONE)) {
		return FALSE;
	}

	const page_id_t id(block->page.id());

	page_hash_latch *hash_lock = buf_pool.hash_lock_get(id);
	hash_lock->read_lock();

	if (UNIV_UNLIKELY(id != block->page.id()
			  || block->page.state() != BUF_BLOCK_FILE_PAGE
			  || block->page.io_fix() != BUF_IO_NONE)) {
		hash_lock->read_unlock();
		return(FALSE);
	}

	buf_block_buf_fix_inc(block, file, line);
	hash_lock->read_unlock();

	block->page.set_accessed();

	buf_page_make_young_if_needed(&block->page);

	ut_ad(!ibuf_inside(mtr) || ibuf_page(id, block->zip_size(), NULL));

	mtr_memo_type_t	fix_type;

	if (rw_latch == RW_S_LATCH) {
		fix_type = MTR_MEMO_PAGE_S_FIX;
		success = rw_lock_s_lock_nowait(&block->lock, file, line);
	} else {
		fix_type = MTR_MEMO_PAGE_X_FIX;
		success = rw_lock_x_lock_func_nowait_inline(
			&block->lock, file, line);
	}

	ut_ad(id == block->page.id());

	if (!success) {
		buf_block_buf_fix_dec(block);
		return(FALSE);
	}

	if (modify_clock != block->modify_clock) {

		buf_block_dbg_add_level(block, SYNC_NO_ORDER_CHECK);

		if (rw_latch == RW_S_LATCH) {
			rw_lock_s_unlock(&block->lock);
		} else {
			rw_lock_x_unlock(&block->lock);
		}

		buf_block_buf_fix_dec(block);
		return(FALSE);
	}

	mtr_memo_push(mtr, block, fix_type);

#ifdef UNIV_DEBUG
	if (!(++buf_dbg_counter % 5771)) buf_pool.validate();
#endif /* UNIV_DEBUG */
	ut_ad(block->page.buf_fix_count());
	ut_ad(block->page.state() == BUF_BLOCK_FILE_PAGE);

	buf_pool.stat.n_page_gets++;

	return(TRUE);
}

/** Given a tablespace id and page number tries to get that page. If the
page is not in the buffer pool it is not loaded and NULL is returned.
Suitable for using when holding the lock_sys_t::mutex.
@param[in]	page_id	page id
@param[in]	file	file name
@param[in]	line	line where called
@param[in]	mtr	mini-transaction
@return pointer to a page or NULL */
buf_block_t*
buf_page_try_get_func(
	const page_id_t		page_id,
	const char*		file,
	unsigned		line,
	mtr_t*			mtr)
{
  ut_ad(mtr);
  ut_ad(mtr->is_active());

  page_hash_latch *hash_lock;
  buf_page_t *bpage= buf_pool.page_hash_get_locked<false>(page_id,
                                                          page_id.fold(),
                                                          &hash_lock);
  if (!bpage)
    return nullptr;
  if (bpage->state() != BUF_BLOCK_FILE_PAGE)
  {
    hash_lock->read_unlock();
    return nullptr;
  }

  buf_block_t *block= reinterpret_cast<buf_block_t*>(bpage);
  buf_block_buf_fix_inc(block, file, line);
  hash_lock->read_unlock();

  mtr_memo_type_t fix_type= MTR_MEMO_PAGE_S_FIX;
  if (!rw_lock_s_lock_nowait(&block->lock, file, line))
  {
    /* Let us try to get an X-latch. If the current thread
    is holding an X-latch on the page, we cannot get an S-latch. */
    fix_type= MTR_MEMO_PAGE_X_FIX;
    if (!rw_lock_x_lock_func_nowait_inline(&block->lock, file, line))
    {
      buf_block_buf_fix_dec(block);
      return nullptr;
    }
  }

  mtr_memo_push(mtr, block, fix_type);

#ifdef UNIV_DEBUG
  if (!(++buf_dbg_counter % 5771)) buf_pool.validate();
#endif /* UNIV_DEBUG */
  ut_ad(bpage->buf_fix_count());
  ut_ad(bpage->state() == BUF_BLOCK_FILE_PAGE);
  ut_ad(bpage->id() == page_id);
  buf_block_dbg_add_level(block, SYNC_NO_ORDER_CHECK);

  buf_pool.stat.n_page_gets++;
  return block;
}

/** Initialize the block.
@param page_id  page identifier
@param zip_size ROW_FORMAT=COMPRESSED page size, or 0
@param fix      initial buf_fix_count() */
void buf_block_t::initialise(const page_id_t page_id, ulint zip_size,
                             uint32_t fix)
{
  ut_ad(page.state() != BUF_BLOCK_FILE_PAGE);
  buf_block_init_low(this);
  page.init(page_id, fix);
  page_zip_set_size(&page.zip, zip_size);
}

/** Initialize a page in the buffer pool. The page is usually not read
from a file even if it cannot be found in the buffer buf_pool. This is one
of the functions which perform to a block a state transition NOT_USED =>
FILE_PAGE (the other is buf_page_get_gen).
@param[in,out]	space		space object
@param[in]	offset		offset of the tablespace
@param[in]	zip_size	ROW_FORMAT=COMPRESSED page size, or 0
@param[in,out]	mtr		mini-transaction
@param[in,out]	free_block	pre-allocated buffer block
@return pointer to the block, page bufferfixed */
buf_block_t*
buf_page_create(fil_space_t *space, uint32_t offset,
                ulint zip_size, mtr_t *mtr, buf_block_t *free_block)
{
  page_id_t page_id(space->id, offset);
  ut_ad(mtr->is_active());
  ut_ad(page_id.space() != 0 || !zip_size);

  space->free_page(offset, false);
  free_block->initialise(page_id, zip_size, 1);

  const ulint fold= page_id.fold();
loop:
  mysql_mutex_lock(&buf_pool.mutex);

  buf_block_t *block= reinterpret_cast<buf_block_t*>
    (buf_pool.page_hash_get_low(page_id, fold));

  if (block && block->page.in_file() &&
      !buf_pool.watch_is_sentinel(block->page))
  {
#ifdef BTR_CUR_HASH_ADAPT
    const dict_index_t *drop_hash_entry= nullptr;
#endif
    switch (UNIV_EXPECT(block->page.state(), BUF_BLOCK_FILE_PAGE)) {
    default:
      ut_ad(0);
      break;
    case BUF_BLOCK_FILE_PAGE:
      buf_block_buf_fix_inc(block, __FILE__, __LINE__);
      {
        const auto num_fix_count= mtr->get_fix_count(block) + 1;
        while (block->page.io_fix() != BUF_IO_NONE ||
               num_fix_count != block->page.buf_fix_count())
        {
          mysql_mutex_unlock(&buf_pool.mutex);
          os_thread_yield();
          mysql_mutex_lock(&buf_pool.mutex);
        }
      }
      rw_lock_x_lock(&block->lock);
#ifdef BTR_CUR_HASH_ADAPT
      drop_hash_entry= block->index;
#endif
      break;
    case BUF_BLOCK_ZIP_PAGE:
      page_hash_latch *hash_lock= buf_pool.page_hash.lock_get(fold);
      hash_lock->write_lock();
      if (block->page.io_fix() != BUF_IO_NONE)
      {
        hash_lock->write_unlock();
        mysql_mutex_unlock(&buf_pool.mutex);
        goto loop;
      }

      rw_lock_x_lock(&free_block->lock);
      buf_relocate(&block->page, &free_block->page);
      buf_flush_relocate_on_flush_list(&block->page, &free_block->page);

      free_block->page.set_state(BUF_BLOCK_FILE_PAGE);
      buf_unzip_LRU_add_block(free_block, FALSE);
      hash_lock->write_unlock();
      buf_page_free_descriptor(&block->page);
      block= free_block;
      buf_block_buf_fix_inc(block, __FILE__, __LINE__);
      break;
    }

    mysql_mutex_unlock(&buf_pool.mutex);

#ifdef BTR_CUR_HASH_ADAPT
    if (drop_hash_entry)
      btr_search_drop_page_hash_index(block);
#endif /* BTR_CUR_HASH_ADAPT */

    mtr_memo_push(mtr, block, MTR_MEMO_PAGE_X_FIX);

    if (block->page.ibuf_exist)
    {
      if (!recv_recovery_is_on())
        ibuf_merge_or_delete_for_page(nullptr, page_id, zip_size, true);
      block->page.ibuf_exist= false;
    }

    return block;
  }

  /* If we get here, the page was not in buf_pool: init it there */

  DBUG_PRINT("ib_buf", ("create page %u:%u",
                        page_id.space(), page_id.page_no()));

  block= free_block;

  /* Duplicate buf_block_buf_fix_inc_func() */
  ut_ad(block->page.buf_fix_count() == 1);
  ut_ad(fsp_is_system_temporary(page_id.space()) ||
        rw_lock_s_lock_nowait(block->debug_latch, __FILE__, __LINE__));

  /* The block must be put to the LRU list */
  buf_LRU_add_block(&block->page, false);
  page_hash_latch *hash_lock= buf_pool.page_hash.lock_get(fold);
  hash_lock->write_lock();
  block->page.set_state(BUF_BLOCK_FILE_PAGE);
  ut_d(block->page.in_page_hash= true);
  HASH_INSERT(buf_page_t, hash, &buf_pool.page_hash, fold, &block->page);

  rw_lock_x_lock(&block->lock);
  if (UNIV_UNLIKELY(zip_size))
  {
    /* Prevent race conditions during buf_buddy_alloc(), which may
    release and reacquire buf_pool.mutex, by IO-fixing and X-latching
    the block. */
    block->page.set_io_fix(BUF_IO_READ);
    hash_lock->write_unlock();

    /* buf_pool.mutex may be released and reacquired by
    buf_buddy_alloc(). We must defer this operation until
    after the block descriptor has been added to
    buf_pool.LRU and buf_pool.page_hash. */
    block->page.zip.data= buf_buddy_alloc(zip_size);

    /* To maintain the invariant block->in_unzip_LRU_list ==
    block->page.belongs_to_unzip_LRU() we have to add this
    block to unzip_LRU after block->page.zip.data is set. */
    ut_ad(block->page.belongs_to_unzip_LRU());
    buf_unzip_LRU_add_block(block, FALSE);

    block->page.set_io_fix(BUF_IO_NONE);
  }
  else
    hash_lock->write_unlock();

  mysql_mutex_unlock(&buf_pool.mutex);

<<<<<<< HEAD
  mtr->memo_push(block, MTR_MEMO_PAGE_X_FIX);
  block->page.set_accessed();
  buf_pool.stat.n_pages_created++;
=======
	/* Delete possible entries for the page from the insert buffer:
	such can exist if the page belonged to an index which was dropped */
	if (!recv_recovery_is_on()) {
		ibuf_merge_or_delete_for_page(NULL, page_id, zip_size);
	}
>>>>>>> b2029c03

  /* Delete possible entries for the page from the insert buffer:
  such can exist if the page belonged to an index which was dropped */
  if (!recv_recovery_is_on())
    ibuf_merge_or_delete_for_page(nullptr, page_id, zip_size, true);

  static_assert(FIL_PAGE_PREV + 4 == FIL_PAGE_NEXT, "adjacent");
  memset_aligned<8>(block->frame + FIL_PAGE_PREV, 0xff, 8);
  mach_write_to_2(block->frame + FIL_PAGE_TYPE, FIL_PAGE_TYPE_ALLOCATED);

  /* FIL_PAGE_FILE_FLUSH_LSN_OR_KEY_VERSION is only used on the
  following pages:
  (1) The first page of the InnoDB system tablespace (page 0:0)
  (2) FIL_RTREE_SPLIT_SEQ_NUM on R-tree pages
  (3) key_version on encrypted pages (not page 0:0) */

  memset(block->frame + FIL_PAGE_FILE_FLUSH_LSN_OR_KEY_VERSION, 0, 8);
  memset_aligned<8>(block->frame + FIL_PAGE_LSN, 0, 8);

#ifdef UNIV_DEBUG
  if (!(++buf_dbg_counter % 5771)) buf_pool.validate();
#endif /* UNIV_DEBUG */
  return block;
}

/** Monitor the buffer page read/write activity, and increment corresponding
counter value in MONITOR_MODULE_BUF_PAGE.
@param bpage   buffer page whose read or write was completed
@param io_type BUF_IO_READ or BUF_IO_WRITE */
ATTRIBUTE_COLD __attribute__((nonnull))
void buf_page_monitor(const buf_page_t *bpage, buf_io_fix io_type)
{
	const byte*	frame;
	monitor_id_t	counter;

	ut_ad(io_type == BUF_IO_READ || io_type == BUF_IO_WRITE);

	frame = bpage->zip.data
		? bpage->zip.data
		: ((buf_block_t*) bpage)->frame;

	switch (fil_page_get_type(frame)) {
		ulint	level;
	case FIL_PAGE_TYPE_INSTANT:
	case FIL_PAGE_INDEX:
	case FIL_PAGE_RTREE:
		level = btr_page_get_level(frame);

		/* Check if it is an index page for insert buffer */
		if (fil_page_get_type(frame) == FIL_PAGE_INDEX
		    && btr_page_get_index_id(frame)
		    == (index_id_t)(DICT_IBUF_ID_MIN + IBUF_SPACE_ID)) {
			if (level == 0) {
				counter = MONITOR_RW_COUNTER(
					io_type, MONITOR_INDEX_IBUF_LEAF_PAGE);
			} else {
				counter = MONITOR_RW_COUNTER(
					io_type,
					MONITOR_INDEX_IBUF_NON_LEAF_PAGE);
			}
		} else {
			if (level == 0) {
				counter = MONITOR_RW_COUNTER(
					io_type, MONITOR_INDEX_LEAF_PAGE);
			} else {
				counter = MONITOR_RW_COUNTER(
					io_type, MONITOR_INDEX_NON_LEAF_PAGE);
			}
		}
		break;

	case FIL_PAGE_UNDO_LOG:
		counter = MONITOR_RW_COUNTER(io_type, MONITOR_UNDO_LOG_PAGE);
		break;

	case FIL_PAGE_INODE:
		counter = MONITOR_RW_COUNTER(io_type, MONITOR_INODE_PAGE);
		break;

	case FIL_PAGE_IBUF_FREE_LIST:
		counter = MONITOR_RW_COUNTER(io_type,
					     MONITOR_IBUF_FREELIST_PAGE);
		break;

	case FIL_PAGE_IBUF_BITMAP:
		counter = MONITOR_RW_COUNTER(io_type,
					     MONITOR_IBUF_BITMAP_PAGE);
		break;

	case FIL_PAGE_TYPE_SYS:
		counter = MONITOR_RW_COUNTER(io_type, MONITOR_SYSTEM_PAGE);
		break;

	case FIL_PAGE_TYPE_TRX_SYS:
		counter = MONITOR_RW_COUNTER(io_type, MONITOR_TRX_SYSTEM_PAGE);
		break;

	case FIL_PAGE_TYPE_FSP_HDR:
		counter = MONITOR_RW_COUNTER(io_type, MONITOR_FSP_HDR_PAGE);
		break;

	case FIL_PAGE_TYPE_XDES:
		counter = MONITOR_RW_COUNTER(io_type, MONITOR_XDES_PAGE);
		break;

	case FIL_PAGE_TYPE_BLOB:
		counter = MONITOR_RW_COUNTER(io_type, MONITOR_BLOB_PAGE);
		break;

	case FIL_PAGE_TYPE_ZBLOB:
		counter = MONITOR_RW_COUNTER(io_type, MONITOR_ZBLOB_PAGE);
		break;

	case FIL_PAGE_TYPE_ZBLOB2:
		counter = MONITOR_RW_COUNTER(io_type, MONITOR_ZBLOB2_PAGE);
		break;

	default:
		counter = MONITOR_RW_COUNTER(io_type, MONITOR_OTHER_PAGE);
	}

	MONITOR_INC_NOCHECK(counter);
}

/** Mark a table corrupted.
@param[in]	bpage	corrupted page
@param[in]	space	tablespace of the corrupted page */
ATTRIBUTE_COLD
static void buf_mark_space_corrupt(buf_page_t* bpage, const fil_space_t& space)
{
	/* If block is not encrypted find the table with specified
	space id, and mark it corrupted. Encrypted tables
	are marked unusable later e.g. in ::open(). */
	if (!space.crypt_data
	    || space.crypt_data->type == CRYPT_SCHEME_UNENCRYPTED) {
		dict_set_corrupted_by_space(&space);
	} else {
		dict_set_encrypted_by_space(&space);
	}
}

/** Release and evict a corrupted page.
@param bpage    page that was being read */
ATTRIBUTE_COLD void buf_pool_t::corrupted_evict(buf_page_t *bpage)
{
  const page_id_t id(bpage->id());
  page_hash_latch *hash_lock= hash_lock_get(id);

  mysql_mutex_lock(&mutex);
  hash_lock->write_lock();

  ut_ad(bpage->io_fix() == BUF_IO_READ);
  ut_ad(!bpage->oldest_modification());
  bpage->set_corrupt_id();

  if (bpage->state() == BUF_BLOCK_FILE_PAGE)
    rw_lock_x_unlock_gen(&reinterpret_cast<buf_block_t*>(bpage)->lock,
                         BUF_IO_READ);

  bpage->io_unfix();

  /* remove from LRU and page_hash */
  buf_LRU_free_one_page(bpage, id, hash_lock);
  mysql_mutex_unlock(&mutex);

  ut_d(auto n=) n_pend_reads--;
  ut_ad(n > 0);
}

/** Mark a table corrupted.
@param[in]	bpage	Corrupted page
@param[in]	node	data file
Also remove the bpage from LRU list. */
ATTRIBUTE_COLD
static void buf_corrupt_page_release(buf_page_t *bpage, const fil_node_t &node)
{
  ut_ad(bpage->id().space() == node.space->id);
  buf_pool.corrupted_evict(bpage);

  if (!srv_force_recovery)
    buf_mark_space_corrupt(bpage, *node.space);
}

/** Check if the encrypted page is corrupted for the full crc32 format.
@param[in]	space_id	page belongs to space id
@param[in]	d		page
@param[in]	is_compressed	compressed page
@return true if page is corrupted or false if it isn't */
static bool buf_page_full_crc32_is_corrupted(ulint space_id, const byte* d,
                                             bool is_compressed)
{
  if (space_id != mach_read_from_4(d + FIL_PAGE_SPACE_ID))
    return true;

  static_assert(FIL_PAGE_LSN % 4 == 0, "alignment");
  static_assert(FIL_PAGE_FCRC32_END_LSN % 4 == 0, "alignment");

  return !is_compressed &&
    memcmp_aligned<4>(FIL_PAGE_LSN + 4 + d,
                      d + srv_page_size - FIL_PAGE_FCRC32_END_LSN, 4);
}

/** Check if page is maybe compressed, encrypted or both when we encounter
corrupted page. Note that we can't be 100% sure if page is corrupted
or decrypt/decompress just failed.
@param[in,out]	bpage		page
@param[in]	node		data file
@return	whether the operation succeeded
@retval	DB_SUCCESS		if page has been read and is not corrupted
@retval	DB_PAGE_CORRUPTED	if page based on checksum check is corrupted
@retval	DB_DECRYPTION_FAILED	if page post encryption checksum matches but
after decryption normal page checksum does not match.
@retval	DB_TABLESPACE_DELETED	if accessed tablespace is not found */
static dberr_t buf_page_check_corrupt(buf_page_t *bpage,
                                      const fil_node_t &node)
{
	ut_ad(node.space->referenced());

	byte* dst_frame = (bpage->zip.data) ? bpage->zip.data :
		((buf_block_t*) bpage)->frame;
	dberr_t err = DB_SUCCESS;
	uint key_version = buf_page_get_key_version(dst_frame,
						    node.space->flags);

	/* In buf_decrypt_after_read we have either decrypted the page if
	page post encryption checksum matches and used key_id is found
	from the encryption plugin. If checksum did not match page was
	not decrypted and it could be either encrypted and corrupted
	or corrupted or good page. If we decrypted, there page could
	still be corrupted if used key does not match. */
	const bool seems_encrypted = !node.space->full_crc32() && key_version
		&& node.space->crypt_data
		&& node.space->crypt_data->type != CRYPT_SCHEME_UNENCRYPTED;
	ut_ad(node.space->purpose != FIL_TYPE_TEMPORARY ||
	      node.space->full_crc32());

	/* If traditional checksums match, we assume that page is
	not anymore encrypted. */
	if (node.space->full_crc32()
	    && !buf_is_zeroes(span<const byte>(dst_frame,
					       node.space->physical_size()))
	    && (key_version || node.space->is_compressed()
		|| node.space->purpose == FIL_TYPE_TEMPORARY)) {
		if (buf_page_full_crc32_is_corrupted(
			    bpage->id().space(), dst_frame,
			    node.space->is_compressed())) {
			err = DB_PAGE_CORRUPTED;
		}
	} else if (buf_page_is_corrupted(true, dst_frame, node.space->flags)) {
		err = DB_PAGE_CORRUPTED;
	}

	if (seems_encrypted && err == DB_PAGE_CORRUPTED
	    && bpage->id().page_no() != 0) {
		err = DB_DECRYPTION_FAILED;

		ib::error()
			<< "The page " << bpage->id()
			<< " in file '" << node.name
			<< "' cannot be decrypted.";

		ib::info()
			<< "However key management plugin or used key_version "
			<< key_version
			<< " is not found or"
			" used encryption algorithm or method does not match.";

		if (bpage->id().space() != TRX_SYS_SPACE) {
			ib::info()
				<< "Marking tablespace as missing."
				" You may drop this table or"
				" install correct key management plugin"
				" and key file.";
		}
	}

	return (err);
}

/** Complete a read request of a file page to buf_pool.
@param bpage    recently read page
@param node     data file
@return whether the operation succeeded
@retval DB_SUCCESS              always when writing, or if a read page was OK
@retval DB_PAGE_CORRUPTED       if the checksum fails on a page read
@retval DB_DECRYPTION_FAILED    if the page cannot be decrypted */
dberr_t buf_page_read_complete(buf_page_t *bpage, const fil_node_t &node)
{
  const page_id_t id(bpage->id());
  ut_ad(bpage->in_file());
  ut_ad(!buf_dblwr.is_inside(id));
  ut_ad(id.space() == node.space->id);
  ut_ad(bpage->zip_size() == node.space->zip_size());

  /* We do not need protect io_fix here by mutex to read it because
  this and buf_page_write_complete() are the only functions where we can
  change the value from BUF_IO_READ or BUF_IO_WRITE to some other
  value, and our code ensures that this is the only thread that handles
  the i/o for this block. */

  ut_ad(bpage->io_fix() == BUF_IO_READ);
  ut_ad(!!bpage->zip.ssize == !!bpage->zip.data);
  ut_ad(bpage->state() == BUF_BLOCK_FILE_PAGE || bpage->zip.data);

  const byte *frame= bpage->zip.data
    ? bpage->zip.data
    : reinterpret_cast<buf_block_t*>(bpage)->frame;
  ut_ad(frame);

  dberr_t err;
  if (!buf_page_decrypt_after_read(bpage, node))
  {
    err= DB_DECRYPTION_FAILED;
    goto database_corrupted;
  }

  if (bpage->zip.data && bpage->state() == BUF_BLOCK_FILE_PAGE)
  {
    buf_pool.n_pend_unzip++;
    auto ok= buf_zip_decompress(reinterpret_cast<buf_block_t*>(bpage), FALSE);
    buf_pool.n_pend_unzip--;

    if (!ok)
    {
      ib::info() << "Page " << id << " zip_decompress failure.";
      err= DB_PAGE_CORRUPTED;
      goto database_corrupted;
    }
  }

  {
    const page_id_t read_id(mach_read_from_4(frame + FIL_PAGE_SPACE_ID),
                            mach_read_from_4(frame + FIL_PAGE_OFFSET));

    if (read_id == id);
    else if (read_id == page_id_t(0, 0))
      /* This is likely an uninitialized page. */;
    else if (!node.space->full_crc32() &&
             page_id_t(0, read_id.page_no()) == id)
      /* FIL_PAGE_SPACE_ID was written as garbage in the system tablespace
      before MySQL 4.1.1, which introduced innodb_file_per_table. */;
    else if (node.space->full_crc32() &&
             *reinterpret_cast<const uint32_t*>
             (&frame[FIL_PAGE_FCRC32_KEY_VERSION]) &&
             node.space->crypt_data &&
             node.space->crypt_data->type != CRYPT_SCHEME_UNENCRYPTED)
    {
      ib::error() << "Cannot decrypt " << id;
      err= DB_DECRYPTION_FAILED;
      goto release_page;
    }
    else
      ib::error() << "Space id and page no stored in the page, read in are "
                  << read_id << ", should be " << id;
  }

  err= buf_page_check_corrupt(bpage, node);
  if (UNIV_UNLIKELY(err != DB_SUCCESS))
  {
database_corrupted:
    /* Not a real corruption if it was triggered by error injection */
    DBUG_EXECUTE_IF("buf_page_import_corrupt_failure",
                    if (!is_predefined_tablespace(id.space()))
                    {
                      buf_corrupt_page_release(bpage, node);
                      ib::info() << "Simulated IMPORT corruption";
                      return err;
                    }
                    err= DB_SUCCESS;
                    goto page_not_corrupt;);

    if (bpage->zip.data && bpage->state() == BUF_BLOCK_FILE_PAGE)
      memset(reinterpret_cast<buf_block_t*>(bpage)->frame, 0, srv_page_size);

    if (err == DB_PAGE_CORRUPTED)
    {
      ib::error() << "Database page corruption on disk"
                     " or a failed read of file '"
                  << node.name << "' page " << id
                  << ". You may have to recover from a backup.";

      buf_page_print(frame, bpage->zip_size());

      ib::info() << " You can use CHECK TABLE to scan"
                    " your table for corruption. "
                 << FORCE_RECOVERY_MSG;
    }

    if (!srv_force_recovery)
    {
      /* If the corruption is in the system tablespace, we will
      intentionally crash the server. */
      if (id.space() == TRX_SYS_SPACE)
        ib::fatal() << "Aborting because of a corrupt database page.";
      buf_corrupt_page_release(bpage, node);
      return err;
    }
  }

  DBUG_EXECUTE_IF("buf_page_import_corrupt_failure",
                  page_not_corrupt: bpage= bpage; );

  if (err == DB_PAGE_CORRUPTED || err == DB_DECRYPTION_FAILED)
  {
release_page:
<<<<<<< HEAD
    buf_corrupt_page_release(bpage, node);
    if (recv_recovery_is_on())
      recv_sys.free_corrupted_page(id);
    return err;
  }
=======
			const page_id_t corrupt_page_id = bpage->id;

			buf_corrupt_page_release(bpage, space);

			if (recv_recovery_is_on()) {
				recv_recover_corrupt_page(corrupt_page_id);
			}

			space->release_for_io();
			return err;
		}

		if (recv_recovery_is_on()) {
			recv_recover_page(bpage);
		}

		if (uncompressed
		    && !recv_no_ibuf_operations
		    && (bpage->id.space() == 0
			|| !is_predefined_tablespace(bpage->id.space()))
		    && fil_page_get_type(frame) == FIL_PAGE_INDEX
		    && page_is_leaf(frame)) {
			ibuf_merge_or_delete_for_page(
				reinterpret_cast<buf_block_t*>(bpage),
				bpage->id, bpage->zip_size());
		}

		space->release_for_io();
	} else {
		/* io_type == BUF_IO_WRITE */
		if (bpage->slot) {
			/* Mark slot free */
			bpage->slot->release();
			bpage->slot = NULL;
		}
	}

	BPageMutex* block_mutex = buf_page_get_mutex(bpage);
	buf_pool_mutex_enter(buf_pool);
	mutex_enter(block_mutex);

	/* Because this thread which does the unlocking is not the same that
	did the locking, we use a pass value != 0 in unlock, which simply
	removes the newest lock debug record, without checking the thread
	id. */

	buf_page_set_io_fix(bpage, BUF_IO_NONE);
	buf_page_monitor(bpage, io_type);

	if (io_type == BUF_IO_READ) {
		/* NOTE that the call to ibuf may have moved the ownership of
		the x-latch to this OS thread: do not let this confuse you in
		debugging! */

		ut_ad(buf_pool->n_pend_reads > 0);
		buf_pool->n_pend_reads--;
		buf_pool->stat.n_pages_read++;

		if (uncompressed) {
			rw_lock_x_unlock_gen(&((buf_block_t*) bpage)->lock,
					     BUF_IO_READ);
		}

		mutex_exit(block_mutex);
	} else {
		/* Write means a flush operation: call the completion
		routine in the flush system */

		buf_flush_write_complete(bpage, dblwr);

		if (uncompressed) {
			rw_lock_sx_unlock_gen(&((buf_block_t*) bpage)->lock,
					      BUF_IO_WRITE);
		}

		buf_pool->stat.n_pages_written++;
>>>>>>> b2029c03

  if (recv_recovery_is_on())
    recv_recover_page(node.space, bpage);

  if (bpage->state() == BUF_BLOCK_FILE_PAGE && !recv_no_ibuf_operations &&
      (!id.space() || !is_predefined_tablespace(id.space())) &&
      fil_page_get_type(frame) == FIL_PAGE_INDEX &&
      page_is_leaf(frame))
    bpage->ibuf_exist= true;

  if (UNIV_UNLIKELY(MONITOR_IS_ON(MONITOR_MODULE_BUF_PAGE)))
    buf_page_monitor(bpage, BUF_IO_READ);
  DBUG_PRINT("ib_buf", ("read page %u:%u",
                        id.space(), id.page_no()));

  /* Because this thread which does the unlocking might not be the same that
  did the locking, we use a pass value != 0 in unlock, which simply
  removes the newest lock debug record, without checking the thread id. */
  if (bpage->state() == BUF_BLOCK_FILE_PAGE)
    rw_lock_x_unlock_gen(&((buf_block_t*) bpage)->lock, BUF_IO_READ);
  bpage->io_unfix();

  ut_d(auto n=) buf_pool.n_pend_reads--;
  ut_ad(n > 0);
  buf_pool.stat.n_pages_read++;

  return DB_SUCCESS;
}

#ifdef UNIV_DEBUG
/** Check that all blocks are in a replaceable state.
@return address of a non-free block
@retval nullptr if all freed */
void buf_pool_t::assert_all_freed()
{
  mysql_mutex_lock(&mutex);
  const chunk_t *chunk= chunks;
  for (auto i= n_chunks; i--; chunk++)
    if (const buf_block_t* block= chunk->not_freed())
      ib::fatal() << "Page " << block->page.id() << " still fixed or dirty";
  mysql_mutex_unlock(&mutex);
}
#endif /* UNIV_DEBUG */

/** Refresh the statistics used to print per-second averages. */
void buf_refresh_io_stats()
{
	buf_pool.last_printout_time = time(NULL);
	buf_pool.old_stat = buf_pool.stat;
}

/** Invalidate all pages in the buffer pool.
All pages must be in a replaceable state (not modified or latched). */
void buf_pool_invalidate()
{
	mysql_mutex_lock(&buf_pool.mutex);

	buf_flush_wait_batch_end(true);
	buf_flush_wait_batch_end(false);

	/* It is possible that a write batch that has been posted
	earlier is still not complete. For buffer pool invalidation to
	proceed we must ensure there is NO write activity happening. */

	ut_d(mysql_mutex_unlock(&buf_pool.mutex));
	ut_d(buf_pool.assert_all_freed());
	ut_d(mysql_mutex_lock(&buf_pool.mutex));

	while (buf_LRU_scan_and_free_block());

	ut_ad(UT_LIST_GET_LEN(buf_pool.LRU) == 0);
	ut_ad(UT_LIST_GET_LEN(buf_pool.unzip_LRU) == 0);

	buf_pool.freed_page_clock = 0;
	buf_pool.LRU_old = NULL;
	buf_pool.LRU_old_len = 0;

	memset(&buf_pool.stat, 0x00, sizeof(buf_pool.stat));
	buf_refresh_io_stats();
	mysql_mutex_unlock(&buf_pool.mutex);
}

#ifdef UNIV_DEBUG
/** Validate the buffer pool. */
void buf_pool_t::validate()
{
	ulint		n_lru		= 0;
	ulint		n_flushing	= 0;
	ulint		n_free		= 0;
	ulint		n_zip		= 0;

	mysql_mutex_lock(&mutex);

	chunk_t* chunk = chunks;

	/* Check the uncompressed blocks. */

	for (auto i = n_chunks; i--; chunk++) {

		ulint		j;
		buf_block_t*	block = chunk->blocks;

		for (j = chunk->size; j--; block++) {
			switch (block->page.state()) {
			case BUF_BLOCK_ZIP_PAGE:
				/* This kind of block descriptors should
				be allocated by malloc() only. */
				ut_error;
				break;

			case BUF_BLOCK_NOT_USED:
				n_free++;
				break;

			case BUF_BLOCK_MEMORY:
			case BUF_BLOCK_REMOVE_HASH:
				/* do nothing */
				break;

			case BUF_BLOCK_FILE_PAGE:
				const page_id_t id = block->page.id();
				ut_ad(page_hash_get_low(id, id.fold())
				      == &block->page);
				n_lru++;
				break;

			}
		}
	}

	/* Check dirty blocks. */

	mysql_mutex_lock(&flush_list_mutex);
	for (buf_page_t* b = UT_LIST_GET_FIRST(flush_list); b;
	     b = UT_LIST_GET_NEXT(list, b)) {
		ut_ad(b->oldest_modification());
		n_flushing++;

		switch (b->state()) {
		case BUF_BLOCK_ZIP_PAGE:
			n_lru++;
			n_zip++;
			break;
		case BUF_BLOCK_FILE_PAGE:
			/* uncompressed page */
			break;
		case BUF_BLOCK_NOT_USED:
		case BUF_BLOCK_MEMORY:
		case BUF_BLOCK_REMOVE_HASH:
			ut_error;
			break;
		}
		const page_id_t id = b->id();
		ut_ad(page_hash_get_low(id, id.fold()) == b);
	}

	ut_ad(UT_LIST_GET_LEN(flush_list) == n_flushing);

	mysql_mutex_unlock(&flush_list_mutex);

	if (curr_size == old_size
	    && n_lru + n_free > curr_size + n_zip) {

		ib::fatal() << "n_LRU " << n_lru << ", n_free " << n_free
			<< ", pool " << curr_size
			<< " zip " << n_zip << ". Aborting...";
	}

	ut_ad(UT_LIST_GET_LEN(LRU) >= n_lru);

	if (curr_size == old_size
	    && UT_LIST_GET_LEN(free) != n_free) {

		ib::fatal() << "Free list len "
			<< UT_LIST_GET_LEN(free)
			<< ", free blocks " << n_free << ". Aborting...";
	}

	mysql_mutex_unlock(&mutex);

	ut_d(buf_LRU_validate());
	ut_d(buf_flush_validate());
}
#endif /* UNIV_DEBUG */

#if defined UNIV_DEBUG_PRINT || defined UNIV_DEBUG
/** Write information of the buf_pool to the error log. */
void buf_pool_t::print()
{
	index_id_t*	index_ids;
	ulint*		counts;
	ulint		size;
	ulint		i;
	ulint		j;
	index_id_t	id;
	ulint		n_found;
	chunk_t*	chunk;
	dict_index_t*	index;

	size = curr_size;

	index_ids = static_cast<index_id_t*>(
		ut_malloc_nokey(size * sizeof *index_ids));

	counts = static_cast<ulint*>(ut_malloc_nokey(sizeof(ulint) * size));

	mysql_mutex_lock(&mutex);
	mysql_mutex_lock(&flush_list_mutex);

	ib::info()
		<< "[buffer pool: size=" << curr_size
		<< ", database pages=" << UT_LIST_GET_LEN(LRU)
		<< ", free pages=" << UT_LIST_GET_LEN(free)
		<< ", modified database pages="
		<< UT_LIST_GET_LEN(flush_list)
		<< ", n pending decompressions=" << n_pend_unzip
		<< ", n pending reads=" << n_pend_reads
		<< ", n pending flush LRU=" << n_flush_LRU
		<< " list=" << n_flush_list
		<< ", pages made young=" << stat.n_pages_made_young
		<< ", not young=" << stat.n_pages_not_made_young
		<< ", pages read=" << stat.n_pages_read
		<< ", created=" << stat.n_pages_created
		<< ", written=" << stat.n_pages_written << "]";

	mysql_mutex_unlock(&flush_list_mutex);

	/* Count the number of blocks belonging to each index in the buffer */

	n_found = 0;

	chunk = chunks;

	for (i = n_chunks; i--; chunk++) {
		buf_block_t*	block		= chunk->blocks;
		ulint		n_blocks	= chunk->size;

		for (; n_blocks--; block++) {
			const buf_frame_t* frame = block->frame;

			if (fil_page_index_page_check(frame)) {

				id = btr_page_get_index_id(frame);

				/* Look for the id in the index_ids array */
				j = 0;

				while (j < n_found) {

					if (index_ids[j] == id) {
						counts[j]++;

						break;
					}
					j++;
				}

				if (j == n_found) {
					n_found++;
					index_ids[j] = id;
					counts[j] = 1;
				}
			}
		}
	}

	mysql_mutex_unlock(&mutex);

	for (i = 0; i < n_found; i++) {
		index = dict_index_get_if_in_cache(index_ids[i]);

		if (!index) {
			ib::info() << "Block count for index "
				<< index_ids[i] << " in buffer is about "
				<< counts[i];
		} else {
			ib::info() << "Block count for index " << index_ids[i]
				<< " in buffer is about " << counts[i]
				<< ", index " << index->name
				<< " of table " << index->table->name;
		}
	}

	ut_free(index_ids);
	ut_free(counts);

	validate();
}
#endif /* UNIV_DEBUG_PRINT || UNIV_DEBUG */

#ifdef UNIV_DEBUG
/** @return the number of latched pages in the buffer pool */
ulint buf_get_latched_pages_number()
{
  ulint fixed_pages_number= 0;

  mysql_mutex_lock(&buf_pool.mutex);

  for (buf_page_t *b= UT_LIST_GET_FIRST(buf_pool.LRU); b;
       b= UT_LIST_GET_NEXT(LRU, b))
    if (b->in_file() && (b->buf_fix_count() || b->io_fix() != BUF_IO_NONE))
      fixed_pages_number++;

  mysql_mutex_unlock(&buf_pool.mutex);

  return fixed_pages_number;
}
#endif /* UNIV_DEBUG */

/** Collect buffer pool metadata.
@param[out]	pool_info	buffer pool metadata */
void buf_stats_get_pool_info(buf_pool_info_t *pool_info)
{
	time_t			current_time;
	double			time_elapsed;

	mysql_mutex_lock(&buf_pool.mutex);
	mysql_mutex_lock(&buf_pool.flush_list_mutex);

	pool_info->pool_size = buf_pool.curr_size;

	pool_info->lru_len = UT_LIST_GET_LEN(buf_pool.LRU);

	pool_info->old_lru_len = buf_pool.LRU_old_len;

	pool_info->free_list_len = UT_LIST_GET_LEN(buf_pool.free);

	pool_info->flush_list_len = UT_LIST_GET_LEN(buf_pool.flush_list);

	pool_info->n_pend_unzip = UT_LIST_GET_LEN(buf_pool.unzip_LRU);

	pool_info->n_pend_reads = buf_pool.n_pend_reads;

	pool_info->n_pending_flush_lru = buf_pool.n_flush_LRU;

	pool_info->n_pending_flush_list = buf_pool.n_flush_list;

	mysql_mutex_unlock(&buf_pool.flush_list_mutex);

	current_time = time(NULL);
	time_elapsed = 0.001 + difftime(current_time,
					buf_pool.last_printout_time);

	pool_info->n_pages_made_young = buf_pool.stat.n_pages_made_young;

	pool_info->n_pages_not_made_young =
		buf_pool.stat.n_pages_not_made_young;

	pool_info->n_pages_read = buf_pool.stat.n_pages_read;

	pool_info->n_pages_created = buf_pool.stat.n_pages_created;

	pool_info->n_pages_written = buf_pool.stat.n_pages_written;

	pool_info->n_page_gets = buf_pool.stat.n_page_gets;

	pool_info->n_ra_pages_read_rnd = buf_pool.stat.n_ra_pages_read_rnd;
	pool_info->n_ra_pages_read = buf_pool.stat.n_ra_pages_read;

	pool_info->n_ra_pages_evicted = buf_pool.stat.n_ra_pages_evicted;

	pool_info->page_made_young_rate =
	static_cast<double>(buf_pool.stat.n_pages_made_young
			    - buf_pool.old_stat.n_pages_made_young)
	/ time_elapsed;

	pool_info->page_not_made_young_rate =
	static_cast<double>(buf_pool.stat.n_pages_not_made_young
			    - buf_pool.old_stat.n_pages_not_made_young)
	/ time_elapsed;

	pool_info->pages_read_rate =
	static_cast<double>(buf_pool.stat.n_pages_read
			    - buf_pool.old_stat.n_pages_read)
	/ time_elapsed;

	pool_info->pages_created_rate =
	static_cast<double>(buf_pool.stat.n_pages_created
			    - buf_pool.old_stat.n_pages_created)
	/ time_elapsed;

	pool_info->pages_written_rate =
	static_cast<double>(buf_pool.stat.n_pages_written
			    - buf_pool.old_stat.n_pages_written)
	/ time_elapsed;

	pool_info->n_page_get_delta = buf_pool.stat.n_page_gets
				      - buf_pool.old_stat.n_page_gets;

	if (pool_info->n_page_get_delta) {
		pool_info->page_read_delta = buf_pool.stat.n_pages_read
					     - buf_pool.old_stat.n_pages_read;

		pool_info->young_making_delta =
			buf_pool.stat.n_pages_made_young
			- buf_pool.old_stat.n_pages_made_young;

		pool_info->not_young_making_delta =
			buf_pool.stat.n_pages_not_made_young
			- buf_pool.old_stat.n_pages_not_made_young;
	}
	pool_info->pages_readahead_rnd_rate =
	static_cast<double>(buf_pool.stat.n_ra_pages_read_rnd
			    - buf_pool.old_stat.n_ra_pages_read_rnd)
	/ time_elapsed;


	pool_info->pages_readahead_rate =
	static_cast<double>(buf_pool.stat.n_ra_pages_read
			    - buf_pool.old_stat.n_ra_pages_read)
	/ time_elapsed;

	pool_info->pages_evicted_rate =
	static_cast<double>(buf_pool.stat.n_ra_pages_evicted
			    - buf_pool.old_stat.n_ra_pages_evicted)
	/ time_elapsed;

	pool_info->unzip_lru_len = UT_LIST_GET_LEN(buf_pool.unzip_LRU);

	pool_info->io_sum = buf_LRU_stat_sum.io;

	pool_info->io_cur = buf_LRU_stat_cur.io;

	pool_info->unzip_sum = buf_LRU_stat_sum.unzip;

	pool_info->unzip_cur = buf_LRU_stat_cur.unzip;

	buf_refresh_io_stats();
	mysql_mutex_unlock(&buf_pool.mutex);
}

/*********************************************************************//**
Prints info of the buffer i/o. */
static
void
buf_print_io_instance(
/*==================*/
	buf_pool_info_t*pool_info,	/*!< in: buffer pool info */
	FILE*		file)		/*!< in/out: buffer where to print */
{
	ut_ad(pool_info);

	fprintf(file,
		"Buffer pool size   " ULINTPF "\n"
		"Free buffers       " ULINTPF "\n"
		"Database pages     " ULINTPF "\n"
		"Old database pages " ULINTPF "\n"
		"Modified db pages  " ULINTPF "\n"
		"Percent of dirty pages(LRU & free pages): %.3f\n"
		"Max dirty pages percent: %.3f\n"
		"Pending reads " ULINTPF "\n"
		"Pending writes: LRU " ULINTPF ", flush list " ULINTPF "\n",
		pool_info->pool_size,
		pool_info->free_list_len,
		pool_info->lru_len,
		pool_info->old_lru_len,
		pool_info->flush_list_len,
		static_cast<double>(pool_info->flush_list_len)
		/ (static_cast<double>(pool_info->lru_len
				       + pool_info->free_list_len) + 1.0)
		* 100.0,
		srv_max_buf_pool_modified_pct,
		pool_info->n_pend_reads,
		pool_info->n_pending_flush_lru,
		pool_info->n_pending_flush_list);

	fprintf(file,
		"Pages made young " ULINTPF ", not young " ULINTPF "\n"
		"%.2f youngs/s, %.2f non-youngs/s\n"
		"Pages read " ULINTPF ", created " ULINTPF
		", written " ULINTPF "\n"
		"%.2f reads/s, %.2f creates/s, %.2f writes/s\n",
		pool_info->n_pages_made_young,
		pool_info->n_pages_not_made_young,
		pool_info->page_made_young_rate,
		pool_info->page_not_made_young_rate,
		pool_info->n_pages_read,
		pool_info->n_pages_created,
		pool_info->n_pages_written,
		pool_info->pages_read_rate,
		pool_info->pages_created_rate,
		pool_info->pages_written_rate);

	if (pool_info->n_page_get_delta) {
		double hit_rate = static_cast<double>(
			pool_info->page_read_delta)
			/ static_cast<double>(pool_info->n_page_get_delta);

		if (hit_rate > 1) {
			hit_rate = 1;
		}

		fprintf(file,
			"Buffer pool hit rate " ULINTPF " / 1000,"
			" young-making rate " ULINTPF " / 1000 not "
			ULINTPF " / 1000\n",
			ulint(1000 * (1 - hit_rate)),
			ulint(1000
			      * double(pool_info->young_making_delta)
			      / double(pool_info->n_page_get_delta)),
			ulint(1000 * double(pool_info->not_young_making_delta)
			      / double(pool_info->n_page_get_delta)));
	} else {
		fputs("No buffer pool page gets since the last printout\n",
		      file);
	}

	/* Statistics about read ahead algorithm */
	fprintf(file, "Pages read ahead %.2f/s,"
		" evicted without access %.2f/s,"
		" Random read ahead %.2f/s\n",

		pool_info->pages_readahead_rate,
		pool_info->pages_evicted_rate,
		pool_info->pages_readahead_rnd_rate);

	/* Print some values to help us with visualizing what is
	happening with LRU eviction. */
	fprintf(file,
		"LRU len: " ULINTPF ", unzip_LRU len: " ULINTPF "\n"
		"I/O sum[" ULINTPF "]:cur[" ULINTPF "], "
		"unzip sum[" ULINTPF "]:cur[" ULINTPF "]\n",
		pool_info->lru_len, pool_info->unzip_lru_len,
		pool_info->io_sum, pool_info->io_cur,
		pool_info->unzip_sum, pool_info->unzip_cur);
}

/*********************************************************************//**
Prints info of the buffer i/o. */
void
buf_print_io(
/*=========*/
	FILE*	file)	/*!< in/out: buffer where to print */
{
	buf_pool_info_t	pool_info;

	buf_stats_get_pool_info(&pool_info);
	buf_print_io_instance(&pool_info, file);
}

/** Verify that post encryption checksum match with the calculated checksum.
This function should be called only if tablespace contains crypt data metadata.
@param[in]	page		page frame
@param[in]	fsp_flags	tablespace flags
@return true if true if page is encrypted and OK, false otherwise */
bool buf_page_verify_crypt_checksum(const byte* page, ulint fsp_flags)
{
	if (!fil_space_t::full_crc32(fsp_flags)) {
		return fil_space_verify_crypt_checksum(
			page, fil_space_t::zip_size(fsp_flags));
	}

	return !buf_page_is_corrupted(true, page, fsp_flags);
}

/** Print the given page_id_t object.
@param[in,out]	out	the output stream
@param[in]	page_id	the page_id_t object to be printed
@return the output stream */
std::ostream& operator<<(std::ostream &out, const page_id_t page_id)
{
  out << "[page id: space=" << page_id.space()
      << ", page number=" << page_id.page_no() << "]";
  return out;
}
#endif /* !UNIV_INNOCHECKSUM */<|MERGE_RESOLUTION|>--- conflicted
+++ resolved
@@ -3348,26 +3348,6 @@
 			return NULL;
 		}
 
-<<<<<<< HEAD
-=======
-		if (!access_time && !recv_no_ibuf_operations) {
-			ibuf_merge_or_delete_for_page(
-				block, block->page.id, zip_size);
-		}
-
-		buf_pool_mutex_enter(buf_pool);
-
-		buf_page_mutex_enter(fix_block);
-
-		buf_block_set_io_fix(fix_block, BUF_IO_NONE);
-
-		buf_page_mutex_exit(fix_block);
-
-		--buf_pool->n_pend_unzip;
-
-		buf_pool_mutex_exit(buf_pool);
-
->>>>>>> b2029c03
 		rw_lock_x_unlock(&block->lock);
 		fix_block->page.io_unfix();
 		--buf_pool.n_pend_unzip;
@@ -3503,7 +3483,7 @@
 		if (fix_block->page.ibuf_exist) {
 			fix_block->page.ibuf_exist = false;
 			ibuf_merge_or_delete_for_page(fix_block, page_id,
-						      zip_size, true);
+						      zip_size);
 		}
 
 		if (rw_latch == RW_X_LATCH) {
@@ -3570,7 +3550,7 @@
     {
       rw_lock_x_lock_inline(&block->lock, 0, file, line);
       block->page.ibuf_exist= false;
-      ibuf_merge_or_delete_for_page(block, page_id, block->zip_size(), true);
+      ibuf_merge_or_delete_for_page(block, page_id, block->zip_size());
 
       if (rw_latch == RW_X_LATCH)
       {
@@ -3843,7 +3823,7 @@
     if (block->page.ibuf_exist)
     {
       if (!recv_recovery_is_on())
-        ibuf_merge_or_delete_for_page(nullptr, page_id, zip_size, true);
+        ibuf_merge_or_delete_for_page(nullptr, page_id, zip_size);
       block->page.ibuf_exist= false;
     }
 
@@ -3898,22 +3878,14 @@
 
   mysql_mutex_unlock(&buf_pool.mutex);
 
-<<<<<<< HEAD
   mtr->memo_push(block, MTR_MEMO_PAGE_X_FIX);
   block->page.set_accessed();
   buf_pool.stat.n_pages_created++;
-=======
-	/* Delete possible entries for the page from the insert buffer:
-	such can exist if the page belonged to an index which was dropped */
-	if (!recv_recovery_is_on()) {
-		ibuf_merge_or_delete_for_page(NULL, page_id, zip_size);
-	}
->>>>>>> b2029c03
 
   /* Delete possible entries for the page from the insert buffer:
   such can exist if the page belonged to an index which was dropped */
   if (!recv_recovery_is_on())
-    ibuf_merge_or_delete_for_page(nullptr, page_id, zip_size, true);
+    ibuf_merge_or_delete_for_page(nullptr, page_id, zip_size);
 
   static_assert(FIL_PAGE_PREV + 4 == FIL_PAGE_NEXT, "adjacent");
   memset_aligned<8>(block->frame + FIL_PAGE_PREV, 0xff, 8);
@@ -4314,90 +4286,11 @@
   if (err == DB_PAGE_CORRUPTED || err == DB_DECRYPTION_FAILED)
   {
 release_page:
-<<<<<<< HEAD
     buf_corrupt_page_release(bpage, node);
     if (recv_recovery_is_on())
       recv_sys.free_corrupted_page(id);
     return err;
   }
-=======
-			const page_id_t corrupt_page_id = bpage->id;
-
-			buf_corrupt_page_release(bpage, space);
-
-			if (recv_recovery_is_on()) {
-				recv_recover_corrupt_page(corrupt_page_id);
-			}
-
-			space->release_for_io();
-			return err;
-		}
-
-		if (recv_recovery_is_on()) {
-			recv_recover_page(bpage);
-		}
-
-		if (uncompressed
-		    && !recv_no_ibuf_operations
-		    && (bpage->id.space() == 0
-			|| !is_predefined_tablespace(bpage->id.space()))
-		    && fil_page_get_type(frame) == FIL_PAGE_INDEX
-		    && page_is_leaf(frame)) {
-			ibuf_merge_or_delete_for_page(
-				reinterpret_cast<buf_block_t*>(bpage),
-				bpage->id, bpage->zip_size());
-		}
-
-		space->release_for_io();
-	} else {
-		/* io_type == BUF_IO_WRITE */
-		if (bpage->slot) {
-			/* Mark slot free */
-			bpage->slot->release();
-			bpage->slot = NULL;
-		}
-	}
-
-	BPageMutex* block_mutex = buf_page_get_mutex(bpage);
-	buf_pool_mutex_enter(buf_pool);
-	mutex_enter(block_mutex);
-
-	/* Because this thread which does the unlocking is not the same that
-	did the locking, we use a pass value != 0 in unlock, which simply
-	removes the newest lock debug record, without checking the thread
-	id. */
-
-	buf_page_set_io_fix(bpage, BUF_IO_NONE);
-	buf_page_monitor(bpage, io_type);
-
-	if (io_type == BUF_IO_READ) {
-		/* NOTE that the call to ibuf may have moved the ownership of
-		the x-latch to this OS thread: do not let this confuse you in
-		debugging! */
-
-		ut_ad(buf_pool->n_pend_reads > 0);
-		buf_pool->n_pend_reads--;
-		buf_pool->stat.n_pages_read++;
-
-		if (uncompressed) {
-			rw_lock_x_unlock_gen(&((buf_block_t*) bpage)->lock,
-					     BUF_IO_READ);
-		}
-
-		mutex_exit(block_mutex);
-	} else {
-		/* Write means a flush operation: call the completion
-		routine in the flush system */
-
-		buf_flush_write_complete(bpage, dblwr);
-
-		if (uncompressed) {
-			rw_lock_sx_unlock_gen(&((buf_block_t*) bpage)->lock,
-					      BUF_IO_WRITE);
-		}
-
-		buf_pool->stat.n_pages_written++;
->>>>>>> b2029c03
 
   if (recv_recovery_is_on())
     recv_recover_page(node.space, bpage);
