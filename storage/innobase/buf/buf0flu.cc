--- conflicted
+++ resolved
@@ -1132,12 +1132,7 @@
 		break;
 	case BUF_BLOCK_ZIP_DIRTY:
 		frame = bpage->zip.data;
-<<<<<<< HEAD
-		ut_a(page_zip_verify_checksum(frame, bpage->zip_size()));
-=======
-		buf_flush_update_zip_checksum(frame, bpage->zip_size(),
-					      bpage->newest_modification);
->>>>>>> 80591481
+		buf_flush_update_zip_checksum(frame, bpage->zip_size());
 		break;
 	case BUF_BLOCK_FILE_PAGE:
 		frame = bpage->zip.data;
