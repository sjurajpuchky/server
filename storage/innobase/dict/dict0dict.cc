/*****************************************************************************

Copyright (c) 1996, 2018, Oracle and/or its affiliates. All Rights Reserved.
Copyright (c) 2012, Facebook Inc.
Copyright (c) 2013, 2018, MariaDB Corporation.

This program is free software; you can redistribute it and/or modify it under
the terms of the GNU General Public License as published by the Free Software
Foundation; version 2 of the License.

This program is distributed in the hope that it will be useful, but WITHOUT
ANY WARRANTY; without even the implied warranty of MERCHANTABILITY or FITNESS
FOR A PARTICULAR PURPOSE. See the GNU General Public License for more details.

You should have received a copy of the GNU General Public License along with
this program; if not, write to the Free Software Foundation, Inc.,
51 Franklin Street, Suite 500, Boston, MA 02110-1335 USA

*****************************************************************************/

/******************************************************************//**
@file dict/dict0dict.cc
Data dictionary system

Created 1/8/1996 Heikki Tuuri
***********************************************************************/

#include <my_config.h>
#include <string>

#include "ha_prototypes.h"
#include <mysqld.h>
#include <strfunc.h>

#include "dict0dict.h"
#include "fts0fts.h"
#include "fil0fil.h"
#include <algorithm>

/** dummy index for ROW_FORMAT=REDUNDANT supremum and infimum records */
dict_index_t*	dict_ind_redundant;

#if defined UNIV_DEBUG || defined UNIV_IBUF_DEBUG
/** Flag to control insert buffer debugging. */
extern uint	ibuf_debug;
#endif /* UNIV_DEBUG || UNIV_IBUF_DEBUG */

/**********************************************************************
Issue a warning that the row is too big. */
void
ib_warn_row_too_big(const dict_table_t*	table);

#include "btr0btr.h"
#include "btr0cur.h"
#include "btr0sea.h"
#include "buf0buf.h"
#include "data0type.h"
#include "dict0boot.h"
#include "dict0crea.h"
#include "dict0mem.h"
#include "dict0priv.h"
#include "dict0stats.h"
#include "fsp0sysspace.h"
#include "fts0fts.h"
#include "fts0types.h"
#include "lock0lock.h"
#include "mach0data.h"
#include "mem0mem.h"
#include "os0once.h"
#include "page0page.h"
#include "page0zip.h"
#include "pars0pars.h"
#include "pars0sym.h"
#include "que0que.h"
#include "rem0cmp.h"
#include "row0log.h"
#include "row0merge.h"
#include "row0mysql.h"
#include "row0upd.h"
#include "srv0mon.h"
#include "srv0start.h"
#include "sync0sync.h"
#include "trx0undo.h"
#include "ut0new.h"

#include <vector>
#include <algorithm>

/** the dictionary system */
dict_sys_t*	dict_sys	= NULL;

/** @brief the data dictionary rw-latch protecting dict_sys

table create, drop, etc. reserve this in X-mode; implicit or
backround operations purge, rollback, foreign key checks reserve this
in S-mode; we cannot trust that MySQL protects implicit or background
operations a table drop since MySQL does not know of them; therefore
we need this; NOTE: a transaction which reserves this must keep book
on the mode in trx_t::dict_operation_lock_mode */
rw_lock_t*	dict_operation_lock;

/** Percentage of compression failures that are allowed in a single
round */
ulong	zip_failure_threshold_pct = 5;

/** Maximum percentage of a page that can be allowed as a pad to avoid
compression failures */
ulong	zip_pad_max = 50;

#define	DICT_HEAP_SIZE		100	/*!< initial memory heap size when
					creating a table or index object */
#define DICT_POOL_PER_TABLE_HASH 512	/*!< buffer pool max size per table
					hash table fixed size in bytes */
#define DICT_POOL_PER_VARYING	4	/*!< buffer pool max size per data
					dictionary varying size in bytes */

/** Identifies generated InnoDB foreign key names */
static char	dict_ibfk[] = "_ibfk_";

bool		innodb_table_stats_not_found = false;
bool		innodb_index_stats_not_found = false;
static bool	innodb_table_stats_not_found_reported = false;
static bool	innodb_index_stats_not_found_reported = false;

/*******************************************************************//**
Tries to find column names for the index and sets the col field of the
index.
@param[in]	table	table
@param[in]	index	index
@param[in]	add_v	new virtual columns added along with an add index call
@return TRUE if the column names were found */
static
ibool
dict_index_find_cols(
	const dict_table_t*	table,
	dict_index_t*		index,
	const dict_add_v_col_t*	add_v);
/*******************************************************************//**
Builds the internal dictionary cache representation for a clustered
index, containing also system fields not defined by the user.
@return own: the internal representation of the clustered index */
static
dict_index_t*
dict_index_build_internal_clust(
/*============================*/
	const dict_table_t*	table,	/*!< in: table */
	dict_index_t*		index);	/*!< in: user representation of
					a clustered index */
/*******************************************************************//**
Builds the internal dictionary cache representation for a non-clustered
index, containing also system fields not defined by the user.
@return own: the internal representation of the non-clustered index */
static
dict_index_t*
dict_index_build_internal_non_clust(
/*================================*/
	const dict_table_t*	table,	/*!< in: table */
	dict_index_t*		index);	/*!< in: user representation of
					a non-clustered index */
/**********************************************************************//**
Builds the internal dictionary cache representation for an FTS index.
@return own: the internal representation of the FTS index */
static
dict_index_t*
dict_index_build_internal_fts(
/*==========================*/
	dict_table_t*	table,	/*!< in: table */
	dict_index_t*	index);	/*!< in: user representation of an FTS index */

/**********************************************************************//**
Removes an index from the dictionary cache. */
static
void
dict_index_remove_from_cache_low(
/*=============================*/
	dict_table_t*	table,		/*!< in/out: table */
	dict_index_t*	index,		/*!< in, own: index */
	ibool		lru_evict);	/*!< in: TRUE if page being evicted
					to make room in the table LRU list */
#ifdef UNIV_DEBUG
/**********************************************************************//**
Validate the dictionary table LRU list.
@return TRUE if validate OK */
static
ibool
dict_lru_validate(void);
/*===================*/
/**********************************************************************//**
Check if table is in the dictionary table LRU list.
@return TRUE if table found */
static
ibool
dict_lru_find_table(
/*================*/
	const dict_table_t*	find_table);	/*!< in: table to find */
/**********************************************************************//**
Check if a table exists in the dict table non-LRU list.
@return TRUE if table found */
static
ibool
dict_non_lru_find_table(
/*====================*/
	const dict_table_t*	find_table);	/*!< in: table to find */
#endif /* UNIV_DEBUG */

/* Stream for storing detailed information about the latest foreign key
and unique key errors. Only created if !srv_read_only_mode */
FILE*	dict_foreign_err_file		= NULL;
/* mutex protecting the foreign and unique error buffers */
ib_mutex_t	dict_foreign_err_mutex;

/********************************************************************//**
Checks if the database name in two table names is the same.
@return TRUE if same db name */
ibool
dict_tables_have_same_db(
/*=====================*/
	const char*	name1,	/*!< in: table name in the form
				dbname '/' tablename */
	const char*	name2)	/*!< in: table name in the form
				dbname '/' tablename */
{
	for (; *name1 == *name2; name1++, name2++) {
		if (*name1 == '/') {
			return(TRUE);
		}
		ut_a(*name1); /* the names must contain '/' */
	}
	return(FALSE);
}

/********************************************************************//**
Return the end of table name where we have removed dbname and '/'.
@return table name */
const char*
dict_remove_db_name(
/*================*/
	const char*	name)	/*!< in: table name in the form
				dbname '/' tablename */
{
	const char*	s = strchr(name, '/');
	ut_a(s);

	return(s + 1);
}

/********************************************************************//**
Get the database name length in a table name.
@return database name length */
ulint
dict_get_db_name_len(
/*=================*/
	const char*	name)	/*!< in: table name in the form
				dbname '/' tablename */
{
	const char*	s;
	s = strchr(name, '/');
	ut_a(s);
	return(s - name);
}

/** Reserve the dictionary system mutex. */
void
dict_mutex_enter_for_mysql_func(const char *file, unsigned line)
{
	mutex_enter_loc(&dict_sys->mutex, file, line);
}

/********************************************************************//**
Releases the dictionary system mutex for MySQL. */
void
dict_mutex_exit_for_mysql(void)
/*===========================*/
{
	mutex_exit(&dict_sys->mutex);
}

/** Allocate and init a dict_table_t's stats latch.
This function must not be called concurrently on the same table object.
@param[in,out]	table_void	table whose stats latch to create */
static
void
dict_table_stats_latch_alloc(
	void*	table_void)
{
	dict_table_t*	table = static_cast<dict_table_t*>(table_void);

	/* Note: rw_lock_create() will call the constructor */

	table->stats_latch = static_cast<rw_lock_t*>(
		ut_malloc_nokey(sizeof(rw_lock_t)));

	ut_a(table->stats_latch != NULL);

	rw_lock_create(dict_table_stats_key, table->stats_latch,
		       SYNC_INDEX_TREE);
}

/** Deinit and free a dict_table_t's stats latch.
This function must not be called concurrently on the same table object.
@param[in,out]	table	table whose stats latch to free */
static
void
dict_table_stats_latch_free(
	dict_table_t*	table)
{
	rw_lock_free(table->stats_latch);
	ut_free(table->stats_latch);
}

/** Create a dict_table_t's stats latch or delay for lazy creation.
This function is only called from either single threaded environment
or from a thread that has not shared the table object with other threads.
@param[in,out]	table	table whose stats latch to create
@param[in]	enabled	if false then the latch is disabled
and dict_table_stats_lock()/unlock() become noop on this table. */
void
dict_table_stats_latch_create(
	dict_table_t*	table,
	bool		enabled)
{
	if (!enabled) {
		table->stats_latch = NULL;
		table->stats_latch_created = os_once::DONE;
		return;
	}

	/* We create this lazily the first time it is used. */
	table->stats_latch = NULL;
	table->stats_latch_created = os_once::NEVER_DONE;
}

/** Destroy a dict_table_t's stats latch.
This function is only called from either single threaded environment
or from a thread that has not shared the table object with other threads.
@param[in,out]	table	table whose stats latch to destroy */
void
dict_table_stats_latch_destroy(
	dict_table_t*	table)
{
	if (table->stats_latch_created == os_once::DONE
	    && table->stats_latch != NULL) {

		dict_table_stats_latch_free(table);
	}
}

/** Lock the appropriate latch to protect a given table's statistics.
@param[in]	table		table whose stats to lock
@param[in]	latch_mode	RW_S_LATCH or RW_X_LATCH */
void
dict_table_stats_lock(
	dict_table_t*	table,
	ulint		latch_mode)
{
	ut_ad(table != NULL);
	ut_ad(table->magic_n == DICT_TABLE_MAGIC_N);

	os_once::do_or_wait_for_done(
		&table->stats_latch_created,
		dict_table_stats_latch_alloc, table);

	if (table->stats_latch == NULL) {
		/* This is a dummy table object that is private in the current
		thread and is not shared between multiple threads, thus we
		skip any locking. */
		return;
	}

	switch (latch_mode) {
	case RW_S_LATCH:
		rw_lock_s_lock(table->stats_latch);
		break;
	case RW_X_LATCH:
		rw_lock_x_lock(table->stats_latch);
		break;
	case RW_NO_LATCH:
		/* fall through */
	default:
		ut_error;
	}
}

/** Unlock the latch that has been locked by dict_table_stats_lock().
@param[in]	table		table whose stats to unlock
@param[in]	latch_mode	RW_S_LATCH or RW_X_LATCH */
void
dict_table_stats_unlock(
	dict_table_t*	table,
	ulint		latch_mode)
{
	ut_ad(table != NULL);
	ut_ad(table->magic_n == DICT_TABLE_MAGIC_N);

	if (table->stats_latch == NULL) {
		/* This is a dummy table object that is private in the current
		thread and is not shared between multiple threads, thus we
		skip any locking. */
		return;
	}

	switch (latch_mode) {
	case RW_S_LATCH:
		rw_lock_s_unlock(table->stats_latch);
		break;
	case RW_X_LATCH:
		rw_lock_x_unlock(table->stats_latch);
		break;
	case RW_NO_LATCH:
		/* fall through */
	default:
		ut_error;
	}
}

/**********************************************************************//**
Try to drop any indexes after an aborted index creation.
This can also be after a server kill during DROP INDEX. */
static
void
dict_table_try_drop_aborted(
/*========================*/
	dict_table_t*	table,		/*!< in: table, or NULL if it
					needs to be looked up again */
	table_id_t	table_id,	/*!< in: table identifier */
	ulint		ref_count)	/*!< in: expected table->n_ref_count */
{
	trx_t*		trx;

	trx = trx_allocate_for_background();
	trx->op_info = "try to drop any indexes after an aborted index creation";
	row_mysql_lock_data_dictionary(trx);
	trx_set_dict_operation(trx, TRX_DICT_OP_INDEX);

	if (table == NULL) {
		table = dict_table_open_on_id_low(
			table_id, DICT_ERR_IGNORE_NONE, FALSE);
	} else {
		ut_ad(table->id == table_id);
	}

	if (table && table->get_ref_count() == ref_count && table->drop_aborted
	    && !UT_LIST_GET_FIRST(table->locks)) {
		/* Silence a debug assertion in row_merge_drop_indexes(). */
		ut_d(table->acquire());
		row_merge_drop_indexes(trx, table, TRUE);
		ut_d(table->release());
		ut_ad(table->get_ref_count() == ref_count);
		trx_commit_for_mysql(trx);
	}

	row_mysql_unlock_data_dictionary(trx);
	trx_free_for_background(trx);
}

/**********************************************************************//**
When opening a table,
try to drop any indexes after an aborted index creation.
Release the dict_sys->mutex. */
static
void
dict_table_try_drop_aborted_and_mutex_exit(
/*=======================================*/
	dict_table_t*	table,		/*!< in: table (may be NULL) */
	ibool		try_drop)	/*!< in: FALSE if should try to
					drop indexes whose online creation
					was aborted */
{
	if (try_drop
	    && table != NULL
	    && table->drop_aborted
	    && table->get_ref_count() == 1
	    && dict_table_get_first_index(table)) {

		/* Attempt to drop the indexes whose online creation
		was aborted. */
		table_id_t	table_id = table->id;

		mutex_exit(&dict_sys->mutex);

		dict_table_try_drop_aborted(table, table_id, 1);
	} else {
		mutex_exit(&dict_sys->mutex);
	}
}

/********************************************************************//**
Decrements the count of open handles to a table. */
void
dict_table_close(
/*=============*/
	dict_table_t*	table,		/*!< in/out: table */
	ibool		dict_locked,	/*!< in: TRUE=data dictionary locked */
	ibool		try_drop)	/*!< in: TRUE=try to drop any orphan
					indexes after an aborted online
					index creation */
{
	if (!dict_locked) {
		mutex_enter(&dict_sys->mutex);
	}

	ut_ad(mutex_own(&dict_sys->mutex));
	ut_a(table->get_ref_count() > 0);

	const bool last_handle = table->release();

	/* Force persistent stats re-read upon next open of the table
	so that FLUSH TABLE can be used to forcibly fetch stats from disk
	if they have been manually modified. We reset table->stat_initialized
	only if table reference count is 0 because we do not want too frequent
	stats re-reads (e.g. in other cases than FLUSH TABLE). */
	if (last_handle && strchr(table->name.m_name, '/') != NULL
	    && dict_stats_is_persistent_enabled(table)) {

		dict_stats_deinit(table);
	}

	MONITOR_DEC(MONITOR_TABLE_REFERENCE);

	ut_ad(dict_lru_validate());

#ifdef UNIV_DEBUG
	if (table->can_be_evicted) {
		ut_ad(dict_lru_find_table(table));
	} else {
		ut_ad(dict_non_lru_find_table(table));
	}
#endif /* UNIV_DEBUG */

	if (!dict_locked) {
		table_id_t	table_id	= table->id;
		const bool	drop_aborted	= last_handle && try_drop
			&& table->drop_aborted
			&& dict_table_get_first_index(table);

		mutex_exit(&dict_sys->mutex);

		if (drop_aborted) {
			dict_table_try_drop_aborted(NULL, table_id, 0);
		}
	}
}

/********************************************************************//**
Closes the only open handle to a table and drops a table while assuring
that dict_sys->mutex is held the whole time.  This assures that the table
is not evicted after the close when the count of open handles goes to zero.
Because dict_sys->mutex is held, we do not need to call
dict_table_prevent_eviction().  */
void
dict_table_close_and_drop(
/*======================*/
	trx_t*		trx,		/*!< in: data dictionary transaction */
	dict_table_t*	table)		/*!< in/out: table */
{
	dberr_t err = DB_SUCCESS;

	ut_ad(mutex_own(&dict_sys->mutex));
	ut_ad(rw_lock_own(dict_operation_lock, RW_LOCK_X));
	ut_ad(trx->dict_operation != TRX_DICT_OP_NONE);
	ut_ad(trx_state_eq(trx, TRX_STATE_ACTIVE));

	dict_table_close(table, TRUE, FALSE);

#if defined UNIV_DEBUG || defined UNIV_DDL_DEBUG
	/* Nobody should have initialized the stats of the newly created
	table when this is called. So we know that it has not been added
	for background stats gathering. */
	ut_a(!table->stat_initialized);
#endif /* UNIV_DEBUG || UNIV_DDL_DEBUG */

	err = row_merge_drop_table(trx, table);

	if (err != DB_SUCCESS) {
		ib::error() << "At " << __FILE__ << ":" << __LINE__
			    << " row_merge_drop_table returned error: " << err
			    << " table: " << table->name.m_name;
	}
}

/** Check if the table has a given (non_virtual) column.
@param[in]	table		table object
@param[in]	col_name	column name
@param[in]	col_nr		column number guessed, 0 as default
@return column number if the table has the specified column,
otherwise table->n_def */
ulint
dict_table_has_column(
	const dict_table_t*	table,
	const char*		col_name,
	ulint			col_nr)
{
	ulint		col_max = table->n_def;

	ut_ad(table);
	ut_ad(col_name);
	ut_ad(table->magic_n == DICT_TABLE_MAGIC_N);

	if (col_nr < col_max
	    && innobase_strcasecmp(
		col_name, dict_table_get_col_name(table, col_nr)) == 0) {
		return(col_nr);
	}

	/** The order of column may changed, check it with other columns */
	for (ulint i = 0; i < col_max; i++) {
		if (i != col_nr
		    && innobase_strcasecmp(
			col_name, dict_table_get_col_name(table, i)) == 0) {

			return(i);
		}
	}

	return(col_max);
}

/**********************************************************************//**
Returns a column's name.
@return column name. NOTE: not guaranteed to stay valid if table is
modified in any way (columns added, etc.). */
const char*
dict_table_get_col_name(
/*====================*/
	const dict_table_t*	table,	/*!< in: table */
	ulint			col_nr)	/*!< in: column number */
{
	ulint		i;
	const char*	s;

	ut_ad(table);
	ut_ad(col_nr < table->n_def);
	ut_ad(table->magic_n == DICT_TABLE_MAGIC_N);

	s = table->col_names;
	if (s) {
		for (i = 0; i < col_nr; i++) {
			s += strlen(s) + 1;
		}
	}

	return(s);
}

/** Returns a virtual column's name.
@param[in]	table	target table
@param[in]	col_nr	virtual column number (nth virtual column)
@return column name or NULL if column number out of range. */
const char*
dict_table_get_v_col_name(
	const dict_table_t*	table,
	ulint			col_nr)
{
	const char*	s;

	ut_ad(table);
	ut_ad(col_nr < table->n_v_def);
	ut_ad(table->magic_n == DICT_TABLE_MAGIC_N);

	if (col_nr >= table->n_v_def) {
		return(NULL);
	}

	s = table->v_col_names;

	if (s != NULL) {
		for (ulint i = 0; i < col_nr; i++) {
			s += strlen(s) + 1;
		}
	}

	return(s);
}

/** Search virtual column's position in InnoDB according to its position
in original table's position
@param[in]	table	target table
@param[in]	col_nr	column number (nth column in the MySQL table)
@return virtual column's position in InnoDB, ULINT_UNDEFINED if not find */
static
ulint
dict_table_get_v_col_pos_for_mysql(
	const dict_table_t*	table,
	ulint			col_nr)
{
	ulint	i;

	ut_ad(table);
	ut_ad(col_nr < static_cast<ulint>(table->n_t_def));
	ut_ad(table->magic_n == DICT_TABLE_MAGIC_N);

	for (i = 0; i < table->n_v_def; i++) {
		if (col_nr == dict_get_v_col_mysql_pos(
				table->v_cols[i].m_col.ind)) {
			break;
		}
	}

	if (i == table->n_v_def) {
		return(ULINT_UNDEFINED);
	}

	return(i);
}

/** Returns a virtual column's name according to its original
MySQL table position.
@param[in]	table	target table
@param[in]	col_nr	column number (nth column in the table)
@return column name. */
static
const char*
dict_table_get_v_col_name_mysql(
	const dict_table_t*	table,
	ulint			col_nr)
{
	ulint	i = dict_table_get_v_col_pos_for_mysql(table, col_nr);

	if (i == ULINT_UNDEFINED) {
		return(NULL);
	}

	return(dict_table_get_v_col_name(table, i));
}

/** Get nth virtual column according to its original MySQL table position
@param[in]	table	target table
@param[in]	col_nr	column number in MySQL Table definition
@return dict_v_col_t ptr */
dict_v_col_t*
dict_table_get_nth_v_col_mysql(
	const dict_table_t*	table,
	ulint			col_nr)
{
	ulint	i = dict_table_get_v_col_pos_for_mysql(table, col_nr);

	if (i == ULINT_UNDEFINED) {
		return(NULL);
	}

	return(dict_table_get_nth_v_col(table, i));
}

/** Allocate and init the autoinc latch of a given table.
This function must not be called concurrently on the same table object.
@param[in,out]	table_void	table whose autoinc latch to create */
static
void
dict_table_autoinc_alloc(
	void*	table_void)
{
	dict_table_t*	table = static_cast<dict_table_t*>(table_void);
	table->autoinc_mutex = UT_NEW_NOKEY(ib_mutex_t());
	ut_a(table->autoinc_mutex != NULL);
	mutex_create(LATCH_ID_AUTOINC, table->autoinc_mutex);
}

/** Allocate and init the zip_pad_mutex of a given index.
This function must not be called concurrently on the same index object.
@param[in,out]	index_void	index whose zip_pad_mutex to create */
static
void
dict_index_zip_pad_alloc(
	void*	index_void)
{
	dict_index_t*	index = static_cast<dict_index_t*>(index_void);
	index->zip_pad.mutex = UT_NEW_NOKEY(SysMutex());
	ut_a(index->zip_pad.mutex != NULL);
	mutex_create(LATCH_ID_ZIP_PAD_MUTEX, index->zip_pad.mutex);
}

/********************************************************************//**
Acquire the autoinc lock. */
void
dict_table_autoinc_lock(
/*====================*/
	dict_table_t*	table)	/*!< in/out: table */
{
	os_once::do_or_wait_for_done(
		&table->autoinc_mutex_created,
		dict_table_autoinc_alloc, table);

	mutex_enter(table->autoinc_mutex);
}

/** Acquire the zip_pad_mutex latch.
@param[in,out]	index	the index whose zip_pad_mutex to acquire.*/
static
void
dict_index_zip_pad_lock(
	dict_index_t*	index)
{
	os_once::do_or_wait_for_done(
		&index->zip_pad.mutex_created,
		dict_index_zip_pad_alloc, index);

	mutex_enter(index->zip_pad.mutex);
}

/** Get all the FTS indexes on a table.
@param[in]	table	table
@param[out]	indexes	all FTS indexes on this table
@return number of FTS indexes */
ulint
dict_table_get_all_fts_indexes(
	const dict_table_t*	table,
	ib_vector_t*		indexes)
{
	dict_index_t* index;

	ut_a(ib_vector_size(indexes) == 0);

	for (index = dict_table_get_first_index(table);
	     index;
	     index = dict_table_get_next_index(index)) {

		if (index->type == DICT_FTS) {
			ib_vector_push(indexes, &index);
		}
	}

	return(ib_vector_size(indexes));
}

/********************************************************************//**
Release the autoinc lock. */
void
dict_table_autoinc_unlock(
/*======================*/
	dict_table_t*	table)	/*!< in/out: table */
{
	mutex_exit(table->autoinc_mutex);
}

/** Looks for column n in an index.
@param[in]	index		index
@param[in]	n		column number
@param[in]	inc_prefix	true=consider column prefixes too
@param[in]	is_virtual	true==virtual column
@param[out]	prefix_col_pos	col num if prefix
@return position in internal representation of the index;
ULINT_UNDEFINED if not contained */
ulint
dict_index_get_nth_col_or_prefix_pos(
	const dict_index_t*	index,
	ulint			n,
	bool			inc_prefix,
	bool			is_virtual,
	ulint*			prefix_col_pos)
{
	const dict_field_t*	field;
	const dict_col_t*	col;
	ulint			pos;
	ulint			n_fields;

	ut_ad(index);
	ut_ad(index->magic_n == DICT_INDEX_MAGIC_N);

	if (prefix_col_pos) {
		*prefix_col_pos = ULINT_UNDEFINED;
	}

	if (is_virtual) {
		col = &(dict_table_get_nth_v_col(index->table, n)->m_col);
	} else {
		col = dict_table_get_nth_col(index->table, n);
	}

	if (dict_index_is_clust(index)) {

		return(dict_col_get_clust_pos(col, index));
	}

	n_fields = dict_index_get_n_fields(index);

	for (pos = 0; pos < n_fields; pos++) {
		field = dict_index_get_nth_field(index, pos);

		if (col == field->col) {
			if (prefix_col_pos) {
				*prefix_col_pos = pos;
			}
			if (inc_prefix || field->prefix_len == 0) {
				return(pos);
			}
		}
	}

	return(ULINT_UNDEFINED);
}

/** Returns TRUE if the index contains a column or a prefix of that column.
@param[in]	index		index
@param[in]	n		column number
@param[in]	is_virtual	whether it is a virtual col
@return TRUE if contains the column or its prefix */
ibool
dict_index_contains_col_or_prefix(
	const dict_index_t*	index,
	ulint			n,
	bool			is_virtual)
{
	const dict_field_t*	field;
	const dict_col_t*	col;
	ulint			pos;
	ulint			n_fields;

	ut_ad(index);
	ut_ad(index->magic_n == DICT_INDEX_MAGIC_N);

	if (dict_index_is_clust(index)) {
		return(!is_virtual);
	}

	if (is_virtual) {
		col = &dict_table_get_nth_v_col(index->table, n)->m_col;
	} else {
		col = dict_table_get_nth_col(index->table, n);
	}

	n_fields = dict_index_get_n_fields(index);

	for (pos = 0; pos < n_fields; pos++) {
		field = dict_index_get_nth_field(index, pos);

		if (col == field->col) {

			return(TRUE);
		}
	}

	return(FALSE);
}

/********************************************************************//**
Looks for a matching field in an index. The column has to be the same. The
column in index must be complete, or must contain a prefix longer than the
column in index2. That is, we must be able to construct the prefix in index2
from the prefix in index.
@return position in internal representation of the index;
ULINT_UNDEFINED if not contained */
ulint
dict_index_get_nth_field_pos(
/*=========================*/
	const dict_index_t*	index,	/*!< in: index from which to search */
	const dict_index_t*	index2,	/*!< in: index */
	ulint			n)	/*!< in: field number in index2 */
{
	const dict_field_t*	field;
	const dict_field_t*	field2;
	ulint			n_fields;
	ulint			pos;

	ut_ad(index);
	ut_ad(index->magic_n == DICT_INDEX_MAGIC_N);

	field2 = dict_index_get_nth_field(index2, n);

	n_fields = dict_index_get_n_fields(index);

	/* Are we looking for a MBR (Minimum Bound Box) field of
	a spatial index */
	bool	is_mbr_fld = (n == 0 && dict_index_is_spatial(index2));

	for (pos = 0; pos < n_fields; pos++) {
		field = dict_index_get_nth_field(index, pos);

		/* The first field of a spatial index is a transformed
		MBR (Minimum Bound Box) field made out of original column,
		so its field->col still points to original cluster index
		col, but the actual content is different. So we cannot
		consider them equal if neither of them is MBR field */
		if (pos == 0 && dict_index_is_spatial(index) && !is_mbr_fld) {
			continue;
		}

		if (field->col == field2->col
		    && (field->prefix_len == 0
			|| (field->prefix_len >= field2->prefix_len
			    && field2->prefix_len != 0))) {

			return(pos);
		}
	}

	return(ULINT_UNDEFINED);
}

/**********************************************************************//**
Returns a table object based on table id.
@return table, NULL if does not exist */
dict_table_t*
dict_table_open_on_id(
/*==================*/
	table_id_t	table_id,	/*!< in: table id */
	ibool		dict_locked,	/*!< in: TRUE=data dictionary locked */
	dict_table_op_t	table_op)	/*!< in: operation to perform */
{
	dict_table_t*	table;

	if (!dict_locked) {
		mutex_enter(&dict_sys->mutex);
	}

	ut_ad(mutex_own(&dict_sys->mutex));

	table = dict_table_open_on_id_low(
		table_id,
		table_op == DICT_TABLE_OP_LOAD_TABLESPACE
		? DICT_ERR_IGNORE_RECOVER_LOCK
		: DICT_ERR_IGNORE_NONE,
		table_op == DICT_TABLE_OP_OPEN_ONLY_IF_CACHED);

	if (table != NULL) {

		if (table->can_be_evicted) {
			dict_move_to_mru(table);
		}

		table->acquire();

		MONITOR_INC(MONITOR_TABLE_REFERENCE);
	}

	if (!dict_locked) {
		dict_table_try_drop_aborted_and_mutex_exit(
			table, table_op == DICT_TABLE_OP_DROP_ORPHAN);
	}

	return(table);
}

/********************************************************************//**
Looks for column n position in the clustered index.
@return position in internal representation of the clustered index */
ulint
dict_table_get_nth_col_pos(
/*=======================*/
	const dict_table_t*	table,	/*!< in: table */
	ulint			n,	/*!< in: column number */
	ulint*			prefix_col_pos)
{
	return(dict_index_get_nth_col_pos(dict_table_get_first_index(table),
					  n, prefix_col_pos));
}

/********************************************************************//**
Checks if a column is in the ordering columns of the clustered index of a
table. Column prefixes are treated like whole columns.
@return TRUE if the column, or its prefix, is in the clustered key */
ibool
dict_table_col_in_clustered_key(
/*============================*/
	const dict_table_t*	table,	/*!< in: table */
	ulint			n)	/*!< in: column number */
{
	const dict_index_t*	index;
	const dict_field_t*	field;
	const dict_col_t*	col;
	ulint			pos;
	ulint			n_fields;

	ut_ad(table);

	col = dict_table_get_nth_col(table, n);

	index = dict_table_get_first_index(table);

	n_fields = dict_index_get_n_unique(index);

	for (pos = 0; pos < n_fields; pos++) {
		field = dict_index_get_nth_field(index, pos);

		if (col == field->col) {

			return(TRUE);
		}
	}

	return(FALSE);
}

/**********************************************************************//**
Inits the data dictionary module. */
void
dict_init(void)
/*===========*/
{
	dict_operation_lock = static_cast<rw_lock_t*>(
		ut_zalloc_nokey(sizeof(*dict_operation_lock)));

	dict_sys = static_cast<dict_sys_t*>(ut_zalloc_nokey(sizeof(*dict_sys)));

	UT_LIST_INIT(dict_sys->table_LRU, &dict_table_t::table_LRU);
	UT_LIST_INIT(dict_sys->table_non_LRU, &dict_table_t::table_LRU);

	mutex_create(LATCH_ID_DICT_SYS, &dict_sys->mutex);

	dict_sys->table_hash = hash_create(
		buf_pool_get_curr_size()
		/ (DICT_POOL_PER_TABLE_HASH * UNIV_WORD_SIZE));

	dict_sys->table_id_hash = hash_create(
		buf_pool_get_curr_size()
		/ (DICT_POOL_PER_TABLE_HASH * UNIV_WORD_SIZE));

	rw_lock_create(dict_operation_lock_key,
		       dict_operation_lock, SYNC_DICT_OPERATION);

	if (!srv_read_only_mode) {
		dict_foreign_err_file = os_file_create_tmpfile(NULL);
		ut_a(dict_foreign_err_file);
	}

	mutex_create(LATCH_ID_DICT_FOREIGN_ERR, &dict_foreign_err_mutex);
}

/**********************************************************************//**
Move to the most recently used segment of the LRU list. */
void
dict_move_to_mru(
/*=============*/
	dict_table_t*	table)		/*!< in: table to move to MRU */
{
	ut_ad(mutex_own(&dict_sys->mutex));
	ut_ad(dict_lru_validate());
	ut_ad(dict_lru_find_table(table));

	ut_a(table->can_be_evicted);

	UT_LIST_REMOVE(dict_sys->table_LRU, table);

	UT_LIST_ADD_FIRST(dict_sys->table_LRU, table);

	ut_ad(dict_lru_validate());
}

/**********************************************************************//**
Returns a table object and increment its open handle count.
NOTE! This is a high-level function to be used mainly from outside the
'dict' module. Inside this directory dict_table_get_low
is usually the appropriate function.
@return table, NULL if does not exist */
dict_table_t*
dict_table_open_on_name(
/*====================*/
	const char*	table_name,	/*!< in: table name */
	ibool		dict_locked,	/*!< in: TRUE=data dictionary locked */
	ibool		try_drop,	/*!< in: TRUE=try to drop any orphan
					indexes after an aborted online
					index creation */
	dict_err_ignore_t
			ignore_err)	/*!< in: error to be ignored when
					loading a table definition */
{
	dict_table_t*	table;
	DBUG_ENTER("dict_table_open_on_name");
	DBUG_PRINT("dict_table_open_on_name", ("table: '%s'", table_name));

	if (!dict_locked) {
		mutex_enter(&dict_sys->mutex);
	}

	ut_ad(table_name);
	ut_ad(mutex_own(&dict_sys->mutex));

	table = dict_table_check_if_in_cache_low(table_name);

	if (table == NULL) {
		table = dict_load_table(table_name, true, ignore_err);
	}

	ut_ad(!table || table->cached);

	if (table != NULL) {

		/* If table is encrypted or corrupted */
		if (ignore_err == DICT_ERR_IGNORE_NONE
		    && !table->is_readable()) {
			/* Make life easy for drop table. */
			dict_table_prevent_eviction(table);

			if (table->corrupted) {

				ib::error() << "Table " << table->name
					<< " is corrupted. Please "
					"drop the table and recreate.";
				if (!dict_locked) {
					mutex_exit(&dict_sys->mutex);
				}

				DBUG_RETURN(NULL);
			}

			if (table->can_be_evicted) {
				dict_move_to_mru(table);
			}

			table->acquire();

			if (!dict_locked) {
				mutex_exit(&dict_sys->mutex);
			}

			DBUG_RETURN(table);
		}

		if (table->can_be_evicted) {
			dict_move_to_mru(table);
		}

		table->acquire();

		MONITOR_INC(MONITOR_TABLE_REFERENCE);
	}

	ut_ad(dict_lru_validate());

	if (!dict_locked) {
		dict_table_try_drop_aborted_and_mutex_exit(table, try_drop);
	}

	DBUG_RETURN(table);
}

/**********************************************************************//**
Adds system columns to a table object. */
void
dict_table_add_system_columns(
/*==========================*/
	dict_table_t*	table,	/*!< in/out: table */
	mem_heap_t*	heap)	/*!< in: temporary heap */
{
	ut_ad(table);
	ut_ad(table->n_def ==
	      (table->n_cols - dict_table_get_n_sys_cols(table)));
	ut_ad(table->magic_n == DICT_TABLE_MAGIC_N);
	ut_ad(!table->cached);

	/* NOTE: the system columns MUST be added in the following order
	(so that they can be indexed by the numerical value of DATA_ROW_ID,
	etc.) and as the last columns of the table memory object.
	The clustered index will not always physically contain all system
	columns. */

	dict_mem_table_add_col(table, heap, "DB_ROW_ID", DATA_SYS,
			       DATA_ROW_ID | DATA_NOT_NULL,
			       DATA_ROW_ID_LEN);

#if DATA_ROW_ID != 0
#error "DATA_ROW_ID != 0"
#endif
	dict_mem_table_add_col(table, heap, "DB_TRX_ID", DATA_SYS,
			       DATA_TRX_ID | DATA_NOT_NULL,
			       DATA_TRX_ID_LEN);
#if DATA_TRX_ID != 1
#error "DATA_TRX_ID != 1"
#endif

	dict_mem_table_add_col(table, heap, "DB_ROLL_PTR", DATA_SYS,
			       DATA_ROLL_PTR | DATA_NOT_NULL,
			       DATA_ROLL_PTR_LEN);
#if DATA_ROLL_PTR != 2
#error "DATA_ROLL_PTR != 2"
#endif

	/* This check reminds that if a new system column is added to
	the program, it should be dealt with here */
#if DATA_N_SYS_COLS != 3
#error "DATA_N_SYS_COLS != 3"
#endif
}

/**********************************************************************//**
Adds a table object to the dictionary cache. */
void
dict_table_add_to_cache(
/*====================*/
	dict_table_t*	table,		/*!< in: table */
	bool		can_be_evicted,	/*!< in: whether can be evicted */
	mem_heap_t*	heap)		/*!< in: temporary heap */
{
	ulint	fold;
	ulint	id_fold;

	ut_ad(dict_lru_validate());
	ut_ad(mutex_own(&dict_sys->mutex));

	dict_table_add_system_columns(table, heap);

	table->cached = TRUE;

	fold = ut_fold_string(table->name.m_name);
	id_fold = ut_fold_ull(table->id);

	/* Look for a table with the same name: error if such exists */
	{
		dict_table_t*	table2;
		HASH_SEARCH(name_hash, dict_sys->table_hash, fold,
			    dict_table_t*, table2, ut_ad(table2->cached),
			    !strcmp(table2->name.m_name, table->name.m_name));
		ut_a(table2 == NULL);

#ifdef UNIV_DEBUG
		/* Look for the same table pointer with a different name */
		HASH_SEARCH_ALL(name_hash, dict_sys->table_hash,
				dict_table_t*, table2, ut_ad(table2->cached),
				table2 == table);
		ut_ad(table2 == NULL);
#endif /* UNIV_DEBUG */
	}

	/* Look for a table with the same id: error if such exists */
	{
		dict_table_t*	table2;
		HASH_SEARCH(id_hash, dict_sys->table_id_hash, id_fold,
			    dict_table_t*, table2, ut_ad(table2->cached),
			    table2->id == table->id);
		ut_a(table2 == NULL);

#ifdef UNIV_DEBUG
		/* Look for the same table pointer with a different id */
		HASH_SEARCH_ALL(id_hash, dict_sys->table_id_hash,
				dict_table_t*, table2, ut_ad(table2->cached),
				table2 == table);
		ut_ad(table2 == NULL);
#endif /* UNIV_DEBUG */
	}

	/* Add table to hash table of tables */
	HASH_INSERT(dict_table_t, name_hash, dict_sys->table_hash, fold,
		    table);

	/* Add table to hash table of tables based on table id */
	HASH_INSERT(dict_table_t, id_hash, dict_sys->table_id_hash, id_fold,
		    table);

	table->can_be_evicted = can_be_evicted;

	if (table->can_be_evicted) {
		UT_LIST_ADD_FIRST(dict_sys->table_LRU, table);
	} else {
		UT_LIST_ADD_FIRST(dict_sys->table_non_LRU, table);
	}

	ut_ad(dict_lru_validate());
}

/**********************************************************************//**
Test whether a table can be evicted from the LRU cache.
@return TRUE if table can be evicted. */
static
ibool
dict_table_can_be_evicted(
/*======================*/
	const dict_table_t*	table)		/*!< in: table to test */
{
	ut_ad(mutex_own(&dict_sys->mutex));
	ut_ad(rw_lock_own(dict_operation_lock, RW_LOCK_X));

	ut_a(table->can_be_evicted);
	ut_a(table->foreign_set.empty());
	ut_a(table->referenced_set.empty());

	if (table->get_ref_count() == 0) {
		/* The transaction commit and rollback are called from
		outside the handler interface. This means that there is
		a window where the table->n_ref_count can be zero but
		the table instance is in "use". */

		if (lock_table_has_locks(table)) {
			return(FALSE);
		}

#ifdef BTR_CUR_HASH_ADAPT
		for (dict_index_t* index = dict_table_get_first_index(table);
		     index != NULL;
		     index = dict_table_get_next_index(index)) {

			btr_search_t*	info = btr_search_get_info(index);

			/* We are not allowed to free the in-memory index
			struct dict_index_t until all entries in the adaptive
			hash index that point to any of the page belonging to
			his b-tree index are dropped. This is so because
			dropping of these entries require access to
			dict_index_t struct. To avoid such scenario we keep
			a count of number of such pages in the search_info and
			only free the dict_index_t struct when this count
			drops to zero.

			See also: dict_index_remove_from_cache_low() */

			if (btr_search_info_get_ref_count(info, index) > 0) {
				return(FALSE);
			}
		}
#endif /* BTR_CUR_HASH_ADAPT */

		return(TRUE);
	}

	return(FALSE);
}

/**********************************************************************//**
Make room in the table cache by evicting an unused table. The unused table
should not be part of FK relationship and currently not used in any user
transaction. There is no guarantee that it will remove a table.
@return number of tables evicted. If the number of tables in the dict_LRU
is less than max_tables it will not do anything. */
ulint
dict_make_room_in_cache(
/*====================*/
	ulint		max_tables,	/*!< in: max tables allowed in cache */
	ulint		pct_check)	/*!< in: max percent to check */
{
	ulint		i;
	ulint		len;
	dict_table_t*	table;
	ulint		check_up_to;
	ulint		n_evicted = 0;

	ut_a(pct_check > 0);
	ut_a(pct_check <= 100);
	ut_ad(mutex_own(&dict_sys->mutex));
	ut_ad(rw_lock_own(dict_operation_lock, RW_LOCK_X));
	ut_ad(dict_lru_validate());

	i = len = UT_LIST_GET_LEN(dict_sys->table_LRU);

	if (len < max_tables) {
		return(0);
	}

	check_up_to = len - ((len * pct_check) / 100);

	/* Check for overflow */
	ut_a(i == 0 || check_up_to <= i);

	/* Find a suitable candidate to evict from the cache. Don't scan the
	entire LRU list. Only scan pct_check list entries. */

	for (table = UT_LIST_GET_LAST(dict_sys->table_LRU);
	     table != NULL
	     && i > check_up_to
	     && (len - n_evicted) > max_tables;
	     --i) {

		dict_table_t*	prev_table;

	        prev_table = UT_LIST_GET_PREV(table_LRU, table);

		if (dict_table_can_be_evicted(table)) {

			DBUG_EXECUTE_IF("crash_if_fts_table_is_evicted",
			{
				  if (table->fts &&
				      dict_table_has_fts_index(table)) {
					ut_ad(0);
				  }
			};);
			dict_table_remove_from_cache_low(table, TRUE);

			++n_evicted;
		}

		table = prev_table;
	}

	return(n_evicted);
}

/**********************************************************************//**
Move a table to the non-LRU list from the LRU list. */
void
dict_table_move_from_lru_to_non_lru(
/*================================*/
	dict_table_t*	table)	/*!< in: table to move from LRU to non-LRU */
{
	ut_ad(mutex_own(&dict_sys->mutex));
	ut_ad(dict_lru_find_table(table));

	ut_a(table->can_be_evicted);

	UT_LIST_REMOVE(dict_sys->table_LRU, table);

	UT_LIST_ADD_LAST(dict_sys->table_non_LRU, table);

	table->can_be_evicted = FALSE;
}

/** Looks for an index with the given id given a table instance.
@param[in]	table	table instance
@param[in]	id	index id
@return index or NULL */
dict_index_t*
dict_table_find_index_on_id(
	const dict_table_t*	table,
	index_id_t		id)
{
	dict_index_t*	index;

	for (index = dict_table_get_first_index(table);
	     index != NULL;
	     index = dict_table_get_next_index(index)) {

		if (id == index->id) {
			/* Found */

			return(index);
		}
	}

	return(NULL);
}

/**********************************************************************//**
Looks for an index with the given id. NOTE that we do not reserve
the dictionary mutex: this function is for emergency purposes like
printing info of a corrupt database page!
@return index or NULL if not found in cache */
dict_index_t*
dict_index_find_on_id_low(
/*======================*/
	index_id_t	id)	/*!< in: index id */
{
	dict_table_t*	table;

	/* This can happen if the system tablespace is the wrong page size */
	if (dict_sys == NULL) {
		return(NULL);
	}

	for (table = UT_LIST_GET_FIRST(dict_sys->table_LRU);
	     table != NULL;
	     table = UT_LIST_GET_NEXT(table_LRU, table)) {

		dict_index_t*	index = dict_table_find_index_on_id(table, id);

		if (index != NULL) {
			return(index);
		}
	}

	for (table = UT_LIST_GET_FIRST(dict_sys->table_non_LRU);
	     table != NULL;
	     table = UT_LIST_GET_NEXT(table_LRU, table)) {

		dict_index_t*	index = dict_table_find_index_on_id(table, id);

		if (index != NULL) {
			return(index);
		}
	}

	return(NULL);
}

/** Function object to remove a foreign key constraint from the
referenced_set of the referenced table.  The foreign key object is
also removed from the dictionary cache.  The foreign key constraint
is not removed from the foreign_set of the table containing the
constraint. */
struct dict_foreign_remove_partial
{
	void operator()(dict_foreign_t* foreign) {
		dict_table_t*	table = foreign->referenced_table;
		if (table != NULL) {
			table->referenced_set.erase(foreign);
		}
		dict_foreign_free(foreign);
	}
};

/**********************************************************************//**
Renames a table object.
@return TRUE if success */
dberr_t
dict_table_rename_in_cache(
/*=======================*/
	dict_table_t*	table,		/*!< in/out: table */
	const char*	new_name,	/*!< in: new name */
	ibool		rename_also_foreigns)/*!< in: in ALTER TABLE we want
					to preserve the original table name
					in constraints which reference it */
{
	dberr_t		err;
	dict_foreign_t*	foreign;
	dict_index_t*	index;
	ulint		fold;
	char		old_name[MAX_FULL_NAME_LEN + 1];
	os_file_type_t	ftype;

	ut_ad(mutex_own(&dict_sys->mutex));

	/* store the old/current name to an automatic variable */
	if (strlen(table->name.m_name) + 1 <= sizeof(old_name)) {
		strcpy(old_name, table->name.m_name);
	} else {
		ib::fatal() << "Too long table name: "
			<< table->name
			<< ", max length is " << MAX_FULL_NAME_LEN;
	}

	fold = ut_fold_string(new_name);

	/* Look for a table with the same name: error if such exists */
	dict_table_t*	table2;
	HASH_SEARCH(name_hash, dict_sys->table_hash, fold,
			dict_table_t*, table2, ut_ad(table2->cached),
			(ut_strcmp(table2->name.m_name, new_name) == 0));
	DBUG_EXECUTE_IF("dict_table_rename_in_cache_failure",
		if (table2 == NULL) {
			table2 = (dict_table_t*) -1;
		} );
	if (table2) {
		ib::error() << "Cannot rename table '" << old_name
			<< "' to '" << new_name << "' since the"
			" dictionary cache already contains '" << new_name << "'.";
		return(DB_ERROR);
	}

	/* If the table is stored in a single-table tablespace, rename the
	.ibd file and rebuild the .isl file if needed. */

	if (dict_table_is_discarded(table)) {
		bool		exists;
		char*		filepath;

		ut_ad(dict_table_is_file_per_table(table));
		ut_ad(!dict_table_is_temporary(table));

		/* Make sure the data_dir_path is set. */
		dict_get_and_save_data_dir_path(table, true);

		if (DICT_TF_HAS_DATA_DIR(table->flags)) {
			ut_a(table->data_dir_path);

			filepath = fil_make_filepath(
				table->data_dir_path, table->name.m_name,
				IBD, true);
		} else {
			filepath = fil_make_filepath(
				NULL, table->name.m_name, IBD, false);
		}

		if (filepath == NULL) {
			return(DB_OUT_OF_MEMORY);
		}

<<<<<<< HEAD
		fil_delete_tablespace(table->space
#ifdef BTR_CUR_HASH_ADAPT
				      , true
#endif /* BTR_CUR_HASH_ADAPT */
				      );
=======
		fil_delete_tablespace(table->space);
>>>>>>> 6aa50bad

		/* Delete any temp file hanging around. */
		if (os_file_status(filepath, &exists, &ftype)
		    && exists
		    && !os_file_delete_if_exists(innodb_temp_file_key,
						 filepath, NULL)) {

			ib::info() << "Delete of " << filepath << " failed.";
		}
		ut_free(filepath);

	} else if (dict_table_is_file_per_table(table)) {
		char*	new_path = NULL;
		char*	old_path = fil_space_get_first_path(table->space);

		ut_ad(!dict_table_is_temporary(table));

		if (DICT_TF_HAS_DATA_DIR(table->flags)) {
			new_path = os_file_make_new_pathname(
				old_path, new_name);
			err = RemoteDatafile::create_link_file(
				new_name, new_path);

			if (err != DB_SUCCESS) {
				ut_free(new_path);
				ut_free(old_path);
				return(DB_TABLESPACE_EXISTS);
			}
		} else {
			new_path = fil_make_filepath(
				NULL, new_name, IBD, false);
		}

		/* New filepath must not exist. */
		err = fil_rename_tablespace_check(
			table->space, old_path, new_path, false);
		if (err != DB_SUCCESS) {
			ut_free(old_path);
			ut_free(new_path);
			return(err);
		}

		bool	success = fil_rename_tablespace(
			table->space, old_path, new_name, new_path);

		ut_free(old_path);
		ut_free(new_path);

		/* If the tablespace is remote, a new .isl file was created
		If success, delete the old one. If not, delete the new one. */
		if (DICT_TF_HAS_DATA_DIR(table->flags)) {
			RemoteDatafile::delete_link_file(
				success ? old_name : new_name);
		}

		if (!success) {
			return(DB_ERROR);
		}
	}

	/* Remove table from the hash tables of tables */
	HASH_DELETE(dict_table_t, name_hash, dict_sys->table_hash,
		    ut_fold_string(old_name), table);

	if (strlen(new_name) > strlen(table->name.m_name)) {
		/* We allocate MAX_FULL_NAME_LEN + 1 bytes here to avoid
		memory fragmentation, we assume a repeated calls of
		ut_realloc() with the same size do not cause fragmentation */
		ut_a(strlen(new_name) <= MAX_FULL_NAME_LEN);

		table->name.m_name = static_cast<char*>(
			ut_realloc(table->name.m_name, MAX_FULL_NAME_LEN + 1));
	}
	strcpy(table->name.m_name, new_name);

	/* Add table to hash table of tables */
	HASH_INSERT(dict_table_t, name_hash, dict_sys->table_hash, fold,
		    table);

	/* Update the table_name field in indexes */
	for (index = dict_table_get_first_index(table);
	     index != NULL;
	     index = dict_table_get_next_index(index)) {

		index->table_name = table->name.m_name;
	}

	if (!rename_also_foreigns) {
		/* In ALTER TABLE we think of the rename table operation
		in the direction table -> temporary table (#sql...)
		as dropping the table with the old name and creating
		a new with the new name. Thus we kind of drop the
		constraints from the dictionary cache here. The foreign key
		constraints will be inherited to the new table from the
		system tables through a call of dict_load_foreigns. */

		/* Remove the foreign constraints from the cache */
		std::for_each(table->foreign_set.begin(),
			      table->foreign_set.end(),
			      dict_foreign_remove_partial());
		table->foreign_set.clear();

		/* Reset table field in referencing constraints */
		for (dict_foreign_set::iterator it
			= table->referenced_set.begin();
		     it != table->referenced_set.end();
		     ++it) {

			foreign = *it;
			foreign->referenced_table = NULL;
			foreign->referenced_index = NULL;

		}

		/* Make the set of referencing constraints empty */
		table->referenced_set.clear();

		return(DB_SUCCESS);
	}

	/* Update the table name fields in foreign constraints, and update also
	the constraint id of new format >= 4.0.18 constraints. Note that at
	this point we have already changed table->name to the new name. */

	dict_foreign_set	fk_set;

	for (;;) {

		dict_foreign_set::iterator	it
			= table->foreign_set.begin();

		if (it == table->foreign_set.end()) {
			break;
		}

		foreign = *it;

		if (foreign->referenced_table) {
			foreign->referenced_table->referenced_set.erase(foreign);
		}

		if (ut_strlen(foreign->foreign_table_name)
		    < ut_strlen(table->name.m_name)) {
			/* Allocate a longer name buffer;
			TODO: store buf len to save memory */

			foreign->foreign_table_name = mem_heap_strdup(
				foreign->heap, table->name.m_name);
			dict_mem_foreign_table_name_lookup_set(foreign, TRUE);
		} else {
			strcpy(foreign->foreign_table_name,
			       table->name.m_name);
			dict_mem_foreign_table_name_lookup_set(foreign, FALSE);
		}
		if (strchr(foreign->id, '/')) {
			/* This is a >= 4.0.18 format id */

			ulint	db_len;
			char*	old_id;
			char    old_name_cs_filename[MAX_TABLE_NAME_LEN+20];
			uint    errors = 0;

			/* All table names are internally stored in charset
			my_charset_filename (except the temp tables and the
			partition identifier suffix in partition tables). The
			foreign key constraint names are internally stored
			in UTF-8 charset.  The variable fkid here is used
			to store foreign key constraint name in charset
			my_charset_filename for comparison further below. */
			char    fkid[MAX_TABLE_NAME_LEN+20];
			ibool	on_tmp = FALSE;

			/* The old table name in my_charset_filename is stored
			in old_name_cs_filename */

			strncpy(old_name_cs_filename, old_name,
				MAX_TABLE_NAME_LEN);
			if (strstr(old_name, TEMP_TABLE_PATH_PREFIX) == NULL) {

				innobase_convert_to_system_charset(
					strchr(old_name_cs_filename, '/') + 1,
					strchr(old_name, '/') + 1,
					MAX_TABLE_NAME_LEN, &errors);

				if (errors) {
					/* There has been an error to convert
					old table into UTF-8.  This probably
					means that the old table name is
					actually in UTF-8. */
					innobase_convert_to_filename_charset(
						strchr(old_name_cs_filename,
						       '/') + 1,
						strchr(old_name, '/') + 1,
						MAX_TABLE_NAME_LEN);
				} else {
					/* Old name already in
					my_charset_filename */
					strncpy(old_name_cs_filename, old_name,
						MAX_TABLE_NAME_LEN);
				}
			}

			strncpy(fkid, foreign->id, MAX_TABLE_NAME_LEN);

			if (strstr(fkid, TEMP_TABLE_PATH_PREFIX) == NULL) {
				innobase_convert_to_filename_charset(
					strchr(fkid, '/') + 1,
					strchr(foreign->id, '/') + 1,
					MAX_TABLE_NAME_LEN+20);
			} else {
				on_tmp = TRUE;
			}

			old_id = mem_strdup(foreign->id);

			if (ut_strlen(fkid) > ut_strlen(old_name_cs_filename)
			    + ((sizeof dict_ibfk) - 1)
			    && !memcmp(fkid, old_name_cs_filename,
				       ut_strlen(old_name_cs_filename))
			    && !memcmp(fkid + ut_strlen(old_name_cs_filename),
				       dict_ibfk, (sizeof dict_ibfk) - 1)) {

				/* This is a generated >= 4.0.18 format id */

				char	table_name[MAX_TABLE_NAME_LEN] = "";
				uint	errors = 0;

				if (strlen(table->name.m_name)
				    > strlen(old_name)) {
					foreign->id = static_cast<char*>(
						mem_heap_alloc(
						foreign->heap,
						strlen(table->name.m_name)
						+ strlen(old_id) + 1));
				}

				/* Convert the table name to UTF-8 */
				strncpy(table_name, table->name.m_name,
					MAX_TABLE_NAME_LEN);
				innobase_convert_to_system_charset(
					strchr(table_name, '/') + 1,
					strchr(table->name.m_name, '/') + 1,
					MAX_TABLE_NAME_LEN, &errors);

				if (errors) {
					/* Table name could not be converted
					from charset my_charset_filename to
					UTF-8. This means that the table name
					is already in UTF-8 (#mysql#50). */
					strncpy(table_name, table->name.m_name,
						MAX_TABLE_NAME_LEN);
				}

				/* Replace the prefix 'databasename/tablename'
				with the new names */
				strcpy(foreign->id, table_name);
				if (on_tmp) {
					strcat(foreign->id,
					       old_id + ut_strlen(old_name));
				} else {
					sprintf(strchr(foreign->id, '/') + 1,
						"%s%s",
						strchr(table_name, '/') +1,
						strstr(old_id, "_ibfk_") );
				}

			} else {
				/* This is a >= 4.0.18 format id where the user
				gave the id name */
				db_len = dict_get_db_name_len(
					table->name.m_name) + 1;

				if (db_len - 1
				    > dict_get_db_name_len(foreign->id)) {

					foreign->id = static_cast<char*>(
						mem_heap_alloc(
						foreign->heap,
						db_len + strlen(old_id) + 1));
				}

				/* Replace the database prefix in id with the
				one from table->name */

				ut_memcpy(foreign->id,
					  table->name.m_name, db_len);

				strcpy(foreign->id + db_len,
				       dict_remove_db_name(old_id));
			}

			ut_free(old_id);
		}

		table->foreign_set.erase(it);
		fk_set.insert(foreign);

		if (foreign->referenced_table) {
			foreign->referenced_table->referenced_set.insert(foreign);
		}
	}

	ut_a(table->foreign_set.empty());
	table->foreign_set.swap(fk_set);

	for (dict_foreign_set::iterator it = table->referenced_set.begin();
	     it != table->referenced_set.end();
	     ++it) {

		foreign = *it;

		if (ut_strlen(foreign->referenced_table_name)
		    < ut_strlen(table->name.m_name)) {
			/* Allocate a longer name buffer;
			TODO: store buf len to save memory */

			foreign->referenced_table_name = mem_heap_strdup(
				foreign->heap, table->name.m_name);

			dict_mem_referenced_table_name_lookup_set(
				foreign, TRUE);
		} else {
			/* Use the same buffer */
			strcpy(foreign->referenced_table_name,
			       table->name.m_name);

			dict_mem_referenced_table_name_lookup_set(
				foreign, FALSE);
		}
	}

	return(DB_SUCCESS);
}

/**********************************************************************//**
Change the id of a table object in the dictionary cache. This is used in
DISCARD TABLESPACE. */
void
dict_table_change_id_in_cache(
/*==========================*/
	dict_table_t*	table,	/*!< in/out: table object already in cache */
	table_id_t	new_id)	/*!< in: new id to set */
{
	ut_ad(table);
	ut_ad(mutex_own(&dict_sys->mutex));
	ut_ad(table->magic_n == DICT_TABLE_MAGIC_N);

	/* Remove the table from the hash table of id's */

	HASH_DELETE(dict_table_t, id_hash, dict_sys->table_id_hash,
		    ut_fold_ull(table->id), table);
	table->id = new_id;

	/* Add the table back to the hash table */
	HASH_INSERT(dict_table_t, id_hash, dict_sys->table_id_hash,
		    ut_fold_ull(table->id), table);
}

/**********************************************************************//**
Removes a table object from the dictionary cache. */
void
dict_table_remove_from_cache_low(
/*=============================*/
	dict_table_t*	table,		/*!< in, own: table */
	ibool		lru_evict)	/*!< in: TRUE if table being evicted
					to make room in the table LRU list */
{
	dict_foreign_t*	foreign;
	dict_index_t*	index;

	ut_ad(table);
	ut_ad(dict_lru_validate());
	ut_a(table->get_ref_count() == 0);
	ut_a(table->n_rec_locks == 0);
	ut_ad(mutex_own(&dict_sys->mutex));
	ut_ad(table->magic_n == DICT_TABLE_MAGIC_N);

	/* Remove the foreign constraints from the cache */
	std::for_each(table->foreign_set.begin(), table->foreign_set.end(),
		      dict_foreign_remove_partial());
	table->foreign_set.clear();

	/* Reset table field in referencing constraints */
	for (dict_foreign_set::iterator it = table->referenced_set.begin();
	     it != table->referenced_set.end();
	     ++it) {

		foreign = *it;
		foreign->referenced_table = NULL;
		foreign->referenced_index = NULL;
	}

	/* Remove the indexes from the cache */

	for (index = UT_LIST_GET_LAST(table->indexes);
	     index != NULL;
	     index = UT_LIST_GET_LAST(table->indexes)) {

		dict_index_remove_from_cache_low(table, index, lru_evict);
	}

	/* Remove table from the hash tables of tables */

	HASH_DELETE(dict_table_t, name_hash, dict_sys->table_hash,
		    ut_fold_string(table->name.m_name), table);

	HASH_DELETE(dict_table_t, id_hash, dict_sys->table_id_hash,
		    ut_fold_ull(table->id), table);

	/* Remove table from LRU or non-LRU list. */
	if (table->can_be_evicted) {
		ut_ad(dict_lru_find_table(table));
		UT_LIST_REMOVE(dict_sys->table_LRU, table);
	} else {
		ut_ad(dict_non_lru_find_table(table));
		UT_LIST_REMOVE(dict_sys->table_non_LRU, table);
	}

	ut_ad(dict_lru_validate());

	if (lru_evict && table->drop_aborted) {
		/* When evicting the table definition,
		drop the orphan indexes from the data dictionary
		and free the index pages. */
		trx_t* trx = trx_allocate_for_background();

		ut_ad(mutex_own(&dict_sys->mutex));
		ut_ad(rw_lock_own(dict_operation_lock, RW_LOCK_X));

		/* Mimic row_mysql_lock_data_dictionary(). */
		trx->dict_operation_lock_mode = RW_X_LATCH;

		trx_set_dict_operation(trx, TRX_DICT_OP_INDEX);
		row_merge_drop_indexes_dict(trx, table->id);
		trx_commit_for_mysql(trx);
		trx->dict_operation_lock_mode = 0;
		trx_free_for_background(trx);
	}

	/* Free virtual column template if any */
	if (table->vc_templ != NULL) {
		dict_free_vc_templ(table->vc_templ);
		UT_DELETE(table->vc_templ);
	}

	dict_mem_table_free(table);
}

/**********************************************************************//**
Removes a table object from the dictionary cache. */
void
dict_table_remove_from_cache(
/*=========================*/
	dict_table_t*	table)	/*!< in, own: table */
{
	dict_table_remove_from_cache_low(table, FALSE);
}

/****************************************************************//**
If the given column name is reserved for InnoDB system columns, return
TRUE.
@return TRUE if name is reserved */
ibool
dict_col_name_is_reserved(
/*======================*/
	const char*	name)	/*!< in: column name */
{
	/* This check reminds that if a new system column is added to
	the program, it should be dealt with here. */
#if DATA_N_SYS_COLS != 3
#error "DATA_N_SYS_COLS != 3"
#endif

	static const char*	reserved_names[] = {
		"DB_ROW_ID", "DB_TRX_ID", "DB_ROLL_PTR"
	};

	ulint			i;

	for (i = 0; i < UT_ARR_SIZE(reserved_names); i++) {
		if (innobase_strcasecmp(name, reserved_names[i]) == 0) {

			return(TRUE);
		}
	}

	return(FALSE);
}

/****************************************************************//**
Return maximum size of the node pointer record.
@return maximum size of the record in bytes */
ulint
dict_index_node_ptr_max_size(
/*=========================*/
	const dict_index_t*	index)	/*!< in: index */
{
	ulint	comp;
	ulint	i;
	/* maximum possible storage size of a record */
	ulint	rec_max_size;

	if (dict_index_is_ibuf(index)) {
		/* cannot estimate accurately */
		/* This is universal index for change buffer.
		The max size of the entry is about max key length * 2.
		(index key + primary key to be inserted to the index)
		(The max key length is UNIV_PAGE_SIZE / 16 * 3 at
		 ha_innobase::max_supported_key_length(),
		 considering MAX_KEY_LENGTH = 3072 at MySQL imposes
		 the 3500 historical InnoDB value for 16K page size case.)
		For the universal index, node_ptr contains most of the entry.
		And 512 is enough to contain ibuf columns and meta-data */
		return(UNIV_PAGE_SIZE / 8 * 3 + 512);
	}

	comp = dict_table_is_comp(index->table);

	/* Each record has page_no, length of page_no and header. */
	rec_max_size = comp
		? REC_NODE_PTR_SIZE + 1 + REC_N_NEW_EXTRA_BYTES
		: REC_NODE_PTR_SIZE + 2 + REC_N_OLD_EXTRA_BYTES;

	if (comp) {
		/* Include the "null" flags in the
		maximum possible record size. */
		rec_max_size += UT_BITS_IN_BYTES(index->n_nullable);
	} else {
		/* For each column, include a 2-byte offset and a
		"null" flag. */
		rec_max_size += 2 * index->n_fields;
	}

	/* Compute the maximum possible record size. */
	for (i = 0; i < dict_index_get_n_unique_in_tree(index); i++) {
		const dict_field_t*	field
			= dict_index_get_nth_field(index, i);
		const dict_col_t*	col
			= dict_field_get_col(field);
		ulint			field_max_size;
		ulint			field_ext_max_size;

		/* Determine the maximum length of the index field. */

		field_max_size = dict_col_get_fixed_size(col, comp);
		if (field_max_size) {
			/* dict_index_add_col() should guarantee this */
			ut_ad(!field->prefix_len
			      || field->fixed_len == field->prefix_len);
			/* Fixed lengths are not encoded
			in ROW_FORMAT=COMPACT. */
			rec_max_size += field_max_size;
			continue;
		}

		field_max_size = dict_col_get_max_size(col);
		field_ext_max_size = field_max_size < 256 ? 1 : 2;

		if (field->prefix_len
		    && field->prefix_len < field_max_size) {
			field_max_size = field->prefix_len;
		}

		if (comp) {
			/* Add the extra size for ROW_FORMAT=COMPACT.
			For ROW_FORMAT=REDUNDANT, these bytes were
			added to rec_max_size before this loop. */
			rec_max_size += field_ext_max_size;
		}

		rec_max_size += field_max_size;
	}

	return(rec_max_size);
}

/****************************************************************//**
If a record of this index might not fit on a single B-tree page,
return TRUE.
@return TRUE if the index record could become too big */
static
ibool
dict_index_too_big_for_tree(
/*========================*/
	const dict_table_t*	table,		/*!< in: table */
	const dict_index_t*	new_index,	/*!< in: index */
	bool			strict)		/*!< in: TRUE=report error if
						records could be too big to
						fit in an B-tree page */
{
	ulint	comp;
	ulint	i;
	/* maximum possible storage size of a record */
	ulint	rec_max_size;
	/* maximum allowed size of a record on a leaf page */
	ulint	page_rec_max;
	/* maximum allowed size of a node pointer record */
	ulint	page_ptr_max;

	/* FTS index consists of auxiliary tables, they shall be excluded from
	index row size check */
	if (new_index->type & DICT_FTS) {
		return(false);
	}

	DBUG_EXECUTE_IF(
		"ib_force_create_table",
		return(FALSE););

	comp = dict_table_is_comp(table);

	const page_size_t	page_size(dict_table_page_size(table));

	if (page_size.is_compressed()
	    && page_size.physical() < univ_page_size.physical()) {
		/* On a compressed page, two records must fit in the
		uncompressed page modification log. On compressed pages
		with size.physical() == univ_page_size.physical(),
		this limit will never be reached. */
		ut_ad(comp);
		/* The maximum allowed record size is the size of
		an empty page, minus a byte for recoding the heap
		number in the page modification log.  The maximum
		allowed node pointer size is half that. */
		page_rec_max = page_zip_empty_size(new_index->n_fields,
						   page_size.physical());
		if (page_rec_max) {
			page_rec_max--;
		}
		page_ptr_max = page_rec_max / 2;
		/* On a compressed page, there is a two-byte entry in
		the dense page directory for every record.  But there
		is no record header. */
		rec_max_size = 2;
	} else {
		/* The maximum allowed record size is half a B-tree
		page(16k for 64k page size).  No additional sparse
		page directory entry will be generated for the first
		few user records. */
		page_rec_max = (comp || srv_page_size < UNIV_PAGE_SIZE_MAX)
			? page_get_free_space_of_empty(comp) / 2
			: REDUNDANT_REC_MAX_DATA_SIZE;

		page_ptr_max = page_rec_max;
		/* Each record has a header. */
		rec_max_size = comp
			? REC_N_NEW_EXTRA_BYTES
			: REC_N_OLD_EXTRA_BYTES;
	}

	if (comp) {
		/* Include the "null" flags in the
		maximum possible record size. */
		rec_max_size += UT_BITS_IN_BYTES(new_index->n_nullable);
	} else {
		/* For each column, include a 2-byte offset and a
		"null" flag.  The 1-byte format is only used in short
		records that do not contain externally stored columns.
		Such records could never exceed the page limit, even
		when using the 2-byte format. */
		rec_max_size += 2 * new_index->n_fields;
	}

	/* Compute the maximum possible record size. */
	for (i = 0; i < new_index->n_fields; i++) {
		const dict_field_t*	field
			= dict_index_get_nth_field(new_index, i);
		const dict_col_t*	col
			= dict_field_get_col(field);
		ulint			field_max_size;
		ulint			field_ext_max_size;

		/* In dtuple_convert_big_rec(), variable-length columns
		that are longer than BTR_EXTERN_LOCAL_STORED_MAX_SIZE
		may be chosen for external storage.

		Fixed-length columns, and all columns of secondary
		index records are always stored inline. */

		/* Determine the maximum length of the index field.
		The field_ext_max_size should be computed as the worst
		case in rec_get_converted_size_comp() for
		REC_STATUS_ORDINARY records. */

		field_max_size = dict_col_get_fixed_size(col, comp);
		if (field_max_size && field->fixed_len != 0) {
			/* dict_index_add_col() should guarantee this */
			ut_ad(!field->prefix_len
			      || field->fixed_len == field->prefix_len);
			/* Fixed lengths are not encoded
			in ROW_FORMAT=COMPACT. */
			field_ext_max_size = 0;
			goto add_field_size;
		}

		field_max_size = dict_col_get_max_size(col);
		field_ext_max_size = field_max_size < 256 ? 1 : 2;

		if (field->prefix_len) {
			if (field->prefix_len < field_max_size) {
				field_max_size = field->prefix_len;
			}
		} else if (field_max_size > BTR_EXTERN_LOCAL_STORED_MAX_SIZE
			   && dict_index_is_clust(new_index)) {

			/* In the worst case, we have a locally stored
			column of BTR_EXTERN_LOCAL_STORED_MAX_SIZE bytes.
			The length can be stored in one byte.  If the
			column were stored externally, the lengths in
			the clustered index page would be
			BTR_EXTERN_FIELD_REF_SIZE and 2. */
			field_max_size = BTR_EXTERN_LOCAL_STORED_MAX_SIZE;
			field_ext_max_size = 1;
		}

		if (comp) {
			/* Add the extra size for ROW_FORMAT=COMPACT.
			For ROW_FORMAT=REDUNDANT, these bytes were
			added to rec_max_size before this loop. */
			rec_max_size += field_ext_max_size;
		}
add_field_size:
		rec_max_size += field_max_size;

		/* Check the size limit on leaf pages. */
		if (rec_max_size >= page_rec_max) {
			ib::error_or_warn(strict)
				<< "Cannot add field " << field->name
				<< " in table " << table->name
				<< " because after adding it, the row size is "
				<< rec_max_size
				<< " which is greater than maximum allowed"
				" size (" << page_rec_max
				<< ") for a record on index leaf page.";

			return(TRUE);
		}

		/* Check the size limit on non-leaf pages.  Records
		stored in non-leaf B-tree pages consist of the unique
		columns of the record (the key columns of the B-tree)
		and a node pointer field.  When we have processed the
		unique columns, rec_max_size equals the size of the
		node pointer record minus the node pointer column. */
		if (i + 1 == dict_index_get_n_unique_in_tree(new_index)
		    && rec_max_size + REC_NODE_PTR_SIZE >= page_ptr_max) {

			return(TRUE);
		}
	}

	return(FALSE);
}

/** Adds an index to the dictionary cache.
@param[in,out]	table	table on which the index is
@param[in,out]	index	index; NOTE! The index memory
			object is freed in this function!
@param[in]	page_no	root page number of the index
@param[in]	strict	TRUE=refuse to create the index
			if records could be too big to fit in
			an B-tree page
@return DB_SUCCESS, DB_TOO_BIG_RECORD, or DB_CORRUPTION */
dberr_t
dict_index_add_to_cache(
	dict_table_t*	table,
	dict_index_t*	index,
	ulint		page_no,
	ibool		strict)
{
	return(dict_index_add_to_cache_w_vcol(
		table, index, NULL, page_no, strict));
}

/** Clears the virtual column's index list before index is
being freed.
@param[in]  index   Index being freed */
void
dict_index_remove_from_v_col_list(dict_index_t* index) {
	/* Index is not completely formed */
	if (!index->cached) {
		return;
	}
        if (dict_index_has_virtual(index)) {
                const dict_col_t*       col;
                const dict_v_col_t*     vcol;

                for (ulint i = 0; i < dict_index_get_n_fields(index); i++) {
                        col =  dict_index_get_nth_col(index, i);
                        if (dict_col_is_virtual(col)) {
                                vcol = reinterpret_cast<const dict_v_col_t*>(
                                        col);
				/* This could be NULL, when we do add
                                virtual column, add index together. We do not
                                need to track this virtual column's index */
				if (vcol->v_indexes == NULL) {
                                        continue;
                                }
				dict_v_idx_list::iterator       it;
				for (it = vcol->v_indexes->begin();
                                     it != vcol->v_indexes->end(); ++it) {
                                        dict_v_idx_t    v_index = *it;
                                        if (v_index.index == index) {
                                                vcol->v_indexes->erase(it);
                                                break;
                                        }
				}
			}
		}
	}
}

/** Adds an index to the dictionary cache, with possible indexing newly
added column.
@param[in,out]	table	table on which the index is
@param[in,out]	index	index; NOTE! The index memory
			object is freed in this function!
@param[in]	add_v	new virtual column that being added along with
			an add index call
@param[in]	page_no	root page number of the index
@param[in]	strict	TRUE=refuse to create the index
			if records could be too big to fit in
			an B-tree page
@return DB_SUCCESS, DB_TOO_BIG_RECORD, or DB_CORRUPTION */
dberr_t
dict_index_add_to_cache_w_vcol(
	dict_table_t*		table,
	dict_index_t*		index,
	const dict_add_v_col_t* add_v,
	ulint			page_no,
	ibool			strict)
{
	dict_index_t*	new_index;
	ulint		n_ord;
	ulint		i;

	ut_ad(index);
	ut_ad(mutex_own(&dict_sys->mutex));
	ut_ad(index->n_def == index->n_fields);
	ut_ad(index->magic_n == DICT_INDEX_MAGIC_N);
	ut_ad(!dict_index_is_online_ddl(index));
	ut_ad(!dict_index_is_ibuf(index));

	ut_d(mem_heap_validate(index->heap));
	ut_a(!dict_index_is_clust(index)
	     || UT_LIST_GET_LEN(table->indexes) == 0);

	if (!dict_index_find_cols(table, index, add_v)) {

		dict_mem_index_free(index);
		return(DB_CORRUPTION);
	}

	/* Build the cache internal representation of the index,
	containing also the added system fields */

	if (index->type == DICT_FTS) {
		new_index = dict_index_build_internal_fts(table, index);
	} else if (dict_index_is_clust(index)) {
		new_index = dict_index_build_internal_clust(table, index);
	} else {
		new_index = dict_index_build_internal_non_clust(table, index);
	}

	/* Set the n_fields value in new_index to the actual defined
	number of fields in the cache internal representation */

	new_index->n_fields = new_index->n_def;
	new_index->trx_id = index->trx_id;
	new_index->set_committed(index->is_committed());
	new_index->nulls_equal = index->nulls_equal;
#ifdef MYSQL_INDEX_DISABLE_AHI
	new_index->disable_ahi = index->disable_ahi;
#endif

	if (dict_index_too_big_for_tree(table, new_index, strict)) {

		if (strict) {
			dict_mem_index_free(new_index);
			dict_mem_index_free(index);
			return(DB_TOO_BIG_RECORD);
		} else if (current_thd != NULL) {
			/* Avoid the warning to be printed
			during recovery. */
			ib_warn_row_too_big((const dict_table_t*)table);
		}
	}

	n_ord = new_index->n_uniq;
	/* Flag the ordering columns and also set column max_prefix */

	for (i = 0; i < n_ord; i++) {
		const dict_field_t*	field
			= dict_index_get_nth_field(new_index, i);

		/* Check the column being added in the index for
		the first time and flag the ordering column. */
		if (field->col->ord_part == 0 ) {
			field->col->max_prefix = field->prefix_len;
			field->col->ord_part = 1;
		} else if (field->prefix_len == 0) {
			/* Set the max_prefix for a column to 0 if
			its prefix length is 0 (for this index)
			even if it was a part of any other index
			with some prefix length. */
			field->col->max_prefix = 0;
		} else if (field->col->max_prefix != 0
			   && field->prefix_len
			   > field->col->max_prefix) {
			/* Set the max_prefix value based on the
			prefix_len. */
			field->col->max_prefix = field->prefix_len;
		}
		ut_ad(field->col->ord_part == 1);
	}

	new_index->stat_n_diff_key_vals =
		static_cast<ib_uint64_t*>(mem_heap_zalloc(
			new_index->heap,
			dict_index_get_n_unique(new_index)
			* sizeof(*new_index->stat_n_diff_key_vals)));

	new_index->stat_n_sample_sizes =
		static_cast<ib_uint64_t*>(mem_heap_zalloc(
			new_index->heap,
			dict_index_get_n_unique(new_index)
			* sizeof(*new_index->stat_n_sample_sizes)));

	new_index->stat_n_non_null_key_vals =
		static_cast<ib_uint64_t*>(mem_heap_zalloc(
			new_index->heap,
			dict_index_get_n_unique(new_index)
			* sizeof(*new_index->stat_n_non_null_key_vals)));

	new_index->stat_index_size = 1;
	new_index->stat_n_leaf_pages = 1;

	new_index->stat_defrag_n_pages_freed = 0;
	new_index->stat_defrag_n_page_split = 0;

	new_index->stat_defrag_sample_next_slot = 0;
	memset(&new_index->stat_defrag_data_size_sample,
	       0x0, sizeof(ulint) * STAT_DEFRAG_DATA_SIZE_N_SAMPLE);

	/* Add the new index as the last index for the table */

	UT_LIST_ADD_LAST(table->indexes, new_index);
	new_index->table = table;
	new_index->table_name = table->name.m_name;
#ifdef BTR_CUR_ADAPT
	new_index->search_info = btr_search_info_create(new_index->heap);
#endif /* BTR_CUR_ADAPT */

	new_index->page = unsigned(page_no);
	rw_lock_create(index_tree_rw_lock_key, &new_index->lock,
		       SYNC_INDEX_TREE);

	dict_mem_index_free(index);

	return(DB_SUCCESS);
}

/**********************************************************************//**
Removes an index from the dictionary cache. */
static
void
dict_index_remove_from_cache_low(
/*=============================*/
	dict_table_t*	table,		/*!< in/out: table */
	dict_index_t*	index,		/*!< in, own: index */
	ibool		lru_evict)	/*!< in: TRUE if index being evicted
					to make room in the table LRU list */
{
	ut_ad(table && index);
	ut_ad(table->magic_n == DICT_TABLE_MAGIC_N);
	ut_ad(index->magic_n == DICT_INDEX_MAGIC_N);
	ut_ad(mutex_own(&dict_sys->mutex));

	/* No need to acquire the dict_index_t::lock here because
	there can't be any active operations on this index (or table). */

	if (index->online_log) {
		ut_ad(index->online_status == ONLINE_INDEX_CREATION);
		row_log_free(index->online_log);
	}

#ifdef BTR_CUR_HASH_ADAPT
	/* We always create search info whether or not adaptive
	hash index is enabled or not. */
	btr_search_t*	info = btr_search_get_info(index);
	ulint		retries = 0;
	ut_ad(info);

	/* We are not allowed to free the in-memory index struct
	dict_index_t until all entries in the adaptive hash index
	that point to any of the page belonging to his b-tree index
	are dropped. This is so because dropping of these entries
	require access to dict_index_t struct. To avoid such scenario
	We keep a count of number of such pages in the search_info and
	only free the dict_index_t struct when this count drops to
	zero. See also: dict_table_can_be_evicted() */

	do {
<<<<<<< HEAD
		ulint ref_count = btr_search_info_get_ref_count(info, index);

		if (ref_count == 0) {
			break;
		}

		/* Sleep for 10ms before trying again. */
		os_thread_sleep(10000);
		++retries;

		if (retries % 500 == 0) {
			/* No luck after 5 seconds of wait. */
			ib::error() << "Waited for " << retries / 100
				<< " secs for hash index"
				" ref_count (" << ref_count << ") to drop to 0."
				" index: " << index->name
				<< " table: " << table->name;
		}

		/* To avoid a hang here we commit suicide if the
		ref_count doesn't drop to zero in 600 seconds. */
		ut_a(retries < 60000);
=======
		if (!btr_search_info_get_ref_count(info)) {
			break;
		}

		buf_LRU_drop_page_hash_for_tablespace(table);

		ut_a(++retries < 10000);
>>>>>>> 6aa50bad
	} while (srv_shutdown_state == SRV_SHUTDOWN_NONE || !lru_evict);
#endif /* BTR_CUR_HASH_ADAPT */

	rw_lock_free(&index->lock);

	/* The index is being dropped, remove any compression stats for it. */
	if (!lru_evict && DICT_TF_GET_ZIP_SSIZE(index->table->flags)) {
		mutex_enter(&page_zip_stat_per_index_mutex);
		page_zip_stat_per_index.erase(index->id);
		mutex_exit(&page_zip_stat_per_index_mutex);
	}

	/* Remove the index from the list of indexes of the table */
	UT_LIST_REMOVE(table->indexes, index);

	/* Remove the index from affected virtual column index list */
	if (dict_index_has_virtual(index)) {
		const dict_col_t*	col;
		const dict_v_col_t*	vcol;

		for (ulint i = 0; i < dict_index_get_n_fields(index); i++) {
			col =  dict_index_get_nth_col(index, i);
			if (dict_col_is_virtual(col)) {
				vcol = reinterpret_cast<const dict_v_col_t*>(
					col);

				/* This could be NULL, when we do add virtual
				column, add index together. We do not need to
				track this virtual column's index */
				if (vcol->v_indexes == NULL) {
					continue;
				}

				dict_v_idx_list::iterator	it;

				for (it = vcol->v_indexes->begin();
				     it != vcol->v_indexes->end(); ++it) {
					dict_v_idx_t	v_index = *it;
					if (v_index.index == index) {
						vcol->v_indexes->erase(it);
						break;
					}
				}
			}

		}
	}

	dict_mem_index_free(index);
}

/**********************************************************************//**
Removes an index from the dictionary cache. */
void
dict_index_remove_from_cache(
/*=========================*/
	dict_table_t*	table,	/*!< in/out: table */
	dict_index_t*	index)	/*!< in, own: index */
{
	dict_index_remove_from_cache_low(table, index, FALSE);
}

/** Tries to find column names for the index and sets the col field of the
index.
@param[in]	table	table
@param[in,out]	index	index
@param[in]	add_v	new virtual columns added along with an add index call
@return TRUE if the column names were found */
static
ibool
dict_index_find_cols(
	const dict_table_t*	table,
	dict_index_t*		index,
	const dict_add_v_col_t*	add_v)
{
	std::vector<ulint, ut_allocator<ulint> >	col_added;
	std::vector<ulint, ut_allocator<ulint> >	v_col_added;

	ut_ad(table != NULL && index != NULL);
	ut_ad(table->magic_n == DICT_TABLE_MAGIC_N);
	ut_ad(mutex_own(&dict_sys->mutex));

	for (ulint i = 0; i < index->n_fields; i++) {
		ulint		j;
		dict_field_t*	field = dict_index_get_nth_field(index, i);

		for (j = 0; j < table->n_cols; j++) {
			if (!innobase_strcasecmp(dict_table_get_col_name(table, j),
				    field->name)) {

				/* Check if same column is being assigned again
				which suggest that column has duplicate name. */
				bool exists =
					std::find(col_added.begin(),
						  col_added.end(), j)
					!= col_added.end();

				if (exists) {
					/* Duplicate column found. */
					goto dup_err;
				}

				field->col = dict_table_get_nth_col(table, j);

				col_added.push_back(j);

				goto found;
			}
		}

		/* Let's check if it is a virtual column */
		for (j = 0; j < table->n_v_cols; j++) {
			if (!strcmp(dict_table_get_v_col_name(table, j),
				    field->name)) {

				/* Check if same column is being assigned again
				which suggest that column has duplicate name. */
				bool exists =
					std::find(v_col_added.begin(),
						  v_col_added.end(), j)
					!= v_col_added.end();

				if (exists) {
					/* Duplicate column found. */
					break;
				}

				field->col = reinterpret_cast<dict_col_t*>(
					dict_table_get_nth_v_col(table, j));

				v_col_added.push_back(j);

				goto found;
			}
		}

		if (add_v) {
			for (j = 0; j < add_v->n_v_col; j++) {
				if (!strcmp(add_v->v_col_name[j],
					    field->name)) {
					field->col = const_cast<dict_col_t*>(
						&add_v->v_col[j].m_col);
					goto found;
				}
			}
		}

dup_err:
#ifdef UNIV_DEBUG
		/* It is an error not to find a matching column. */
		ib::error() << "No matching column for " << field->name
			<< " in index " << index->name
			<< " of table " << table->name;
#endif /* UNIV_DEBUG */
		return(FALSE);

found:
		;
	}

	return(TRUE);
}

/*******************************************************************//**
Adds a column to index. */
void
dict_index_add_col(
/*===============*/
	dict_index_t*		index,		/*!< in/out: index */
	const dict_table_t*	table,		/*!< in: table */
	dict_col_t*		col,		/*!< in: column */
	ulint			prefix_len)	/*!< in: column prefix length */
{
	dict_field_t*	field;
	const char*	col_name;

	if (dict_col_is_virtual(col)) {
		dict_v_col_t*	v_col = reinterpret_cast<dict_v_col_t*>(col);

		/* When v_col->v_indexes==NULL,
		ha_innobase::commit_inplace_alter_table(commit=true)
		will evict and reload the table definition, and
		v_col->v_indexes will not be NULL for the new table. */
		if (v_col->v_indexes != NULL) {
			/* Register the index with the virtual column index
			list */
			struct dict_v_idx_t	new_idx
				 = {index, index->n_def};

			v_col->v_indexes->push_back(new_idx);

		}

		col_name = dict_table_get_v_col_name_mysql(
			table, dict_col_get_no(col));
	} else {
		col_name = dict_table_get_col_name(table, dict_col_get_no(col));
	}

	dict_mem_index_add_field(index, col_name, prefix_len);

	field = dict_index_get_nth_field(index, index->n_def - 1);

	field->col = col;
	field->fixed_len = static_cast<unsigned int>(
		dict_col_get_fixed_size(
			col, dict_table_is_comp(table)));

	if (prefix_len && field->fixed_len > prefix_len) {
		field->fixed_len = (unsigned int) prefix_len;
	}

	/* Long fixed-length fields that need external storage are treated as
	variable-length fields, so that the extern flag can be embedded in
	the length word. */

	if (field->fixed_len > DICT_MAX_FIXED_COL_LEN) {
		field->fixed_len = 0;
	}
#if DICT_MAX_FIXED_COL_LEN != 768
	/* The comparison limit above must be constant.  If it were
	changed, the disk format of some fixed-length columns would
	change, which would be a disaster. */
# error "DICT_MAX_FIXED_COL_LEN != 768"
#endif

	if (!(col->prtype & DATA_NOT_NULL)) {
		index->n_nullable++;
	}
}

/*******************************************************************//**
Copies fields contained in index2 to index1. */
static
void
dict_index_copy(
/*============*/
	dict_index_t*		index1,	/*!< in: index to copy to */
	dict_index_t*		index2,	/*!< in: index to copy from */
	const dict_table_t*	table,	/*!< in: table */
	ulint			start,	/*!< in: first position to copy */
	ulint			end)	/*!< in: last position to copy */
{
	dict_field_t*	field;
	ulint		i;

	/* Copy fields contained in index2 */

	for (i = start; i < end; i++) {

		field = dict_index_get_nth_field(index2, i);

		dict_index_add_col(index1, table, field->col,
				   field->prefix_len);
	}
}

/*******************************************************************//**
Copies types of fields contained in index to tuple. */
void
dict_index_copy_types(
/*==================*/
	dtuple_t*		tuple,		/*!< in/out: data tuple */
	const dict_index_t*	index,		/*!< in: index */
	ulint			n_fields)	/*!< in: number of
						field types to copy */
{
	ulint		i;

	if (dict_index_is_ibuf(index)) {
		dtuple_set_types_binary(tuple, n_fields);

		return;
	}

	for (i = 0; i < n_fields; i++) {
		const dict_field_t*	ifield;
		dtype_t*		dfield_type;

		ifield = dict_index_get_nth_field(index, i);
		dfield_type = dfield_get_type(dtuple_get_nth_field(tuple, i));
		dict_col_copy_type(dict_field_get_col(ifield), dfield_type);
		if (dict_index_is_spatial(index)
		    && DATA_GEOMETRY_MTYPE(dfield_type->mtype)) {
			dfield_type->prtype |= DATA_GIS_MBR;
		}
	}
}

/** Copies types of virtual columns contained in table to tuple and sets all
fields of the tuple to the SQL NULL value.  This function should
be called right after dtuple_create().
@param[in,out]	tuple	data tuple
@param[in]	table	table
*/
void
dict_table_copy_v_types(
	dtuple_t*		tuple,
	const dict_table_t*	table)
{
	/* tuple could have more virtual columns than existing table,
	if we are calling this for creating index along with adding
	virtual columns */
	ulint	n_fields = ut_min(dtuple_get_n_v_fields(tuple),
				  static_cast<ulint>(table->n_v_def));

	for (ulint i = 0; i < n_fields; i++) {

		dfield_t*	dfield	= dtuple_get_nth_v_field(tuple, i);
		dtype_t*	dtype	= dfield_get_type(dfield);

		dfield_set_null(dfield);
		dict_col_copy_type(
			&(dict_table_get_nth_v_col(table, i)->m_col),
			dtype);
	}
}
/*******************************************************************//**
Copies types of columns contained in table to tuple and sets all
fields of the tuple to the SQL NULL value.  This function should
be called right after dtuple_create(). */
void
dict_table_copy_types(
/*==================*/
	dtuple_t*		tuple,	/*!< in/out: data tuple */
	const dict_table_t*	table)	/*!< in: table */
{
	ulint		i;

	for (i = 0; i < dtuple_get_n_fields(tuple); i++) {

		dfield_t*	dfield	= dtuple_get_nth_field(tuple, i);
		dtype_t*	dtype	= dfield_get_type(dfield);

		dfield_set_null(dfield);
		dict_col_copy_type(dict_table_get_nth_col(table, i), dtype);
	}

	dict_table_copy_v_types(tuple, table);
}

/********************************************************************
Wait until all the background threads of the given table have exited, i.e.,
bg_threads == 0. Note: bg_threads_mutex must be reserved when
calling this. */
void
dict_table_wait_for_bg_threads_to_exit(
/*===================================*/
	dict_table_t*	table,	/*< in: table */
	ulint		delay)	/*< in: time in microseconds to wait between
				checks of bg_threads. */
{
	fts_t*		fts = table->fts;

	ut_ad(mutex_own(&fts->bg_threads_mutex));

	while (fts->bg_threads > 0) {
		mutex_exit(&fts->bg_threads_mutex);

		os_thread_sleep(delay);

		mutex_enter(&fts->bg_threads_mutex);
	}
}

/*******************************************************************//**
Builds the internal dictionary cache representation for a clustered
index, containing also system fields not defined by the user.
@return own: the internal representation of the clustered index */
static
dict_index_t*
dict_index_build_internal_clust(
/*============================*/
	const dict_table_t*	table,	/*!< in: table */
	dict_index_t*		index)	/*!< in: user representation of
					a clustered index */
{
	dict_index_t*	new_index;
	dict_field_t*	field;
	ulint		trx_id_pos;
	ulint		i;
	ibool*		indexed;

	ut_ad(table && index);
	ut_ad(dict_index_is_clust(index));
	ut_ad(!dict_index_is_ibuf(index));

	ut_ad(mutex_own(&dict_sys->mutex));
	ut_ad(table->magic_n == DICT_TABLE_MAGIC_N);

	/* Create a new index object with certainly enough fields */
	new_index = dict_mem_index_create(table->name.m_name,
					  index->name, table->space,
					  index->type,
					  index->n_fields + table->n_cols);

	/* Copy other relevant data from the old index struct to the new
	struct: it inherits the values */

	new_index->n_user_defined_cols = index->n_fields;

	new_index->id = index->id;

	/* Copy the fields of index */
	dict_index_copy(new_index, index, table, 0, index->n_fields);

	if (dict_index_is_unique(index)) {
		/* Only the fields defined so far are needed to identify
		the index entry uniquely */

		new_index->n_uniq = new_index->n_def;
	} else {
		/* Also the row id is needed to identify the entry */
		new_index->n_uniq = 1 + new_index->n_def;
	}

	new_index->trx_id_offset = 0;

	/* Add system columns, trx id first */

	trx_id_pos = new_index->n_def;

#if DATA_ROW_ID != 0
# error "DATA_ROW_ID != 0"
#endif
#if DATA_TRX_ID != 1
# error "DATA_TRX_ID != 1"
#endif
#if DATA_ROLL_PTR != 2
# error "DATA_ROLL_PTR != 2"
#endif

	if (!dict_index_is_unique(index)) {
		dict_index_add_col(new_index, table,
				   dict_table_get_sys_col(
					   table, DATA_ROW_ID),
				   0);
		trx_id_pos++;
	}

	dict_index_add_col(
		new_index, table,
		dict_table_get_sys_col(table, DATA_TRX_ID), 0);

	for (i = 0; i < trx_id_pos; i++) {

		ulint	fixed_size = dict_col_get_fixed_size(
			dict_index_get_nth_col(new_index, i),
			dict_table_is_comp(table));

		if (fixed_size == 0) {
			new_index->trx_id_offset = 0;

			break;
		}

		dict_field_t* field = dict_index_get_nth_field(
			new_index, i);
		if (field->prefix_len > 0) {
			new_index->trx_id_offset = 0;

			break;
		}

		/* Add fixed_size to new_index->trx_id_offset.
		Because the latter is a bit-field, an overflow
		can theoretically occur. Check for it. */
		fixed_size += new_index->trx_id_offset;

		new_index->trx_id_offset = unsigned(fixed_size);

		if (new_index->trx_id_offset != fixed_size) {
			/* Overflow. Pretend that this is a
			variable-length PRIMARY KEY. */
			ut_ad(0);
			new_index->trx_id_offset = 0;
			break;
		}
	}

	dict_index_add_col(
		new_index, table,
		dict_table_get_sys_col(table, DATA_ROLL_PTR), 0);

	/* Remember the table columns already contained in new_index */
	indexed = static_cast<ibool*>(
		ut_zalloc_nokey(table->n_cols * sizeof *indexed));

	/* Mark the table columns already contained in new_index */
	for (i = 0; i < new_index->n_def; i++) {

		field = dict_index_get_nth_field(new_index, i);

		/* If there is only a prefix of the column in the index
		field, do not mark the column as contained in the index */

		if (field->prefix_len == 0) {

			indexed[field->col->ind] = TRUE;
		}
	}

	/* Add to new_index non-system columns of table not yet included
	there */
	ulint n_sys_cols = dict_table_get_n_sys_cols(table);
	for (i = 0; i + n_sys_cols < (ulint) table->n_cols; i++) {

		dict_col_t*	col = dict_table_get_nth_col(table, i);
		ut_ad(col->mtype != DATA_SYS);

		if (!indexed[col->ind]) {
			dict_index_add_col(new_index, table, col, 0);
		}
	}

	ut_free(indexed);

	ut_ad(UT_LIST_GET_LEN(table->indexes) == 0);

	new_index->cached = TRUE;

	return(new_index);
}

/*******************************************************************//**
Builds the internal dictionary cache representation for a non-clustered
index, containing also system fields not defined by the user.
@return own: the internal representation of the non-clustered index */
static
dict_index_t*
dict_index_build_internal_non_clust(
/*================================*/
	const dict_table_t*	table,	/*!< in: table */
	dict_index_t*		index)	/*!< in: user representation of
					a non-clustered index */
{
	dict_field_t*	field;
	dict_index_t*	new_index;
	dict_index_t*	clust_index;
	ulint		i;
	ibool*		indexed;

	ut_ad(table && index);
	ut_ad(!dict_index_is_clust(index));
	ut_ad(!dict_index_is_ibuf(index));
	ut_ad(mutex_own(&dict_sys->mutex));
	ut_ad(table->magic_n == DICT_TABLE_MAGIC_N);

	/* The clustered index should be the first in the list of indexes */
	clust_index = UT_LIST_GET_FIRST(table->indexes);

	ut_ad(clust_index);
	ut_ad(dict_index_is_clust(clust_index));
	ut_ad(!dict_index_is_ibuf(clust_index));

	/* Create a new index */
	new_index = dict_mem_index_create(
		table->name.m_name, index->name, index->space, index->type,
		index->n_fields + 1 + clust_index->n_uniq);

	/* Copy other relevant data from the old index
	struct to the new struct: it inherits the values */

	new_index->n_user_defined_cols = index->n_fields;

	new_index->id = index->id;

	/* Copy fields from index to new_index */
	dict_index_copy(new_index, index, table, 0, index->n_fields);

	/* Remember the table columns already contained in new_index */
	indexed = static_cast<ibool*>(
		ut_zalloc_nokey(table->n_cols * sizeof *indexed));

	/* Mark the table columns already contained in new_index */
	for (i = 0; i < new_index->n_def; i++) {

		field = dict_index_get_nth_field(new_index, i);

		if (dict_col_is_virtual(field->col)) {
			continue;
		}

		/* If there is only a prefix of the column in the index
		field, do not mark the column as contained in the index */

		if (field->prefix_len == 0) {

			indexed[field->col->ind] = TRUE;
		}
	}

	/* Add to new_index the columns necessary to determine the clustered
	index entry uniquely */

	for (i = 0; i < clust_index->n_uniq; i++) {

		field = dict_index_get_nth_field(clust_index, i);

		if (!indexed[field->col->ind]) {
			dict_index_add_col(new_index, table, field->col,
					   field->prefix_len);
		} else if (dict_index_is_spatial(index)) {
			/*For spatial index, we still need to add the
			field to index. */
			dict_index_add_col(new_index, table, field->col,
					   field->prefix_len);
		}
	}

	ut_free(indexed);

	if (dict_index_is_unique(index)) {
		new_index->n_uniq = index->n_fields;
	} else {
		new_index->n_uniq = new_index->n_def;
	}

	/* Set the n_fields value in new_index to the actual defined
	number of fields */

	new_index->n_fields = new_index->n_def;

	new_index->cached = TRUE;

	return(new_index);
}

/***********************************************************************
Builds the internal dictionary cache representation for an FTS index.
@return own: the internal representation of the FTS index */
static
dict_index_t*
dict_index_build_internal_fts(
/*==========================*/
	dict_table_t*	table,	/*!< in: table */
	dict_index_t*	index)	/*!< in: user representation of an FTS index */
{
	dict_index_t*	new_index;

	ut_ad(table && index);
	ut_ad(index->type == DICT_FTS);
	ut_ad(mutex_own(&dict_sys->mutex));
	ut_ad(table->magic_n == DICT_TABLE_MAGIC_N);

	/* Create a new index */
	new_index = dict_mem_index_create(
		table->name.m_name, index->name, index->space, index->type,
		index->n_fields);

	/* Copy other relevant data from the old index struct to the new
	struct: it inherits the values */

	new_index->n_user_defined_cols = index->n_fields;

	new_index->id = index->id;

	/* Copy fields from index to new_index */
	dict_index_copy(new_index, index, table, 0, index->n_fields);

	new_index->n_uniq = 0;
	new_index->cached = TRUE;

	if (table->fts->cache == NULL) {
		table->fts->cache = fts_cache_create(table);
	}

	rw_lock_x_lock(&table->fts->cache->init_lock);
	/* Notify the FTS cache about this index. */
	fts_cache_index_cache_create(table, new_index);
	rw_lock_x_unlock(&table->fts->cache->init_lock);

	return(new_index);
}
/*====================== FOREIGN KEY PROCESSING ========================*/

#define  DB_FOREIGN_KEY_IS_PREFIX_INDEX 200
#define  DB_FOREIGN_KEY_COL_NOT_NULL    201
#define  DB_FOREIGN_KEY_COLS_NOT_EQUAL  202
#define  DB_FOREIGN_KEY_INDEX_NOT_FOUND 203

/** Check whether the dict_table_t is a partition.
A partitioned table on the SQL level is composed of InnoDB tables,
where each InnoDB table is a [sub]partition including its secondary indexes
which belongs to the partition.
@param[in]	table	Table to check.
@return true if the dict_table_t is a partition else false. */
UNIV_INLINE
bool
dict_table_is_partition(
	const dict_table_t*	table)
{
	/* Check both P and p on all platforms in case it was moved to/from
	WIN. */
	return(strstr(table->name.m_name, "#p#")
	       || strstr(table->name.m_name, "#P#"));
}

/*********************************************************************//**
Checks if a table is referenced by foreign keys.
@return TRUE if table is referenced by a foreign key */
ibool
dict_table_is_referenced_by_foreign_key(
/*====================================*/
	const dict_table_t*	table)	/*!< in: InnoDB table */
{
	return(!table->referenced_set.empty());
}

/**********************************************************************//**
Removes a foreign constraint struct from the dictionary cache. */
void
dict_foreign_remove_from_cache(
/*===========================*/
	dict_foreign_t*	foreign)	/*!< in, own: foreign constraint */
{
	ut_ad(mutex_own(&dict_sys->mutex));
	ut_a(foreign);

	if (foreign->referenced_table != NULL) {
		foreign->referenced_table->referenced_set.erase(foreign);
	}

	if (foreign->foreign_table != NULL) {
		foreign->foreign_table->foreign_set.erase(foreign);
	}

	dict_foreign_free(foreign);
}

/**********************************************************************//**
Looks for the foreign constraint from the foreign and referenced lists
of a table.
@return foreign constraint */
static
dict_foreign_t*
dict_foreign_find(
/*==============*/
	dict_table_t*	table,		/*!< in: table object */
	dict_foreign_t*	foreign)	/*!< in: foreign constraint */
{
	ut_ad(mutex_own(&dict_sys->mutex));

	ut_ad(dict_foreign_set_validate(table->foreign_set));
	ut_ad(dict_foreign_set_validate(table->referenced_set));

	dict_foreign_set::iterator it = table->foreign_set.find(foreign);

	if (it != table->foreign_set.end()) {
		return(*it);
	}

	it = table->referenced_set.find(foreign);

	if (it != table->referenced_set.end()) {
		return(*it);
	}

	return(NULL);
}

/*********************************************************************//**
Tries to find an index whose first fields are the columns in the array,
in the same order and is not marked for deletion and is not the same
as types_idx.
@return matching index, NULL if not found */
dict_index_t*
dict_foreign_find_index(
/*====================*/
	const dict_table_t*	table,	/*!< in: table */
	const char**		col_names,
					/*!< in: column names, or NULL
					to use table->col_names */
	const char**		columns,/*!< in: array of column names */
	ulint			n_cols,	/*!< in: number of columns */
	const dict_index_t*	types_idx,
					/*!< in: NULL or an index
					whose types the column types
					must match */
	bool			check_charsets,
					/*!< in: whether to check
					charsets.  only has an effect
					if types_idx != NULL */
	ulint			check_null,
					/*!< in: nonzero if none of
					the columns must be declared
					NOT NULL */
	ulint*			error,	/*!< out: error code */
	ulint*			err_col_no,
					/*!< out: column number where
					error happened */
	dict_index_t**		err_index)
					/*!< out: index where error
					happened */
{
	dict_index_t*	index;

	ut_ad(mutex_own(&dict_sys->mutex));

	if (error) {
		*error = DB_FOREIGN_KEY_INDEX_NOT_FOUND;
	}

	index = dict_table_get_first_index(table);

	while (index != NULL) {
		if (types_idx != index
		    && !(index->type & DICT_FTS)
		    && !dict_index_is_spatial(index)
		    && !index->to_be_dropped
		    && !dict_index_is_online_ddl(index)
		    && dict_foreign_qualify_index(
			    table, col_names, columns, n_cols,
			    index, types_idx,
			    check_charsets, check_null,
			    error, err_col_no,err_index)) {
			if (error) {
				*error = DB_SUCCESS;
			}

			return(index);
		}

		index = dict_table_get_next_index(index);
	}

	return(NULL);
}
#ifdef WITH_WSREP
dict_index_t*
wsrep_dict_foreign_find_index(
/*====================*/
	dict_table_t*	table,	/*!< in: table */
	const char**	col_names, /*!< in: column names, or NULL
					to use table->col_names */
	const char**	columns,/*!< in: array of column names */
	ulint		n_cols,	/*!< in: number of columns */
	dict_index_t*	types_idx, /*!< in: NULL or an index to whose types the
				   column types must match */
	ibool		check_charsets,
				/*!< in: whether to check charsets.
				only has an effect if types_idx != NULL */
	ulint		check_null)
				/*!< in: nonzero if none of the columns must
				be declared NOT NULL */
{
	return dict_foreign_find_index(
		table, col_names, columns, n_cols, types_idx, check_charsets,
		check_null, NULL, NULL, NULL);
}
#endif /* WITH_WSREP */
/**********************************************************************//**
Report an error in a foreign key definition. */
static
void
dict_foreign_error_report_low(
/*==========================*/
	FILE*		file,	/*!< in: output stream */
	const char*	name)	/*!< in: table name */
{
	rewind(file);
	ut_print_timestamp(file);
	fprintf(file, " Error in foreign key constraint of table %s:\n",
		name);
}

/**********************************************************************//**
Report an error in a foreign key definition. */
static
void
dict_foreign_error_report(
/*======================*/
	FILE*		file,	/*!< in: output stream */
	dict_foreign_t*	fk,	/*!< in: foreign key constraint */
	const char*	msg)	/*!< in: the error message */
{
	std::string fk_str;
	mutex_enter(&dict_foreign_err_mutex);
	dict_foreign_error_report_low(file, fk->foreign_table_name);
	fputs(msg, file);
	fputs(" Constraint:\n", file);
	fk_str = dict_print_info_on_foreign_key_in_create_format(NULL, fk, TRUE);
	fputs(fk_str.c_str(), file);
	putc('\n', file);
	if (fk->foreign_index) {
		fprintf(file, "The index in the foreign key in table is"
			" %s\n%s\n", fk->foreign_index->name(),
			FOREIGN_KEY_CONSTRAINTS_MSG);
	}
	mutex_exit(&dict_foreign_err_mutex);
}

/**********************************************************************//**
Adds a foreign key constraint object to the dictionary cache. May free
the object if there already is an object with the same identifier in.
At least one of the foreign table and the referenced table must already
be in the dictionary cache!
@return DB_SUCCESS or error code */
dberr_t
dict_foreign_add_to_cache(
/*======================*/
	dict_foreign_t*		foreign,
				/*!< in, own: foreign key constraint */
	const char**		col_names,
				/*!< in: column names, or NULL to use
				foreign->foreign_table->col_names */
	bool			check_charsets,
				/*!< in: whether to check charset
				compatibility */
	dict_err_ignore_t	ignore_err)
				/*!< in: error to be ignored */
{
	dict_table_t*	for_table;
	dict_table_t*	ref_table;
	dict_foreign_t*	for_in_cache		= NULL;
	dict_index_t*	index;
	ibool		added_to_referenced_list= FALSE;
	FILE*		ef			= dict_foreign_err_file;

	DBUG_ENTER("dict_foreign_add_to_cache");
	DBUG_PRINT("dict_foreign_add_to_cache", ("id: %s", foreign->id));

	ut_ad(mutex_own(&dict_sys->mutex));

	for_table = dict_table_check_if_in_cache_low(
		foreign->foreign_table_name_lookup);

	ref_table = dict_table_check_if_in_cache_low(
		foreign->referenced_table_name_lookup);
	ut_a(for_table || ref_table);

	if (for_table) {
		for_in_cache = dict_foreign_find(for_table, foreign);
	}

	if (!for_in_cache && ref_table) {
		for_in_cache = dict_foreign_find(ref_table, foreign);
	}

	if (for_in_cache) {
		dict_foreign_free(foreign);
	} else {
		for_in_cache = foreign;

	}

	if (ref_table && !for_in_cache->referenced_table) {
		ulint index_error;
		ulint err_col;
		dict_index_t *err_index=NULL;

		index = dict_foreign_find_index(
			ref_table, NULL,
			for_in_cache->referenced_col_names,
			for_in_cache->n_fields, for_in_cache->foreign_index,
			check_charsets, false, &index_error, &err_col, &err_index);

		if (index == NULL
		    && !(ignore_err & DICT_ERR_IGNORE_FK_NOKEY)) {
			dict_foreign_error_report(
				ef, for_in_cache,
				"there is no index in referenced table"
				" which would contain\n"
				"the columns as the first columns,"
				" or the data types in the\n"
				"referenced table do not match"
				" the ones in table.");

			if (for_in_cache == foreign) {
				dict_foreign_free(foreign);
			}

			DBUG_RETURN(DB_CANNOT_ADD_CONSTRAINT);
		}

		for_in_cache->referenced_table = ref_table;
		for_in_cache->referenced_index = index;

		std::pair<dict_foreign_set::iterator, bool>	ret
			= ref_table->referenced_set.insert(for_in_cache);

		ut_a(ret.second);	/* second is true if the insertion
					took place */
		added_to_referenced_list = TRUE;
	}

	if (for_table && !for_in_cache->foreign_table) {
		ulint index_error;
		ulint err_col;
		dict_index_t *err_index=NULL;

		index = dict_foreign_find_index(
			for_table, col_names,
			for_in_cache->foreign_col_names,
			for_in_cache->n_fields,
			for_in_cache->referenced_index, check_charsets,
			for_in_cache->type
			& (DICT_FOREIGN_ON_DELETE_SET_NULL
				| DICT_FOREIGN_ON_UPDATE_SET_NULL),
			&index_error, &err_col, &err_index);

		if (index == NULL
		    && !(ignore_err & DICT_ERR_IGNORE_FK_NOKEY)) {
			dict_foreign_error_report(
				ef, for_in_cache,
				"there is no index in the table"
				" which would contain\n"
				"the columns as the first columns,"
				" or the data types in the\n"
				"table do not match"
				" the ones in the referenced table\n"
				"or one of the ON ... SET NULL columns"
				" is declared NOT NULL.");

			if (for_in_cache == foreign) {
				if (added_to_referenced_list) {
					const dict_foreign_set::size_type
						n = ref_table->referenced_set
						  .erase(for_in_cache);

					ut_a(n == 1);	/* the number of
							elements removed must
							be one */
				}

				dict_foreign_free(foreign);
			}

			DBUG_RETURN(DB_CANNOT_ADD_CONSTRAINT);
		}

		for_in_cache->foreign_table = for_table;
		for_in_cache->foreign_index = index;

		std::pair<dict_foreign_set::iterator, bool>	ret
			= for_table->foreign_set.insert(for_in_cache);

		ut_a(ret.second);	/* second is true if the insertion
					took place */
	}

	/* We need to move the table to the non-LRU end of the table LRU
	list. Otherwise it will be evicted from the cache. */

	if (ref_table != NULL) {
		dict_table_prevent_eviction(ref_table);
	}

	if (for_table != NULL) {
		dict_table_prevent_eviction(for_table);
	}

	ut_ad(dict_lru_validate());
	DBUG_RETURN(DB_SUCCESS);
}

/*********************************************************************//**
Scans from pointer onwards. Stops if is at the start of a copy of
'string' where characters are compared without case sensitivity, and
only outside `` or "" quotes. Stops also at NUL.
@return scanned up to this */
static
const char*
dict_scan_to(
/*=========*/
	const char*	ptr,	/*!< in: scan from */
	const char*	string)	/*!< in: look for this */
{
	char	quote	= '\0';
	bool	escape	= false;

	for (; *ptr; ptr++) {
		if (*ptr == quote) {
			/* Closing quote character: do not look for
			starting quote or the keyword. */

			/* If the quote character is escaped by a
			backslash, ignore it. */
			if (escape) {
				escape = false;
			} else {
				quote = '\0';
			}
		} else if (quote) {
			/* Within quotes: do nothing. */
			if (escape) {
				escape = false;
			} else if (*ptr == '\\') {
				escape = true;
			}
		} else if (*ptr == '`' || *ptr == '"' || *ptr == '\'') {
			/* Starting quote: remember the quote character. */
			quote = *ptr;
		} else {
			/* Outside quotes: look for the keyword. */
			ulint	i;
			for (i = 0; string[i]; i++) {
				if (toupper((int)(unsigned char)(ptr[i]))
				    != toupper((int)(unsigned char)
					       (string[i]))) {
					goto nomatch;
				}
			}
			break;
nomatch:
			;
		}
	}

	return(ptr);
}

/*********************************************************************//**
Accepts a specified string. Comparisons are case-insensitive.
@return if string was accepted, the pointer is moved after that, else
ptr is returned */
static
const char*
dict_accept(
/*========*/
	CHARSET_INFO*	cs,	/*!< in: the character set of ptr */
	const char*	ptr,	/*!< in: scan from this */
	const char*	string,	/*!< in: accept only this string as the next
				non-whitespace string */
	ibool*		success)/*!< out: TRUE if accepted */
{
	const char*	old_ptr = ptr;
	const char*	old_ptr2;

	*success = FALSE;

	while (my_isspace(cs, *ptr)) {
		ptr++;
	}

	old_ptr2 = ptr;

	ptr = dict_scan_to(ptr, string);

	if (*ptr == '\0' || old_ptr2 != ptr) {
		return(old_ptr);
	}

	*success = TRUE;

	return(ptr + ut_strlen(string));
}

/*********************************************************************//**
Scans an id. For the lexical definition of an 'id', see the code below.
Strips backquotes or double quotes from around the id.
@return scanned to */
static
const char*
dict_scan_id(
/*=========*/
	CHARSET_INFO*	cs,	/*!< in: the character set of ptr */
	const char*	ptr,	/*!< in: scanned to */
	mem_heap_t*	heap,	/*!< in: heap where to allocate the id
				(NULL=id will not be allocated, but it
				will point to string near ptr) */
	const char**	id,	/*!< out,own: the id; NULL if no id was
				scannable */
	ibool		table_id,/*!< in: TRUE=convert the allocated id
				as a table name; FALSE=convert to UTF-8 */
	ibool		accept_also_dot)
				/*!< in: TRUE if also a dot can appear in a
				non-quoted id; in a quoted id it can appear
				always */
{
	char		quote	= '\0';
	ulint		len	= 0;
	const char*	s;
	char*		str;
	char*		dst;

	*id = NULL;

	while (my_isspace(cs, *ptr)) {
		ptr++;
	}

	if (*ptr == '\0') {

		return(ptr);
	}

	if (*ptr == '`' || *ptr == '"') {
		quote = *ptr++;
	}

	s = ptr;

	if (quote) {
		for (;;) {
			if (!*ptr) {
				/* Syntax error */
				return(ptr);
			}
			if (*ptr == quote) {
				ptr++;
				if (*ptr != quote) {
					break;
				}
			}
			ptr++;
			len++;
		}
	} else {
		while (!my_isspace(cs, *ptr) && *ptr != '(' && *ptr != ')'
		       && (accept_also_dot || *ptr != '.')
		       && *ptr != ',' && *ptr != '\0') {

			ptr++;
		}

		len = ptr - s;
	}

	if (heap == NULL) {
		/* no heap given: id will point to source string */
		*id = s;
		return(ptr);
	}

	if (quote) {
		char*	d;

		str = d = static_cast<char*>(
			mem_heap_alloc(heap, len + 1));

		while (len--) {
			if ((*d++ = *s++) == quote) {
				s++;
			}
		}
		*d++ = 0;
		len = d - str;
		ut_ad(*s == quote);
		ut_ad(s + 1 == ptr);
	} else {
		str = mem_heap_strdupl(heap, s, len);
	}

	if (!table_id) {
convert_id:
		/* Convert the identifier from connection character set
		to UTF-8. */
		len = 3 * len + 1;
		*id = dst = static_cast<char*>(mem_heap_alloc(heap, len));

		innobase_convert_from_id(cs, dst, str, len);
	} else if (!strncmp(str, srv_mysql50_table_name_prefix,
			    sizeof(srv_mysql50_table_name_prefix) - 1)) {
		/* This is a pre-5.1 table name
		containing chars other than [A-Za-z0-9].
		Discard the prefix and use raw UTF-8 encoding. */
		str += sizeof(srv_mysql50_table_name_prefix) - 1;
		len -= sizeof(srv_mysql50_table_name_prefix) - 1;
		goto convert_id;
	} else {
		/* Encode using filename-safe characters. */
		len = 5 * len + 1;
		*id = dst = static_cast<char*>(mem_heap_alloc(heap, len));

		innobase_convert_from_table_id(cs, dst, str, len);
	}

	return(ptr);
}

/*********************************************************************//**
Tries to scan a column name.
@return scanned to */
static
const char*
dict_scan_col(
/*==========*/
	CHARSET_INFO*		cs,	/*!< in: the character set of ptr */
	const char*		ptr,	/*!< in: scanned to */
	ibool*			success,/*!< out: TRUE if success */
	dict_table_t*		table,	/*!< in: table in which the column is */
	const dict_col_t**	column,	/*!< out: pointer to column if success */
	mem_heap_t*		heap,	/*!< in: heap where to allocate */
	const char**		name)	/*!< out,own: the column name;
					NULL if no name was scannable */
{
	ulint		i;

	*success = FALSE;

	ptr = dict_scan_id(cs, ptr, heap, name, FALSE, TRUE);

	if (*name == NULL) {

		return(ptr);	/* Syntax error */
	}

	if (table == NULL) {
		*success = TRUE;
		*column = NULL;
	} else {
		for (i = 0; i < dict_table_get_n_cols(table); i++) {

			const char*	col_name = dict_table_get_col_name(
				table, i);

			if (0 == innobase_strcasecmp(col_name, *name)) {
				/* Found */

				*success = TRUE;
				*column = dict_table_get_nth_col(table, i);
				strcpy((char*) *name, col_name);

				break;
			}
		}

		for (i = 0; i < dict_table_get_n_v_cols(table); i++) {

			const char*	col_name = dict_table_get_v_col_name(
				table, i);

			if (0 == innobase_strcasecmp(col_name, *name)) {
				/* Found */
				dict_v_col_t * vcol;
				*success = TRUE;
				vcol = dict_table_get_nth_v_col(table, i);
				*column = &vcol->m_col;
				strcpy((char*) *name, col_name);

				break;
			}
		}
	}

	return(ptr);
}

/*********************************************************************//**
Open a table from its database and table name, this is currently used by
foreign constraint parser to get the referenced table.
@return complete table name with database and table name, allocated from
heap memory passed in */
char*
dict_get_referenced_table(
/*======================*/
	const char*	name,		/*!< in: foreign key table name */
	const char*	database_name,	/*!< in: table db name */
	ulint		database_name_len, /*!< in: db name length */
	const char*	table_name,	/*!< in: table name */
	ulint		table_name_len, /*!< in: table name length */
	dict_table_t**	table,		/*!< out: table object or NULL */
	mem_heap_t*	heap)		/*!< in/out: heap memory */
{
	char*		ref;
	const char*	db_name;

	if (!database_name) {
		/* Use the database name of the foreign key table */

		db_name = name;
		database_name_len = dict_get_db_name_len(name);
	} else {
		db_name = database_name;
	}

	/* Copy database_name, '/', table_name, '\0' */
	ref = static_cast<char*>(
		mem_heap_alloc(heap, database_name_len + table_name_len + 2));

	memcpy(ref, db_name, database_name_len);
	ref[database_name_len] = '/';
	memcpy(ref + database_name_len + 1, table_name, table_name_len + 1);

	/* Values;  0 = Store and compare as given; case sensitive
	            1 = Store and compare in lower; case insensitive
	            2 = Store as given, compare in lower; case semi-sensitive */
	if (innobase_get_lower_case_table_names() == 2) {
		innobase_casedn_str(ref);
		*table = dict_table_get_low(ref);
		memcpy(ref, db_name, database_name_len);
		ref[database_name_len] = '/';
		memcpy(ref + database_name_len + 1, table_name, table_name_len + 1);

	} else {
#ifndef _WIN32
		if (innobase_get_lower_case_table_names() == 1) {
			innobase_casedn_str(ref);
		}
#else
		innobase_casedn_str(ref);
#endif /* !_WIN32 */
		*table = dict_table_get_low(ref);
	}

	return(ref);
}
/*********************************************************************//**
Scans a table name from an SQL string.
@return scanned to */
static
const char*
dict_scan_table_name(
/*=================*/
	CHARSET_INFO*	cs,	/*!< in: the character set of ptr */
	const char*	ptr,	/*!< in: scanned to */
	dict_table_t**	table,	/*!< out: table object or NULL */
	const char*	name,	/*!< in: foreign key table name */
	ibool*		success,/*!< out: TRUE if ok name found */
	mem_heap_t*	heap,	/*!< in: heap where to allocate the id */
	const char**	ref_name)/*!< out,own: the table name;
				NULL if no name was scannable */
{
	const char*	database_name	= NULL;
	ulint		database_name_len = 0;
	const char*	table_name	= NULL;
	const char*	scan_name;

	*success = FALSE;
	*table = NULL;

	ptr = dict_scan_id(cs, ptr, heap, &scan_name, TRUE, FALSE);

	if (scan_name == NULL) {

		return(ptr);	/* Syntax error */
	}

	if (*ptr == '.') {
		/* We scanned the database name; scan also the table name */

		ptr++;

		database_name = scan_name;
		database_name_len = strlen(database_name);

		ptr = dict_scan_id(cs, ptr, heap, &table_name, TRUE, FALSE);

		if (table_name == NULL) {

			return(ptr);	/* Syntax error */
		}
	} else {
		/* To be able to read table dumps made with InnoDB-4.0.17 or
		earlier, we must allow the dot separator between the database
		name and the table name also to appear within a quoted
		identifier! InnoDB used to print a constraint as:
		... REFERENCES `databasename.tablename` ...
		starting from 4.0.18 it is
		... REFERENCES `databasename`.`tablename` ... */
		const char* s;

		for (s = scan_name; *s; s++) {
			if (*s == '.') {
				database_name = scan_name;
				database_name_len = s - scan_name;
				scan_name = ++s;
				break;/* to do: multiple dots? */
			}
		}

		table_name = scan_name;
	}

	*ref_name = dict_get_referenced_table(
		name, database_name, database_name_len,
		table_name, strlen(table_name), table, heap);

	*success = TRUE;
	return(ptr);
}

/*********************************************************************//**
Skips one id. The id is allowed to contain also '.'.
@return scanned to */
static
const char*
dict_skip_word(
/*===========*/
	CHARSET_INFO*	cs,	/*!< in: the character set of ptr */
	const char*	ptr,	/*!< in: scanned to */
	ibool*		success)/*!< out: TRUE if success, FALSE if just spaces
				left in string or a syntax error */
{
	const char*	start;

	*success = FALSE;

	ptr = dict_scan_id(cs, ptr, NULL, &start, FALSE, TRUE);

	if (start) {
		*success = TRUE;
	}

	return(ptr);
}

/*********************************************************************//**
Removes MySQL comments from an SQL string. A comment is either
(a) '#' to the end of the line,
(b) '--[space]' to the end of the line, or
(c) '[slash][asterisk]' till the next '[asterisk][slash]' (like the familiar
C comment syntax).
@return own: SQL string stripped from comments; the caller must free
this with ut_free()! */
static
char*
dict_strip_comments(
/*================*/
	const char*	sql_string,	/*!< in: SQL string */
	size_t		sql_length)	/*!< in: length of sql_string */
{
	char*		str;
	const char*	sptr;
	const char*	eptr	= sql_string + sql_length;
	char*		ptr;
	/* unclosed quote character (0 if none) */
	char		quote	= 0;
	bool		escape = false;

	DBUG_ENTER("dict_strip_comments");

	DBUG_PRINT("dict_strip_comments", ("%s", sql_string));

	str = static_cast<char*>(ut_malloc_nokey(sql_length + 1));

	sptr = sql_string;
	ptr = str;

	for (;;) {
scan_more:
		if (sptr >= eptr || *sptr == '\0') {
end_of_string:
			*ptr = '\0';

			ut_a(ptr <= str + sql_length);

			DBUG_PRINT("dict_strip_comments", ("%s", str));
			DBUG_RETURN(str);
		}

		if (*sptr == quote) {
			/* Closing quote character: do not look for
			starting quote or comments. */

			/* If the quote character is escaped by a
			backslash, ignore it. */
			if (escape) {
				escape = false;
			} else {
				quote = 0;
			}
		} else if (quote) {
			/* Within quotes: do not look for
			starting quotes or comments. */
			if (escape) {
				escape = false;
			} else if (*sptr == '\\') {
				escape = true;
			}
		} else if (*sptr == '"' || *sptr == '`' || *sptr == '\'') {
			/* Starting quote: remember the quote character. */
			quote = *sptr;
		} else if (*sptr == '#'
			   || (sptr[0] == '-' && sptr[1] == '-'
			       && sptr[2] == ' ')) {
			for (;;) {
				if (++sptr >= eptr) {
					goto end_of_string;
				}

				/* In Unix a newline is 0x0A while in Windows
				it is 0x0D followed by 0x0A */

				switch (*sptr) {
				case (char) 0X0A:
				case (char) 0x0D:
				case '\0':
					goto scan_more;
				}
			}
		} else if (!quote && *sptr == '/' && *(sptr + 1) == '*') {
			sptr += 2;
			for (;;) {
				if (sptr >= eptr) {
					goto end_of_string;
				}

				switch (*sptr) {
				case '\0':
					goto scan_more;
				case '*':
					if (sptr[1] == '/') {
						sptr += 2;
						goto scan_more;
					}
				}

				sptr++;
			}
		}

		*ptr = *sptr;

		ptr++;
		sptr++;
	}
}

/*********************************************************************//**
Finds the highest [number] for foreign key constraints of the table. Looks
only at the >= 4.0.18-format id's, which are of the form
databasename/tablename_ibfk_[number].
@return highest number, 0 if table has no new format foreign key constraints */
ulint
dict_table_get_highest_foreign_id(
/*==============================*/
	dict_table_t*	table)	/*!< in: table in the dictionary memory cache */
{
	dict_foreign_t*	foreign;
	char*		endp;
	ulint		biggest_id	= 0;
	ulint		id;
	ulint		len;

	DBUG_ENTER("dict_table_get_highest_foreign_id");

	ut_a(table);

	len = ut_strlen(table->name.m_name);

	for (dict_foreign_set::iterator it = table->foreign_set.begin();
	     it != table->foreign_set.end();
	     ++it) {
		char    fkid[MAX_TABLE_NAME_LEN+20];
		foreign = *it;

		strcpy(fkid, foreign->id);
		/* Convert foreign key identifier on dictionary memory
		cache to filename charset. */
		innobase_convert_to_filename_charset(
				strchr(fkid, '/') + 1,
				strchr(foreign->id, '/') + 1,
				MAX_TABLE_NAME_LEN);

		if (ut_strlen(fkid) > ((sizeof dict_ibfk) - 1) + len
		    && 0 == ut_memcmp(fkid, table->name.m_name, len)
		    && 0 == ut_memcmp(fkid + len,
				      dict_ibfk, (sizeof dict_ibfk) - 1)
		    && fkid[len + ((sizeof dict_ibfk) - 1)] != '0') {
			/* It is of the >= 4.0.18 format */

			id = strtoul(fkid + len
				     + ((sizeof dict_ibfk) - 1),
				     &endp, 10);
			if (*endp == '\0') {
				ut_a(id != biggest_id);

				if (id > biggest_id) {
					biggest_id = id;
				}
			}
		}
	}

	DBUG_PRINT("dict_table_get_highest_foreign_id",
		   ("id: " ULINTPF, biggest_id));

	DBUG_RETURN(biggest_id);
}

/*********************************************************************//**
Reports a simple foreign key create clause syntax error. */
static
void
dict_foreign_report_syntax_err(
/*===========================*/
	const char*     fmt,		/*!< in: syntax err msg */
	const char*	oper,		/*!< in: operation */
	const char*	name,		/*!< in: table name */
	const char*	start_of_latest_foreign,
					/*!< in: start of the foreign key clause
					in the SQL string */
	const char*	ptr)		/*!< in: place of the syntax error */
{
	ut_ad(!srv_read_only_mode);

	FILE*	ef = dict_foreign_err_file;

	mutex_enter(&dict_foreign_err_mutex);
	dict_foreign_error_report_low(ef, name);
	fprintf(ef, fmt, oper, name, start_of_latest_foreign, ptr);
	mutex_exit(&dict_foreign_err_mutex);
}

/*********************************************************************//**
Push warning message to SQL-layer based on foreign key constraint
index match error. */
static
void
dict_foreign_push_index_error(
/*==========================*/
	trx_t*		trx,		/*!< in: trx */
	const char*	operation,	/*!< in: operation create or alter
					*/
	const char*	create_name,	/*!< in: table name in create or
					alter table */
	const char*	latest_foreign,	/*!< in: start of latest foreign key
					constraint name */
	const char**	columns,	/*!< in: foreign key columns */
	ulint		index_error,	/*!< in: error code */
	ulint		err_col,	/*!< in: column where error happened
					*/
	dict_index_t*	err_index,	/*!< in: index where error happened
					*/
	dict_table_t*	table,		/*!< in: table */
	FILE*		ef)		/*!< in: output stream */
{
	switch (index_error) {
	case DB_FOREIGN_KEY_INDEX_NOT_FOUND: {
		fprintf(ef,
			"%s table '%s' with foreign key constraint"
			" failed. There is no index in the referenced"
			" table where the referenced columns appear"
			" as the first columns near '%s'.\n",
			operation, create_name, latest_foreign);
		ib_push_warning(trx, DB_CANNOT_ADD_CONSTRAINT,
			"%s table '%s' with foreign key constraint"
			" failed. There is no index in the referenced"
			" table where the referenced columns appear"
			" as the first columns near '%s'.",
			operation, create_name, latest_foreign);
		break;
	}
	case DB_FOREIGN_KEY_IS_PREFIX_INDEX: {
		fprintf(ef,
			"%s table '%s' with foreign key constraint"
			" failed. There is only prefix index in the referenced"
			" table where the referenced columns appear"
			" as the first columns near '%s'.\n",
			operation, create_name, latest_foreign);
		ib_push_warning(trx, DB_CANNOT_ADD_CONSTRAINT,
			"%s table '%s' with foreign key constraint"
			" failed. There is only prefix index in the referenced"
			" table where the referenced columns appear"
			" as the first columns near '%s'.",
			operation, create_name, latest_foreign);
		break;
	}
	case DB_FOREIGN_KEY_COL_NOT_NULL: {
		fprintf(ef,
			"%s table %s with foreign key constraint"
			" failed. You have defined a SET NULL condition but "
			"column '%s' on index is defined as NOT NULL near '%s'.\n",
			operation, create_name, columns[err_col], latest_foreign);
		ib_push_warning(trx, DB_CANNOT_ADD_CONSTRAINT,
			"%s table %s with foreign key constraint"
			" failed. You have defined a SET NULL condition but "
			"column '%s' on index is defined as NOT NULL near '%s'.",
			operation, create_name, columns[err_col], latest_foreign);
		break;
	}
	case DB_FOREIGN_KEY_COLS_NOT_EQUAL: {
		dict_field_t*	field;
		const char*	col_name;
		field = dict_index_get_nth_field(err_index, err_col);

		col_name = dict_col_is_virtual(field->col)
			? "(null)"
			: dict_table_get_col_name(
				table, dict_col_get_no(field->col));
		fprintf(ef,
			"%s table %s with foreign key constraint"
			" failed. Field type or character set for column '%s' "
			"does not mach referenced column '%s' near '%s'.\n",
			operation, create_name, columns[err_col], col_name, latest_foreign);
		ib_push_warning(trx, DB_CANNOT_ADD_CONSTRAINT,
			"%s table %s with foreign key constraint"
			" failed. Field type or character set for column '%s' "
			"does not mach referenced column '%s' near '%s'.",
			operation, create_name, columns[err_col], col_name, latest_foreign);
		break;
	}
	default:
		ut_error;
	}
}

/*********************************************************************//**
Scans a table create SQL string and adds to the data dictionary the foreign key
constraints declared in the string. This function should be called after the
indexes for a table have been created. Each foreign key constraint must be
accompanied with indexes in bot participating tables. The indexes are allowed
to contain more fields than mentioned in the constraint.
@return error code or DB_SUCCESS */
static
dberr_t
dict_create_foreign_constraints_low(
	trx_t*			trx,
	mem_heap_t*		heap,
	CHARSET_INFO*		cs,
	const char*		sql_string,
	const char*		name,
	ibool			reject_fks)
{
	dict_table_t*	table			= NULL;
	dict_table_t*	referenced_table	= NULL;
	dict_table_t*	table_to_alter		= NULL;
	dict_table_t*	table_to_create		= NULL;
	ulint		highest_id_so_far	= 0;
	ulint		number			= 1;
	dict_index_t*	index			= NULL;
	dict_foreign_t*	foreign			= NULL;
	const char*	ptr			= sql_string;
	const char*	start_of_latest_foreign	= sql_string;
	const char*	start_of_latest_set     = NULL;
	FILE*		ef			= dict_foreign_err_file;
	ulint		index_error		= DB_SUCCESS;
	dict_index_t*	err_index		= NULL;
	ulint		err_col;
	const char*	constraint_name;
	ibool		success;
	dberr_t		error;
	const char*	ptr1;
	const char*	ptr2;
	ulint		i;
	ulint		j;
	ibool		is_on_delete;
	ulint		n_on_deletes;
	ulint		n_on_updates;
	const dict_col_t*columns[500];
	const char*	column_names[500];
	const char*	ref_column_names[500];
	const char*	referenced_table_name;
	dict_foreign_set	local_fk_set;
	dict_foreign_set_free	local_fk_set_free(local_fk_set);
	const char*	create_table_name;
	const char*	orig;
	char	create_name[MAX_TABLE_NAME_LEN + 1];
	char	operation[8];

	ut_ad(!srv_read_only_mode);
	ut_ad(mutex_own(&dict_sys->mutex));

	table = dict_table_get_low(name);
	/* First check if we are actually doing an ALTER TABLE, and in that
	case look for the table being altered */
	orig = ptr;
	ptr = dict_accept(cs, ptr, "ALTER", &success);

	strcpy((char *)operation, success ? "Alter " : "Create ");

	if (!success) {
		orig = ptr;
		ptr = dict_scan_to(ptr, "CREATE");
		ptr = dict_scan_to(ptr, "TABLE");
		ptr = dict_accept(cs, ptr, "TABLE", &success);

		if (success) {
			ptr = dict_scan_table_name(cs, ptr, &table_to_create, name,
					&success, heap, &create_table_name);
		}

		if (success) {
			char *bufend;
			bufend = innobase_convert_name((char *)create_name, MAX_TABLE_NAME_LEN,
					create_table_name, strlen(create_table_name),
					trx->mysql_thd);
			create_name[bufend-create_name]='\0';
			ptr = orig;
		} else {
			char *bufend;
			ptr = orig;
			bufend = innobase_convert_name((char *)create_name, MAX_TABLE_NAME_LEN,
					name, strlen(name), trx->mysql_thd);
			create_name[bufend-create_name]='\0';
		}

		goto loop;
	}

	if (table == NULL) {
		mutex_enter(&dict_foreign_err_mutex);
		dict_foreign_error_report_low(ef, create_name);
		dict_foreign_error_report_low(ef, create_name);
		fprintf(ef, "%s table %s with foreign key constraint"
			" failed. Table %s not found from data dictionary."
			" Error close to %s.\n",
			operation, create_name, create_name, start_of_latest_foreign);
		mutex_exit(&dict_foreign_err_mutex);
		ib_push_warning(trx, DB_ERROR,
			"%s table %s with foreign key constraint"
			" failed. Table %s not found from data dictionary."
			" Error close to %s.",
			operation, create_name, create_name, start_of_latest_foreign);

		return(DB_ERROR);
	}

	/* If not alter table jump to loop */
	if (!success) {

		goto loop;
	}

	orig = ptr;
	ptr = dict_accept(cs, ptr, "TABLE", &success);

	if (!success) {

		goto loop;
	}

	/* We are doing an ALTER TABLE: scan the table name we are altering */

	orig = ptr;
	ptr = dict_scan_table_name(cs, ptr, &table_to_alter, name,
				   &success, heap, &referenced_table_name);

	if (table_to_alter) {
		char *bufend;
		bufend = innobase_convert_name((char *)create_name, MAX_TABLE_NAME_LEN,
				table_to_alter->name.m_name, strlen(table_to_alter->name.m_name),
				trx->mysql_thd);
		create_name[bufend-create_name]='\0';
	} else {
		char *bufend;
		bufend = innobase_convert_name((char *)create_name, MAX_TABLE_NAME_LEN,
				referenced_table_name, strlen(referenced_table_name),
				trx->mysql_thd);
		create_name[bufend-create_name]='\0';

	}

	if (!success) {
		ib::error() << "Could not find the table " << create_name << " being" << operation << " near to "
			<< orig;

		ib_push_warning(trx, DB_ERROR,
			"%s table %s with foreign key constraint"
			" failed. Table %s not found from data dictionary."
			" Error close to %s.",
			operation, create_name, create_name, orig);

		return(DB_ERROR);
	}

	/* Starting from 4.0.18 and 4.1.2, we generate foreign key id's in the
	format databasename/tablename_ibfk_[number], where [number] is local
	to the table; look for the highest [number] for table_to_alter, so
	that we can assign to new constraints higher numbers. */

	/* If we are altering a temporary table, the table name after ALTER
	TABLE does not correspond to the internal table name, and
	table_to_alter is NULL. TODO: should we fix this somehow? */

	if (table_to_alter == NULL) {
		highest_id_so_far = 0;
	} else {
		highest_id_so_far = dict_table_get_highest_foreign_id(
			table_to_alter);
	}

	number = highest_id_so_far + 1;
	/* Scan for foreign key declarations in a loop */
loop:
	/* Scan either to "CONSTRAINT" or "FOREIGN", whichever is closer */

	ptr1 = dict_scan_to(ptr, "CONSTRAINT");
	ptr2 = dict_scan_to(ptr, "FOREIGN");

	constraint_name = NULL;

	if (ptr1 < ptr2) {
		/* The user may have specified a constraint name. Pick it so
		that we can store 'databasename/constraintname' as the id of
		of the constraint to system tables. */
		ptr = ptr1;

		orig = ptr;
		ptr = dict_accept(cs, ptr, "CONSTRAINT", &success);

		ut_a(success);

		if (!my_isspace(cs, *ptr) && *ptr != '"' && *ptr != '`') {
			goto loop;
		}

		while (my_isspace(cs, *ptr)) {
			ptr++;
		}

		/* read constraint name unless got "CONSTRAINT FOREIGN" */
		if (ptr != ptr2) {
			ptr = dict_scan_id(cs, ptr, heap,
					   &constraint_name, FALSE, FALSE);
		}
	} else {
		ptr = ptr2;
	}

	if (*ptr == '\0') {
		/* The proper way to reject foreign keys for temporary
		tables would be to split the lexing and syntactical
		analysis of foreign key clauses from the actual adding
		of them, so that ha_innodb.cc could first parse the SQL
		command, determine if there are any foreign keys, and
		if so, immediately reject the command if the table is a
		temporary one. For now, this kludge will work. */
		if (reject_fks && !local_fk_set.empty()) {
			mutex_enter(&dict_foreign_err_mutex);
			dict_foreign_error_report_low(ef, create_name);
			fprintf(ef, "%s table %s with foreign key constraint"
				" failed. Temporary tables can't have foreign key constraints."
				" Error close to %s.\n",
				operation, create_name, start_of_latest_foreign);
			mutex_exit(&dict_foreign_err_mutex);

			ib_push_warning(trx, DB_CANNOT_ADD_CONSTRAINT,
				"%s table %s with foreign key constraint"
				" failed. Temporary tables can't have foreign key constraints."
				" Error close to %s.",
				operation, create_name, start_of_latest_foreign);

			return(DB_CANNOT_ADD_CONSTRAINT);
		}

		if (dict_foreigns_has_s_base_col(local_fk_set, table)) {
			return(DB_NO_FK_ON_S_BASE_COL);
		}

		/**********************************************************/
		/* The following call adds the foreign key constraints
		to the data dictionary system tables on disk */

		error = dict_create_add_foreigns_to_dictionary(
			local_fk_set, table, trx);

		if (error == DB_SUCCESS) {

			table->foreign_set.insert(local_fk_set.begin(),
						  local_fk_set.end());
			std::for_each(local_fk_set.begin(),
				      local_fk_set.end(),
				      dict_foreign_add_to_referenced_table());
			local_fk_set.clear();

			dict_mem_table_fill_foreign_vcol_set(table);
		}
		return(error);
	}

	start_of_latest_foreign = ptr;

	orig = ptr;
	ptr = dict_accept(cs, ptr, "FOREIGN", &success);

	if (!success) {
		goto loop;
	}

	if (!my_isspace(cs, *ptr)) {
		goto loop;
	}

	orig = ptr;
	ptr = dict_accept(cs, ptr, "KEY", &success);

	if (!success) {
		goto loop;
	}

	if (my_isspace(cs, *ptr)) {
		ptr1 = dict_accept(cs, ptr, "IF", &success);

		if (success) {
			if (!my_isspace(cs, *ptr1)) {
				goto loop;
			}
			ptr1 = dict_accept(cs, ptr1, "NOT", &success);
			if (!success) {
				goto loop;
			}
			ptr1 = dict_accept(cs, ptr1, "EXISTS", &success);
			if (!success) {
				goto loop;
			}
			ptr = ptr1;
		}
	}

	orig = ptr;
	ptr = dict_accept(cs, ptr, "(", &success);

	if (!success) {
		if (constraint_name) {
			/* MySQL allows also an index id before the '('; we
			skip it */
			ptr = dict_skip_word(cs, ptr, &success);
			if (!success) {
				dict_foreign_report_syntax_err(
					"%s table %s with foreign key constraint"
					" failed. Parse error in '%s'"
					" near '%s'.\n",
					operation, create_name, start_of_latest_foreign, orig);

				ib_push_warning(trx, DB_CANNOT_ADD_CONSTRAINT,
					"%s table %s with foreign key constraint"
					" failed. Parse error in '%s'"
					" near '%s'.",
					operation, create_name, start_of_latest_foreign, orig);
				return(DB_CANNOT_ADD_CONSTRAINT);
			}
		} else {
			while (my_isspace(cs, *ptr)) {
				ptr++;
			}

			ptr = dict_scan_id(cs, ptr, heap,
				     &constraint_name, FALSE, FALSE);
		}

		ptr = dict_accept(cs, ptr, "(", &success);

		if (!success) {
			/* We do not flag a syntax error here because in an
			ALTER TABLE we may also have DROP FOREIGN KEY abc */

			goto loop;
		}
	}

	i = 0;

	/* Scan the columns in the first list */
col_loop1:
	ut_a(i < (sizeof column_names) / sizeof *column_names);
	orig = ptr;
	ptr = dict_scan_col(cs, ptr, &success, table, columns + i,
			    heap, column_names + i);
	if (!success) {
		mutex_enter(&dict_foreign_err_mutex);
		dict_foreign_error_report_low(ef, create_name);
		fprintf(ef,
			"%s table %s with foreign key constraint"
			" failed. Parse error in '%s'"
			" near '%s'.\n",
			operation, create_name, start_of_latest_foreign, orig);

		mutex_exit(&dict_foreign_err_mutex);

		ib_push_warning(trx, DB_CANNOT_ADD_CONSTRAINT,
			"%s table %s with foreign key constraint"
			" failed. Parse error in '%s'"
			" near '%s'.",
			operation, create_name, start_of_latest_foreign, orig);

		return(DB_CANNOT_ADD_CONSTRAINT);
	}

	i++;

	ptr = dict_accept(cs, ptr, ",", &success);

	if (success) {
		goto col_loop1;
	}

	orig = ptr;
	ptr = dict_accept(cs, ptr, ")", &success);

	if (!success) {
		dict_foreign_report_syntax_err(
			"%s table %s with foreign key constraint"
			" failed. Parse error in '%s'"
			" near '%s'.\n",
			operation, create_name, start_of_latest_foreign, orig);

		ib_push_warning(trx, DB_CANNOT_ADD_CONSTRAINT,
			"%s table %s with foreign key constraint"
			" failed. Parse error in '%s'"
			" near '%s'.",
			operation, create_name, start_of_latest_foreign, orig);

		return(DB_CANNOT_ADD_CONSTRAINT);
	}

	/* Try to find an index which contains the columns
	as the first fields and in the right order. There is
	no need to check column type match (on types_idx), since
	the referenced table can be NULL if foreign_key_checks is
	set to 0 */

	index = dict_foreign_find_index(
		table, NULL, column_names, i,
		NULL, TRUE, FALSE, &index_error, &err_col, &err_index);

	if (!index) {
		mutex_enter(&dict_foreign_err_mutex);
		dict_foreign_error_report_low(ef, create_name);
		fputs("There is no index in table ", ef);
		ut_print_name(ef, NULL, create_name);
		fprintf(ef, " where the columns appear\n"
			"as the first columns. Constraint:\n%s\n%s",
			start_of_latest_foreign,
			FOREIGN_KEY_CONSTRAINTS_MSG);
		dict_foreign_push_index_error(trx, operation, create_name, start_of_latest_foreign,
			column_names, index_error, err_col, err_index, table, ef);

		mutex_exit(&dict_foreign_err_mutex);
		return(DB_CANNOT_ADD_CONSTRAINT);
	}

	orig = ptr;
	ptr = dict_accept(cs, ptr, "REFERENCES", &success);

	if (!success || !my_isspace(cs, *ptr)) {
		dict_foreign_report_syntax_err(
			"%s table %s with foreign key constraint"
			" failed. Parse error in '%s'"
			" near '%s'.\n",
			operation, create_name, start_of_latest_foreign, orig);

		ib_push_warning(trx, DB_CANNOT_ADD_CONSTRAINT,
			"%s table %s with foreign key constraint"
			" failed. Parse error in '%s'"
			" near '%s'.",
			operation, create_name, start_of_latest_foreign, orig);
		return(DB_CANNOT_ADD_CONSTRAINT);
	}

	/* Don't allow foreign keys on partitioned tables yet. */
	ptr1 = dict_scan_to(ptr, "PARTITION");
	if (ptr1) {
		ptr1 = dict_accept(cs, ptr1, "PARTITION", &success);
		if (success && my_isspace(cs, *ptr1)) {
			ptr2 = dict_accept(cs, ptr1, "BY", &success);
			if (success) {
				my_error(ER_FOREIGN_KEY_ON_PARTITIONED,MYF(0));
				return(DB_CANNOT_ADD_CONSTRAINT);
			}
		}
	}
	if (dict_table_is_partition(table)) {
		my_error(ER_FOREIGN_KEY_ON_PARTITIONED,MYF(0));
		return(DB_CANNOT_ADD_CONSTRAINT);
	}

	/* Don't allow foreign keys on partitioned tables yet. */
	ptr1 = dict_scan_to(ptr, "PARTITION");
	if (ptr1) {
		ptr1 = dict_accept(cs, ptr1, "PARTITION", &success);
		if (success && my_isspace(cs, *ptr1)) {
			ptr2 = dict_accept(cs, ptr1, "BY", &success);
			if (success) {
				my_error(ER_FOREIGN_KEY_ON_PARTITIONED,MYF(0));
				return(DB_CANNOT_ADD_CONSTRAINT);
			}
		}
	}
	if (dict_table_is_partition(table)) {
		my_error(ER_FOREIGN_KEY_ON_PARTITIONED,MYF(0));
		return(DB_CANNOT_ADD_CONSTRAINT);
	}

	/* Let us create a constraint struct */

	foreign = dict_mem_foreign_create();

	if (constraint_name) {
		ulint	db_len;

		/* Catenate 'databasename/' to the constraint name specified
		by the user: we conceive the constraint as belonging to the
		same MySQL 'database' as the table itself. We store the name
		to foreign->id. */

		db_len = dict_get_db_name_len(table->name.m_name);

		foreign->id = static_cast<char*>(mem_heap_alloc(
			foreign->heap, db_len + strlen(constraint_name) + 2));

		ut_memcpy(foreign->id, table->name.m_name, db_len);
		foreign->id[db_len] = '/';
		strcpy(foreign->id + db_len + 1, constraint_name);
	}

	if (foreign->id == NULL) {
		error = dict_create_add_foreign_id(
			&number, table->name.m_name, foreign);
		if (error != DB_SUCCESS) {
			dict_foreign_free(foreign);
			return(error);
		}
	}

	std::pair<dict_foreign_set::iterator, bool>	ret
		= local_fk_set.insert(foreign);

	if (!ret.second) {
		/* A duplicate foreign key name has been found */
		dict_foreign_free(foreign);
		return(DB_CANNOT_ADD_CONSTRAINT);
	}

	foreign->foreign_table = table;
	foreign->foreign_table_name = mem_heap_strdup(
		foreign->heap, table->name.m_name);
	dict_mem_foreign_table_name_lookup_set(foreign, TRUE);

	foreign->foreign_index = index;
	foreign->n_fields = (unsigned int) i;

	foreign->foreign_col_names = static_cast<const char**>(
		mem_heap_alloc(foreign->heap, i * sizeof(void*)));

	for (i = 0; i < foreign->n_fields; i++) {
		foreign->foreign_col_names[i] = mem_heap_strdup(
                        foreign->heap, column_names[i]);
	}

	ptr = dict_scan_table_name(cs, ptr, &referenced_table, name,
				   &success, heap, &referenced_table_name);

	/* Note that referenced_table can be NULL if the user has suppressed
	checking of foreign key constraints! */

	if (!success || (!referenced_table && trx->check_foreigns)) {
		char	buf[MAX_TABLE_NAME_LEN + 1] = "";
		char*	bufend;

		bufend = innobase_convert_name(buf, MAX_TABLE_NAME_LEN,
				referenced_table_name, strlen(referenced_table_name),
				trx->mysql_thd);
		buf[bufend - buf] = '\0';

		ib_push_warning(trx, DB_CANNOT_ADD_CONSTRAINT,
			"%s table %s with foreign key constraint failed. Referenced table %s not found in the data dictionary "
			"near '%s'.",
			operation, create_name, buf, start_of_latest_foreign);
		mutex_enter(&dict_foreign_err_mutex);
		dict_foreign_error_report_low(ef, create_name);
		fprintf(ef,
			"%s table %s with foreign key constraint failed. Referenced table %s not found in the data dictionary "
			"near '%s'.\n",
			operation, create_name, buf, start_of_latest_foreign);

		mutex_exit(&dict_foreign_err_mutex);

		return(DB_CANNOT_ADD_CONSTRAINT);
	}

	/* Don't allow foreign keys on partitioned tables yet. */
	if (referenced_table && dict_table_is_partition(referenced_table)) {
		/* How could one make a referenced table to be a partition? */
		ut_ad(0);
		my_error(ER_FOREIGN_KEY_ON_PARTITIONED,MYF(0));
		return(DB_CANNOT_ADD_CONSTRAINT);
	}

	ptr = dict_accept(cs, ptr, "(", &success);

	if (!success) {
		dict_foreign_report_syntax_err(
			"%s table %s with foreign key constraint"
			" failed. Parse error in '%s'"
			" near '%s'.\n",
			operation, create_name, start_of_latest_foreign, orig);

		ib_push_warning(trx, DB_CANNOT_ADD_CONSTRAINT,
			"%s table %s with foreign key constraint"
			" failed. Parse error in '%s'"
			" near '%s'.",
			operation, create_name, start_of_latest_foreign, orig);

		return(DB_CANNOT_ADD_CONSTRAINT);
	}

	/* Scan the columns in the second list */
	i = 0;

col_loop2:
	orig = ptr;
	ptr = dict_scan_col(cs, ptr, &success, referenced_table, columns + i,
			    heap, ref_column_names + i);
	i++;

	if (!success) {

		mutex_enter(&dict_foreign_err_mutex);
		dict_foreign_error_report_low(ef, create_name);
		fprintf(ef,
			"%s table %s with foreign key constraint"
			" failed. Parse error in '%s'"
			" near '%s'.\n",
			operation, create_name, start_of_latest_foreign, orig);
		mutex_exit(&dict_foreign_err_mutex);
		ib_push_warning(trx, DB_CANNOT_ADD_CONSTRAINT,
			"%s table %s with foreign key constraint"
			" failed. Parse error in '%s'"
			" near '%s'.",
			operation, create_name, start_of_latest_foreign, orig);

		return(DB_CANNOT_ADD_CONSTRAINT);
	}

	orig = ptr;
	ptr = dict_accept(cs, ptr, ",", &success);

	if (success) {
		goto col_loop2;
	}

	orig = ptr;
	ptr = dict_accept(cs, ptr, ")", &success);

	if (!success || foreign->n_fields != i) {

		dict_foreign_report_syntax_err(
			"%s table %s with foreign key constraint"
			" failed. Parse error in '%s' near '%s'.  Referencing column count does not match referenced column count.\n",
			operation, create_name, start_of_latest_foreign, orig);

		ib_push_warning(trx, DB_CANNOT_ADD_CONSTRAINT,
			"%s table %s with foreign key constraint"
			" failed. Parse error in '%s' near '%s'.  Referencing column count %d does not match referenced column count %d.\n",
			operation, create_name, start_of_latest_foreign, orig, i, foreign->n_fields);

		return(DB_CANNOT_ADD_CONSTRAINT);
	}

	n_on_deletes = 0;
	n_on_updates = 0;

scan_on_conditions:
	/* Loop here as long as we can find ON ... conditions */

	start_of_latest_set = ptr;
	ptr = dict_accept(cs, ptr, "ON", &success);

	if (!success) {

		goto try_find_index;
	}

	orig = ptr;
	ptr = dict_accept(cs, ptr, "DELETE", &success);

	if (!success) {
		orig = ptr;
		ptr = dict_accept(cs, ptr, "UPDATE", &success);

		if (!success) {

			dict_foreign_report_syntax_err(
				"%s table %s with foreign key constraint"
				" failed. Parse error in '%s'"
				" near '%s'.\n",
				operation, create_name, start_of_latest_foreign, start_of_latest_set);

			ib_push_warning(trx, DB_CANNOT_ADD_CONSTRAINT,
				"%s table %s with foreign key constraint"
				" failed. Parse error in '%s'"
				" near '%s'.",
				operation, create_name, start_of_latest_foreign, start_of_latest_set);

			return(DB_CANNOT_ADD_CONSTRAINT);
		}

		is_on_delete = FALSE;
		n_on_updates++;
	} else {
		is_on_delete = TRUE;
		n_on_deletes++;
	}

	orig = ptr;
	ptr = dict_accept(cs, ptr, "RESTRICT", &success);

	if (success) {
		goto scan_on_conditions;
	}

	orig = ptr;
	ptr = dict_accept(cs, ptr, "CASCADE", &success);

	if (success) {
		if (is_on_delete) {
			foreign->type |= DICT_FOREIGN_ON_DELETE_CASCADE;
		} else {
			foreign->type |= DICT_FOREIGN_ON_UPDATE_CASCADE;
		}

		goto scan_on_conditions;
	}

	orig = ptr;
	ptr = dict_accept(cs, ptr, "NO", &success);

	if (success) {
		orig = ptr;
		ptr = dict_accept(cs, ptr, "ACTION", &success);

		if (!success) {
			dict_foreign_report_syntax_err(
				"%s table %s with foreign key constraint"
				" failed. Parse error in '%s'"
				" near '%s'.\n",
				operation, create_name, start_of_latest_foreign, start_of_latest_set);

			ib_push_warning(trx, DB_CANNOT_ADD_CONSTRAINT,
				"%s table %s with foreign key constraint"
				" failed. Parse error in '%s'"
				" near '%s'.",
				operation, create_name, start_of_latest_foreign, start_of_latest_set);

			return(DB_CANNOT_ADD_CONSTRAINT);
		}

		if (is_on_delete) {
			foreign->type |= DICT_FOREIGN_ON_DELETE_NO_ACTION;
		} else {
			foreign->type |= DICT_FOREIGN_ON_UPDATE_NO_ACTION;
		}

		goto scan_on_conditions;
	}

	orig = ptr;
	ptr = dict_accept(cs, ptr, "SET", &success);

	if (!success) {
		dict_foreign_report_syntax_err(
			"%s table %s with foreign key constraint"
			" failed. Parse error in '%s'"
			" near '%s'.\n",
			operation, create_name, start_of_latest_foreign, start_of_latest_set);

		ib_push_warning(trx, DB_CANNOT_ADD_CONSTRAINT,
			"%s table %s with foreign key constraint"
			" failed. Parse error in '%s'"
			" near '%s'.",
			operation, create_name, start_of_latest_foreign, start_of_latest_set);
		return(DB_CANNOT_ADD_CONSTRAINT);
	}

	orig = ptr;
	ptr = dict_accept(cs, ptr, "NULL", &success);

	if (!success) {
		dict_foreign_report_syntax_err(
			"%s table %s with foreign key constraint"
			" failed. Parse error in '%s'"
			" near '%s'.\n",
			operation, create_name, start_of_latest_foreign, start_of_latest_set);

		ib_push_warning(trx, DB_CANNOT_ADD_CONSTRAINT,
			"%s table %s with foreign key constraint"
			" failed. Parse error in '%s'"
			" near '%s'.",
			operation, create_name, start_of_latest_foreign, start_of_latest_set);

		return(DB_CANNOT_ADD_CONSTRAINT);
	}

	for (j = 0; j < foreign->n_fields; j++) {
		if ((dict_index_get_nth_col(foreign->foreign_index, j)->prtype)
		    & DATA_NOT_NULL) {
			const dict_col_t*	col
				= dict_index_get_nth_col(foreign->foreign_index, j);
			const char* col_name = dict_table_get_col_name(foreign->foreign_index->table,
				dict_col_get_no(col));

			/* It is not sensible to define SET NULL
			if the column is not allowed to be NULL! */

			mutex_enter(&dict_foreign_err_mutex);
			dict_foreign_error_report_low(ef, create_name);
			fprintf(ef,
				"%s table %s with foreign key constraint"
				" failed. You have defined a SET NULL condition but column '%s' is defined as NOT NULL"
				" in '%s' near '%s'.\n",
				operation, create_name, col_name, start_of_latest_foreign, start_of_latest_set);
			mutex_exit(&dict_foreign_err_mutex);

			ib_push_warning(trx, DB_CANNOT_ADD_CONSTRAINT,
				"%s table %s with foreign key constraint"
				" failed. You have defined a SET NULL condition but column '%s' is defined as NOT NULL"
				" in '%s' near '%s'.",
				operation, create_name, col_name, start_of_latest_foreign, start_of_latest_set);

			return(DB_CANNOT_ADD_CONSTRAINT);
		}
	}

	if (is_on_delete) {
		foreign->type |= DICT_FOREIGN_ON_DELETE_SET_NULL;
	} else {
		foreign->type |= DICT_FOREIGN_ON_UPDATE_SET_NULL;
	}

	goto scan_on_conditions;

try_find_index:
	if (n_on_deletes > 1 || n_on_updates > 1) {
		/* It is an error to define more than 1 action */

		mutex_enter(&dict_foreign_err_mutex);
		dict_foreign_error_report_low(ef, create_name);
		fprintf(ef,
			"%s table %s with foreign key constraint"
			" failed. You have more than one on delete or on update clause"
			" in '%s' near '%s'.\n",
			operation, create_name, start_of_latest_foreign, start_of_latest_set);
		mutex_exit(&dict_foreign_err_mutex);

		ib_push_warning(trx, DB_CANNOT_ADD_CONSTRAINT,
			"%s table %s with foreign key constraint"
			" failed. You have more than one on delete or on update clause"
			" in '%s' near '%s'.",
			operation, create_name, start_of_latest_foreign, start_of_latest_set);

		dict_foreign_free(foreign);

		return(DB_CANNOT_ADD_CONSTRAINT);
	}

	/* Try to find an index which contains the columns as the first fields
	and in the right order, and the types are the same as in
	foreign->foreign_index */

	if (referenced_table) {
		index = dict_foreign_find_index(referenced_table, NULL,
						ref_column_names, i,
						foreign->foreign_index,
			TRUE, FALSE, &index_error, &err_col, &err_index);

		if (!index) {
			mutex_enter(&dict_foreign_err_mutex);
			dict_foreign_error_report_low(ef, create_name);
			fprintf(ef, "%s:\n"
				"Cannot find an index in the"
				" referenced table where the\n"
				"referenced columns appear as the"
				" first columns, or column types\n"
				"in the table and the referenced table"
				" do not match for constraint.\n"
				"Note that the internal storage type of"
				" ENUM and SET changed in\n"
				"tables created with >= InnoDB-4.1.12,"
				" and such columns in old tables\n"
				"cannot be referenced by such columns"
				" in new tables.\n%s\n",
				start_of_latest_foreign,
				FOREIGN_KEY_CONSTRAINTS_MSG);

			dict_foreign_push_index_error(trx, operation, create_name, start_of_latest_foreign,
				column_names, index_error, err_col, err_index, referenced_table, ef);

			mutex_exit(&dict_foreign_err_mutex);

			return(DB_CANNOT_ADD_CONSTRAINT);
		}
	} else {
		ut_a(trx->check_foreigns == FALSE);
		index = NULL;
	}

	foreign->referenced_index = index;
	foreign->referenced_table = referenced_table;

	foreign->referenced_table_name = mem_heap_strdup(
		foreign->heap, referenced_table_name);
	dict_mem_referenced_table_name_lookup_set(foreign, TRUE);

	foreign->referenced_col_names = static_cast<const char**>(
		mem_heap_alloc(foreign->heap, i * sizeof(void*)));

	for (i = 0; i < foreign->n_fields; i++) {
		foreign->referenced_col_names[i]
			= mem_heap_strdup(foreign->heap, ref_column_names[i]);
	}

	goto loop;
}

/** Scans a table create SQL string and adds to the data dictionary
the foreign key constraints declared in the string. This function
should be called after the indexes for a table have been created.
Each foreign key constraint must be accompanied with indexes in
bot participating tables. The indexes are allowed to contain more
fields than mentioned in the constraint.

@param[in]	trx		transaction
@param[in]	sql_string	table create statement where
				foreign keys are declared like:
				FOREIGN KEY (a, b) REFERENCES table2(c, d),
				table2 can be written also with the database
				name before it: test.table2; the default
				database id the database of parameter name
@param[in]	sql_length	length of sql_string
@param[in]	name		table full name in normalized form
@param[in]	reject_fks	if TRUE, fail with error code
				DB_CANNOT_ADD_CONSTRAINT if any
				foreign keys are found.
@return error code or DB_SUCCESS */
dberr_t
dict_create_foreign_constraints(
	trx_t*			trx,
	const char*		sql_string,
	size_t			sql_length,
	const char*		name,
	ibool			reject_fks)
{
	char*		str;
	dberr_t		err;
	mem_heap_t*	heap;

	ut_a(trx);
	ut_a(trx->mysql_thd);

	str = dict_strip_comments(sql_string, sql_length);
	heap = mem_heap_create(10000);

	err = dict_create_foreign_constraints_low(
		trx, heap, innobase_get_charset(trx->mysql_thd),
		str, name, reject_fks);

	mem_heap_free(heap);
	ut_free(str);

	return(err);
}

/**********************************************************************//**
Parses the CONSTRAINT id's to be dropped in an ALTER TABLE statement.
@return DB_SUCCESS or DB_CANNOT_DROP_CONSTRAINT if syntax error or the
constraint id does not match */
dberr_t
dict_foreign_parse_drop_constraints(
/*================================*/
	mem_heap_t*	heap,			/*!< in: heap from which we can
						allocate memory */
	trx_t*		trx,			/*!< in: transaction */
	dict_table_t*	table,			/*!< in: table */
	ulint*		n,			/*!< out: number of constraints
						to drop */
	const char***	constraints_to_drop)	/*!< out: id's of the
						constraints to drop */
{
	ibool			success;
	char*			str;
	size_t			len;
	const char*		ptr;
	const char*		ptr1;
	const char*		id;
	CHARSET_INFO*		cs;

	ut_a(trx);
	ut_a(trx->mysql_thd);

	cs = innobase_get_charset(trx->mysql_thd);

	*n = 0;

	*constraints_to_drop = static_cast<const char**>(
		mem_heap_alloc(heap, 1000 * sizeof(char*)));

	ptr = innobase_get_stmt_unsafe(trx->mysql_thd, &len);

	str = dict_strip_comments(ptr, len);

	ptr = str;

	ut_ad(mutex_own(&dict_sys->mutex));
loop:
	ptr = dict_scan_to(ptr, "DROP");

	if (*ptr == '\0') {
		ut_free(str);

		return(DB_SUCCESS);
	}

	ptr = dict_accept(cs, ptr, "DROP", &success);

	if (!my_isspace(cs, *ptr)) {

		goto loop;
	}

	ptr = dict_accept(cs, ptr, "FOREIGN", &success);

	if (!success || !my_isspace(cs, *ptr)) {

		goto loop;
	}

	ptr = dict_accept(cs, ptr, "KEY", &success);

	if (!success) {

		goto syntax_error;
	}

	ptr1 = dict_accept(cs, ptr, "IF", &success);

	if (success && my_isspace(cs, *ptr1)) {
		ptr1 = dict_accept(cs, ptr1, "EXISTS", &success);
		if (success) {
			ptr = ptr1;
		}
	}

	ptr = dict_scan_id(cs, ptr, heap, &id, FALSE, TRUE);

	if (id == NULL) {

		goto syntax_error;
	}

	ut_a(*n < 1000);
	(*constraints_to_drop)[*n] = id;
	(*n)++;

	if (std::find_if(table->foreign_set.begin(),
			 table->foreign_set.end(),
			 dict_foreign_matches_id(id))
	    == table->foreign_set.end()) {

		if (!srv_read_only_mode) {
			FILE*	ef = dict_foreign_err_file;

			mutex_enter(&dict_foreign_err_mutex);
			rewind(ef);
			ut_print_timestamp(ef);
			fputs(" Error in dropping of a foreign key"
			      " constraint of table ", ef);
			ut_print_name(ef, NULL, table->name.m_name);
			fprintf(ef, ",\nin SQL command\n%s"
				"\nCannot find a constraint with the"
				" given id %s.\n", str, id);
			mutex_exit(&dict_foreign_err_mutex);
		}

		ut_free(str);

		return(DB_CANNOT_DROP_CONSTRAINT);
	}

	goto loop;

syntax_error:
	if (!srv_read_only_mode) {
		FILE*	ef = dict_foreign_err_file;

		mutex_enter(&dict_foreign_err_mutex);
		rewind(ef);
		ut_print_timestamp(ef);
		fputs(" Syntax error in dropping of a"
		      " foreign key constraint of table ", ef);
		ut_print_name(ef, NULL, table->name.m_name);
		fprintf(ef, ",\n"
			"close to:\n%s\n in SQL command\n%s\n", ptr, str);
		mutex_exit(&dict_foreign_err_mutex);
	}

	ut_free(str);

	return(DB_CANNOT_DROP_CONSTRAINT);
}

/*==================== END OF FOREIGN KEY PROCESSING ====================*/

/**********************************************************************//**
Returns an index object if it is found in the dictionary cache.
Assumes that dict_sys->mutex is already being held.
@return index, NULL if not found */
dict_index_t*
dict_index_get_if_in_cache_low(
/*===========================*/
	index_id_t	index_id)	/*!< in: index id */
{
	ut_ad(mutex_own(&dict_sys->mutex));

	return(dict_index_find_on_id_low(index_id));
}

#if defined UNIV_DEBUG || defined UNIV_BUF_DEBUG
/**********************************************************************//**
Returns an index object if it is found in the dictionary cache.
@return index, NULL if not found */
dict_index_t*
dict_index_get_if_in_cache(
/*=======================*/
	index_id_t	index_id)	/*!< in: index id */
{
	dict_index_t*	index;

	if (dict_sys == NULL) {
		return(NULL);
	}

	mutex_enter(&dict_sys->mutex);

	index = dict_index_get_if_in_cache_low(index_id);

	mutex_exit(&dict_sys->mutex);

	return(index);
}
#endif /* UNIV_DEBUG || UNIV_BUF_DEBUG */

#ifdef UNIV_DEBUG
/**********************************************************************//**
Checks that a tuple has n_fields_cmp value in a sensible range, so that
no comparison can occur with the page number field in a node pointer.
@return TRUE if ok */
ibool
dict_index_check_search_tuple(
/*==========================*/
	const dict_index_t*	index,	/*!< in: index tree */
	const dtuple_t*		tuple)	/*!< in: tuple used in a search */
{
	ut_a(index);
	ut_a(dtuple_get_n_fields_cmp(tuple)
	     <= dict_index_get_n_unique_in_tree(index));
	return(TRUE);
}
#endif /* UNIV_DEBUG */

/**********************************************************************//**
Builds a node pointer out of a physical record and a page number.
@return own: node pointer */
dtuple_t*
dict_index_build_node_ptr(
/*======================*/
	const dict_index_t*	index,	/*!< in: index */
	const rec_t*		rec,	/*!< in: record for which to build node
					pointer */
	ulint			page_no,/*!< in: page number to put in node
					pointer */
	mem_heap_t*		heap,	/*!< in: memory heap where pointer
					created */
	ulint			level)	/*!< in: level of rec in tree:
					0 means leaf level */
{
	dtuple_t*	tuple;
	dfield_t*	field;
	byte*		buf;
	ulint		n_unique;

	if (dict_index_is_ibuf(index)) {
		/* In a universal index tree, we take the whole record as
		the node pointer if the record is on the leaf level,
		on non-leaf levels we remove the last field, which
		contains the page number of the child page */

		ut_a(!dict_table_is_comp(index->table));
		n_unique = rec_get_n_fields_old(rec);

		if (level > 0) {
			ut_a(n_unique > 1);
			n_unique--;
		}
	} else {
		n_unique = dict_index_get_n_unique_in_tree_nonleaf(index);
	}

	tuple = dtuple_create(heap, n_unique + 1);

	/* When searching in the tree for the node pointer, we must not do
	comparison on the last field, the page number field, as on upper
	levels in the tree there may be identical node pointers with a
	different page number; therefore, we set the n_fields_cmp to one
	less: */

	dtuple_set_n_fields_cmp(tuple, n_unique);

	dict_index_copy_types(tuple, index, n_unique);

	buf = static_cast<byte*>(mem_heap_alloc(heap, 4));

	mach_write_to_4(buf, page_no);

	field = dtuple_get_nth_field(tuple, n_unique);
	dfield_set_data(field, buf, 4);

	dtype_set(dfield_get_type(field), DATA_SYS_CHILD, DATA_NOT_NULL, 4);

	rec_copy_prefix_to_dtuple(tuple, rec, index, !level, n_unique, heap);
	dtuple_set_info_bits(tuple, dtuple_get_info_bits(tuple)
			     | REC_STATUS_NODE_PTR);

	ut_ad(dtuple_check_typed(tuple));

	return(tuple);
}

/**********************************************************************//**
Copies an initial segment of a physical record, long enough to specify an
index entry uniquely.
@return pointer to the prefix record */
rec_t*
dict_index_copy_rec_order_prefix(
/*=============================*/
	const dict_index_t*	index,	/*!< in: index */
	const rec_t*		rec,	/*!< in: record for which to
					copy prefix */
	ulint*			n_fields,/*!< out: number of fields copied */
	byte**			buf,	/*!< in/out: memory buffer for the
					copied prefix, or NULL */
	ulint*			buf_size)/*!< in/out: buffer size */
{
	ulint		n;

	UNIV_PREFETCH_R(rec);

	if (dict_index_is_ibuf(index)) {
		ut_a(!dict_table_is_comp(index->table));
		n = rec_get_n_fields_old(rec);
	} else {
		if (page_rec_is_leaf(rec)) {
			n = dict_index_get_n_unique_in_tree(index);
		} else {
			n = dict_index_get_n_unique_in_tree_nonleaf(index);
			/* For internal node of R-tree, since we need to
			compare the page no field, so, we need to copy this
			field as well. */
			if (dict_index_is_spatial(index)) {
				n++;
			}
		}
	}

	*n_fields = n;
	return(rec_copy_prefix_to_buf(rec, index, n, buf, buf_size));
}

/** Convert a physical record into a search tuple.
@param[in]	rec		index record (not necessarily in an index page)
@param[in]	index		index
@param[in]	leaf		whether rec is in a leaf page
@param[in]	n_fields	number of data fields
@param[in,out]	heap		memory heap for allocation
@return own: data tuple */
dtuple_t*
dict_index_build_data_tuple_func(
	const rec_t*		rec,
	const dict_index_t*	index,
#ifdef UNIV_DEBUG
	bool			leaf,
#endif /* UNIV_DEBUG */
	ulint			n_fields,
	mem_heap_t*		heap)
{
	dtuple_t*	tuple;

	ut_ad(dict_table_is_comp(index->table)
	      || n_fields <= rec_get_n_fields_old(rec));

	tuple = dtuple_create(heap, n_fields);

	dict_index_copy_types(tuple, index, n_fields);

	rec_copy_prefix_to_dtuple(tuple, rec, index, leaf, n_fields, heap);

	ut_ad(dtuple_check_typed(tuple));

	return(tuple);
}

/*********************************************************************//**
Calculates the minimum record length in an index. */
ulint
dict_index_calc_min_rec_len(
/*========================*/
	const dict_index_t*	index)	/*!< in: index */
{
	ulint	sum	= 0;
	ulint	i;
	ulint	comp	= dict_table_is_comp(index->table);

	if (comp) {
		ulint nullable = 0;
		sum = REC_N_NEW_EXTRA_BYTES;
		for (i = 0; i < dict_index_get_n_fields(index); i++) {
			const dict_col_t*	col
				= dict_index_get_nth_col(index, i);
			ulint	size = dict_col_get_fixed_size(col, comp);
			sum += size;
			if (!size) {
				size = col->len;
				sum += size < 128 ? 1 : 2;
			}
			if (!(col->prtype & DATA_NOT_NULL)) {
				nullable++;
			}
		}

		/* round the NULL flags up to full bytes */
		sum += UT_BITS_IN_BYTES(nullable);

		return(sum);
	}

	for (i = 0; i < dict_index_get_n_fields(index); i++) {
		sum += dict_col_get_fixed_size(
			dict_index_get_nth_col(index, i), comp);
	}

	if (sum > 127) {
		sum += 2 * dict_index_get_n_fields(index);
	} else {
		sum += dict_index_get_n_fields(index);
	}

	sum += REC_N_OLD_EXTRA_BYTES;

	return(sum);
}

/**********************************************************************//**
Outputs info on a foreign key of a table in a format suitable for
CREATE TABLE. */
std::string
dict_print_info_on_foreign_key_in_create_format(
/*============================================*/
	trx_t*		trx,		/*!< in: transaction */
	dict_foreign_t*	foreign,	/*!< in: foreign key constraint */
	ibool		add_newline)	/*!< in: whether to add a newline */
{
	const char*	stripped_id;
	ulint	i;
	std::string	str;

	if (strchr(foreign->id, '/')) {
		/* Strip the preceding database name from the constraint id */
		stripped_id = foreign->id + 1
			+ dict_get_db_name_len(foreign->id);
	} else {
		stripped_id = foreign->id;
	}

	str.append(",");

	if (add_newline) {
		/* SHOW CREATE TABLE wants constraints each printed nicely
		on its own line, while error messages want no newlines
		inserted. */
		str.append("\n ");
	}

	str.append(" CONSTRAINT ");

	str.append(innobase_quote_identifier(trx, stripped_id));
	str.append(" FOREIGN KEY (");

	for (i = 0;;) {
		str.append(innobase_quote_identifier(trx, foreign->foreign_col_names[i]));

		if (++i < foreign->n_fields) {
			str.append(", ");
		} else {
			break;
		}
	}

	str.append(") REFERENCES ");

	if (dict_tables_have_same_db(foreign->foreign_table_name_lookup,
				     foreign->referenced_table_name_lookup)) {
		/* Do not print the database name of the referenced table */
		str.append(ut_get_name(trx,
			      dict_remove_db_name(
				      foreign->referenced_table_name)));
	} else {
		str.append(ut_get_name(trx,
				foreign->referenced_table_name));
	}

	str.append(" (");

	for (i = 0;;) {
		str.append(innobase_quote_identifier(trx,
				foreign->referenced_col_names[i]));

		if (++i < foreign->n_fields) {
			str.append(", ");
		} else {
			break;
		}
	}

	str.append(")");

	if (foreign->type & DICT_FOREIGN_ON_DELETE_CASCADE) {
		str.append(" ON DELETE CASCADE");
	}

	if (foreign->type & DICT_FOREIGN_ON_DELETE_SET_NULL) {
		str.append(" ON DELETE SET NULL");
	}

	if (foreign->type & DICT_FOREIGN_ON_DELETE_NO_ACTION) {
		str.append(" ON DELETE NO ACTION");
	}

	if (foreign->type & DICT_FOREIGN_ON_UPDATE_CASCADE) {
		str.append(" ON UPDATE CASCADE");
	}

	if (foreign->type & DICT_FOREIGN_ON_UPDATE_SET_NULL) {
		str.append(" ON UPDATE SET NULL");
	}

	if (foreign->type & DICT_FOREIGN_ON_UPDATE_NO_ACTION) {
		str.append(" ON UPDATE NO ACTION");
	}

	return str;
}

/**********************************************************************//**
Outputs info on foreign keys of a table. */
std::string
dict_print_info_on_foreign_keys(
/*============================*/
	ibool		create_table_format, /*!< in: if TRUE then print in
				a format suitable to be inserted into
				a CREATE TABLE, otherwise in the format
				of SHOW TABLE STATUS */
	trx_t*		trx,	/*!< in: transaction */
	dict_table_t*	table)	/*!< in: table */
{
	dict_foreign_t*	foreign;
	std::string 	str;

	mutex_enter(&dict_sys->mutex);

	for (dict_foreign_set::iterator it = table->foreign_set.begin();
	     it != table->foreign_set.end();
	     ++it) {

		foreign = *it;

		if (create_table_format) {
			str.append(
				dict_print_info_on_foreign_key_in_create_format(
					trx, foreign, TRUE));
		} else {
			ulint	i;
			str.append("; (");

			for (i = 0; i < foreign->n_fields; i++) {
				if (i) {
					str.append(" ");
				}

				str.append(innobase_quote_identifier(trx,
						foreign->foreign_col_names[i]));
			}

			str.append(") REFER ");
			str.append(ut_get_name(trx,
					foreign->referenced_table_name));
			str.append(")");

			for (i = 0; i < foreign->n_fields; i++) {
				if (i) {
					str.append(" ");
				}
				str.append(innobase_quote_identifier(
						trx,
						foreign->referenced_col_names[i]));
			}

			str.append(")");

			if (foreign->type == DICT_FOREIGN_ON_DELETE_CASCADE) {
				str.append(" ON DELETE CASCADE");
			}

			if (foreign->type == DICT_FOREIGN_ON_DELETE_SET_NULL) {
				str.append(" ON DELETE SET NULL");
			}

			if (foreign->type & DICT_FOREIGN_ON_DELETE_NO_ACTION) {
				str.append(" ON DELETE NO ACTION");
			}

			if (foreign->type & DICT_FOREIGN_ON_UPDATE_CASCADE) {
				str.append(" ON UPDATE CASCADE");
			}

			if (foreign->type & DICT_FOREIGN_ON_UPDATE_SET_NULL) {
				str.append(" ON UPDATE SET NULL");
			}

			if (foreign->type & DICT_FOREIGN_ON_UPDATE_NO_ACTION) {
				str.append(" ON UPDATE NO ACTION");
			}
		}
	}

	mutex_exit(&dict_sys->mutex);
	return str;
}

/** Given a space_id of a file-per-table tablespace, search the
dict_sys->table_LRU list and return the dict_table_t* pointer for it.
@param	space_id	Tablespace ID
@return table if found, NULL if not */
static
dict_table_t*
dict_find_single_table_by_space(
	ulint	space_id)
{
	dict_table_t*	table;
	ulint		num_item;
	ulint		count = 0;

	ut_ad(space_id > 0);

	if (dict_sys == NULL) {
		/* This could happen when it's in redo processing. */
		return(NULL);
	}

	table = UT_LIST_GET_FIRST(dict_sys->table_LRU);
	num_item =  UT_LIST_GET_LEN(dict_sys->table_LRU);

	/* This function intentionally does not acquire mutex as it is used
	by error handling code in deep call stack as last means to avoid
	killing the server, so it worth to risk some consequences for
	the action. */
	while (table && count < num_item) {
		if (table->space == space_id) {
			if (dict_table_is_file_per_table(table)) {
				return(table);
			}
			return(NULL);
		}

		table = UT_LIST_GET_NEXT(table_LRU, table);
		count++;
	}

	return(NULL);
}

/**********************************************************************//**
Flags a table with specified space_id corrupted in the data dictionary
cache
@return TRUE if successful */
ibool
dict_set_corrupted_by_space(
/*========================*/
	ulint	space_id)		/*!< in: space ID */
{
	dict_table_t*   table;

	table = dict_find_single_table_by_space(space_id);

	if (!table) {
		return(FALSE);
	}

	/* mark the table->corrupted bit only, since the caller
	could be too deep in the stack for SYS_INDEXES update */
	table->corrupted = true;
	table->file_unreadable = true;

	return(TRUE);
}


/** Flag a table with specified space_id encrypted in the data dictionary
cache
@param[in]	space_id	Tablespace id */
UNIV_INTERN
void
dict_set_encrypted_by_space(ulint	space_id)
{
	dict_table_t*   table;

	table = dict_find_single_table_by_space(space_id);

	if (table) {
		table->file_unreadable = true;
	}
}

/**********************************************************************//**
Flags an index corrupted both in the data dictionary cache
and in the SYS_INDEXES */
void
dict_set_corrupted(
/*===============*/
	dict_index_t*	index,	/*!< in/out: index */
	trx_t*		trx,	/*!< in/out: transaction */
	const char*	ctx)	/*!< in: context */
{
	mem_heap_t*	heap;
	mtr_t		mtr;
	dict_index_t*	sys_index;
	dtuple_t*	tuple;
	dfield_t*	dfield;
	byte*		buf;
	const char*	status;
	btr_cur_t	cursor;
	bool		locked	= RW_X_LATCH == trx->dict_operation_lock_mode;

	if (!locked) {
		row_mysql_lock_data_dictionary(trx);
	}

	ut_ad(mutex_own(&dict_sys->mutex));
	ut_ad(!dict_table_is_comp(dict_sys->sys_tables));
	ut_ad(!dict_table_is_comp(dict_sys->sys_indexes));
	ut_ad(!sync_check_iterate(dict_sync_check()));

	/* Mark the table as corrupted only if the clustered index
	is corrupted */
	if (dict_index_is_clust(index)) {
		index->table->corrupted = TRUE;
	}

	if (index->type & DICT_CORRUPT) {
		/* The index was already flagged corrupted. */
		ut_ad(!dict_index_is_clust(index) || index->table->corrupted);
		goto func_exit;
	}

	/* If this is read only mode, do not update SYS_INDEXES, just
	mark it as corrupted in memory */
	if (srv_read_only_mode) {
		index->type |= DICT_CORRUPT;
		goto func_exit;
	}

	heap = mem_heap_create(sizeof(dtuple_t) + 2 * (sizeof(dfield_t)
			       + sizeof(que_fork_t) + sizeof(upd_node_t)
			       + sizeof(upd_t) + 12));
	mtr_start(&mtr);
	index->type |= DICT_CORRUPT;

	sys_index = UT_LIST_GET_FIRST(dict_sys->sys_indexes->indexes);

	/* Find the index row in SYS_INDEXES */
	tuple = dtuple_create(heap, 2);

	dfield = dtuple_get_nth_field(tuple, 0);
	buf = static_cast<byte*>(mem_heap_alloc(heap, 8));
	mach_write_to_8(buf, index->table->id);
	dfield_set_data(dfield, buf, 8);

	dfield = dtuple_get_nth_field(tuple, 1);
	buf = static_cast<byte*>(mem_heap_alloc(heap, 8));
	mach_write_to_8(buf, index->id);
	dfield_set_data(dfield, buf, 8);

	dict_index_copy_types(tuple, sys_index, 2);

	btr_cur_search_to_nth_level(sys_index, 0, tuple, PAGE_CUR_LE,
				    BTR_MODIFY_LEAF,
				    &cursor, 0, __FILE__, __LINE__, &mtr);

	if (cursor.low_match == dtuple_get_n_fields(tuple)) {
		/* UPDATE SYS_INDEXES SET TYPE=index->type
		WHERE TABLE_ID=index->table->id AND INDEX_ID=index->id */
		ulint	len;
		byte*	field	= rec_get_nth_field_old(
			btr_cur_get_rec(&cursor),
			DICT_FLD__SYS_INDEXES__TYPE, &len);
		if (len != 4) {
			goto fail;
		}
		mlog_write_ulint(field, index->type, MLOG_4BYTES, &mtr);
		status = "Flagged";
	} else {
fail:
		status = "Unable to flag";
	}

	mtr_commit(&mtr);
	mem_heap_empty(heap);
	ib::error() << status << " corruption of " << index->name
		<< " in table " << index->table->name << " in " << ctx;
	mem_heap_free(heap);

func_exit:
	if (!locked) {
		row_mysql_unlock_data_dictionary(trx);
	}
}

/** Flags an index corrupted in the data dictionary cache only. This
is used mostly to mark a corrupted index when index's own dictionary
is corrupted, and we force to load such index for repair purpose
@param[in,out]	index	index which is corrupted */
void
dict_set_corrupted_index_cache_only(
	dict_index_t*	index)
{
	ut_ad(index != NULL);
	ut_ad(index->table != NULL);
	ut_ad(mutex_own(&dict_sys->mutex));
	ut_ad(!dict_table_is_comp(dict_sys->sys_tables));
	ut_ad(!dict_table_is_comp(dict_sys->sys_indexes));

	/* Mark the table as corrupted only if the clustered index
	is corrupted */
	if (dict_index_is_clust(index)) {
		index->table->corrupted = TRUE;
	}

	index->type |= DICT_CORRUPT;
}

/** Sets merge_threshold in the SYS_INDEXES
@param[in,out]	index		index
@param[in]	merge_threshold	value to set */
void
dict_index_set_merge_threshold(
	dict_index_t*	index,
	ulint		merge_threshold)
{
	mem_heap_t*	heap;
	mtr_t		mtr;
	dict_index_t*	sys_index;
	dtuple_t*	tuple;
	dfield_t*	dfield;
	byte*		buf;
	btr_cur_t	cursor;

	ut_ad(index != NULL);
	ut_ad(!dict_table_is_comp(dict_sys->sys_tables));
	ut_ad(!dict_table_is_comp(dict_sys->sys_indexes));

	rw_lock_x_lock(dict_operation_lock);
	mutex_enter(&(dict_sys->mutex));

	heap = mem_heap_create(sizeof(dtuple_t) + 2 * (sizeof(dfield_t)
			       + sizeof(que_fork_t) + sizeof(upd_node_t)
			       + sizeof(upd_t) + 12));

	mtr_start(&mtr);

	sys_index = UT_LIST_GET_FIRST(dict_sys->sys_indexes->indexes);

	/* Find the index row in SYS_INDEXES */
	tuple = dtuple_create(heap, 2);

	dfield = dtuple_get_nth_field(tuple, 0);
	buf = static_cast<byte*>(mem_heap_alloc(heap, 8));
	mach_write_to_8(buf, index->table->id);
	dfield_set_data(dfield, buf, 8);

	dfield = dtuple_get_nth_field(tuple, 1);
	buf = static_cast<byte*>(mem_heap_alloc(heap, 8));
	mach_write_to_8(buf, index->id);
	dfield_set_data(dfield, buf, 8);

	dict_index_copy_types(tuple, sys_index, 2);

	btr_cur_search_to_nth_level(sys_index, 0, tuple, PAGE_CUR_GE,
				    BTR_MODIFY_LEAF,
				    &cursor, 0, __FILE__, __LINE__, &mtr);

	if (cursor.up_match == dtuple_get_n_fields(tuple)
	    && rec_get_n_fields_old(btr_cur_get_rec(&cursor))
	       == DICT_NUM_FIELDS__SYS_INDEXES) {
		ulint	len;
		byte*	field	= rec_get_nth_field_old(
			btr_cur_get_rec(&cursor),
			DICT_FLD__SYS_INDEXES__MERGE_THRESHOLD, &len);

		ut_ad(len == 4);

		if (len == 4) {
			mlog_write_ulint(field, merge_threshold,
					 MLOG_4BYTES, &mtr);
		}
	}

	mtr_commit(&mtr);
	mem_heap_free(heap);

	mutex_exit(&(dict_sys->mutex));
	rw_lock_x_unlock(dict_operation_lock);
}

#ifdef UNIV_DEBUG
/** Sets merge_threshold for all indexes in the list of tables
@param[in]	list	pointer to the list of tables */
inline
void
dict_set_merge_threshold_list_debug(
	UT_LIST_BASE_NODE_T(dict_table_t)*	list,
	uint					merge_threshold_all)
{
	for (dict_table_t* table = UT_LIST_GET_FIRST(*list);
	     table != NULL;
	     table = UT_LIST_GET_NEXT(table_LRU, table)) {
		for (dict_index_t* index = UT_LIST_GET_FIRST(table->indexes);
		     index != NULL;
		     index = UT_LIST_GET_NEXT(indexes, index)) {
			rw_lock_x_lock(dict_index_get_lock(index));
			index->merge_threshold = merge_threshold_all;
			rw_lock_x_unlock(dict_index_get_lock(index));
		}
	}
}

/** Sets merge_threshold for all indexes in dictionary cache for debug.
@param[in]	merge_threshold_all	value to set for all indexes */
void
dict_set_merge_threshold_all_debug(
	uint	merge_threshold_all)
{
	mutex_enter(&dict_sys->mutex);

	dict_set_merge_threshold_list_debug(
		&dict_sys->table_LRU, merge_threshold_all);
	dict_set_merge_threshold_list_debug(
		&dict_sys->table_non_LRU, merge_threshold_all);

	mutex_exit(&dict_sys->mutex);
}

#endif /* UNIV_DEBUG */

/** Initialize dict_ind_redundant. */
void
dict_ind_init()
{
	dict_table_t*		table;

	/* create dummy table and index for REDUNDANT infimum and supremum */
	table = dict_mem_table_create("SYS_DUMMY1", DICT_HDR_SPACE, 1, 0, 0, 0);
	dict_mem_table_add_col(table, NULL, NULL, DATA_CHAR,
			       DATA_ENGLISH | DATA_NOT_NULL, 8);

	dict_ind_redundant = dict_mem_index_create("SYS_DUMMY1", "SYS_DUMMY1",
						   DICT_HDR_SPACE, 0, 1);
	dict_index_add_col(dict_ind_redundant, table,
			   dict_table_get_nth_col(table, 0), 0);
	dict_ind_redundant->table = table;
	/* avoid ut_ad(index->cached) in dict_index_get_n_unique_in_tree */
	dict_ind_redundant->cached = TRUE;
}

/** Free dict_ind_redundant. */
void
dict_ind_free()
{
	dict_table_t*	table = dict_ind_redundant->table;
	dict_mem_index_free(dict_ind_redundant);
	dict_ind_redundant = NULL;
	dict_mem_table_free(table);
}

/** Get an index by name.
@param[in]	table		the table where to look for the index
@param[in]	name		the index name to look for
@param[in]	committed	true=search for committed,
false=search for uncommitted
@return index, NULL if does not exist */
dict_index_t*
dict_table_get_index_on_name(
	dict_table_t*	table,
	const char*	name,
	bool		committed)
{
	dict_index_t*	index;

	index = dict_table_get_first_index(table);

	while (index != NULL) {
		if (index->is_committed() == committed
		    && innobase_strcasecmp(index->name, name) == 0) {

			return(index);
		}

		index = dict_table_get_next_index(index);
	}

	return(NULL);
}

/**********************************************************************//**
Replace the index passed in with another equivalent index in the
foreign key lists of the table.
@return whether all replacements were found */
bool
dict_foreign_replace_index(
/*=======================*/
	dict_table_t*		table,  /*!< in/out: table */
	const char**		col_names,
					/*!< in: column names, or NULL
					to use table->col_names */
	const dict_index_t*	index)	/*!< in: index to be replaced */
{
	bool		found	= true;
	dict_foreign_t*	foreign;

	ut_ad(index->to_be_dropped);
	ut_ad(index->table == table);

	for (dict_foreign_set::iterator it = table->foreign_set.begin();
	     it != table->foreign_set.end();
	     ++it) {

		foreign = *it;
		if (foreign->foreign_index == index) {
			ut_ad(foreign->foreign_table == index->table);

			dict_index_t* new_index = dict_foreign_find_index(
				foreign->foreign_table, col_names,
				foreign->foreign_col_names,
				foreign->n_fields, index,
				/*check_charsets=*/TRUE, /*check_null=*/FALSE,
				NULL, NULL, NULL);
			if (new_index) {
				ut_ad(new_index->table == index->table);
				ut_ad(!new_index->to_be_dropped);
			} else {
				found = false;
			}

			foreign->foreign_index = new_index;
		}
	}

	for (dict_foreign_set::iterator it = table->referenced_set.begin();
	     it != table->referenced_set.end();
	     ++it) {

		foreign = *it;
		if (foreign->referenced_index == index) {
			ut_ad(foreign->referenced_table == index->table);

			dict_index_t* new_index = dict_foreign_find_index(
				foreign->referenced_table, NULL,
				foreign->referenced_col_names,
				foreign->n_fields, index,
				/*check_charsets=*/TRUE, /*check_null=*/FALSE,
				NULL, NULL, NULL);
			/* There must exist an alternative index,
			since this must have been checked earlier. */
			if (new_index) {
				ut_ad(new_index->table == index->table);
				ut_ad(!new_index->to_be_dropped);
			} else {
				found = false;
			}

			foreign->referenced_index = new_index;
		}
	}

	return(found);
}

#ifdef UNIV_DEBUG
/**********************************************************************//**
Check for duplicate index entries in a table [using the index name] */
void
dict_table_check_for_dup_indexes(
/*=============================*/
	const dict_table_t*	table,	/*!< in: Check for dup indexes
					in this table */
	enum check_name		check)	/*!< in: whether and when to allow
					temporary index names */
{
	/* Check for duplicates, ignoring indexes that are marked
	as to be dropped */

	const dict_index_t*	index1;
	const dict_index_t*	index2;

	ut_ad(mutex_own(&dict_sys->mutex));

	/* The primary index _must_ exist */
	ut_a(UT_LIST_GET_LEN(table->indexes) > 0);

	index1 = UT_LIST_GET_FIRST(table->indexes);

	do {
		if (!index1->is_committed()) {
			ut_a(!dict_index_is_clust(index1));

			switch (check) {
			case CHECK_ALL_COMPLETE:
				ut_error;
			case CHECK_ABORTED_OK:
				switch (dict_index_get_online_status(index1)) {
				case ONLINE_INDEX_COMPLETE:
				case ONLINE_INDEX_CREATION:
					ut_error;
					break;
				case ONLINE_INDEX_ABORTED:
				case ONLINE_INDEX_ABORTED_DROPPED:
					break;
				}
				/* fall through */
			case CHECK_PARTIAL_OK:
				break;
			}
		}

		for (index2 = UT_LIST_GET_NEXT(indexes, index1);
		     index2 != NULL;
		     index2 = UT_LIST_GET_NEXT(indexes, index2)) {
			ut_ad(index1->is_committed()
			      != index2->is_committed()
			      || strcmp(index1->name, index2->name) != 0);
		}

		index1 = UT_LIST_GET_NEXT(indexes, index1);
	} while (index1);
}
#endif /* UNIV_DEBUG */

/** Auxiliary macro used inside dict_table_schema_check(). */
#define CREATE_TYPES_NAMES() \
	dtype_sql_name((unsigned) req_schema->columns[i].mtype, \
		       (unsigned) req_schema->columns[i].prtype_mask, \
		       (unsigned) req_schema->columns[i].len, \
		       req_type, sizeof(req_type)); \
	dtype_sql_name(table->cols[j].mtype, \
		       table->cols[j].prtype, \
		       table->cols[j].len, \
		       actual_type, sizeof(actual_type))

/*********************************************************************//**
Checks whether a table exists and whether it has the given structure.
The table must have the same number of columns with the same names and
types. The order of the columns does not matter.
The caller must own the dictionary mutex.
dict_table_schema_check() @{
@return DB_SUCCESS if the table exists and contains the necessary columns */
dberr_t
dict_table_schema_check(
/*====================*/
	dict_table_schema_t*	req_schema,	/*!< in/out: required table
						schema */
	char*			errstr,		/*!< out: human readable error
						message if != DB_SUCCESS is
						returned */
	size_t			errstr_sz)	/*!< in: errstr size */
{
	char		buf[MAX_FULL_NAME_LEN];
	char		req_type[64];
	char		actual_type[64];
	dict_table_t*	table;
	ulint		i;

	ut_ad(mutex_own(&dict_sys->mutex));

	table = dict_table_get_low(req_schema->table_name);

	if (table == NULL) {
		bool should_print=true;
		/* no such table */

		if (innobase_strcasecmp(req_schema->table_name, "mysql/innodb_table_stats") == 0) {
			if (innodb_table_stats_not_found_reported == false) {
				innodb_table_stats_not_found = true;
				innodb_table_stats_not_found_reported = true;
			} else {
				should_print = false;
			}
		} else if (innobase_strcasecmp(req_schema->table_name, "mysql/innodb_index_stats") == 0 ) {
			if (innodb_index_stats_not_found_reported == false) {
				innodb_index_stats_not_found = true;
				innodb_index_stats_not_found_reported = true;
			} else {
				should_print = false;
			}
		}

		if (should_print) {
			snprintf(errstr, errstr_sz,
				"Table %s not found.",
				ut_format_name(req_schema->table_name,
					   buf, sizeof(buf)));
			return(DB_TABLE_NOT_FOUND);
		} else {
			return(DB_STATS_DO_NOT_EXIST);
		}
	}

	if (!table->is_readable() &&
	    fil_space_get(table->space) == NULL) {
		/* missing tablespace */

		snprintf(errstr, errstr_sz,
			    "Tablespace for table %s is missing.",
			    ut_format_name(req_schema->table_name,
					   buf, sizeof(buf)));

		return(DB_TABLE_NOT_FOUND);
	}

	ulint n_sys_cols = dict_table_get_n_sys_cols(table);
	if ((ulint) table->n_def - n_sys_cols != req_schema->n_cols) {
		/* the table has a different number of columns than required */
		snprintf(errstr, errstr_sz,
			 "%s has " ULINTPF " columns but should have "
			 ULINTPF ".",
			 ut_format_name(req_schema->table_name, buf,
					sizeof buf),
			 table->n_def - n_sys_cols,
			 req_schema->n_cols);

		return(DB_ERROR);
	}

	/* For each column from req_schema->columns[] search
	whether it is present in table->cols[].
	The following algorithm is O(n_cols^2), but is optimized to
	be O(n_cols) if the columns are in the same order in both arrays. */

	for (i = 0; i < req_schema->n_cols; i++) {
		ulint	j = dict_table_has_column(
			table, req_schema->columns[i].name, i);

		if (j == table->n_def) {

			snprintf(errstr, errstr_sz,
				    "required column %s"
				    " not found in table %s.",
				    req_schema->columns[i].name,
				    ut_format_name(
					    req_schema->table_name,
					    buf, sizeof(buf)));

			return(DB_ERROR);
		}

		/* we found a column with the same name on j'th position,
		compare column types and flags */

		/* check length for exact match */
		if (req_schema->columns[i].len != table->cols[j].len) {

			CREATE_TYPES_NAMES();

			snprintf(errstr, errstr_sz,
				    "Column %s in table %s is %s"
				    " but should be %s (length mismatch).",
				    req_schema->columns[i].name,
				    ut_format_name(req_schema->table_name,
						   buf, sizeof(buf)),
				    actual_type, req_type);

			return(DB_ERROR);
		}

		/*
                  check mtype for exact match.
                  This check is relaxed to allow use to use TIMESTAMP
                  (ie INT) for last_update instead of DATA_BINARY.
                  We have to test for both values as the innodb_table_stats
                  table may come from MySQL and have the old type.
                */
		if (req_schema->columns[i].mtype != table->cols[j].mtype &&
                    !(req_schema->columns[i].mtype == DATA_INT &&
                      table->cols[j].mtype == DATA_FIXBINARY))
                {
			CREATE_TYPES_NAMES();

			snprintf(errstr, errstr_sz,
				    "Column %s in table %s is %s"
				    " but should be %s (type mismatch).",
				    req_schema->columns[i].name,
				    ut_format_name(req_schema->table_name,
						   buf, sizeof(buf)),
				    actual_type, req_type);

			return(DB_ERROR);
		}

		/* check whether required prtype mask is set */
		if (req_schema->columns[i].prtype_mask != 0
		    && (table->cols[j].prtype
			& req_schema->columns[i].prtype_mask)
		       != req_schema->columns[i].prtype_mask) {

			CREATE_TYPES_NAMES();

			snprintf(errstr, errstr_sz,
				    "Column %s in table %s is %s"
				    " but should be %s (flags mismatch).",
				    req_schema->columns[i].name,
				    ut_format_name(req_schema->table_name,
						   buf, sizeof(buf)),
				    actual_type, req_type);

			return(DB_ERROR);
		}
	}

	if (req_schema->n_foreign != table->foreign_set.size()) {
		snprintf(
			errstr, errstr_sz,
			"Table %s has " ULINTPF " foreign key(s) pointing"
			" to other tables, but it must have " ULINTPF ".",
			ut_format_name(req_schema->table_name,
				       buf, sizeof(buf)),
			static_cast<ulint>(table->foreign_set.size()),
			req_schema->n_foreign);
		return(DB_ERROR);
	}

	if (req_schema->n_referenced != table->referenced_set.size()) {
		snprintf(
			errstr, errstr_sz,
			"There are " ULINTPF " foreign key(s) pointing to %s, "
			"but there must be " ULINTPF ".",
			static_cast<ulint>(table->referenced_set.size()),
			ut_format_name(req_schema->table_name,
				       buf, sizeof(buf)),
			req_schema->n_referenced);
		return(DB_ERROR);
	}

	return(DB_SUCCESS);
}
/* @} */

/*********************************************************************//**
Converts a database and table name from filesystem encoding
(e.g. d@i1b/a@q1b@1Kc, same format as used in dict_table_t::name) in two
strings in UTF8 encoding (e.g. dцb and aюbØc). The output buffers must be
at least MAX_DB_UTF8_LEN and MAX_TABLE_UTF8_LEN bytes. */
void
dict_fs2utf8(
/*=========*/
	const char*	db_and_table,	/*!< in: database and table names,
					e.g. d@i1b/a@q1b@1Kc */
	char*		db_utf8,	/*!< out: database name, e.g. dцb */
	size_t		db_utf8_size,	/*!< in: dbname_utf8 size */
	char*		table_utf8,	/*!< out: table name, e.g. aюbØc */
	size_t		table_utf8_size)/*!< in: table_utf8 size */
{
	char	db[MAX_DATABASE_NAME_LEN + 1];
	ulint	db_len;
	uint	errors;

	db_len = dict_get_db_name_len(db_and_table);

	ut_a(db_len <= sizeof(db));

	memcpy(db, db_and_table, db_len);
	db[db_len] = '\0';

	strconvert(
		&my_charset_filename, db, uint(db_len), system_charset_info,
		db_utf8, uint(db_utf8_size), &errors);

	/* convert each # to @0023 in table name and store the result in buf */
	const char*	table = dict_remove_db_name(db_and_table);
	const char*	table_p;
	char		buf[MAX_TABLE_NAME_LEN * 5 + 1];
	char*		buf_p;
	for (table_p = table, buf_p = buf; table_p[0] != '\0'; table_p++) {
		if (table_p[0] != '#') {
			buf_p[0] = table_p[0];
			buf_p++;
		} else {
			buf_p[0] = '@';
			buf_p[1] = '0';
			buf_p[2] = '0';
			buf_p[3] = '2';
			buf_p[4] = '3';
			buf_p += 5;
		}
		ut_a((size_t) (buf_p - buf) < sizeof(buf));
	}
	buf_p[0] = '\0';

	errors = 0;
	strconvert(
		&my_charset_filename, buf, (uint) (buf_p - buf),
		system_charset_info,
		table_utf8, uint(table_utf8_size),
		&errors);

	if (errors != 0) {
		snprintf(table_utf8, table_utf8_size, "%s%s",
			    srv_mysql50_table_name_prefix, table);
	}
}

/** Resize the hash tables besed on the current buffer pool size. */
void
dict_resize()
{
	dict_table_t*	table;

	mutex_enter(&dict_sys->mutex);

	/* all table entries are in table_LRU and table_non_LRU lists */
	hash_table_free(dict_sys->table_hash);
	hash_table_free(dict_sys->table_id_hash);

	dict_sys->table_hash = hash_create(
		buf_pool_get_curr_size()
		/ (DICT_POOL_PER_TABLE_HASH * UNIV_WORD_SIZE));

	dict_sys->table_id_hash = hash_create(
		buf_pool_get_curr_size()
		/ (DICT_POOL_PER_TABLE_HASH * UNIV_WORD_SIZE));

	for (table = UT_LIST_GET_FIRST(dict_sys->table_LRU); table;
	     table = UT_LIST_GET_NEXT(table_LRU, table)) {
		ulint	fold = ut_fold_string(table->name.m_name);
		ulint	id_fold = ut_fold_ull(table->id);

		HASH_INSERT(dict_table_t, name_hash, dict_sys->table_hash,
			    fold, table);

		HASH_INSERT(dict_table_t, id_hash, dict_sys->table_id_hash,
			    id_fold, table);
	}

	for (table = UT_LIST_GET_FIRST(dict_sys->table_non_LRU); table;
	     table = UT_LIST_GET_NEXT(table_LRU, table)) {
		ulint	fold = ut_fold_string(table->name.m_name);
		ulint	id_fold = ut_fold_ull(table->id);

		HASH_INSERT(dict_table_t, name_hash, dict_sys->table_hash,
			    fold, table);

		HASH_INSERT(dict_table_t, id_hash, dict_sys->table_id_hash,
			    id_fold, table);
	}

	mutex_exit(&dict_sys->mutex);
}

/**********************************************************************//**
Closes the data dictionary module. */
void
dict_close(void)
/*============*/
{
	ulint	i;

	/* Free the hash elements. We don't remove them from the table
	because we are going to destroy the table anyway. */
	for (i = 0; i < hash_get_n_cells(dict_sys->table_hash); i++) {
		dict_table_t*	table;

		table = static_cast<dict_table_t*>(
			HASH_GET_FIRST(dict_sys->table_hash, i));

		while (table) {
			dict_table_t*	prev_table = table;

			table = static_cast<dict_table_t*>(
				HASH_GET_NEXT(name_hash, prev_table));
			ut_ad(prev_table->magic_n == DICT_TABLE_MAGIC_N);
			/* Acquire only because it's a pre-condition. */
			mutex_enter(&dict_sys->mutex);

			dict_table_remove_from_cache(prev_table);

			mutex_exit(&dict_sys->mutex);
		}
	}

	hash_table_free(dict_sys->table_hash);

	/* The elements are the same instance as in dict_sys->table_hash,
	therefore we don't delete the individual elements. */
	hash_table_free(dict_sys->table_id_hash);

	mutex_free(&dict_sys->mutex);

	rw_lock_free(dict_operation_lock);

	ut_free(dict_operation_lock);
	dict_operation_lock = NULL;

	mutex_free(&dict_foreign_err_mutex);

	ut_free(dict_sys);

	dict_sys = NULL;
}

#ifdef UNIV_DEBUG
/**********************************************************************//**
Validate the dictionary table LRU list.
@return TRUE if valid */
static
ibool
dict_lru_validate(void)
/*===================*/
{
	dict_table_t*	table;

	ut_ad(mutex_own(&dict_sys->mutex));

	for (table = UT_LIST_GET_FIRST(dict_sys->table_LRU);
	     table != NULL;
	     table = UT_LIST_GET_NEXT(table_LRU, table)) {

		ut_a(table->can_be_evicted);
	}

	for (table = UT_LIST_GET_FIRST(dict_sys->table_non_LRU);
	     table != NULL;
	     table = UT_LIST_GET_NEXT(table_LRU, table)) {

		ut_a(!table->can_be_evicted);
	}

	return(TRUE);
}

/**********************************************************************//**
Check if a table exists in the dict table LRU list.
@return TRUE if table found in LRU list */
static
ibool
dict_lru_find_table(
/*================*/
	const dict_table_t*	find_table)	/*!< in: table to find */
{
	dict_table_t*		table;

	ut_ad(find_table != NULL);
	ut_ad(mutex_own(&dict_sys->mutex));

	for (table = UT_LIST_GET_FIRST(dict_sys->table_LRU);
	     table != NULL;
	     table = UT_LIST_GET_NEXT(table_LRU, table)) {

		ut_a(table->can_be_evicted);

		if (table == find_table) {
			return(TRUE);
		}
	}

	return(FALSE);
}

/**********************************************************************//**
Check if a table exists in the dict table non-LRU list.
@return TRUE if table found in non-LRU list */
static
ibool
dict_non_lru_find_table(
/*====================*/
	const dict_table_t*	find_table)	/*!< in: table to find */
{
	dict_table_t*		table;

	ut_ad(find_table != NULL);
	ut_ad(mutex_own(&dict_sys->mutex));

	for (table = UT_LIST_GET_FIRST(dict_sys->table_non_LRU);
	     table != NULL;
	     table = UT_LIST_GET_NEXT(table_LRU, table)) {

		ut_a(!table->can_be_evicted);

		if (table == find_table) {
			return(TRUE);
		}
	}

	return(FALSE);
}
#endif /* UNIV_DEBUG */
/*********************************************************************//**
Check an index to see whether its first fields are the columns in the array,
in the same order and is not marked for deletion and is not the same
as types_idx.
@return true if the index qualifies, otherwise false */
bool
dict_foreign_qualify_index(
/*=======================*/
	const dict_table_t*	table,	/*!< in: table */
	const char**		col_names,
					/*!< in: column names, or NULL
					to use table->col_names */
	const char**		columns,/*!< in: array of column names */
	ulint			n_cols,	/*!< in: number of columns */
	const dict_index_t*	index,	/*!< in: index to check */
	const dict_index_t*	types_idx,
					/*!< in: NULL or an index
					whose types the column types
					must match */
	bool			check_charsets,
					/*!< in: whether to check
					charsets.  only has an effect
					if types_idx != NULL */
	ulint			check_null,
					/*!< in: nonzero if none of
					the columns must be declared
					NOT NULL */
	ulint*			error,	/*!< out: error code */
	ulint*			err_col_no,
					/*!< out: column number where
					error happened */
	dict_index_t**		err_index)
					/*!< out: index where error
					happened */
{
	if (dict_index_get_n_fields(index) < n_cols) {
		return(false);
	}

	for (ulint i = 0; i < n_cols; i++) {
		dict_field_t*	field;
		const char*	col_name;
		ulint		col_no;

		field = dict_index_get_nth_field(index, i);
		col_no = dict_col_get_no(field->col);

		if (field->prefix_len != 0) {
			/* We do not accept column prefix
			indexes here */
			if (error && err_col_no && err_index) {
				*error = DB_FOREIGN_KEY_IS_PREFIX_INDEX;
				*err_col_no = i;
				*err_index = (dict_index_t*)index;
			}
			return(false);
		}

		if (check_null
		    && (field->col->prtype & DATA_NOT_NULL)) {
			if (error && err_col_no && err_index) {
				*error = DB_FOREIGN_KEY_COL_NOT_NULL;
				*err_col_no = i;
				*err_index = (dict_index_t*)index;
			}
			return(false);
		}

		if (dict_col_is_virtual(field->col)) {
			for (ulint j = 0; j < table->n_v_def; j++) {
				col_name = dict_table_get_v_col_name(table, j);
				if (innobase_strcasecmp(field->name,col_name) == 0) {
					break;
				}
			}
		} else {
			col_name = col_names
				? col_names[col_no]
				: dict_table_get_col_name(table, col_no);
		}

		if (0 != innobase_strcasecmp(columns[i], col_name)) {
			return(false);
		}

		if (types_idx && !cmp_cols_are_equal(
			    dict_index_get_nth_col(index, i),
			    dict_index_get_nth_col(types_idx, i),
			    check_charsets)) {
			if (error && err_col_no && err_index) {
				*error = DB_FOREIGN_KEY_COLS_NOT_EQUAL;
				*err_col_no = i;
				*err_index = (dict_index_t*)index;
			}

			return(false);
		}
	}

	return(true);
}

/*********************************************************************//**
Update the state of compression failure padding heuristics. This is
called whenever a compression operation succeeds or fails.
The caller must be holding info->mutex */
static
void
dict_index_zip_pad_update(
/*======================*/
	zip_pad_info_t*	info,	/*<! in/out: info to be updated */
	ulint	zip_threshold)	/*<! in: zip threshold value */
{
	ulint	total;
	ulint	fail_pct;

	ut_ad(info);

	total = info->success + info->failure;

	ut_ad(total > 0);

	if (zip_threshold == 0) {
		/* User has just disabled the padding. */
		return;
	}

	if (total < ZIP_PAD_ROUND_LEN) {
		/* We are in middle of a round. Do nothing. */
		return;
	}

	/* We are at a 'round' boundary. Reset the values but first
	calculate fail rate for our heuristic. */
	fail_pct = (info->failure * 100) / total;
	info->failure = 0;
	info->success = 0;

	if (fail_pct > zip_threshold) {
		/* Compression failures are more then user defined
		threshold. Increase the pad size to reduce chances of
		compression failures. */
		ut_ad(info->pad % ZIP_PAD_INCR == 0);

		/* Only do increment if it won't increase padding
		beyond max pad size. */
		if (info->pad + ZIP_PAD_INCR
		    < (UNIV_PAGE_SIZE * zip_pad_max) / 100) {
			/* Use atomics even though we have the mutex.
			This is to ensure that we are able to read
			info->pad atomically. */
			my_atomic_addlint(&info->pad, ZIP_PAD_INCR);

			MONITOR_INC(MONITOR_PAD_INCREMENTS);
		}

		info->n_rounds = 0;

	} else {
		/* Failure rate was OK. Another successful round
		completed. */
		++info->n_rounds;

		/* If enough successful rounds are completed with
		compression failure rate in control, decrease the
		padding. */
		if (info->n_rounds >= ZIP_PAD_SUCCESSFUL_ROUND_LIMIT
		    && info->pad > 0) {

			ut_ad(info->pad % ZIP_PAD_INCR == 0);
			/* Use atomics even though we have the mutex.
			This is to ensure that we are able to read
			info->pad atomically. */
			my_atomic_addlint(&info->pad, -ZIP_PAD_INCR);

			info->n_rounds = 0;

			MONITOR_INC(MONITOR_PAD_DECREMENTS);
		}
	}
}

/*********************************************************************//**
This function should be called whenever a page is successfully
compressed. Updates the compression padding information. */
void
dict_index_zip_success(
/*===================*/
	dict_index_t*	index)	/*!< in/out: index to be updated. */
{
	ut_ad(index);

	ulint zip_threshold = zip_failure_threshold_pct;
	if (!zip_threshold) {
		/* Disabled by user. */
		return;
	}

	dict_index_zip_pad_lock(index);
	++index->zip_pad.success;
	dict_index_zip_pad_update(&index->zip_pad, zip_threshold);
	dict_index_zip_pad_unlock(index);
}

/*********************************************************************//**
This function should be called whenever a page compression attempt
fails. Updates the compression padding information. */
void
dict_index_zip_failure(
/*===================*/
	dict_index_t*	index)	/*!< in/out: index to be updated. */
{
	ut_ad(index);

	ulint zip_threshold = zip_failure_threshold_pct;
	if (!zip_threshold) {
		/* Disabled by user. */
		return;
	}

	dict_index_zip_pad_lock(index);
	++index->zip_pad.failure;
	dict_index_zip_pad_update(&index->zip_pad, zip_threshold);
	dict_index_zip_pad_unlock(index);
}

/*********************************************************************//**
Return the optimal page size, for which page will likely compress.
@return page size beyond which page might not compress */
ulint
dict_index_zip_pad_optimal_page_size(
/*=================================*/
	dict_index_t*	index)	/*!< in: index for which page size
				is requested */
{
	ulint	pad;
	ulint	min_sz;
	ulint	sz;

	ut_ad(index);

	if (!zip_failure_threshold_pct) {
		/* Disabled by user. */
		return(UNIV_PAGE_SIZE);
	}

	pad = my_atomic_loadlint(&index->zip_pad.pad);

	ut_ad(pad < UNIV_PAGE_SIZE);
	sz = UNIV_PAGE_SIZE - pad;

	/* Min size allowed by user. */
	ut_ad(zip_pad_max < 100);
	min_sz = (UNIV_PAGE_SIZE * (100 - zip_pad_max)) / 100;

	return(ut_max(sz, min_sz));
}

/*************************************************************//**
Convert table flag to row format string.
@return row format name. */
const char*
dict_tf_to_row_format_string(
/*=========================*/
	ulint	table_flag)		/*!< in: row format setting */
{
	switch (dict_tf_get_rec_format(table_flag)) {
	case REC_FORMAT_REDUNDANT:
		return("ROW_TYPE_REDUNDANT");
	case REC_FORMAT_COMPACT:
		return("ROW_TYPE_COMPACT");
	case REC_FORMAT_COMPRESSED:
		return("ROW_TYPE_COMPRESSED");
	case REC_FORMAT_DYNAMIC:
		return("ROW_TYPE_DYNAMIC");
	}

	ut_error;
	return(0);
}

/** Calculate the used memory occupied by the data dictionary
table and index objects.
@return number of bytes occupied. */
UNIV_INTERN
ulint
dict_sys_get_size()
{
	ulint size = 0;

	ut_ad(dict_sys);

	mutex_enter(&dict_sys->mutex);

	for(ulint i = 0; i < hash_get_n_cells(dict_sys->table_hash); i++) {
		dict_table_t* table;

		for (table = static_cast<dict_table_t*>(HASH_GET_FIRST(dict_sys->table_hash,i));
		     table != NULL;
		     table = static_cast<dict_table_t*>(HASH_GET_NEXT(name_hash, table))) {
			dict_index_t* index;
			size += mem_heap_get_size(table->heap) + strlen(table->name.m_name) +1;

			for(index = dict_table_get_first_index(table);
			    index != NULL;
			    index = dict_table_get_next_index(index)) {
				size += mem_heap_get_size(index->heap);
			}
		}
	}

	mutex_exit(&dict_sys->mutex);

	return (size);
}

/** Look for any dictionary objects that are found in the given tablespace.
@param[in]	space_id	Tablespace ID to search for.
@return true if tablespace is empty. */
bool
dict_space_is_empty(
	ulint	space_id)
{
	btr_pcur_t	pcur;
	const rec_t*	rec;
	mtr_t		mtr;
	bool		found = false;

	rw_lock_x_lock(dict_operation_lock);
	mutex_enter(&dict_sys->mutex);
	mtr_start(&mtr);

	for (rec = dict_startscan_system(&pcur, &mtr, SYS_TABLES);
	     rec != NULL;
	     rec = dict_getnext_system(&pcur, &mtr)) {
		const byte*	field;
		ulint		len;
		ulint		space_id_for_table;

		field = rec_get_nth_field_old(
			rec, DICT_FLD__SYS_TABLES__SPACE, &len);
		ut_ad(len == 4);
		space_id_for_table = mach_read_from_4(field);

		if (space_id_for_table == space_id) {
			found = true;
		}
	}

	mtr_commit(&mtr);
	mutex_exit(&dict_sys->mutex);
	rw_lock_x_unlock(dict_operation_lock);

	return(!found);
}

/** Find the space_id for the given name in sys_tablespaces.
@param[in]	name	Tablespace name to search for.
@return the tablespace ID. */
ulint
dict_space_get_id(
	const char*	name)
{
	btr_pcur_t	pcur;
	const rec_t*	rec;
	mtr_t		mtr;
	ulint		name_len = strlen(name);
	ulint		id = ULINT_UNDEFINED;

	rw_lock_x_lock(dict_operation_lock);
	mutex_enter(&dict_sys->mutex);
	mtr_start(&mtr);

	for (rec = dict_startscan_system(&pcur, &mtr, SYS_TABLESPACES);
	     rec != NULL;
	     rec = dict_getnext_system(&pcur, &mtr)) {
		const byte*	field;
		ulint		len;

		field = rec_get_nth_field_old(
			rec, DICT_FLD__SYS_TABLESPACES__NAME, &len);
		ut_ad(len > 0);
		ut_ad(len < OS_FILE_MAX_PATH);

		if (len == name_len && ut_memcmp(name, field, len) == 0) {

			field = rec_get_nth_field_old(
				rec, DICT_FLD__SYS_TABLESPACES__SPACE, &len);
			ut_ad(len == 4);
			id = mach_read_from_4(field);

			/* This is normally called by dict_getnext_system()
			at the end of the index. */
			btr_pcur_close(&pcur);
			break;
		}
	}

	mtr_commit(&mtr);
	mutex_exit(&dict_sys->mutex);
	rw_lock_x_unlock(dict_operation_lock);

	return(id);
}

/** Determine the extent size (in pages) for the given table
@param[in]	table	the table whose extent size is being
			calculated.
@return extent size in pages (256, 128 or 64) */
ulint
dict_table_extent_size(
	const dict_table_t*	table)
{
	const ulint	mb_1 = 1024 * 1024;
	const ulint	mb_2 = 2 * mb_1;
	const ulint	mb_4 = 4 * mb_1;

	page_size_t	page_size = dict_table_page_size(table);
	ulint	pages_in_extent = FSP_EXTENT_SIZE;

	if (page_size.is_compressed()) {

		ulint	disk_page_size	= page_size.physical();

		switch (disk_page_size) {
		case 1024:
			pages_in_extent = mb_1/1024;
			break;
		case 2048:
			pages_in_extent = mb_1/2048;
			break;
		case 4096:
			pages_in_extent = mb_1/4096;
			break;
		case 8192:
			pages_in_extent = mb_1/8192;
			break;
		case 16384:
			pages_in_extent = mb_1/16384;
			break;
		case 32768:
			pages_in_extent = mb_2/32768;
			break;
		case 65536:
			pages_in_extent = mb_4/65536;
			break;
		default:
			ut_ad(0);
		}
	}

	return(pages_in_extent);
}<|MERGE_RESOLUTION|>--- conflicted
+++ resolved
@@ -1649,15 +1649,7 @@
 			return(DB_OUT_OF_MEMORY);
 		}
 
-<<<<<<< HEAD
-		fil_delete_tablespace(table->space
-#ifdef BTR_CUR_HASH_ADAPT
-				      , true
-#endif /* BTR_CUR_HASH_ADAPT */
-				      );
-=======
 		fil_delete_tablespace(table->space);
->>>>>>> 6aa50bad
 
 		/* Delete any temp file hanging around. */
 		if (os_file_status(filepath, &exists, &ftype)
@@ -2661,38 +2653,13 @@
 	zero. See also: dict_table_can_be_evicted() */
 
 	do {
-<<<<<<< HEAD
-		ulint ref_count = btr_search_info_get_ref_count(info, index);
-
-		if (ref_count == 0) {
+		if (!btr_search_info_get_ref_count(info, index)) {
 			break;
 		}
 
-		/* Sleep for 10ms before trying again. */
-		os_thread_sleep(10000);
-		++retries;
-
-		if (retries % 500 == 0) {
-			/* No luck after 5 seconds of wait. */
-			ib::error() << "Waited for " << retries / 100
-				<< " secs for hash index"
-				" ref_count (" << ref_count << ") to drop to 0."
-				" index: " << index->name
-				<< " table: " << table->name;
-		}
-
-		/* To avoid a hang here we commit suicide if the
-		ref_count doesn't drop to zero in 600 seconds. */
-		ut_a(retries < 60000);
-=======
-		if (!btr_search_info_get_ref_count(info)) {
-			break;
-		}
-
 		buf_LRU_drop_page_hash_for_tablespace(table);
 
 		ut_a(++retries < 10000);
->>>>>>> 6aa50bad
 	} while (srv_shutdown_state == SRV_SHUTDOWN_NONE || !lru_evict);
 #endif /* BTR_CUR_HASH_ADAPT */
 
