--- conflicted
+++ resolved
@@ -1106,14 +1106,8 @@
 		index_cache->doc_stats = NULL;
 	}
 
-<<<<<<< HEAD
-	mem_heap_free(static_cast<mem_heap_t*>(cache->sync_heap->arg));
-	cache->sync_heap->arg = NULL;
-
 	fts_need_sync = false;
 
-=======
->>>>>>> 09ec8e2e
 	cache->total_size = 0;
 
 	mutex_enter((ib_mutex_t*) &cache->deleted_lock);
