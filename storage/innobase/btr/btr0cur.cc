/*****************************************************************************

Copyright (c) 1994, 2019, Oracle and/or its affiliates. All Rights Reserved.
Copyright (c) 2008, Google Inc.
Copyright (c) 2012, Facebook Inc.
Copyright (c) 2015, 2020, MariaDB Corporation.

Portions of this file contain modifications contributed and copyrighted by
Google, Inc. Those modifications are gratefully acknowledged and are described
briefly in the InnoDB documentation. The contributions by Google are
incorporated with their permission, and subject to the conditions contained in
the file COPYING.Google.

This program is free software; you can redistribute it and/or modify it under
the terms of the GNU General Public License as published by the Free Software
Foundation; version 2 of the License.

This program is distributed in the hope that it will be useful, but WITHOUT
ANY WARRANTY; without even the implied warranty of MERCHANTABILITY or FITNESS
FOR A PARTICULAR PURPOSE. See the GNU General Public License for more details.

You should have received a copy of the GNU General Public License along with
this program; if not, write to the Free Software Foundation, Inc.,
51 Franklin Street, Fifth Floor, Boston, MA 02110-1335 USA

*****************************************************************************/

/**************************************************//**
@file btr/btr0cur.cc
The index tree cursor

All changes that row operations make to a B-tree or the records
there must go through this module! Undo log records are written here
of every modify or insert of a clustered index record.

			NOTE!!!
To make sure we do not run out of disk space during a pessimistic
insert or update, we have to reserve 2 x the height of the index tree
many pages in the tablespace before we start the operation, because
if leaf splitting has been started, it is difficult to undo, except
by crashing the database and doing a roll-forward.

Created 10/16/1994 Heikki Tuuri
*******************************************************/

#include "btr0cur.h"
#include "row0upd.h"
#include "mtr0log.h"
#include "page0page.h"
#include "page0zip.h"
#include "rem0rec.h"
#include "rem0cmp.h"
#include "buf0lru.h"
#include "btr0btr.h"
#include "btr0sea.h"
#include "row0log.h"
#include "row0purge.h"
#include "row0upd.h"
#include "trx0rec.h"
#include "trx0roll.h"
#include "que0que.h"
#include "row0row.h"
#include "srv0srv.h"
#include "ibuf0ibuf.h"
#include "lock0lock.h"
#include "zlib.h"
#include "srv0start.h"
#include "mysql_com.h"
#include "dict0stats.h"

/** Buffered B-tree operation types, introduced as part of delete buffering. */
enum btr_op_t {
	BTR_NO_OP = 0,			/*!< Not buffered */
	BTR_INSERT_OP,			/*!< Insert, do not ignore UNIQUE */
	BTR_INSERT_IGNORE_UNIQUE_OP,	/*!< Insert, ignoring UNIQUE */
	BTR_DELETE_OP,			/*!< Purge a delete-marked record */
	BTR_DELMARK_OP			/*!< Mark a record for deletion */
};

/** Modification types for the B-tree operation.
    Note that the order must be DELETE, BOTH, INSERT !!
 */
enum btr_intention_t {
	BTR_INTENTION_DELETE,
	BTR_INTENTION_BOTH,
	BTR_INTENTION_INSERT
};

/** For the index->lock scalability improvement, only possibility of clear
performance regression observed was caused by grown huge history list length.
That is because the exclusive use of index->lock also worked as reserving
free blocks and read IO bandwidth with priority. To avoid huge glowing history
list as same level with previous implementation, prioritizes pessimistic tree
operations by purge as the previous, when it seems to be growing huge.

 Experimentally, the history list length starts to affect to performance
throughput clearly from about 100000. */
#define BTR_CUR_FINE_HISTORY_LENGTH	100000

/** Number of searches down the B-tree in btr_cur_search_to_nth_level(). */
Atomic_counter<ulint>	btr_cur_n_non_sea;
/** Old value of btr_cur_n_non_sea.  Copied by
srv_refresh_innodb_monitor_stats().  Referenced by
srv_printf_innodb_monitor(). */
ulint	btr_cur_n_non_sea_old;
#ifdef BTR_CUR_HASH_ADAPT
/** Number of successful adaptive hash index lookups in
btr_cur_search_to_nth_level(). */
ulint	btr_cur_n_sea;
/** Old value of btr_cur_n_sea.  Copied by
srv_refresh_innodb_monitor_stats().  Referenced by
srv_printf_innodb_monitor(). */
ulint	btr_cur_n_sea_old;
#endif /* BTR_CUR_HASH_ADAPT */

#ifdef UNIV_DEBUG
/* Flag to limit optimistic insert records */
uint	btr_cur_limit_optimistic_insert_debug;
#endif /* UNIV_DEBUG */

/** In the optimistic insert, if the insert does not fit, but this much space
can be released by page reorganize, then it is reorganized */
#define BTR_CUR_PAGE_REORGANIZE_LIMIT	(srv_page_size / 32)

/** The structure of a BLOB part header */
/* @{ */
/*--------------------------------------*/
#define BTR_BLOB_HDR_PART_LEN		0	/*!< BLOB part len on this
						page */
#define BTR_BLOB_HDR_NEXT_PAGE_NO	4	/*!< next BLOB part page no,
						FIL_NULL if none */
/*--------------------------------------*/
#define BTR_BLOB_HDR_SIZE		8	/*!< Size of a BLOB
						part header, in bytes */

/** Estimated table level stats from sampled value.
@param value sampled stats
@param index index being sampled
@param sample number of sampled rows
@param ext_size external stored data size
@param not_empty table not empty
@return estimated table wide stats from sampled value */
#define BTR_TABLE_STATS_FROM_SAMPLE(value, index, sample, ext_size, not_empty) \
	(((value) * static_cast<ib_uint64_t>(index->stat_n_leaf_pages) \
	  + (sample) - 1 + (ext_size) + (not_empty)) / ((sample) + (ext_size)))

/* @} */

/*******************************************************************//**
Marks all extern fields in a record as owned by the record. This function
should be called if the delete mark of a record is removed: a not delete
marked record always owns all its extern fields. */
static
void
btr_cur_unmark_extern_fields(
/*=========================*/
	buf_block_t*	block,	/*!< in/out: index page */
	rec_t*		rec,	/*!< in/out: record in a clustered index */
	dict_index_t*	index,	/*!< in: index of the page */
	const rec_offs*	offsets,/*!< in: array returned by rec_get_offsets() */
	mtr_t*		mtr);	/*!< in: mtr, or NULL if not logged */
/*******************************************************************//**
Adds path information to the cursor for the current page, for which
the binary search has been performed. */
static
void
btr_cur_add_path_info(
/*==================*/
	btr_cur_t*	cursor,		/*!< in: cursor positioned on a page */
	ulint		height,		/*!< in: height of the page in tree;
					0 means leaf node */
	ulint		root_height);	/*!< in: root node height in tree */
/***********************************************************//**
Frees the externally stored fields for a record, if the field is mentioned
in the update vector. */
static
void
btr_rec_free_updated_extern_fields(
/*===============================*/
	dict_index_t*	index,	/*!< in: index of rec; the index tree MUST be
				X-latched */
	rec_t*		rec,	/*!< in: record */
	buf_block_t*	block,	/*!< in: index page of rec */
	const rec_offs*	offsets,/*!< in: rec_get_offsets(rec, index) */
	const upd_t*	update,	/*!< in: update vector */
	bool		rollback,/*!< in: performing rollback? */
	mtr_t*		mtr);	/*!< in: mini-transaction handle which contains
				an X-latch to record page and to the tree */
/***********************************************************//**
Frees the externally stored fields for a record. */
static
void
btr_rec_free_externally_stored_fields(
/*==================================*/
	dict_index_t*	index,	/*!< in: index of the data, the index
				tree MUST be X-latched */
	rec_t*		rec,	/*!< in: record */
	const rec_offs*	offsets,/*!< in: rec_get_offsets(rec, index) */
	buf_block_t*	block,	/*!< in: index page of rec */
	bool		rollback,/*!< in: performing rollback? */
	mtr_t*		mtr);	/*!< in: mini-transaction handle which contains
				an X-latch to record page and to the index
				tree */

/*==================== B-TREE SEARCH =========================*/

/** Latches the leaf page or pages requested.
@param[in]	block		leaf page where the search converged
@param[in]	latch_mode	BTR_SEARCH_LEAF, ...
@param[in]	cursor		cursor
@param[in]	mtr		mini-transaction
@return	blocks and savepoints which actually latched. */
btr_latch_leaves_t
btr_cur_latch_leaves(
	buf_block_t*		block,
	ulint			latch_mode,
	btr_cur_t*		cursor,
	mtr_t*			mtr)
{
	rw_lock_type_t	mode;
	uint32_t	left_page_no;
	uint32_t	right_page_no;
	buf_block_t*	get_block;
	bool		spatial;
	btr_latch_leaves_t latch_leaves = {{NULL, NULL, NULL}, {0, 0, 0}};

	compile_time_assert(int(MTR_MEMO_PAGE_S_FIX) == int(RW_S_LATCH));
	compile_time_assert(int(MTR_MEMO_PAGE_X_FIX) == int(RW_X_LATCH));
	compile_time_assert(int(MTR_MEMO_PAGE_SX_FIX) == int(RW_SX_LATCH));
	ut_ad(block->page.id().space() == cursor->index->table->space->id);

	spatial = dict_index_is_spatial(cursor->index) && cursor->rtr_info;
	ut_ad(block->page.in_file());

	switch (latch_mode) {
	case BTR_SEARCH_LEAF:
	case BTR_MODIFY_LEAF:
	case BTR_SEARCH_TREE:
		if (spatial) {
			cursor->rtr_info->tree_savepoints[RTR_MAX_LEVELS]
				= mtr_set_savepoint(mtr);
		}

		mode = latch_mode == BTR_MODIFY_LEAF ? RW_X_LATCH : RW_S_LATCH;
		latch_leaves.savepoints[1] = mtr_set_savepoint(mtr);
		get_block = btr_block_get(*cursor->index,
					  block->page.id().page_no(), mode,
					  true, mtr);
		latch_leaves.blocks[1] = get_block;
#ifdef UNIV_BTR_DEBUG
		ut_a(page_is_comp(get_block->frame)
		     == page_is_comp(block->frame));
#endif /* UNIV_BTR_DEBUG */
		if (spatial) {
			cursor->rtr_info->tree_blocks[RTR_MAX_LEVELS]
				= get_block;
		}

		return(latch_leaves);
	case BTR_MODIFY_TREE:
		/* It is exclusive for other operations which calls
		btr_page_set_prev() */
		ut_ad(mtr_memo_contains_flagged(
			      mtr,
			      dict_index_get_lock(cursor->index),
			      MTR_MEMO_X_LOCK | MTR_MEMO_SX_LOCK));
		/* x-latch also siblings from left to right */
		left_page_no = btr_page_get_prev(block->frame);

		if (left_page_no != FIL_NULL) {

			if (spatial) {
				cursor->rtr_info->tree_savepoints[
					RTR_MAX_LEVELS] = mtr_set_savepoint(mtr);
			}

			latch_leaves.savepoints[0] = mtr_set_savepoint(mtr);
			get_block = btr_block_get(
				*cursor->index, left_page_no, RW_X_LATCH,
				true, mtr);
			latch_leaves.blocks[0] = get_block;

			if (spatial) {
				cursor->rtr_info->tree_blocks[RTR_MAX_LEVELS]
					= get_block;
			}
		}

		if (spatial) {
			cursor->rtr_info->tree_savepoints[RTR_MAX_LEVELS + 1]
				= mtr_set_savepoint(mtr);
		}

		latch_leaves.savepoints[1] = mtr_set_savepoint(mtr);
		get_block = btr_block_get(
			*cursor->index, block->page.id().page_no(),
			RW_X_LATCH, true, mtr);
		latch_leaves.blocks[1] = get_block;

#ifdef UNIV_BTR_DEBUG
		/* Sanity check only after both the blocks are latched. */
		if (latch_leaves.blocks[0] != NULL) {
			ut_a(page_is_comp(latch_leaves.blocks[0]->frame)
			     == page_is_comp(block->frame));
			ut_a(btr_page_get_next(latch_leaves.blocks[0]->frame)
			     == block->page.id().page_no());
		}
		ut_a(page_is_comp(get_block->frame)
		     == page_is_comp(block->frame));
#endif /* UNIV_BTR_DEBUG */

		if (spatial) {
			cursor->rtr_info->tree_blocks[RTR_MAX_LEVELS + 1]
				= get_block;
		}

		right_page_no = btr_page_get_next(block->frame);

		if (right_page_no != FIL_NULL) {
			if (spatial) {
				cursor->rtr_info->tree_savepoints[
					RTR_MAX_LEVELS + 2] = mtr_set_savepoint(
								mtr);
			}
			latch_leaves.savepoints[2] = mtr_set_savepoint(mtr);
			get_block = btr_block_get(*cursor->index,
						  right_page_no, RW_X_LATCH,
						  true, mtr);
			latch_leaves.blocks[2] = get_block;
#ifdef UNIV_BTR_DEBUG
			ut_a(page_is_comp(get_block->frame)
			     == page_is_comp(block->frame));
			ut_a(btr_page_get_prev(get_block->frame)
			     == block->page.id().page_no());
#endif /* UNIV_BTR_DEBUG */
			if (spatial) {
				cursor->rtr_info->tree_blocks[
					RTR_MAX_LEVELS + 2] = get_block;
			}
		}

		return(latch_leaves);

	case BTR_SEARCH_PREV:
	case BTR_MODIFY_PREV:
		mode = latch_mode == BTR_SEARCH_PREV ? RW_S_LATCH : RW_X_LATCH;
		/* latch also left sibling */
		rw_lock_s_lock(&block->lock);
		left_page_no = btr_page_get_prev(block->frame);
		rw_lock_s_unlock(&block->lock);

		if (left_page_no != FIL_NULL) {
			latch_leaves.savepoints[0] = mtr_set_savepoint(mtr);
			get_block = btr_block_get(
				*cursor->index, left_page_no, mode,
				true, mtr);
			latch_leaves.blocks[0] = get_block;
			cursor->left_block = get_block;
#ifdef UNIV_BTR_DEBUG
			ut_a(page_is_comp(get_block->frame)
			     == page_is_comp(block->frame));
			ut_a(btr_page_get_next(get_block->frame)
			     == block->page.id().page_no());
#endif /* UNIV_BTR_DEBUG */
		}

		latch_leaves.savepoints[1] = mtr_set_savepoint(mtr);
		get_block = btr_block_get(*cursor->index,
					  block->page.id().page_no(), mode,
					  true, mtr);
		latch_leaves.blocks[1] = get_block;
#ifdef UNIV_BTR_DEBUG
		ut_a(page_is_comp(get_block->frame)
		     == page_is_comp(block->frame));
#endif /* UNIV_BTR_DEBUG */
		return(latch_leaves);
	case BTR_CONT_MODIFY_TREE:
		ut_ad(dict_index_is_spatial(cursor->index));
		return(latch_leaves);
	}

	ut_error;
	return(latch_leaves);
}

/** Load the instant ALTER TABLE metadata from the clustered index
when loading a table definition.
@param[in,out]	index	clustered index definition
@param[in,out]	mtr	mini-transaction
@return	error code
@retval	DB_SUCCESS	if no error occurred
@retval	DB_CORRUPTION	if any corruption was noticed */
static dberr_t btr_cur_instant_init_low(dict_index_t* index, mtr_t* mtr)
{
	ut_ad(index->is_primary());
	ut_ad(index->n_core_null_bytes == dict_index_t::NO_CORE_NULL_BYTES);
	ut_ad(index->table->supports_instant());
	ut_ad(index->table->is_readable());

	const fil_space_t* space = index->table->space;
	if (!space) {
unreadable:
		ib::error() << "Table " << index->table->name
			    << " has an unreadable root page";
		index->table->corrupted = true;
		return DB_CORRUPTION;
	}

	page_t* root = btr_root_get(index, mtr);

	if (!root || btr_cur_instant_root_init(index, root)) {
		goto unreadable;
	}

	ut_ad(index->n_core_null_bytes != dict_index_t::NO_CORE_NULL_BYTES);

	if (fil_page_get_type(root) == FIL_PAGE_INDEX) {
		ut_ad(!index->is_instant());
		return DB_SUCCESS;
	}

	btr_cur_t cur;
	/* Relax the assertion in rec_init_offsets(). */
	ut_ad(!index->in_instant_init);
	ut_d(index->in_instant_init = true);
	dberr_t err = btr_cur_open_at_index_side(true, index, BTR_SEARCH_LEAF,
						 &cur, 0, mtr);
	ut_d(index->in_instant_init = false);
	if (err != DB_SUCCESS) {
		index->table->corrupted = true;
		return err;
	}

	ut_ad(page_cur_is_before_first(&cur.page_cur));
	ut_ad(page_is_leaf(cur.page_cur.block->frame));

	page_cur_move_to_next(&cur.page_cur);

	const rec_t* rec = cur.page_cur.rec;
	const ulint comp = dict_table_is_comp(index->table);
	const ulint info_bits = rec_get_info_bits(rec, comp);

	if (page_rec_is_supremum(rec)
	    || !(info_bits & REC_INFO_MIN_REC_FLAG)) {
		if (!index->is_instant()) {
			/* The FIL_PAGE_TYPE_INSTANT and PAGE_INSTANT may be
			assigned even if instant ADD COLUMN was not
			committed. Changes to these page header fields are not
			undo-logged, but changes to the hidden metadata record
			are. If the server is killed and restarted, the page
			header fields could remain set even though no metadata
			record is present. */
			return DB_SUCCESS;
		}

		ib::error() << "Table " << index->table->name
			    << " is missing instant ALTER metadata";
		index->table->corrupted = true;
		return DB_CORRUPTION;
	}

	if ((info_bits & ~REC_INFO_DELETED_FLAG) != REC_INFO_MIN_REC_FLAG
	    || (comp && rec_get_status(rec) != REC_STATUS_INSTANT)) {
incompatible:
		ib::error() << "Table " << index->table->name
			<< " contains unrecognizable instant ALTER metadata";
		index->table->corrupted = true;
		return DB_CORRUPTION;
	}

	/* Read the metadata. We can get here on server restart
	or when the table was evicted from the data dictionary cache
	and is now being accessed again.

	Here, READ COMMITTED and REPEATABLE READ should be equivalent.
	Committing the ADD COLUMN operation would acquire
	MDL_EXCLUSIVE and LOCK_X|LOCK_TABLE, which would prevent any
	concurrent operations on the table, including table eviction
	from the cache. */

	if (info_bits & REC_INFO_DELETED_FLAG) {
		/* This metadata record includes a BLOB that identifies
		any dropped or reordered columns. */
		ulint trx_id_offset = index->trx_id_offset;
		/* If !index->trx_id_offset, the PRIMARY KEY contains
		variable-length columns. For the metadata record,
		variable-length columns should be written with zero
		length. However, before MDEV-21088 was fixed, for
		variable-length encoded PRIMARY KEY column of type
		CHAR, we wrote more than zero bytes. That is why we
		must determine the actual length of each PRIMARY KEY
		column.  The DB_TRX_ID will start right after any
		PRIMARY KEY columns. */
		ut_ad(index->n_uniq);

		/* We cannot invoke rec_get_offsets() before
		index->table->deserialise_columns(). Therefore,
		we must duplicate some logic here. */
		if (trx_id_offset) {
		} else if (index->table->not_redundant()) {
			/* The PRIMARY KEY contains variable-length columns.
			For the metadata record, variable-length columns are
			always written with zero length. The DB_TRX_ID will
			start right after any fixed-length columns. */

			/* OK, before MDEV-21088 was fixed, for
			variable-length encoded PRIMARY KEY column of
			type CHAR, we wrote more than zero bytes. In
			order to allow affected tables to be accessed,
			it would be nice to determine the actual
			length of each PRIMARY KEY column. However, to
			be able to do that, we should determine the
			size of the null-bit bitmap in the metadata
			record. And we cannot know that before reading
			the metadata BLOB, whose starting point we are
			trying to find here. (Although the PRIMARY KEY
			columns cannot be NULL, we would have to know
			where the lengths of variable-length PRIMARY KEY
			columns start.)

			So, unfortunately we cannot help users who
			were affected by MDEV-21088 on a ROW_FORMAT=COMPACT
			or ROW_FORMAT=DYNAMIC table. */

			for (uint i = index->n_uniq; i--; ) {
				trx_id_offset += index->fields[i].fixed_len;
			}
		} else if (rec_get_1byte_offs_flag(rec)) {
			trx_id_offset = rec_1_get_field_end_info(
				rec, index->n_uniq - 1);
			ut_ad(!(trx_id_offset & REC_1BYTE_SQL_NULL_MASK));
			trx_id_offset &= ~REC_1BYTE_SQL_NULL_MASK;
		} else {
			trx_id_offset = rec_2_get_field_end_info(
				rec, index->n_uniq - 1);
			ut_ad(!(trx_id_offset & REC_2BYTE_SQL_NULL_MASK));
			trx_id_offset &= ~REC_2BYTE_SQL_NULL_MASK;
		}

		const byte* ptr = rec + trx_id_offset
			+ (DATA_TRX_ID_LEN + DATA_ROLL_PTR_LEN);

		if (mach_read_from_4(ptr + BTR_EXTERN_LEN)) {
			goto incompatible;
		}

		uint len = mach_read_from_4(ptr + BTR_EXTERN_LEN + 4);
		if (!len
		    || mach_read_from_4(ptr + BTR_EXTERN_OFFSET)
		    != FIL_PAGE_DATA
		    || mach_read_from_4(ptr + BTR_EXTERN_SPACE_ID)
		    != space->id) {
			goto incompatible;
		}

		buf_block_t* block = buf_page_get(
			page_id_t(space->id,
				  mach_read_from_4(ptr + BTR_EXTERN_PAGE_NO)),
			0, RW_S_LATCH, mtr);
		buf_block_dbg_add_level(block, SYNC_EXTERN_STORAGE);
		if (fil_page_get_type(block->frame) != FIL_PAGE_TYPE_BLOB
		    || mach_read_from_4(&block->frame[FIL_PAGE_DATA
						      + BTR_BLOB_HDR_NEXT_PAGE_NO])
		    != FIL_NULL
		    || mach_read_from_4(&block->frame[FIL_PAGE_DATA
						      + BTR_BLOB_HDR_PART_LEN])
		    != len) {
			goto incompatible;
		}

		/* The unused part of the BLOB page should be zero-filled. */
		for (const byte* b = block->frame
		       + (FIL_PAGE_DATA + BTR_BLOB_HDR_SIZE) + len,
		       * const end = block->frame + srv_page_size
		       - BTR_EXTERN_LEN;
		     b < end; ) {
			if (*b++) {
				goto incompatible;
			}
		}

		if (index->table->deserialise_columns(
			    &block->frame[FIL_PAGE_DATA + BTR_BLOB_HDR_SIZE],
			    len)) {
			goto incompatible;
		}

		/* Proceed to initialize the default values of
		any instantly added columns. */
	}

	mem_heap_t* heap = NULL;
	rec_offs* offsets = rec_get_offsets(rec, index, NULL, true,
					    ULINT_UNDEFINED, &heap);
	if (rec_offs_any_default(offsets)) {
inconsistent:
		mem_heap_free(heap);
		goto incompatible;
	}

	/* In fact, because we only ever append fields to the metadata
	record, it is also OK to perform READ UNCOMMITTED and
	then ignore any extra fields, provided that
	trx_sys.is_registered(DB_TRX_ID). */
	if (rec_offs_n_fields(offsets)
	    > ulint(index->n_fields) + !!index->table->instant
	    && !trx_sys.is_registered(current_trx(),
				      row_get_rec_trx_id(rec, index,
							 offsets))) {
		goto inconsistent;
	}

	for (unsigned i = index->n_core_fields; i < index->n_fields; i++) {
		dict_col_t* col = index->fields[i].col;
		const unsigned o = i + !!index->table->instant;
		ulint len;
		const byte* data = rec_get_nth_field(rec, offsets, o, &len);
		ut_ad(!col->is_added());
		ut_ad(!col->def_val.data);
		col->def_val.len = len;
		switch (len) {
		case UNIV_SQL_NULL:
			continue;
		case 0:
			col->def_val.data = field_ref_zero;
			continue;
		}
		ut_ad(len != UNIV_SQL_DEFAULT);
		if (!rec_offs_nth_extern(offsets, o)) {
			col->def_val.data = mem_heap_dup(
				index->table->heap, data, len);
		} else if (len < BTR_EXTERN_FIELD_REF_SIZE
			   || !memcmp(data + len - BTR_EXTERN_FIELD_REF_SIZE,
				      field_ref_zero,
				      BTR_EXTERN_FIELD_REF_SIZE)) {
			col->def_val.len = UNIV_SQL_DEFAULT;
			goto inconsistent;
		} else {
			col->def_val.data = btr_copy_externally_stored_field(
				&col->def_val.len, data,
				cur.page_cur.block->zip_size(),
				len, index->table->heap);
		}
	}

	mem_heap_free(heap);
	return DB_SUCCESS;
}

/** Load the instant ALTER TABLE metadata from the clustered index
when loading a table definition.
@param[in,out]	table	table definition from the data dictionary
@return	error code
@retval	DB_SUCCESS	if no error occurred */
dberr_t
btr_cur_instant_init(dict_table_t* table)
{
	mtr_t		mtr;
	dict_index_t*	index = dict_table_get_first_index(table);
	mtr.start();
	dberr_t	err = index
		? btr_cur_instant_init_low(index, &mtr)
		: DB_CORRUPTION;
	mtr.commit();
	return(err);
}

/** Initialize the n_core_null_bytes on first access to a clustered
index root page.
@param[in]	index	clustered index that is on its first access
@param[in]	page	clustered index root page
@return	whether the page is corrupted */
bool btr_cur_instant_root_init(dict_index_t* index, const page_t* page)
{
	ut_ad(!index->is_dummy);
	ut_ad(fil_page_index_page_check(page));
	ut_ad(!page_has_siblings(page));
	ut_ad(page_get_space_id(page) == index->table->space_id);
	ut_ad(page_get_page_no(page) == index->page);
	ut_ad(!page_is_comp(page) == !dict_table_is_comp(index->table));
	ut_ad(index->is_primary());
	ut_ad(!index->is_instant());
	ut_ad(index->table->supports_instant());
	/* This is normally executed as part of btr_cur_instant_init()
	when dict_load_table_one() is loading a table definition.
	Other threads should not access or modify the n_core_null_bytes,
	n_core_fields before dict_load_table_one() returns.

	This can also be executed during IMPORT TABLESPACE, where the
	table definition is exclusively locked. */

	switch (fil_page_get_type(page)) {
	default:
		ut_ad("wrong page type" == 0);
		return true;
	case FIL_PAGE_INDEX:
		/* The field PAGE_INSTANT is guaranteed 0 on clustered
		index root pages of ROW_FORMAT=COMPACT or
		ROW_FORMAT=DYNAMIC when instant ADD COLUMN is not used. */
		ut_ad(!page_is_comp(page) || !page_get_instant(page));
		index->n_core_null_bytes = static_cast<uint8_t>(
			UT_BITS_IN_BYTES(unsigned(index->n_nullable)));
		return false;
	case FIL_PAGE_TYPE_INSTANT:
		break;
	}

	const uint16_t n = page_get_instant(page);

	if (n < index->n_uniq + DATA_ROLL_PTR) {
		/* The PRIMARY KEY (or hidden DB_ROW_ID) and
		DB_TRX_ID,DB_ROLL_PTR columns must always be present
		as 'core' fields. */
		return true;
	}

	if (n > REC_MAX_N_FIELDS) {
		return true;
	}

	index->n_core_fields = n & dict_index_t::MAX_N_FIELDS;

	const rec_t* infimum = page_get_infimum_rec(page);
	const rec_t* supremum = page_get_supremum_rec(page);

	if (!memcmp(infimum, "infimum", 8)
	    && !memcmp(supremum, "supremum", 8)) {
		if (n > index->n_fields) {
			/* All fields, including those for instantly
			added columns, must be present in the
			data dictionary. */
			return true;
		}

		ut_ad(!index->is_dummy);
		ut_d(index->is_dummy = true);
		index->n_core_null_bytes = static_cast<uint8_t>(
			UT_BITS_IN_BYTES(index->get_n_nullable(n)));
		ut_d(index->is_dummy = false);
		return false;
	}

	if (memcmp(infimum, field_ref_zero, 8)
	    || memcmp(supremum, field_ref_zero, 7)) {
		/* The infimum and supremum records must either contain
		the original strings, or they must be filled with zero
		bytes, except for the bytes that we have repurposed. */
		return true;
	}

	index->n_core_null_bytes = supremum[7];
	return index->n_core_null_bytes > 128;
}

/** Optimistically latches the leaf page or pages requested.
@param[in]	block		guessed buffer block
@param[in]	modify_clock	modify clock value
@param[in,out]	latch_mode	BTR_SEARCH_LEAF, ...
@param[in,out]	cursor		cursor
@param[in]	file		file name
@param[in]	line		line where called
@param[in]	mtr		mini-transaction
@return true if success */
bool
btr_cur_optimistic_latch_leaves(
	buf_block_t*	block,
	ib_uint64_t	modify_clock,
	ulint*		latch_mode,
	btr_cur_t*	cursor,
	const char*	file,
	unsigned	line,
	mtr_t*		mtr)
{
	rw_lock_type_t	mode;
	ulint		left_page_no;

	switch (*latch_mode) {
	case BTR_SEARCH_LEAF:
	case BTR_MODIFY_LEAF:
		return(buf_page_optimistic_get(*latch_mode, block,
				modify_clock, file, line, mtr));
	case BTR_SEARCH_PREV:
	case BTR_MODIFY_PREV:
		mode = *latch_mode == BTR_SEARCH_PREV
			? RW_S_LATCH : RW_X_LATCH;

		if (block->page.state() != BUF_BLOCK_FILE_PAGE) {
			return(false);
		}
		/* pin the block not to be relocated */
		buf_block_buf_fix_inc(block, file, line);

		rw_lock_s_lock(&block->lock);
		if (block->modify_clock != modify_clock) {
			rw_lock_s_unlock(&block->lock);

			goto unpin_failed;
		}
		left_page_no = btr_page_get_prev(block->frame);
		rw_lock_s_unlock(&block->lock);

		cursor->left_block = left_page_no != FIL_NULL
			? btr_block_get(*cursor->index, left_page_no, mode,
					page_is_leaf(block->frame), mtr)
			: NULL;

		if (buf_page_optimistic_get(mode, block, modify_clock,
					    file, line, mtr)) {
			if (btr_page_get_prev(block->frame) == left_page_no) {
				buf_block_buf_fix_dec(block);
				*latch_mode = mode;
				return(true);
			} else {
				/* release the block */
				btr_leaf_page_release(block, mode, mtr);
			}
		}

		/* release the left block */
		if (cursor->left_block != NULL) {
			btr_leaf_page_release(cursor->left_block,
					      mode, mtr);
		}
unpin_failed:
		/* unpin the block */
		buf_block_buf_fix_dec(block);
		return(false);

	default:
		ut_error;
		return(false);
	}
}

/**
Gets intention in btr_intention_t from latch_mode, and cleares the intention
at the latch_mode.
@param latch_mode	in/out: pointer to latch_mode
@return intention for latching tree */
static
btr_intention_t
btr_cur_get_and_clear_intention(
	ulint	*latch_mode)
{
	btr_intention_t	intention;

	switch (*latch_mode & (BTR_LATCH_FOR_INSERT | BTR_LATCH_FOR_DELETE)) {
	case BTR_LATCH_FOR_INSERT:
		intention = BTR_INTENTION_INSERT;
		break;
	case BTR_LATCH_FOR_DELETE:
		intention = BTR_INTENTION_DELETE;
		break;
	default:
		/* both or unknown */
		intention = BTR_INTENTION_BOTH;
	}
	*latch_mode &= ulint(~(BTR_LATCH_FOR_INSERT | BTR_LATCH_FOR_DELETE));

	return(intention);
}

/**
Gets the desired latch type for the root leaf (root page is root leaf)
at the latch mode.
@param latch_mode	in: BTR_SEARCH_LEAF, ...
@return latch type */
static
rw_lock_type_t
btr_cur_latch_for_root_leaf(
	ulint	latch_mode)
{
	switch (latch_mode) {
	case BTR_SEARCH_LEAF:
	case BTR_SEARCH_TREE:
	case BTR_SEARCH_PREV:
		return(RW_S_LATCH);
	case BTR_MODIFY_LEAF:
	case BTR_MODIFY_TREE:
	case BTR_MODIFY_PREV:
		return(RW_X_LATCH);
	case BTR_CONT_MODIFY_TREE:
	case BTR_CONT_SEARCH_TREE:
		/* A root page should be latched already,
		and don't need to be latched here.
		fall through (RW_NO_LATCH) */
	case BTR_NO_LATCHES:
		return(RW_NO_LATCH);
	}

	ut_error;
	return(RW_NO_LATCH); /* avoid compiler warnings */
}

/** Detects whether the modifying record might need a modifying tree structure.
@param[in]	index		index
@param[in]	page		page
@param[in]	lock_intention	lock intention for the tree operation
@param[in]	rec		record (current node_ptr)
@param[in]	rec_size	size of the record or max size of node_ptr
@param[in]	zip_size	ROW_FORMAT=COMPRESSED page size, or 0
@param[in]	mtr		mtr
@return true if tree modification is needed */
static
bool
btr_cur_will_modify_tree(
	dict_index_t*	index,
	const page_t*	page,
	btr_intention_t	lock_intention,
	const rec_t*	rec,
	ulint		rec_size,
	ulint		zip_size,
	mtr_t*		mtr)
{
	ut_ad(!page_is_leaf(page));
	ut_ad(mtr_memo_contains_flagged(mtr, dict_index_get_lock(index),
					MTR_MEMO_X_LOCK | MTR_MEMO_SX_LOCK));

	/* Pessimistic delete of the first record causes delete & insert
	of node_ptr at upper level. And a subsequent page shrink is
	possible. It causes delete of node_ptr at the upper level.
	So we should pay attention also to 2nd record not only
	first record and last record. Because if the "delete & insert" are
	done for the different page, the 2nd record become
	first record and following compress might delete the record and causes
	the uppper level node_ptr modification. */

	const ulint n_recs = page_get_n_recs(page);

	if (lock_intention <= BTR_INTENTION_BOTH) {
		compile_time_assert(BTR_INTENTION_DELETE < BTR_INTENTION_BOTH);
		compile_time_assert(BTR_INTENTION_BOTH < BTR_INTENTION_INSERT);

		if (!page_has_siblings(page)) {
			return true;
		}

		ulint margin = rec_size;

		if (lock_intention == BTR_INTENTION_BOTH) {
			ulint	level = btr_page_get_level(page);

			/* This value is the worst expectation for the node_ptr
			records to be deleted from this page. It is used to
			expect whether the cursor position can be the left_most
			record in this page or not. */
			ulint   max_nodes_deleted = 0;

			/* By modifying tree operations from the under of this
			level, logically (2 ^ (level - 1)) opportunities to
			deleting records in maximum even unreally rare case. */
			if (level > 7) {
				/* TODO: adjust this practical limit. */
				max_nodes_deleted = 64;
			} else if (level > 0) {
				max_nodes_deleted = (ulint)1 << (level - 1);
			}
			/* check delete will cause. (BTR_INTENTION_BOTH
			or BTR_INTENTION_DELETE) */
			if (n_recs <= max_nodes_deleted * 2
			    || page_rec_is_first(rec, page)) {
				/* The cursor record can be the left most record
				in this page. */
				return true;
			}

			if (page_has_prev(page)
			    && page_rec_distance_is_at_most(
				    page_get_infimum_rec(page), rec,
				    max_nodes_deleted)) {
				return true;
			}

			if (page_has_next(page)
			    && page_rec_distance_is_at_most(
				    rec, page_get_supremum_rec(page),
				    max_nodes_deleted)) {
				return true;
			}

			/* Delete at leftmost record in a page causes delete
			& insert at its parent page. After that, the delete
			might cause btr_compress() and delete record at its
			parent page. Thus we should consider max deletes. */
			margin *= max_nodes_deleted;
		}

		/* Safe because we already have SX latch of the index tree */
		if (page_get_data_size(page)
		    < margin + BTR_CUR_PAGE_COMPRESS_LIMIT(index)) {
			return(true);
		}
	}

	if (lock_intention >= BTR_INTENTION_BOTH) {
		/* check insert will cause. BTR_INTENTION_BOTH
		or BTR_INTENTION_INSERT*/

		/* Once we invoke the btr_cur_limit_optimistic_insert_debug,
		we should check it here in advance, since the max allowable
		records in a page is limited. */
		LIMIT_OPTIMISTIC_INSERT_DEBUG(n_recs, return true);

		/* needs 2 records' space for the case the single split and
		insert cannot fit.
		page_get_max_insert_size_after_reorganize() includes space
		for page directory already */
		ulint	max_size
			= page_get_max_insert_size_after_reorganize(page, 2);

		if (max_size < BTR_CUR_PAGE_REORGANIZE_LIMIT + rec_size
		    || max_size < rec_size * 2) {
			return(true);
		}

		/* TODO: optimize this condition for ROW_FORMAT=COMPRESSED.
		This is based on the worst case, and we could invoke
		page_zip_available() on the block->page.zip. */
		/* needs 2 records' space also for worst compress rate. */
		if (zip_size
		    && page_zip_empty_size(index->n_fields, zip_size)
		    <= rec_size * 2 + page_get_data_size(page)
		    + page_dir_calc_reserved_space(n_recs + 2)) {
			return(true);
		}
	}

	return(false);
}

/** Detects whether the modifying record might need a opposite modification
to the intention.
@param[in]	page		page
@param[in]	lock_intention	lock intention for the tree operation
@param[in]	rec		record (current node_ptr)
@return	true if tree modification is needed */
static
bool
btr_cur_need_opposite_intention(
	const page_t*	page,
	btr_intention_t	lock_intention,
	const rec_t*	rec)
{
	switch (lock_intention) {
	case BTR_INTENTION_DELETE:
		return (page_has_prev(page) && page_rec_is_first(rec, page)) ||
			(page_has_next(page) && page_rec_is_last(rec, page));
	case BTR_INTENTION_INSERT:
		return page_has_next(page) && page_rec_is_last(rec, page);
	case BTR_INTENTION_BOTH:
		return(false);
	}

	ut_error;
	return(false);
}

/**
@param[in]	index b-tree
@return maximum size of a node pointer record in bytes */
static ulint btr_node_ptr_max_size(const dict_index_t* index)
{
	if (dict_index_is_ibuf(index)) {
		/* cannot estimate accurately */
		/* This is universal index for change buffer.
		The max size of the entry is about max key length * 2.
		(index key + primary key to be inserted to the index)
		(The max key length is UNIV_PAGE_SIZE / 16 * 3 at
		 ha_innobase::max_supported_key_length(),
		 considering MAX_KEY_LENGTH = 3072 at MySQL imposes
		 the 3500 historical InnoDB value for 16K page size case.)
		For the universal index, node_ptr contains most of the entry.
		And 512 is enough to contain ibuf columns and meta-data */
		return srv_page_size / 8 * 3 + 512;
	}

	/* Each record has page_no, length of page_no and header. */
	ulint comp = dict_table_is_comp(index->table);
	ulint rec_max_size = comp
		? REC_NODE_PTR_SIZE + 1 + REC_N_NEW_EXTRA_BYTES
		+ UT_BITS_IN_BYTES(index->n_nullable)
		: REC_NODE_PTR_SIZE + 2 + REC_N_OLD_EXTRA_BYTES
		+ 2 * index->n_fields;

	/* Compute the maximum possible record size. */
	for (ulint i = 0; i < dict_index_get_n_unique_in_tree(index); i++) {
		const dict_field_t*	field
			= dict_index_get_nth_field(index, i);
		const dict_col_t*	col
			= dict_field_get_col(field);
		ulint			field_max_size;
		ulint			field_ext_max_size;

		/* Determine the maximum length of the index field. */

		field_max_size = dict_col_get_fixed_size(col, comp);
		if (field_max_size) {
			/* dict_index_add_col() should guarantee this */
			ut_ad(!field->prefix_len
			      || field->fixed_len == field->prefix_len);
			/* Fixed lengths are not encoded
			in ROW_FORMAT=COMPACT. */
			rec_max_size += field_max_size;
			continue;
		}

		field_max_size = dict_col_get_max_size(col);
		if (UNIV_UNLIKELY(!field_max_size)) {
			switch (col->mtype) {
			case DATA_VARCHAR:
				if (!comp
				    && (!strcmp(index->table->name.m_name,
						"SYS_FOREIGN")
					|| !strcmp(index->table->name.m_name,
						   "SYS_FOREIGN_COLS"))) {
					break;
				}
				/* fall through */
			case DATA_VARMYSQL:
			case DATA_CHAR:
			case DATA_MYSQL:
				/* CHAR(0) and VARCHAR(0) are possible
				data type definitions in MariaDB.
				The InnoDB internal SQL parser maps
				CHAR to DATA_VARCHAR, so DATA_CHAR (or
				DATA_MYSQL) is only coming from the
				MariaDB SQL layer. */
				if (comp) {
					/* Add a length byte, because
					fixed-length empty field are
					encoded as variable-length.
					For ROW_FORMAT=REDUNDANT,
					these bytes were added to
					rec_max_size before this loop. */
					rec_max_size++;
				}
				continue;
			}

			/* SYS_FOREIGN.ID is defined as CHAR in the
			InnoDB internal SQL parser, which translates
			into the incorrect VARCHAR(0).  InnoDB does
			not enforce maximum lengths of columns, so
			that is why any data can be inserted in the
			first place.

			Likewise, SYS_FOREIGN.FOR_NAME,
			SYS_FOREIGN.REF_NAME, SYS_FOREIGN_COLS.ID, are
			defined as CHAR, and also they are part of a key. */

			ut_ad(!strcmp(index->table->name.m_name,
				      "SYS_FOREIGN")
			      || !strcmp(index->table->name.m_name,
					 "SYS_FOREIGN_COLS"));
			ut_ad(!comp);
			ut_ad(col->mtype == DATA_VARCHAR);

			rec_max_size += (srv_page_size == UNIV_PAGE_SIZE_MAX)
				? REDUNDANT_REC_MAX_DATA_SIZE
				: page_get_free_space_of_empty(FALSE) / 2;
		} else if (field_max_size == NAME_LEN && i == 1
			   && (!strcmp(index->table->name.m_name,
				       TABLE_STATS_NAME)
			       || !strcmp(index->table->name.m_name,
					  INDEX_STATS_NAME))) {
			ut_ad(!strcmp(field->name, "table_name"));
			/* Interpret "table_name" as VARCHAR(199) even
			if it was incorrectly defined as VARCHAR(64).
			While the caller of ha_innobase enforces the
			maximum length on any data written, the InnoDB
			internal SQL parser will happily write as much
			data as is provided. The purpose of this hack
			is to avoid InnoDB hangs after persistent
			statistics on partitioned tables are
			deleted. */
			field_max_size = 199 * SYSTEM_CHARSET_MBMAXLEN;
		}
		field_ext_max_size = field_max_size < 256 ? 1 : 2;

		if (field->prefix_len
		    && field->prefix_len < field_max_size) {
			field_max_size = field->prefix_len;
		}

		if (comp) {
			/* Add the extra size for ROW_FORMAT=COMPACT.
			For ROW_FORMAT=REDUNDANT, these bytes were
			added to rec_max_size before this loop. */
			rec_max_size += field_ext_max_size;
		}

		rec_max_size += field_max_size;
	}

	return rec_max_size;
}

/********************************************************************//**
Searches an index tree and positions a tree cursor on a given level.
NOTE: n_fields_cmp in tuple must be set so that it cannot be compared
to node pointer page number fields on the upper levels of the tree!
Note that if mode is PAGE_CUR_LE, which is used in inserts, then
cursor->up_match and cursor->low_match both will have sensible values.
If mode is PAGE_CUR_GE, then up_match will a have a sensible value.

If mode is PAGE_CUR_LE , cursor is left at the place where an insert of the
search tuple should be performed in the B-tree. InnoDB does an insert
immediately after the cursor. Thus, the cursor may end up on a user record,
or on a page infimum record. */
dberr_t
btr_cur_search_to_nth_level_func(
	dict_index_t*	index,	/*!< in: index */
	ulint		level,	/*!< in: the tree level of search */
	const dtuple_t*	tuple,	/*!< in: data tuple; NOTE: n_fields_cmp in
				tuple must be set so that it cannot get
				compared to the node ptr page number field! */
	page_cur_mode_t	mode,	/*!< in: PAGE_CUR_L, ...;
				Inserts should always be made using
				PAGE_CUR_LE to search the position! */
	ulint		latch_mode, /*!< in: BTR_SEARCH_LEAF, ..., ORed with
				at most one of BTR_INSERT, BTR_DELETE_MARK,
				BTR_DELETE, or BTR_ESTIMATE;
				cursor->left_block is used to store a pointer
				to the left neighbor page, in the cases
				BTR_SEARCH_PREV and BTR_MODIFY_PREV;
				NOTE that if ahi_latch, we might not have a
				cursor page latch, we assume that ahi_latch
				protects the record! */
	btr_cur_t*	cursor, /*!< in/out: tree cursor; the cursor page is
				s- or x-latched, but see also above! */
#ifdef BTR_CUR_HASH_ADAPT
	rw_lock_t*	ahi_latch,
				/*!< in: currently held btr_search_latch
				(in RW_S_LATCH mode), or NULL */
#endif /* BTR_CUR_HASH_ADAPT */
	const char*	file,	/*!< in: file name */
	unsigned	line,	/*!< in: line where called */
	mtr_t*		mtr,	/*!< in: mtr */
	ib_uint64_t	autoinc)/*!< in: PAGE_ROOT_AUTO_INC to be written
				(0 if none) */
{
	page_t*		page = NULL; /* remove warning */
	buf_block_t*	block;
	buf_block_t*	guess;
	ulint		height;
	ulint		up_match;
	ulint		up_bytes;
	ulint		low_match;
	ulint		low_bytes;
	ulint		rw_latch;
	page_cur_mode_t	page_mode;
	page_cur_mode_t	search_mode = PAGE_CUR_UNSUPP;
	ulint		buf_mode;
	ulint		estimate;
	ulint		node_ptr_max_size = srv_page_size / 2;
	page_cur_t*	page_cursor;
	btr_op_t	btr_op;
	ulint		root_height = 0; /* remove warning */
	dberr_t		err = DB_SUCCESS;

	btr_intention_t	lock_intention;
	bool		modify_external;
	buf_block_t*	tree_blocks[BTR_MAX_LEVELS];
	ulint		tree_savepoints[BTR_MAX_LEVELS];
	ulint		n_blocks = 0;
	ulint		n_releases = 0;
	bool		detected_same_key_root = false;

	bool		retrying_for_search_prev = false;
	ulint		leftmost_from_level = 0;
	buf_block_t**	prev_tree_blocks = NULL;
	ulint*		prev_tree_savepoints = NULL;
	ulint		prev_n_blocks = 0;
	ulint		prev_n_releases = 0;
	bool		need_path = true;
	bool		rtree_parent_modified = false;
	bool		mbr_adj = false;
	bool		found = false;

	DBUG_ENTER("btr_cur_search_to_nth_level");

#ifdef BTR_CUR_ADAPT
	btr_search_t*	info;
#endif /* BTR_CUR_ADAPT */
	mem_heap_t*	heap		= NULL;
	rec_offs	offsets_[REC_OFFS_NORMAL_SIZE];
	rec_offs*	offsets		= offsets_;
	rec_offs	offsets2_[REC_OFFS_NORMAL_SIZE];
	rec_offs*	offsets2	= offsets2_;
	rec_offs_init(offsets_);
	rec_offs_init(offsets2_);
	/* Currently, PAGE_CUR_LE is the only search mode used for searches
	ending to upper levels */

	ut_ad(level == 0 || mode == PAGE_CUR_LE
	      || RTREE_SEARCH_MODE(mode));
	ut_ad(dict_index_check_search_tuple(index, tuple));
	ut_ad(!dict_index_is_ibuf(index) || ibuf_inside(mtr));
	ut_ad(dtuple_check_typed(tuple));
	ut_ad(!(index->type & DICT_FTS));
	ut_ad(index->page != FIL_NULL);

	UNIV_MEM_INVALID(&cursor->up_match, sizeof cursor->up_match);
	UNIV_MEM_INVALID(&cursor->up_bytes, sizeof cursor->up_bytes);
	UNIV_MEM_INVALID(&cursor->low_match, sizeof cursor->low_match);
	UNIV_MEM_INVALID(&cursor->low_bytes, sizeof cursor->low_bytes);
#ifdef UNIV_DEBUG
	cursor->up_match = ULINT_UNDEFINED;
	cursor->low_match = ULINT_UNDEFINED;
#endif /* UNIV_DEBUG */

	ibool	s_latch_by_caller;

	s_latch_by_caller = latch_mode & BTR_ALREADY_S_LATCHED;

	ut_ad(!s_latch_by_caller
	      || srv_read_only_mode
	      || mtr_memo_contains_flagged(mtr,
					   dict_index_get_lock(index),
					   MTR_MEMO_S_LOCK
					   | MTR_MEMO_SX_LOCK));

	/* These flags are mutually exclusive, they are lumped together
	with the latch mode for historical reasons. It's possible for
	none of the flags to be set. */
	switch (UNIV_EXPECT(latch_mode
			    & (BTR_INSERT | BTR_DELETE | BTR_DELETE_MARK),
			    0)) {
	case 0:
		btr_op = BTR_NO_OP;
		break;
	case BTR_INSERT:
		btr_op = (latch_mode & BTR_IGNORE_SEC_UNIQUE)
			? BTR_INSERT_IGNORE_UNIQUE_OP
			: BTR_INSERT_OP;
		break;
	case BTR_DELETE:
		btr_op = BTR_DELETE_OP;
		ut_a(cursor->purge_node);
		break;
	case BTR_DELETE_MARK:
		btr_op = BTR_DELMARK_OP;
		break;
	default:
		/* only one of BTR_INSERT, BTR_DELETE, BTR_DELETE_MARK
		should be specified at a time */
		ut_error;
	}

	/* Operations on the insert buffer tree cannot be buffered. */
	ut_ad(btr_op == BTR_NO_OP || !dict_index_is_ibuf(index));
	/* Operations on the clustered index cannot be buffered. */
	ut_ad(btr_op == BTR_NO_OP || !dict_index_is_clust(index));
	/* Operations on the temporary table(indexes) cannot be buffered. */
	ut_ad(btr_op == BTR_NO_OP || !index->table->is_temporary());
	/* Operation on the spatial index cannot be buffered. */
	ut_ad(btr_op == BTR_NO_OP || !dict_index_is_spatial(index));

	estimate = latch_mode & BTR_ESTIMATE;

	lock_intention = btr_cur_get_and_clear_intention(&latch_mode);

	modify_external = latch_mode & BTR_MODIFY_EXTERNAL;

	/* Turn the flags unrelated to the latch mode off. */
	latch_mode = BTR_LATCH_MODE_WITHOUT_FLAGS(latch_mode);

	ut_ad(!modify_external || latch_mode == BTR_MODIFY_LEAF);

	ut_ad(!s_latch_by_caller
	      || latch_mode == BTR_SEARCH_LEAF
	      || latch_mode == BTR_SEARCH_TREE
	      || latch_mode == BTR_MODIFY_LEAF);

	ut_ad(autoinc == 0 || dict_index_is_clust(index));
	ut_ad(autoinc == 0
	      || latch_mode == BTR_MODIFY_TREE
	      || latch_mode == BTR_MODIFY_LEAF);
	ut_ad(autoinc == 0 || level == 0);

	cursor->flag = BTR_CUR_BINARY;
	cursor->index = index;

#ifndef BTR_CUR_ADAPT
	guess = NULL;
#else
	info = btr_search_get_info(index);

	if (!buf_pool.is_obsolete(info->withdraw_clock)) {
		guess = info->root_guess;
	} else {
		guess = NULL;
	}

#ifdef BTR_CUR_HASH_ADAPT

# ifdef UNIV_SEARCH_PERF_STAT
	info->n_searches++;
# endif
	if (autoinc == 0
	    && latch_mode <= BTR_MODIFY_LEAF
	    && info->last_hash_succ
# ifdef MYSQL_INDEX_DISABLE_AHI
	    && !index->disable_ahi
# endif
	    && !estimate
# ifdef PAGE_CUR_LE_OR_EXTENDS
	    && mode != PAGE_CUR_LE_OR_EXTENDS
# endif /* PAGE_CUR_LE_OR_EXTENDS */
	    && !dict_index_is_spatial(index)
	    /* If !ahi_latch, we do a dirty read of
	    btr_search_enabled below, and btr_search_guess_on_hash()
	    will have to check it again. */
	    && btr_search_enabled
	    && !modify_external
	    && !(tuple->info_bits & REC_INFO_MIN_REC_FLAG)
	    && btr_search_guess_on_hash(index, info, tuple, mode,
					latch_mode, cursor,
					ahi_latch, mtr)) {

		/* Search using the hash index succeeded */

		ut_ad(cursor->up_match != ULINT_UNDEFINED
		      || mode != PAGE_CUR_GE);
		ut_ad(cursor->up_match != ULINT_UNDEFINED
		      || mode != PAGE_CUR_LE);
		ut_ad(cursor->low_match != ULINT_UNDEFINED
		      || mode != PAGE_CUR_LE);
		btr_cur_n_sea++;

		DBUG_RETURN(err);
	}
# endif /* BTR_CUR_HASH_ADAPT */
#endif /* BTR_CUR_ADAPT */
	btr_cur_n_non_sea++;

	/* If the hash search did not succeed, do binary search down the
	tree */

#ifdef BTR_CUR_HASH_ADAPT
	if (ahi_latch) {
		/* Release possible search latch to obey latching order */
		rw_lock_s_unlock(ahi_latch);
	}
#endif /* BTR_CUR_HASH_ADAPT */

	/* Store the position of the tree latch we push to mtr so that we
	know how to release it when we have latched leaf node(s) */

	ulint savepoint = mtr_set_savepoint(mtr);

	rw_lock_type_t upper_rw_latch;

	switch (latch_mode) {
	case BTR_MODIFY_TREE:
		/* Most of delete-intended operations are purging.
		Free blocks and read IO bandwidth should be prior
		for them, when the history list is glowing huge. */
		if (lock_intention == BTR_INTENTION_DELETE
		    && trx_sys.rseg_history_len > BTR_CUR_FINE_HISTORY_LENGTH
		    && buf_pool.n_pend_reads) {
x_latch_index:
			mtr_x_lock_index(index, mtr);
		} else if (index->is_spatial()
			   && lock_intention <= BTR_INTENTION_BOTH) {
			/* X lock the if there is possibility of
			pessimistic delete on spatial index. As we could
			lock upward for the tree */
			goto x_latch_index;
		} else {
			mtr_sx_lock_index(index, mtr);
		}
		upper_rw_latch = RW_X_LATCH;
		break;
	case BTR_CONT_MODIFY_TREE:
	case BTR_CONT_SEARCH_TREE:
		/* Do nothing */
		ut_ad(srv_read_only_mode
		      || mtr_memo_contains_flagged(mtr,
						   dict_index_get_lock(index),
						   MTR_MEMO_X_LOCK
						   | MTR_MEMO_SX_LOCK));
		if (dict_index_is_spatial(index)
		    && latch_mode == BTR_CONT_MODIFY_TREE) {
			/* If we are about to locating parent page for split
			and/or merge operation for R-Tree index, X latch
			the parent */
			upper_rw_latch = RW_X_LATCH;
		} else {
			upper_rw_latch = RW_NO_LATCH;
		}
		break;
	default:
		if (!srv_read_only_mode) {
			if (s_latch_by_caller) {
				ut_ad(rw_lock_own(dict_index_get_lock(index),
				              RW_LOCK_S));
			} else if (!modify_external) {
				/* BTR_SEARCH_TREE is intended to be used with
				BTR_ALREADY_S_LATCHED */
				ut_ad(latch_mode != BTR_SEARCH_TREE);

				mtr_s_lock_index(index, mtr);
			} else {
				/* BTR_MODIFY_EXTERNAL needs to be excluded */
				mtr_sx_lock_index(index, mtr);
			}
			upper_rw_latch = RW_S_LATCH;
		} else {
			upper_rw_latch = RW_NO_LATCH;
		}
	}
	const rw_lock_type_t root_leaf_rw_latch = btr_cur_latch_for_root_leaf(
		latch_mode);

	page_cursor = btr_cur_get_page_cur(cursor);

	const ulint		zip_size = index->table->space->zip_size();

	/* Start with the root page. */
	page_id_t		page_id(index->table->space_id, index->page);

	if (root_leaf_rw_latch == RW_X_LATCH) {
		node_ptr_max_size = btr_node_ptr_max_size(index);
	}

	up_match = 0;
	up_bytes = 0;
	low_match = 0;
	low_bytes = 0;

	height = ULINT_UNDEFINED;

	/* We use these modified search modes on non-leaf levels of the
	B-tree. These let us end up in the right B-tree leaf. In that leaf
	we use the original search mode. */

	switch (mode) {
	case PAGE_CUR_GE:
		page_mode = PAGE_CUR_L;
		break;
	case PAGE_CUR_G:
		page_mode = PAGE_CUR_LE;
		break;
	default:
#ifdef PAGE_CUR_LE_OR_EXTENDS
		ut_ad(mode == PAGE_CUR_L || mode == PAGE_CUR_LE
		      || RTREE_SEARCH_MODE(mode)
		      || mode == PAGE_CUR_LE_OR_EXTENDS);
#else /* PAGE_CUR_LE_OR_EXTENDS */
		ut_ad(mode == PAGE_CUR_L || mode == PAGE_CUR_LE
		      || RTREE_SEARCH_MODE(mode));
#endif /* PAGE_CUR_LE_OR_EXTENDS */
		page_mode = mode;
		break;
	}

	/* Loop and search until we arrive at the desired level */
	btr_latch_leaves_t latch_leaves = {{NULL, NULL, NULL}, {0, 0, 0}};

search_loop:
	buf_mode = BUF_GET;
	rw_latch = RW_NO_LATCH;
	rtree_parent_modified = false;

	if (height != 0) {
		/* We are about to fetch the root or a non-leaf page. */
		if ((latch_mode != BTR_MODIFY_TREE || height == level)
		    && !retrying_for_search_prev) {
			/* If doesn't have SX or X latch of index,
			each pages should be latched before reading. */
			if (height == ULINT_UNDEFINED
			    && upper_rw_latch == RW_S_LATCH
			    && (modify_external || autoinc)) {
				/* needs sx-latch of root page
				for fseg operation or for writing
				PAGE_ROOT_AUTO_INC */
				rw_latch = RW_SX_LATCH;
			} else {
				rw_latch = upper_rw_latch;
			}
		}
	} else if (latch_mode <= BTR_MODIFY_LEAF) {
		rw_latch = latch_mode;

		if (btr_op != BTR_NO_OP
		    && ibuf_should_try(index, btr_op != BTR_INSERT_OP)) {

			/* Try to buffer the operation if the leaf
			page is not in the buffer pool. */

			buf_mode = btr_op == BTR_DELETE_OP
				? BUF_GET_IF_IN_POOL_OR_WATCH
				: BUF_GET_IF_IN_POOL;
		}
	}

retry_page_get:
	ut_ad(n_blocks < BTR_MAX_LEVELS);
	tree_savepoints[n_blocks] = mtr_set_savepoint(mtr);
	block = buf_page_get_gen(page_id, zip_size, rw_latch, guess,
				 buf_mode, file, line, mtr, &err,
				 height == 0 && !index->is_clust());
	tree_blocks[n_blocks] = block;

	/* Note that block==NULL signifies either an error or change
	buffering. */

	if (err != DB_SUCCESS) {
		ut_ad(block == NULL);
		if (err == DB_DECRYPTION_FAILED) {
			ib_push_warning((void *)NULL,
				DB_DECRYPTION_FAILED,
				"Table %s is encrypted but encryption service or"
				" used key_id is not available. "
				" Can't continue reading table.",
				index->table->name.m_name);
			index->table->file_unreadable = true;
		}

		goto func_exit;
	}

	if (block == NULL) {
		/* This must be a search to perform an insert/delete
		mark/ delete; try using the insert/delete buffer */

		ut_ad(height == 0);
		ut_ad(cursor->thr);

		switch (btr_op) {
		case BTR_INSERT_OP:
		case BTR_INSERT_IGNORE_UNIQUE_OP:
			ut_ad(buf_mode == BUF_GET_IF_IN_POOL);
			ut_ad(!dict_index_is_spatial(index));

			if (ibuf_insert(IBUF_OP_INSERT, tuple, index,
					page_id, zip_size, cursor->thr)) {

				cursor->flag = BTR_CUR_INSERT_TO_IBUF;

				goto func_exit;
			}
			break;

		case BTR_DELMARK_OP:
			ut_ad(buf_mode == BUF_GET_IF_IN_POOL);
			ut_ad(!dict_index_is_spatial(index));

			if (ibuf_insert(IBUF_OP_DELETE_MARK, tuple,
					index, page_id, zip_size,
					cursor->thr)) {

				cursor->flag = BTR_CUR_DEL_MARK_IBUF;

				goto func_exit;
			}

			break;

		case BTR_DELETE_OP:
			ut_ad(buf_mode == BUF_GET_IF_IN_POOL_OR_WATCH);
			ut_ad(!dict_index_is_spatial(index));

			if (!row_purge_poss_sec(cursor->purge_node,
						index, tuple)) {

				/* The record cannot be purged yet. */
				cursor->flag = BTR_CUR_DELETE_REF;
			} else if (ibuf_insert(IBUF_OP_DELETE, tuple,
					       index, page_id, zip_size,
					       cursor->thr)) {

				/* The purge was buffered. */
				cursor->flag = BTR_CUR_DELETE_IBUF;
			} else {
				/* The purge could not be buffered. */
				buf_pool.watch_unset(page_id);
				break;
			}

			buf_pool.watch_unset(page_id);
			goto func_exit;

		default:
			ut_error;
		}

		/* Insert to the insert/delete buffer did not succeed, we
		must read the page from disk. */

		buf_mode = BUF_GET;

		goto retry_page_get;
	}

	if (retrying_for_search_prev && height != 0) {
		/* also latch left sibling */
		ulint		left_page_no;
		buf_block_t*	get_block;

		ut_ad(rw_latch == RW_NO_LATCH);

		rw_latch = upper_rw_latch;

		rw_lock_s_lock(&block->lock);
		left_page_no = btr_page_get_prev(buf_block_get_frame(block));
		rw_lock_s_unlock(&block->lock);

		if (left_page_no != FIL_NULL) {
			ut_ad(prev_n_blocks < leftmost_from_level);

			prev_tree_savepoints[prev_n_blocks]
				= mtr_set_savepoint(mtr);
			get_block = buf_page_get_gen(
				page_id_t(page_id.space(), left_page_no),
				zip_size, rw_latch, NULL, buf_mode,
				file, line, mtr, &err);
			prev_tree_blocks[prev_n_blocks] = get_block;
			prev_n_blocks++;

			if (err != DB_SUCCESS) {
				if (err == DB_DECRYPTION_FAILED) {
					ib_push_warning((void *)NULL,
						DB_DECRYPTION_FAILED,
						"Table %s is encrypted but encryption service or"
						" used key_id is not available. "
						" Can't continue reading table.",
						index->table->name.m_name);
					index->table->file_unreadable = true;
				}

				goto func_exit;
			}

			/* BTR_MODIFY_TREE doesn't update prev/next_page_no,
			without their parent page's lock. So, not needed to
			retry here, because we have the parent page's lock. */
		}

		/* release RW_NO_LATCH page and lock with RW_S_LATCH */
		mtr_release_block_at_savepoint(
			mtr, tree_savepoints[n_blocks],
			tree_blocks[n_blocks]);

		tree_savepoints[n_blocks] = mtr_set_savepoint(mtr);
		block = buf_page_get_gen(page_id, zip_size,
					 rw_latch, NULL, buf_mode,
					 file, line, mtr, &err);
		tree_blocks[n_blocks] = block;

		if (err != DB_SUCCESS) {
			if (err == DB_DECRYPTION_FAILED) {
				ib_push_warning((void *)NULL,
					DB_DECRYPTION_FAILED,
					"Table %s is encrypted but encryption service or"
					" used key_id is not available. "
					" Can't continue reading table.",
					index->table->name.m_name);
				index->table->file_unreadable = true;
			}

			goto func_exit;
		}
	}

	page = buf_block_get_frame(block);

	if (height == ULINT_UNDEFINED
	    && page_is_leaf(page)
	    && rw_latch != RW_NO_LATCH
	    && rw_latch != root_leaf_rw_latch) {
		/* The root page is also a leaf page (root_leaf).
		We should reacquire the page, because the root page
		is latched differently from leaf pages. */
		ut_ad(root_leaf_rw_latch != RW_NO_LATCH);
		ut_ad(rw_latch == RW_S_LATCH || rw_latch == RW_SX_LATCH);
		ut_ad(rw_latch == RW_S_LATCH || modify_external || autoinc);
		ut_ad(!autoinc || root_leaf_rw_latch == RW_X_LATCH);

		ut_ad(n_blocks == 0);
		mtr_release_block_at_savepoint(
			mtr, tree_savepoints[n_blocks],
			tree_blocks[n_blocks]);

		upper_rw_latch = root_leaf_rw_latch;
		goto search_loop;
	}

	if (rw_latch != RW_NO_LATCH) {
#ifdef UNIV_ZIP_DEBUG
		const page_zip_des_t*	page_zip
			= buf_block_get_page_zip(block);
		ut_a(!page_zip || page_zip_validate(page_zip, page, index));
#endif /* UNIV_ZIP_DEBUG */

		buf_block_dbg_add_level(
			block, dict_index_is_ibuf(index)
			? SYNC_IBUF_TREE_NODE : SYNC_TREE_NODE);
	}

	ut_ad(fil_page_index_page_check(page));
	ut_ad(index->id == btr_page_get_index_id(page));

	if (height == ULINT_UNDEFINED) {
		/* We are in the root node */

		height = btr_page_get_level(page);
		root_height = height;
		cursor->tree_height = root_height + 1;

		if (dict_index_is_spatial(index)) {
			ut_ad(cursor->rtr_info);

			/* If SSN in memory is not initialized, fetch
			it from root page */
			if (!rtr_get_current_ssn_id(index)) {
				/* FIXME: do this in dict_load_table_one() */
				index->set_ssn(page_get_ssn_id(page) + 1);
			}

			/* Save the MBR */
			cursor->rtr_info->thr = cursor->thr;
			rtr_get_mbr_from_tuple(tuple, &cursor->rtr_info->mbr);
		}

#ifdef BTR_CUR_ADAPT
		if (block != guess) {
			info->root_guess = block;
			info->withdraw_clock = buf_pool.withdraw_clock();
		}
#endif
	}

	if (height == 0) {
		if (rw_latch == RW_NO_LATCH) {
			latch_leaves = btr_cur_latch_leaves(
				block, latch_mode, cursor, mtr);
		}

		switch (latch_mode) {
		case BTR_MODIFY_TREE:
		case BTR_CONT_MODIFY_TREE:
		case BTR_CONT_SEARCH_TREE:
			break;
		default:
			if (!s_latch_by_caller
			    && !srv_read_only_mode
			    && !modify_external) {
				/* Release the tree s-latch */
				/* NOTE: BTR_MODIFY_EXTERNAL
				needs to keep tree sx-latch */
				mtr_release_s_latch_at_savepoint(
					mtr, savepoint,
					dict_index_get_lock(index));
			}

			/* release upper blocks */
			if (retrying_for_search_prev) {
				ut_ad(!autoinc);
				for (;
				     prev_n_releases < prev_n_blocks;
				     prev_n_releases++) {
					mtr_release_block_at_savepoint(
						mtr,
						prev_tree_savepoints[
							prev_n_releases],
						prev_tree_blocks[
							prev_n_releases]);
				}
			}

			for (; n_releases < n_blocks; n_releases++) {
				if (n_releases == 0
				    && (modify_external || autoinc)) {
					/* keep the root page latch */
					ut_ad(mtr_memo_contains_flagged(
						mtr, tree_blocks[n_releases],
						MTR_MEMO_PAGE_SX_FIX
						| MTR_MEMO_PAGE_X_FIX));
					continue;
				}

				mtr_release_block_at_savepoint(
					mtr, tree_savepoints[n_releases],
					tree_blocks[n_releases]);
			}
		}

		page_mode = mode;
	}

	if (dict_index_is_spatial(index)) {
		/* Remember the page search mode */
		search_mode = page_mode;

		/* Some adjustment on search mode, when the
		page search mode is PAGE_CUR_RTREE_LOCATE
		or PAGE_CUR_RTREE_INSERT, as we are searching
		with MBRs. When it is not the target level, we
		should search all sub-trees that "CONTAIN" the
		search range/MBR. When it is at the target
		level, the search becomes PAGE_CUR_LE */
		if (page_mode == PAGE_CUR_RTREE_LOCATE
		    && level == height) {
			if (level == 0) {
				page_mode = PAGE_CUR_LE;
			} else {
				page_mode = PAGE_CUR_RTREE_GET_FATHER;
			}
		}

		if (page_mode == PAGE_CUR_RTREE_INSERT) {
			page_mode = (level == height)
					? PAGE_CUR_LE
					: PAGE_CUR_RTREE_INSERT;

			ut_ad(!page_is_leaf(page) || page_mode == PAGE_CUR_LE);
		}

		/* "need_path" indicates if we need to tracking the parent
		pages, if it is not spatial comparison, then no need to
		track it */
		if (page_mode < PAGE_CUR_CONTAIN) {
			need_path = false;
		}

		up_match = 0;
		low_match = 0;

		if (latch_mode == BTR_MODIFY_TREE
		    || latch_mode == BTR_CONT_MODIFY_TREE
		    || latch_mode == BTR_CONT_SEARCH_TREE) {
			/* Tree are locked, no need for Page Lock to protect
			the "path" */
			cursor->rtr_info->need_page_lock = false;
		}
        }

	if (dict_index_is_spatial(index) && page_mode >= PAGE_CUR_CONTAIN) {
		ut_ad(need_path);
		found = rtr_cur_search_with_match(
			block, index, tuple, page_mode, page_cursor,
			cursor->rtr_info);

		/* Need to use BTR_MODIFY_TREE to do the MBR adjustment */
		if (search_mode == PAGE_CUR_RTREE_INSERT
		    && cursor->rtr_info->mbr_adj) {
			if (latch_mode & BTR_MODIFY_LEAF) {
				/* Parent MBR needs updated, should retry
				with BTR_MODIFY_TREE */
				goto func_exit;
			} else if (latch_mode & BTR_MODIFY_TREE) {
				rtree_parent_modified = true;
				cursor->rtr_info->mbr_adj = false;
				mbr_adj = true;
			} else {
				ut_ad(0);
			}
		}

		if (found && page_mode == PAGE_CUR_RTREE_GET_FATHER) {
			cursor->low_match =
				DICT_INDEX_SPATIAL_NODEPTR_SIZE + 1;
		}
#ifdef BTR_CUR_HASH_ADAPT
	} else if (height == 0 && btr_search_enabled
		   && !(tuple->info_bits & REC_INFO_MIN_REC_FLAG)
		   && !dict_index_is_spatial(index)) {
		/* The adaptive hash index is only used when searching
		for leaf pages (height==0), but not in r-trees.
		We only need the byte prefix comparison for the purpose
		of updating the adaptive hash index. */
		page_cur_search_with_match_bytes(
			block, index, tuple, page_mode, &up_match, &up_bytes,
			&low_match, &low_bytes, page_cursor);
#endif /* BTR_CUR_HASH_ADAPT */
	} else {
		/* Search for complete index fields. */
		up_bytes = low_bytes = 0;
		page_cur_search_with_match(
			block, index, tuple, page_mode, &up_match,
			&low_match, page_cursor,
			need_path ? cursor->rtr_info : NULL);
	}

	if (estimate) {
		btr_cur_add_path_info(cursor, height, root_height);
	}

	/* If this is the desired level, leave the loop */

	ut_ad(height == btr_page_get_level(page_cur_get_page(page_cursor)));

	/* Add Predicate lock if it is serializable isolation
	and only if it is in the search case */
	if (dict_index_is_spatial(index)
	    && cursor->rtr_info->need_prdt_lock
	    && mode != PAGE_CUR_RTREE_INSERT
	    && mode != PAGE_CUR_RTREE_LOCATE
	    && mode >= PAGE_CUR_CONTAIN) {
		trx_t*		trx = thr_get_trx(cursor->thr);
		lock_prdt_t	prdt;

		lock_mutex_enter();
		lock_init_prdt_from_mbr(
			&prdt, &cursor->rtr_info->mbr, mode,
			trx->lock.lock_heap);
		lock_mutex_exit();

		if (rw_latch == RW_NO_LATCH && height != 0) {
			rw_lock_s_lock(&(block->lock));
		}

		lock_prdt_lock(block, &prdt, index, LOCK_S,
			       LOCK_PREDICATE, cursor->thr);

		if (rw_latch == RW_NO_LATCH && height != 0) {
			rw_lock_s_unlock(&(block->lock));
		}
	}

	if (level != height) {

		const rec_t*	node_ptr;
		ut_ad(height > 0);

		height--;
		guess = NULL;

		node_ptr = page_cur_get_rec(page_cursor);

		offsets = rec_get_offsets(node_ptr, index, offsets, false,
					  ULINT_UNDEFINED, &heap);

		/* If the rec is the first or last in the page for
		pessimistic delete intention, it might cause node_ptr insert
		for the upper level. We should change the intention and retry.
		*/
		if (latch_mode == BTR_MODIFY_TREE
		    && btr_cur_need_opposite_intention(
			page, lock_intention, node_ptr)) {

need_opposite_intention:
			ut_ad(upper_rw_latch == RW_X_LATCH);

			if (n_releases > 0) {
				/* release root block */
				mtr_release_block_at_savepoint(
					mtr, tree_savepoints[0],
					tree_blocks[0]);
			}

			/* release all blocks */
			for (; n_releases <= n_blocks; n_releases++) {
				mtr_release_block_at_savepoint(
					mtr, tree_savepoints[n_releases],
					tree_blocks[n_releases]);
			}

			lock_intention = BTR_INTENTION_BOTH;

			page_id.set_page_no(index->page);
			up_match = 0;
			low_match = 0;
			height = ULINT_UNDEFINED;

			n_blocks = 0;
			n_releases = 0;

			goto search_loop;
		}

		if (dict_index_is_spatial(index)) {
			if (page_rec_is_supremum(node_ptr)) {
				cursor->low_match = 0;
				cursor->up_match = 0;
				goto func_exit;
			}

			/* If we are doing insertion or record locating,
			remember the tree nodes we visited */
			if (page_mode == PAGE_CUR_RTREE_INSERT
			    || (search_mode == PAGE_CUR_RTREE_LOCATE
			        && (latch_mode != BTR_MODIFY_LEAF))) {
				bool		add_latch = false;

				if (latch_mode == BTR_MODIFY_TREE
				    && rw_latch == RW_NO_LATCH) {
					ut_ad(mtr_memo_contains_flagged(
						mtr, dict_index_get_lock(index),
						MTR_MEMO_X_LOCK
						| MTR_MEMO_SX_LOCK));
					rw_lock_s_lock(&block->lock);
					add_latch = true;
				}

				/* Store the parent cursor location */
#ifdef UNIV_DEBUG
				ulint	num_stored = rtr_store_parent_path(
					block, cursor, latch_mode,
					height + 1, mtr);
#else
				rtr_store_parent_path(
					block, cursor, latch_mode,
					height + 1, mtr);
#endif

				if (page_mode == PAGE_CUR_RTREE_INSERT) {
					btr_pcur_t*     r_cursor =
						rtr_get_parent_cursor(
							cursor, height + 1,
							true);
					/* If it is insertion, there should
					be only one parent for each level
					traverse */
#ifdef UNIV_DEBUG
					ut_ad(num_stored == 1);
#endif

					node_ptr = btr_pcur_get_rec(r_cursor);

				}

				if (add_latch) {
					rw_lock_s_unlock(&block->lock);
				}

				ut_ad(!page_rec_is_supremum(node_ptr));
			}

			ut_ad(page_mode == search_mode
			      || (page_mode == PAGE_CUR_WITHIN
				  && search_mode == PAGE_CUR_RTREE_LOCATE));

			page_mode = search_mode;
		}

		/* If the first or the last record of the page
		or the same key value to the first record or last record,
		the another page might be choosen when BTR_CONT_MODIFY_TREE.
		So, the parent page should not released to avoiding deadlock
		with blocking the another search with the same key value. */
		if (!detected_same_key_root
		    && lock_intention == BTR_INTENTION_BOTH
		    && !dict_index_is_unique(index)
		    && latch_mode == BTR_MODIFY_TREE
		    && (up_match >= rec_offs_n_fields(offsets) - 1
			|| low_match >= rec_offs_n_fields(offsets) - 1)) {
			const rec_t*	first_rec = page_rec_get_next_const(
				page_get_infimum_rec(page));
			ulint		matched_fields;

			ut_ad(upper_rw_latch == RW_X_LATCH);

			if (node_ptr == first_rec
			    || page_rec_is_last(node_ptr, page)) {
				detected_same_key_root = true;
			} else {
				matched_fields = 0;

				offsets2 = rec_get_offsets(
					first_rec, index, offsets2,
					false, ULINT_UNDEFINED, &heap);
				cmp_rec_rec(node_ptr, first_rec,
					    offsets, offsets2, index, false,
					    &matched_fields);

				if (matched_fields
				    >= rec_offs_n_fields(offsets) - 1) {
					detected_same_key_root = true;
				} else {
					const rec_t*	last_rec;

					last_rec = page_rec_get_prev_const(
						page_get_supremum_rec(page));

					matched_fields = 0;

					offsets2 = rec_get_offsets(
						last_rec, index, offsets2,
						false, ULINT_UNDEFINED, &heap);
					cmp_rec_rec(
						node_ptr, last_rec,
						offsets, offsets2, index,
						false, &matched_fields);
					if (matched_fields
					    >= rec_offs_n_fields(offsets) - 1) {
						detected_same_key_root = true;
					}
				}
			}
		}

		/* If the page might cause modify_tree,
		we should not release the parent page's lock. */
		if (!detected_same_key_root
		    && latch_mode == BTR_MODIFY_TREE
		    && !btr_cur_will_modify_tree(
				index, page, lock_intention, node_ptr,
				node_ptr_max_size, zip_size, mtr)
		    && !rtree_parent_modified) {
			ut_ad(upper_rw_latch == RW_X_LATCH);
			ut_ad(n_releases <= n_blocks);

			/* we can release upper blocks */
			for (; n_releases < n_blocks; n_releases++) {
				if (n_releases == 0) {
					/* we should not release root page
					to pin to same block. */
					continue;
				}

				/* release unused blocks to unpin */
				mtr_release_block_at_savepoint(
					mtr, tree_savepoints[n_releases],
					tree_blocks[n_releases]);
			}
		}

		if (height == level
		    && latch_mode == BTR_MODIFY_TREE) {
			ut_ad(upper_rw_latch == RW_X_LATCH);
			/* we should sx-latch root page, if released already.
			It contains seg_header. */
			if (n_releases > 0) {
				mtr_block_sx_latch_at_savepoint(
					mtr, tree_savepoints[0],
					tree_blocks[0]);
			}

			/* x-latch the branch blocks not released yet. */
			for (ulint i = n_releases; i <= n_blocks; i++) {
				mtr_block_x_latch_at_savepoint(
					mtr, tree_savepoints[i],
					tree_blocks[i]);
			}
		}

		/* We should consider prev_page of parent page, if the node_ptr
		is the leftmost of the page. because BTR_SEARCH_PREV and
		BTR_MODIFY_PREV latches prev_page of the leaf page. */
		if ((latch_mode == BTR_SEARCH_PREV
		     || latch_mode == BTR_MODIFY_PREV)
		    && !retrying_for_search_prev) {
			/* block should be latched for consistent
			   btr_page_get_prev() */
			ut_ad(mtr_memo_contains_flagged(mtr, block,
				MTR_MEMO_PAGE_S_FIX
				| MTR_MEMO_PAGE_X_FIX));

			if (page_has_prev(page)
			    && page_rec_is_first(node_ptr, page)) {

				if (leftmost_from_level == 0) {
					leftmost_from_level = height + 1;
				}
			} else {
				leftmost_from_level = 0;
			}

			if (height == 0 && leftmost_from_level > 0) {
				/* should retry to get also prev_page
				from level==leftmost_from_level. */
				retrying_for_search_prev = true;

				prev_tree_blocks = static_cast<buf_block_t**>(
					ut_malloc_nokey(sizeof(buf_block_t*)
							* leftmost_from_level));

				prev_tree_savepoints = static_cast<ulint*>(
					ut_malloc_nokey(sizeof(ulint)
							* leftmost_from_level));

				/* back to the level (leftmost_from_level+1) */
				ulint	idx = n_blocks
					- (leftmost_from_level - 1);

				page_id.set_page_no(
					tree_blocks[idx]->page.id().page_no());

				for (ulint i = n_blocks
					       - (leftmost_from_level - 1);
				     i <= n_blocks; i++) {
					mtr_release_block_at_savepoint(
						mtr, tree_savepoints[i],
						tree_blocks[i]);
				}

				n_blocks -= (leftmost_from_level - 1);
				height = leftmost_from_level;
				ut_ad(n_releases == 0);

				/* replay up_match, low_match */
				up_match = 0;
				low_match = 0;
				rtr_info_t*	rtr_info	= need_path
					? cursor->rtr_info : NULL;

				for (ulint i = 0; i < n_blocks; i++) {
					page_cur_search_with_match(
						tree_blocks[i], index, tuple,
						page_mode, &up_match,
						&low_match, page_cursor,
						rtr_info);
				}

				goto search_loop;
			}
		}

		/* Go to the child node */
		page_id.set_page_no(
			btr_node_ptr_get_child_page_no(node_ptr, offsets));

		n_blocks++;

		if (UNIV_UNLIKELY(height == 0 && dict_index_is_ibuf(index))) {
			/* We're doing a search on an ibuf tree and we're one
			level above the leaf page. */

			ut_ad(level == 0);

			buf_mode = BUF_GET;
			rw_latch = RW_NO_LATCH;
			goto retry_page_get;
		}

		if (dict_index_is_spatial(index)
		    && page_mode >= PAGE_CUR_CONTAIN
		    && page_mode != PAGE_CUR_RTREE_INSERT) {
			ut_ad(need_path);
			rtr_node_path_t* path =
				cursor->rtr_info->path;

			if (!path->empty() && found) {
				ut_ad(path->back().page_no
				      == page_id.page_no());
				path->pop_back();
#ifdef UNIV_DEBUG
				if (page_mode == PAGE_CUR_RTREE_LOCATE
				    && (latch_mode != BTR_MODIFY_LEAF)) {
					btr_pcur_t*	cur
					= cursor->rtr_info->parent_path->back(
					  ).cursor;
					rec_t*	my_node_ptr
						= btr_pcur_get_rec(cur);

					offsets = rec_get_offsets(
						my_node_ptr, index, offsets,
						false, ULINT_UNDEFINED, &heap);

					ulint	my_page_no
					= btr_node_ptr_get_child_page_no(
						my_node_ptr, offsets);

					ut_ad(page_id.page_no() == my_page_no);
				}
#endif
			}
		}

		goto search_loop;
	} else if (!dict_index_is_spatial(index)
		   && latch_mode == BTR_MODIFY_TREE
		   && lock_intention == BTR_INTENTION_INSERT
		   && page_has_next(page)
		   && page_rec_is_last(page_cur_get_rec(page_cursor), page)) {

		/* btr_insert_into_right_sibling() might cause
		deleting node_ptr at upper level */

		guess = NULL;

		if (height == 0) {
			/* release the leaf pages if latched */
			for (uint i = 0; i < 3; i++) {
				if (latch_leaves.blocks[i] != NULL) {
					mtr_release_block_at_savepoint(
						mtr, latch_leaves.savepoints[i],
						latch_leaves.blocks[i]);
					latch_leaves.blocks[i] = NULL;
				}
			}
		}

		goto need_opposite_intention;
	}

	if (level != 0) {
		ut_ad(!autoinc);

		if (upper_rw_latch == RW_NO_LATCH) {
			ut_ad(latch_mode == BTR_CONT_MODIFY_TREE
			      || latch_mode == BTR_CONT_SEARCH_TREE);
			buf_block_t* child_block = btr_block_get(
				*index, page_id.page_no(),
				latch_mode == BTR_CONT_MODIFY_TREE
				? RW_X_LATCH : RW_SX_LATCH, false, mtr);
			btr_assert_not_corrupted(child_block, index);
		} else {
			ut_ad(mtr_memo_contains(mtr, block,
						static_cast<mtr_memo_type_t>
						(upper_rw_latch)));
			btr_assert_not_corrupted(block, index);

			if (s_latch_by_caller) {
				ut_ad(latch_mode == BTR_SEARCH_TREE);
				/* to exclude modifying tree operations
				should sx-latch the index. */
				ut_ad(mtr_memo_contains(
					mtr, dict_index_get_lock(index),
					MTR_MEMO_SX_LOCK));
				/* because has sx-latch of index,
				can release upper blocks. */
				for (; n_releases < n_blocks; n_releases++) {
					mtr_release_block_at_savepoint(
						mtr,
						tree_savepoints[n_releases],
						tree_blocks[n_releases]);
				}
			}
		}

		if (page_mode <= PAGE_CUR_LE) {
			cursor->low_match = low_match;
			cursor->up_match = up_match;
		}
	} else {
		cursor->low_match = low_match;
		cursor->low_bytes = low_bytes;
		cursor->up_match = up_match;
		cursor->up_bytes = up_bytes;

		if (autoinc) {
			page_set_autoinc(tree_blocks[0], autoinc, mtr, false);
		}

#ifdef BTR_CUR_HASH_ADAPT
		/* We do a dirty read of btr_search_enabled here.  We
		will properly check btr_search_enabled again in
		btr_search_build_page_hash_index() before building a
		page hash index, while holding search latch. */
		if (!btr_search_enabled) {
# ifdef MYSQL_INDEX_DISABLE_AHI
		} else if (index->disable_ahi) {
# endif
		} else if (tuple->info_bits & REC_INFO_MIN_REC_FLAG) {
			ut_ad(index->is_instant());
			/* This may be a search tuple for
			btr_pcur_restore_position(). */
			ut_ad(tuple->is_metadata()
			      || (tuple->is_metadata(tuple->info_bits
						     ^ REC_STATUS_INSTANT)));
		} else if (rec_is_metadata(btr_cur_get_rec(cursor), *index)) {
			/* Only user records belong in the adaptive
			hash index. */
		} else {
			btr_search_info_update(index, cursor);
		}
#endif /* BTR_CUR_HASH_ADAPT */
		ut_ad(cursor->up_match != ULINT_UNDEFINED
		      || mode != PAGE_CUR_GE);
		ut_ad(cursor->up_match != ULINT_UNDEFINED
		      || mode != PAGE_CUR_LE);
		ut_ad(cursor->low_match != ULINT_UNDEFINED
		      || mode != PAGE_CUR_LE);
	}

	/* For spatial index, remember  what blocks are still latched */
	if (dict_index_is_spatial(index)
	    && (latch_mode == BTR_MODIFY_TREE
		|| latch_mode == BTR_MODIFY_LEAF)) {
		for (ulint i = 0; i < n_releases; i++) {
			cursor->rtr_info->tree_blocks[i] = NULL;
			cursor->rtr_info->tree_savepoints[i] = 0;
		}

		for (ulint i = n_releases; i <= n_blocks; i++) {
			cursor->rtr_info->tree_blocks[i] = tree_blocks[i];
			cursor->rtr_info->tree_savepoints[i] = tree_savepoints[i];
		}
	}

func_exit:

	if (UNIV_LIKELY_NULL(heap)) {
		mem_heap_free(heap);
	}

	if (retrying_for_search_prev) {
		ut_free(prev_tree_blocks);
		ut_free(prev_tree_savepoints);
	}

	if (mbr_adj) {
		/* remember that we will need to adjust parent MBR */
		cursor->rtr_info->mbr_adj = true;
	}

#ifdef BTR_CUR_HASH_ADAPT
	if (ahi_latch) {
		rw_lock_s_lock(ahi_latch);
	}
#endif /* BTR_CUR_HASH_ADAPT */

	DBUG_RETURN(err);
}

/*****************************************************************//**
Opens a cursor at either end of an index. */
dberr_t
btr_cur_open_at_index_side_func(
/*============================*/
	bool		from_left,	/*!< in: true if open to the low end,
					false if to the high end */
	dict_index_t*	index,		/*!< in: index */
	ulint		latch_mode,	/*!< in: latch mode */
	btr_cur_t*	cursor,		/*!< in/out: cursor */
	ulint		level,		/*!< in: level to search for
					(0=leaf). */
	const char*	file,		/*!< in: file name */
	unsigned	line,		/*!< in: line where called */
	mtr_t*		mtr)		/*!< in/out: mini-transaction */
{
	page_cur_t*	page_cursor;
	ulint		node_ptr_max_size = srv_page_size / 2;
	ulint		height;
	ulint		root_height = 0; /* remove warning */
	rec_t*		node_ptr;
	ulint		estimate;
	btr_intention_t	lock_intention;
	buf_block_t*	tree_blocks[BTR_MAX_LEVELS];
	ulint		tree_savepoints[BTR_MAX_LEVELS];
	ulint		n_blocks = 0;
	ulint		n_releases = 0;
	mem_heap_t*	heap		= NULL;
	rec_offs	offsets_[REC_OFFS_NORMAL_SIZE];
	rec_offs*	offsets		= offsets_;
	dberr_t		err = DB_SUCCESS;

	rec_offs_init(offsets_);

	estimate = latch_mode & BTR_ESTIMATE;
	latch_mode &= ulint(~BTR_ESTIMATE);

	ut_ad(level != ULINT_UNDEFINED);

	bool	s_latch_by_caller;

	s_latch_by_caller = latch_mode & BTR_ALREADY_S_LATCHED;
	latch_mode &= ulint(~BTR_ALREADY_S_LATCHED);

	lock_intention = btr_cur_get_and_clear_intention(&latch_mode);

	ut_ad(!(latch_mode & BTR_MODIFY_EXTERNAL));

	/* This function doesn't need to lock left page of the leaf page */
	if (latch_mode == BTR_SEARCH_PREV) {
		latch_mode = BTR_SEARCH_LEAF;
	} else if (latch_mode == BTR_MODIFY_PREV) {
		latch_mode = BTR_MODIFY_LEAF;
	}

	/* Store the position of the tree latch we push to mtr so that we
	know how to release it when we have latched the leaf node */

	ulint savepoint = mtr_set_savepoint(mtr);

	rw_lock_type_t upper_rw_latch;

	switch (latch_mode) {
	case BTR_CONT_MODIFY_TREE:
	case BTR_CONT_SEARCH_TREE:
		upper_rw_latch = RW_NO_LATCH;
		break;
	case BTR_MODIFY_TREE:
		/* Most of delete-intended operations are purging.
		Free blocks and read IO bandwidth should be prior
		for them, when the history list is glowing huge. */
		if (lock_intention == BTR_INTENTION_DELETE
		    && trx_sys.rseg_history_len > BTR_CUR_FINE_HISTORY_LENGTH
		    && buf_pool.n_pend_reads) {
			mtr_x_lock_index(index, mtr);
		} else {
			mtr_sx_lock_index(index, mtr);
		}
		upper_rw_latch = RW_X_LATCH;
		break;
	default:
		ut_ad(!s_latch_by_caller
		      || mtr_memo_contains_flagged(mtr,
						 dict_index_get_lock(index),
						 MTR_MEMO_SX_LOCK
						 | MTR_MEMO_S_LOCK));
		if (!srv_read_only_mode) {
			if (!s_latch_by_caller) {
				/* BTR_SEARCH_TREE is intended to be used with
				BTR_ALREADY_S_LATCHED */
				ut_ad(latch_mode != BTR_SEARCH_TREE);

				mtr_s_lock_index(index, mtr);
			}
			upper_rw_latch = RW_S_LATCH;
		} else {
			upper_rw_latch = RW_NO_LATCH;
		}
	}

	const rw_lock_type_t root_leaf_rw_latch = btr_cur_latch_for_root_leaf(
		latch_mode);

	page_cursor = btr_cur_get_page_cur(cursor);
	cursor->index = index;

	page_id_t		page_id(index->table->space_id, index->page);
	const ulint		zip_size = index->table->space->zip_size();

	if (root_leaf_rw_latch == RW_X_LATCH) {
		node_ptr_max_size = btr_node_ptr_max_size(index);
	}

	height = ULINT_UNDEFINED;

	for (;;) {
		ut_ad(n_blocks < BTR_MAX_LEVELS);
		tree_savepoints[n_blocks] = mtr_set_savepoint(mtr);

		const ulint rw_latch = height
			&& (latch_mode != BTR_MODIFY_TREE || height == level)
			? upper_rw_latch : RW_NO_LATCH;
		buf_block_t* block = buf_page_get_gen(page_id, zip_size,
						      rw_latch, NULL, BUF_GET,
						      file, line, mtr, &err,
						      height == 0
						      && !index->is_clust());
		ut_ad((block != NULL) == (err == DB_SUCCESS));
		tree_blocks[n_blocks] = block;

		if (err != DB_SUCCESS) {
			if (err == DB_DECRYPTION_FAILED) {
				ib_push_warning((void *)NULL,
					DB_DECRYPTION_FAILED,
					"Table %s is encrypted but encryption service or"
					" used key_id is not available. "
					" Can't continue reading table.",
					index->table->name.m_name);
				index->table->file_unreadable = true;
			}

			goto exit_loop;
		}

		const page_t* page = buf_block_get_frame(block);

		if (height == ULINT_UNDEFINED
		    && page_is_leaf(page)
		    && rw_latch != RW_NO_LATCH
		    && rw_latch != root_leaf_rw_latch) {
			/* We should retry to get the page, because the root page
			is latched with different level as a leaf page. */
			ut_ad(root_leaf_rw_latch != RW_NO_LATCH);
			ut_ad(rw_latch == RW_S_LATCH);

			ut_ad(n_blocks == 0);
			mtr_release_block_at_savepoint(
				mtr, tree_savepoints[n_blocks],
				tree_blocks[n_blocks]);

			upper_rw_latch = root_leaf_rw_latch;
			continue;
		}

		ut_ad(fil_page_index_page_check(page));
		ut_ad(index->id == btr_page_get_index_id(page));

		if (height == ULINT_UNDEFINED) {
			/* We are in the root node */

			height = btr_page_get_level(page);
			root_height = height;
			ut_a(height >= level);
		} else {
			/* TODO: flag the index corrupted if this fails */
			ut_ad(height == btr_page_get_level(page));
		}

		if (height == 0) {
			if (rw_latch == RW_NO_LATCH) {
				btr_cur_latch_leaves(block, latch_mode,
						     cursor, mtr);
			}

			/* In versions <= 3.23.52 we had forgotten to
			release the tree latch here. If in an index
			scan we had to scan far to find a record
			visible to the current transaction, that could
			starve others waiting for the tree latch. */

			switch (latch_mode) {
			case BTR_MODIFY_TREE:
			case BTR_CONT_MODIFY_TREE:
			case BTR_CONT_SEARCH_TREE:
				break;
			default:
				if (UNIV_UNLIKELY(srv_read_only_mode)) {
					break;
				}
				if (!s_latch_by_caller) {
					/* Release the tree s-latch */
					mtr_release_s_latch_at_savepoint(
						mtr, savepoint, &index->lock);
				}

				/* release upper blocks */
				for (; n_releases < n_blocks; n_releases++) {
					mtr_release_block_at_savepoint(
						mtr,
						tree_savepoints[n_releases],
						tree_blocks[n_releases]);
				}
			}
		} else if (height == level /* height != 0 */
			   && UNIV_LIKELY(!srv_read_only_mode)) {
			/* We already have the block latched. */
			ut_ad(latch_mode == BTR_SEARCH_TREE);
			ut_ad(s_latch_by_caller);
			ut_ad(upper_rw_latch == RW_S_LATCH);
			ut_ad(mtr_memo_contains(mtr, block,
						MTR_MEMO_PAGE_S_FIX));

			if (s_latch_by_caller) {
				/* to exclude modifying tree operations
				should sx-latch the index. */
				ut_ad(mtr_memo_contains(mtr, &index->lock,
							MTR_MEMO_SX_LOCK));
				/* because has sx-latch of index,
				can release upper blocks. */
				for (; n_releases < n_blocks; n_releases++) {
					mtr_release_block_at_savepoint(
						mtr,
						tree_savepoints[n_releases],
						tree_blocks[n_releases]);
				}
			}
		}

		if (from_left) {
			page_cur_set_before_first(block, page_cursor);
		} else {
			page_cur_set_after_last(block, page_cursor);
		}

		if (height == level) {
			if (estimate) {
				btr_cur_add_path_info(cursor, height,
						      root_height);
			}

			break;
		}

		ut_ad(height > 0);

		if (from_left) {
			page_cur_move_to_next(page_cursor);
		} else {
			page_cur_move_to_prev(page_cursor);
		}

		if (estimate) {
			btr_cur_add_path_info(cursor, height, root_height);
		}

		height--;

		node_ptr = page_cur_get_rec(page_cursor);
		offsets = rec_get_offsets(node_ptr, cursor->index, offsets,
					  false, ULINT_UNDEFINED, &heap);

		/* If the rec is the first or last in the page for
		pessimistic delete intention, it might cause node_ptr insert
		for the upper level. We should change the intention and retry.
		*/
		if (latch_mode == BTR_MODIFY_TREE
		    && btr_cur_need_opposite_intention(
			page, lock_intention, node_ptr)) {

			ut_ad(upper_rw_latch == RW_X_LATCH);
			/* release all blocks */
			for (; n_releases <= n_blocks; n_releases++) {
				mtr_release_block_at_savepoint(
					mtr, tree_savepoints[n_releases],
					tree_blocks[n_releases]);
			}

			lock_intention = BTR_INTENTION_BOTH;

			page_id.set_page_no(dict_index_get_page(index));

			height = ULINT_UNDEFINED;

			n_blocks = 0;
			n_releases = 0;

			continue;
		}

		if (latch_mode == BTR_MODIFY_TREE
		    && !btr_cur_will_modify_tree(
				cursor->index, page, lock_intention, node_ptr,
				node_ptr_max_size, zip_size, mtr)) {
			ut_ad(upper_rw_latch == RW_X_LATCH);
			ut_ad(n_releases <= n_blocks);

			/* we can release upper blocks */
			for (; n_releases < n_blocks; n_releases++) {
				if (n_releases == 0) {
					/* we should not release root page
					to pin to same block. */
					continue;
				}

				/* release unused blocks to unpin */
				mtr_release_block_at_savepoint(
					mtr, tree_savepoints[n_releases],
					tree_blocks[n_releases]);
			}
		}

		if (height == level
		    && latch_mode == BTR_MODIFY_TREE) {
			ut_ad(upper_rw_latch == RW_X_LATCH);
			/* we should sx-latch root page, if released already.
			It contains seg_header. */
			if (n_releases > 0) {
				mtr_block_sx_latch_at_savepoint(
					mtr, tree_savepoints[0],
					tree_blocks[0]);
			}

			/* x-latch the branch blocks not released yet. */
			for (ulint i = n_releases; i <= n_blocks; i++) {
				mtr_block_x_latch_at_savepoint(
					mtr, tree_savepoints[i],
					tree_blocks[i]);
			}
		}

		/* Go to the child node */
		page_id.set_page_no(
			btr_node_ptr_get_child_page_no(node_ptr, offsets));

		n_blocks++;
	}

 exit_loop:
	if (heap) {
		mem_heap_free(heap);
	}

	return err;
}

/**********************************************************************//**
Positions a cursor at a randomly chosen position within a B-tree.
@return true if the index is available and we have put the cursor, false
if the index is unavailable */
bool
btr_cur_open_at_rnd_pos_func(
/*=========================*/
	dict_index_t*	index,		/*!< in: index */
	ulint		latch_mode,	/*!< in: BTR_SEARCH_LEAF, ... */
	btr_cur_t*	cursor,		/*!< in/out: B-tree cursor */
	const char*	file,		/*!< in: file name */
	unsigned	line,		/*!< in: line where called */
	mtr_t*		mtr)		/*!< in: mtr */
{
	page_cur_t*	page_cursor;
	ulint		node_ptr_max_size = srv_page_size / 2;
	ulint		height;
	rec_t*		node_ptr;
	btr_intention_t	lock_intention;
	buf_block_t*	tree_blocks[BTR_MAX_LEVELS];
	ulint		tree_savepoints[BTR_MAX_LEVELS];
	ulint		n_blocks = 0;
	ulint		n_releases = 0;
	mem_heap_t*	heap		= NULL;
	rec_offs	offsets_[REC_OFFS_NORMAL_SIZE];
	rec_offs*	offsets		= offsets_;
	rec_offs_init(offsets_);

	ut_ad(!index->is_spatial());

	lock_intention = btr_cur_get_and_clear_intention(&latch_mode);

	ut_ad(!(latch_mode & BTR_MODIFY_EXTERNAL));

	ulint savepoint = mtr_set_savepoint(mtr);

	rw_lock_type_t upper_rw_latch;

	switch (latch_mode) {
	case BTR_MODIFY_TREE:
		/* Most of delete-intended operations are purging.
		Free blocks and read IO bandwidth should be prior
		for them, when the history list is glowing huge. */
		if (lock_intention == BTR_INTENTION_DELETE
		    && trx_sys.rseg_history_len > BTR_CUR_FINE_HISTORY_LENGTH
		    && buf_pool.n_pend_reads) {
			mtr_x_lock_index(index, mtr);
		} else {
			mtr_sx_lock_index(index, mtr);
		}
		upper_rw_latch = RW_X_LATCH;
		break;
	case BTR_SEARCH_PREV:
	case BTR_MODIFY_PREV:
		/* This function doesn't support left uncle
		   page lock for left leaf page lock, when
		   needed. */
	case BTR_SEARCH_TREE:
	case BTR_CONT_MODIFY_TREE:
	case BTR_CONT_SEARCH_TREE:
		ut_ad(0);
		/* fall through */
	default:
		if (!srv_read_only_mode) {
			mtr_s_lock_index(index, mtr);
			upper_rw_latch = RW_S_LATCH;
		} else {
			upper_rw_latch = RW_NO_LATCH;
		}
	}

	DBUG_EXECUTE_IF("test_index_is_unavailable",
			return(false););

	if (index->page == FIL_NULL) {
		/* Since we don't hold index lock until just now, the index
		could be modified by others, for example, if this is a
		statistics updater for referenced table, it could be marked
		as unavailable by 'DROP TABLE' in the mean time, since
		we don't hold lock for statistics updater */
		return(false);
	}

	const rw_lock_type_t root_leaf_rw_latch = btr_cur_latch_for_root_leaf(
		latch_mode);

	page_cursor = btr_cur_get_page_cur(cursor);
	cursor->index = index;

	page_id_t		page_id(index->table->space_id, index->page);
	const ulint		zip_size = index->table->space->zip_size();
	dberr_t			err = DB_SUCCESS;

	if (root_leaf_rw_latch == RW_X_LATCH) {
		node_ptr_max_size = btr_node_ptr_max_size(index);
	}

	height = ULINT_UNDEFINED;

	for (;;) {
		page_t*		page;

		ut_ad(n_blocks < BTR_MAX_LEVELS);
		tree_savepoints[n_blocks] = mtr_set_savepoint(mtr);

		const rw_lock_type_t rw_latch = height
			&& latch_mode != BTR_MODIFY_TREE
			? upper_rw_latch : RW_NO_LATCH;
		buf_block_t* block = buf_page_get_gen(page_id, zip_size,
						      rw_latch, NULL, BUF_GET,
						      file, line, mtr, &err,
						      height == 0
						      && !index->is_clust());
		tree_blocks[n_blocks] = block;

		ut_ad((block != NULL) == (err == DB_SUCCESS));

		if (err != DB_SUCCESS) {
			if (err == DB_DECRYPTION_FAILED) {
				ib_push_warning((void *)NULL,
					DB_DECRYPTION_FAILED,
					"Table %s is encrypted but encryption service or"
					" used key_id is not available. "
					" Can't continue reading table.",
					index->table->name.m_name);
				index->table->file_unreadable = true;
			}

			break;
		}

		page = buf_block_get_frame(block);

		if (height == ULINT_UNDEFINED
		    && page_is_leaf(page)
		    && rw_latch != RW_NO_LATCH
		    && rw_latch != root_leaf_rw_latch) {
			/* We should retry to get the page, because the root page
			is latched with different level as a leaf page. */
			ut_ad(root_leaf_rw_latch != RW_NO_LATCH);
			ut_ad(rw_latch == RW_S_LATCH);

			ut_ad(n_blocks == 0);
			mtr_release_block_at_savepoint(
				mtr, tree_savepoints[n_blocks],
				tree_blocks[n_blocks]);

			upper_rw_latch = root_leaf_rw_latch;
			continue;
		}

		ut_ad(fil_page_index_page_check(page));
		ut_ad(index->id == btr_page_get_index_id(page));

		if (height == ULINT_UNDEFINED) {
			/* We are in the root node */

			height = btr_page_get_level(page);
		}

		if (height == 0) {
			if (rw_latch == RW_NO_LATCH
			    || srv_read_only_mode) {
				btr_cur_latch_leaves(block, latch_mode, cursor,
						     mtr);
			}

			/* btr_cur_open_at_index_side_func() and
			btr_cur_search_to_nth_level() release
			tree s-latch here.*/
			switch (latch_mode) {
			case BTR_MODIFY_TREE:
			case BTR_CONT_MODIFY_TREE:
			case BTR_CONT_SEARCH_TREE:
				break;
			default:
				/* Release the tree s-latch */
				if (!srv_read_only_mode) {
					mtr_release_s_latch_at_savepoint(
						mtr, savepoint,
						dict_index_get_lock(index));
				}

				/* release upper blocks */
				for (; n_releases < n_blocks; n_releases++) {
					mtr_release_block_at_savepoint(
						mtr,
						tree_savepoints[n_releases],
						tree_blocks[n_releases]);
				}
			}
		}

		page_cur_open_on_rnd_user_rec(block, page_cursor);

		if (height == 0) {

			break;
		}

		ut_ad(height > 0);

		height--;

		node_ptr = page_cur_get_rec(page_cursor);
		offsets = rec_get_offsets(node_ptr, cursor->index, offsets,
					  false, ULINT_UNDEFINED, &heap);

		/* If the rec is the first or last in the page for
		pessimistic delete intention, it might cause node_ptr insert
		for the upper level. We should change the intention and retry.
		*/
		if (latch_mode == BTR_MODIFY_TREE
		    && btr_cur_need_opposite_intention(
			page, lock_intention, node_ptr)) {

			ut_ad(upper_rw_latch == RW_X_LATCH);
			/* release all blocks */
			for (; n_releases <= n_blocks; n_releases++) {
				mtr_release_block_at_savepoint(
					mtr, tree_savepoints[n_releases],
					tree_blocks[n_releases]);
			}

			lock_intention = BTR_INTENTION_BOTH;

			page_id.set_page_no(dict_index_get_page(index));

			height = ULINT_UNDEFINED;

			n_blocks = 0;
			n_releases = 0;

			continue;
		}

		if (latch_mode == BTR_MODIFY_TREE
		    && !btr_cur_will_modify_tree(
				cursor->index, page, lock_intention, node_ptr,
				node_ptr_max_size, zip_size, mtr)) {
			ut_ad(upper_rw_latch == RW_X_LATCH);
			ut_ad(n_releases <= n_blocks);

			/* we can release upper blocks */
			for (; n_releases < n_blocks; n_releases++) {
				if (n_releases == 0) {
					/* we should not release root page
					to pin to same block. */
					continue;
				}

				/* release unused blocks to unpin */
				mtr_release_block_at_savepoint(
					mtr, tree_savepoints[n_releases],
					tree_blocks[n_releases]);
			}
		}

		if (height == 0
		    && latch_mode == BTR_MODIFY_TREE) {
			ut_ad(upper_rw_latch == RW_X_LATCH);
			/* we should sx-latch root page, if released already.
			It contains seg_header. */
			if (n_releases > 0) {
				mtr_block_sx_latch_at_savepoint(
					mtr, tree_savepoints[0],
					tree_blocks[0]);
			}

			/* x-latch the branch blocks not released yet. */
			for (ulint i = n_releases; i <= n_blocks; i++) {
				mtr_block_x_latch_at_savepoint(
					mtr, tree_savepoints[i],
					tree_blocks[i]);
			}
		}

		/* Go to the child node */
		page_id.set_page_no(
			btr_node_ptr_get_child_page_no(node_ptr, offsets));

		n_blocks++;
	}

	if (UNIV_LIKELY_NULL(heap)) {
		mem_heap_free(heap);
	}

	return err == DB_SUCCESS;
}

/*==================== B-TREE INSERT =========================*/

/*************************************************************//**
Inserts a record if there is enough space, or if enough space can
be freed by reorganizing. Differs from btr_cur_optimistic_insert because
no heuristics is applied to whether it pays to use CPU time for
reorganizing the page or not.

IMPORTANT: The caller will have to update IBUF_BITMAP_FREE
if this is a compressed leaf page in a secondary index.
This has to be done either within the same mini-transaction,
or by invoking ibuf_reset_free_bits() before mtr_commit().

@return pointer to inserted record if succeed, else NULL */
static MY_ATTRIBUTE((nonnull, warn_unused_result))
rec_t*
btr_cur_insert_if_possible(
/*=======================*/
	btr_cur_t*	cursor,	/*!< in: cursor on page after which to insert;
				cursor stays valid */
	const dtuple_t*	tuple,	/*!< in: tuple to insert; the size info need not
				have been stored to tuple */
	rec_offs**	offsets,/*!< out: offsets on *rec */
	mem_heap_t**	heap,	/*!< in/out: pointer to memory heap, or NULL */
	ulint		n_ext,	/*!< in: number of externally stored columns */
	mtr_t*		mtr)	/*!< in/out: mini-transaction */
{
	page_cur_t*	page_cursor;
	rec_t*		rec;

	ut_ad(dtuple_check_typed(tuple));

	ut_ad(mtr_memo_contains(mtr, btr_cur_get_block(cursor),
			       MTR_MEMO_PAGE_X_FIX));
	page_cursor = btr_cur_get_page_cur(cursor);

	/* Now, try the insert */
	rec = page_cur_tuple_insert(page_cursor, tuple, cursor->index,
				    offsets, heap, n_ext, mtr);

	/* If the record did not fit, reorganize.
	For compressed pages, page_cur_tuple_insert()
	attempted this already. */
	if (!rec && !page_cur_get_page_zip(page_cursor)
	    && btr_page_reorganize(page_cursor, cursor->index, mtr)) {
		rec = page_cur_tuple_insert(
			page_cursor, tuple, cursor->index,
			offsets, heap, n_ext, mtr);
	}

	ut_ad(!rec || rec_offs_validate(rec, cursor->index, *offsets));
	return(rec);
}

/*************************************************************//**
For an insert, checks the locks and does the undo logging if desired.
@return DB_SUCCESS, DB_WAIT_LOCK, DB_FAIL, or error number */
UNIV_INLINE MY_ATTRIBUTE((warn_unused_result, nonnull(2,3,5,6)))
dberr_t
btr_cur_ins_lock_and_undo(
/*======================*/
	ulint		flags,	/*!< in: undo logging and locking flags: if
				not zero, the parameters index and thr
				should be specified */
	btr_cur_t*	cursor,	/*!< in: cursor on page after which to insert */
	dtuple_t*	entry,	/*!< in/out: entry to insert */
	que_thr_t*	thr,	/*!< in: query thread or NULL */
	mtr_t*		mtr,	/*!< in/out: mini-transaction */
	bool*		inherit)/*!< out: true if the inserted new record maybe
				should inherit LOCK_GAP type locks from the
				successor record */
{
	dict_index_t*	index;
	dberr_t		err = DB_SUCCESS;
	rec_t*		rec;
	roll_ptr_t	roll_ptr;

	/* Check if we have to wait for a lock: enqueue an explicit lock
	request if yes */

	rec = btr_cur_get_rec(cursor);
	index = cursor->index;

	ut_ad(!dict_index_is_online_ddl(index)
	      || dict_index_is_clust(index)
	      || (flags & BTR_CREATE_FLAG));
	ut_ad(mtr->is_named_space(index->table->space));

	/* Check if there is predicate or GAP lock preventing the insertion */
	if (!(flags & BTR_NO_LOCKING_FLAG)) {
		if (dict_index_is_spatial(index)) {
			lock_prdt_t	prdt;
			rtr_mbr_t	mbr;

			rtr_get_mbr_from_tuple(entry, &mbr);

			/* Use on stack MBR variable to test if a lock is
			needed. If so, the predicate (MBR) will be allocated
			from lock heap in lock_prdt_insert_check_and_lock() */
			lock_init_prdt_from_mbr(
				&prdt, &mbr, 0, NULL);

			err = lock_prdt_insert_check_and_lock(
				flags, rec, btr_cur_get_block(cursor),
				index, thr, mtr, &prdt);
			*inherit = false;
		} else {
			err = lock_rec_insert_check_and_lock(
				flags, rec, btr_cur_get_block(cursor),
				index, thr, mtr, inherit);
		}
	}

	if (err != DB_SUCCESS
	    || !(~flags | (BTR_NO_UNDO_LOG_FLAG | BTR_KEEP_SYS_FLAG))
	    || !dict_index_is_clust(index) || dict_index_is_ibuf(index)) {

		return(err);
	}

	if (flags & BTR_NO_UNDO_LOG_FLAG) {
		roll_ptr = roll_ptr_t(1) << ROLL_PTR_INSERT_FLAG_POS;
		if (!(flags & BTR_KEEP_SYS_FLAG)) {
upd_sys:
			dfield_t* r = dtuple_get_nth_field(
				entry, index->db_roll_ptr());
			ut_ad(r->len == DATA_ROLL_PTR_LEN);
			trx_write_roll_ptr(static_cast<byte*>(r->data),
					   roll_ptr);
		}
	} else {
		err = trx_undo_report_row_operation(thr, index, entry,
						    NULL, 0, NULL, NULL,
						    &roll_ptr);
		if (err == DB_SUCCESS) {
			goto upd_sys;
		}
	}

	return(err);
}

/**
Prefetch siblings of the leaf for the pessimistic operation.
@param block	leaf page */
static void btr_cur_prefetch_siblings(const buf_block_t* block)
{
  const page_t *page= block->frame;
  ut_ad(page_is_leaf(page));

  uint32_t prev= mach_read_from_4(my_assume_aligned<4>(page + FIL_PAGE_PREV));
  uint32_t next= mach_read_from_4(my_assume_aligned<4>(page + FIL_PAGE_NEXT));

  if (prev != FIL_NULL)
    buf_read_page_background(page_id_t(block->page.id().space(), prev),
                             block->zip_size(), false);
  if (next != FIL_NULL)
    buf_read_page_background(page_id_t(block->page.id().space(), next),
                             block->zip_size(), false);
}

/*************************************************************//**
Tries to perform an insert to a page in an index tree, next to cursor.
It is assumed that mtr holds an x-latch on the page. The operation does
not succeed if there is too little space on the page. If there is just
one record on the page, the insert will always succeed; this is to
prevent trying to split a page with just one record.
@return DB_SUCCESS, DB_WAIT_LOCK, DB_FAIL, or error number */
dberr_t
btr_cur_optimistic_insert(
/*======================*/
	ulint		flags,	/*!< in: undo logging and locking flags: if not
				zero, the parameters index and thr should be
				specified */
	btr_cur_t*	cursor,	/*!< in: cursor on page after which to insert;
				cursor stays valid */
	rec_offs**	offsets,/*!< out: offsets on *rec */
	mem_heap_t**	heap,	/*!< in/out: pointer to memory heap */
	dtuple_t*	entry,	/*!< in/out: entry to insert */
	rec_t**		rec,	/*!< out: pointer to inserted record if
				succeed */
	big_rec_t**	big_rec,/*!< out: big rec vector whose fields have to
				be stored externally by the caller */
	ulint		n_ext,	/*!< in: number of externally stored columns */
	que_thr_t*	thr,	/*!< in/out: query thread; can be NULL if
				!(~flags
				& (BTR_NO_LOCKING_FLAG
				| BTR_NO_UNDO_LOG_FLAG)) */
	mtr_t*		mtr)	/*!< in/out: mini-transaction;
				if this function returns DB_SUCCESS on
				a leaf page of a secondary index in a
				compressed tablespace, the caller must
				mtr_commit(mtr) before latching
				any further pages */
{
	big_rec_t*	big_rec_vec	= NULL;
	dict_index_t*	index;
	page_cur_t*	page_cursor;
	buf_block_t*	block;
	page_t*		page;
	rec_t*		dummy;
	bool		leaf;
	bool		reorg __attribute__((unused));
	bool		inherit = true;
	ulint		rec_size;
	dberr_t		err;

	ut_ad(thr || !(~flags & (BTR_NO_LOCKING_FLAG | BTR_NO_UNDO_LOG_FLAG)));
	*big_rec = NULL;

	block = btr_cur_get_block(cursor);
	page = buf_block_get_frame(block);
	index = cursor->index;

	ut_ad(mtr_memo_contains(mtr, block, MTR_MEMO_PAGE_X_FIX));
	ut_ad(!dict_index_is_online_ddl(index)
	      || dict_index_is_clust(index)
	      || (flags & BTR_CREATE_FLAG));
	ut_ad(dtuple_check_typed(entry));

#ifdef UNIV_DEBUG_VALGRIND
	if (block->page.zip.data) {
		UNIV_MEM_ASSERT_RW(page, srv_page_size);
		UNIV_MEM_ASSERT_RW(block->page.zip.data,
				   block->zip_size());
	}
#endif /* UNIV_DEBUG_VALGRIND */

	leaf = page_is_leaf(page);

	if (UNIV_UNLIKELY(entry->is_alter_metadata())) {
		ut_ad(leaf);
		goto convert_big_rec;
	}

	/* Calculate the record size when entry is converted to a record */
	rec_size = rec_get_converted_size(index, entry, n_ext);

	if (page_zip_rec_needs_ext(rec_size, page_is_comp(page),
				   dtuple_get_n_fields(entry),
				   block->zip_size())) {
convert_big_rec:
		/* The record is so big that we have to store some fields
		externally on separate database pages */
		big_rec_vec = dtuple_convert_big_rec(index, 0, entry, &n_ext);

		if (UNIV_UNLIKELY(big_rec_vec == NULL)) {

			return(DB_TOO_BIG_RECORD);
		}

		rec_size = rec_get_converted_size(index, entry, n_ext);
	}

	if (block->page.zip.data && page_zip_is_too_big(index, entry)) {
		if (big_rec_vec != NULL) {
			dtuple_convert_back_big_rec(index, entry, big_rec_vec);
		}

		return(DB_TOO_BIG_RECORD);
	}

	LIMIT_OPTIMISTIC_INSERT_DEBUG(page_get_n_recs(page),
				      goto fail);

	if (block->page.zip.data && leaf
	    && (page_get_data_size(page) + rec_size
		>= dict_index_zip_pad_optimal_page_size(index))) {
		/* If compression padding tells us that insertion will
		result in too packed up page i.e.: which is likely to
		cause compression failure then don't do an optimistic
		insertion. */
fail:
		err = DB_FAIL;

		/* prefetch siblings of the leaf for the pessimistic
		operation, if the page is leaf. */
		if (page_is_leaf(page)) {
			btr_cur_prefetch_siblings(block);
		}
fail_err:

		if (big_rec_vec) {
			dtuple_convert_back_big_rec(index, entry, big_rec_vec);
		}

		return(err);
	}

	ulint	max_size = page_get_max_insert_size_after_reorganize(page, 1);

	if (page_has_garbage(page)) {
		if ((max_size < rec_size
		     || max_size < BTR_CUR_PAGE_REORGANIZE_LIMIT)
		    && page_get_n_recs(page) > 1
		    && page_get_max_insert_size(page, 1) < rec_size) {

			goto fail;
		}
	} else if (max_size < rec_size) {
		goto fail;
	}

	/* If there have been many consecutive inserts to the
	clustered index leaf page of an uncompressed table, check if
	we have to split the page to reserve enough free space for
	future updates of records. */

	if (leaf && !block->page.zip.data && dict_index_is_clust(index)
	    && page_get_n_recs(page) >= 2
	    && dict_index_get_space_reserve() + rec_size > max_size
	    && (btr_page_get_split_rec_to_right(cursor, &dummy)
		|| btr_page_get_split_rec_to_left(cursor))) {
		goto fail;
	}

	page_cursor = btr_cur_get_page_cur(cursor);

	DBUG_LOG("ib_cur",
		 "insert " << index->name << " (" << index->id << ") by "
		 << ib::hex(thr ? thr->graph->trx->id : 0)
		 << ' ' << rec_printer(entry).str());
	DBUG_EXECUTE_IF("do_page_reorganize",
			btr_page_reorganize(page_cursor, index, mtr););

	/* Now, try the insert */
	{
		const rec_t*	page_cursor_rec = page_cur_get_rec(page_cursor);

		/* Check locks and write to the undo log,
		if specified */
		err = btr_cur_ins_lock_and_undo(flags, cursor, entry,
						thr, mtr, &inherit);
		if (err != DB_SUCCESS) {
			goto fail_err;
		}

#ifdef UNIV_DEBUG
		if (!(flags & BTR_CREATE_FLAG)
		    && index->is_primary() && page_is_leaf(page)) {
			const dfield_t* trx_id = dtuple_get_nth_field(
				entry, dict_col_get_clust_pos(
					dict_table_get_sys_col(index->table,
							       DATA_TRX_ID),
					index));

			ut_ad(trx_id->len == DATA_TRX_ID_LEN);
			ut_ad(trx_id[1].len == DATA_ROLL_PTR_LEN);
			ut_ad(*static_cast<const byte*>
			      (trx_id[1].data) & 0x80);
			if (flags & BTR_NO_UNDO_LOG_FLAG) {
				ut_ad(!memcmp(trx_id->data, reset_trx_id,
					      DATA_TRX_ID_LEN));
			} else {
				ut_ad(thr->graph->trx->id);
				ut_ad(thr->graph->trx->id
				      == trx_read_trx_id(
					      static_cast<const byte*>(
						      trx_id->data)));
			}
		}
#endif

		*rec = page_cur_tuple_insert(
			page_cursor, entry, index, offsets, heap,
			n_ext, mtr);

		reorg = page_cursor_rec != page_cur_get_rec(page_cursor);
	}

	if (*rec) {
	} else if (block->page.zip.data) {
		ut_ad(!index->table->is_temporary());
		/* Reset the IBUF_BITMAP_FREE bits, because
		page_cur_tuple_insert() will have attempted page
		reorganize before failing. */
		if (leaf
		    && !dict_index_is_clust(index)) {
			ibuf_reset_free_bits(block);
		}

		goto fail;
	} else {
		ut_ad(!reorg);

		/* If the record did not fit, reorganize */
		if (!btr_page_reorganize(page_cursor, index, mtr)) {
			ut_ad(0);
			goto fail;
		}

		ut_ad(page_get_max_insert_size(page, 1) == max_size);

		reorg = TRUE;

		*rec = page_cur_tuple_insert(page_cursor, entry, index,
					     offsets, heap, n_ext, mtr);

		if (UNIV_UNLIKELY(!*rec)) {
			ib::fatal() <<  "Cannot insert tuple " << *entry
				<< "into index " << index->name
				<< " of table " << index->table->name
				<< ". Max size: " << max_size;
		}
	}

#ifdef BTR_CUR_HASH_ADAPT
	if (!leaf) {
# ifdef MYSQL_INDEX_DISABLE_AHI
	} else if (index->disable_ahi) {
# endif
	} else if (entry->info_bits & REC_INFO_MIN_REC_FLAG) {
		ut_ad(entry->is_metadata());
		ut_ad(index->is_instant());
		ut_ad(flags == BTR_NO_LOCKING_FLAG);
	} else {
		rw_lock_t* ahi_latch = btr_get_search_latch(index);
		if (!reorg && cursor->flag == BTR_CUR_HASH) {
			btr_search_update_hash_node_on_insert(
				cursor, ahi_latch);
		} else {
			btr_search_update_hash_on_insert(cursor, ahi_latch);
		}
	}
#endif /* BTR_CUR_HASH_ADAPT */

	if (!(flags & BTR_NO_LOCKING_FLAG) && inherit) {

		lock_update_insert(block, *rec);
	}

	if (leaf
	    && !dict_index_is_clust(index)
	    && !index->table->is_temporary()) {
		/* Update the free bits of the B-tree page in the
		insert buffer bitmap. */

		/* The free bits in the insert buffer bitmap must
		never exceed the free space on a page.  It is safe to
		decrement or reset the bits in the bitmap in a
		mini-transaction that is committed before the
		mini-transaction that affects the free space. */

		/* It is unsafe to increment the bits in a separately
		committed mini-transaction, because in crash recovery,
		the free bits could momentarily be set too high. */

		if (block->page.zip.data) {
			/* Update the bits in the same mini-transaction. */
			ibuf_update_free_bits_zip(block, mtr);
		} else {
			/* Decrement the bits in a separate
			mini-transaction. */
			ibuf_update_free_bits_if_full(
				block, max_size,
				rec_size + PAGE_DIR_SLOT_SIZE);
		}
	}

	*big_rec = big_rec_vec;

	return(DB_SUCCESS);
}

/*************************************************************//**
Performs an insert on a page of an index tree. It is assumed that mtr
holds an x-latch on the tree and on the cursor page. If the insert is
made on the leaf level, to avoid deadlocks, mtr must also own x-latches
to brothers of page, if those brothers exist.
@return DB_SUCCESS or error number */
dberr_t
btr_cur_pessimistic_insert(
/*=======================*/
	ulint		flags,	/*!< in: undo logging and locking flags: if not
				zero, the parameter thr should be
				specified; if no undo logging is specified,
				then the caller must have reserved enough
				free extents in the file space so that the
				insertion will certainly succeed */
	btr_cur_t*	cursor,	/*!< in: cursor after which to insert;
				cursor stays valid */
	rec_offs**	offsets,/*!< out: offsets on *rec */
	mem_heap_t**	heap,	/*!< in/out: pointer to memory heap
				that can be emptied */
	dtuple_t*	entry,	/*!< in/out: entry to insert */
	rec_t**		rec,	/*!< out: pointer to inserted record if
				succeed */
	big_rec_t**	big_rec,/*!< out: big rec vector whose fields have to
				be stored externally by the caller */
	ulint		n_ext,	/*!< in: number of externally stored columns */
	que_thr_t*	thr,	/*!< in/out: query thread; can be NULL if
				!(~flags
				& (BTR_NO_LOCKING_FLAG
				| BTR_NO_UNDO_LOG_FLAG)) */
	mtr_t*		mtr)	/*!< in/out: mini-transaction */
{
	dict_index_t*	index		= cursor->index;
	big_rec_t*	big_rec_vec	= NULL;
	dberr_t		err;
	bool		inherit = false;
	bool		success;
	ulint		n_reserved	= 0;

	ut_ad(dtuple_check_typed(entry));
	ut_ad(thr || !(~flags & (BTR_NO_LOCKING_FLAG | BTR_NO_UNDO_LOG_FLAG)));

	*big_rec = NULL;

	ut_ad(mtr_memo_contains_flagged(
		      mtr, dict_index_get_lock(btr_cur_get_index(cursor)),
		      MTR_MEMO_X_LOCK | MTR_MEMO_SX_LOCK));
	ut_ad(mtr_memo_contains(mtr, btr_cur_get_block(cursor),
			       MTR_MEMO_PAGE_X_FIX));
	ut_ad(!dict_index_is_online_ddl(index)
	      || dict_index_is_clust(index)
	      || (flags & BTR_CREATE_FLAG));

	cursor->flag = BTR_CUR_BINARY;

	/* Check locks and write to undo log, if specified */

	err = btr_cur_ins_lock_and_undo(flags, cursor, entry,
					thr, mtr, &inherit);

	if (err != DB_SUCCESS) {

		return(err);
	}

	if (!(flags & BTR_NO_UNDO_LOG_FLAG)) {
		/* First reserve enough free space for the file segments
		of the index tree, so that the insert will not fail because
		of lack of space */

		ulint	n_extents = cursor->tree_height / 16 + 3;

		success = fsp_reserve_free_extents(&n_reserved,
						   index->table->space,
						   n_extents, FSP_NORMAL, mtr);
		if (!success) {
			return(DB_OUT_OF_FILE_SPACE);
		}
	}

	if (page_zip_rec_needs_ext(rec_get_converted_size(index, entry, n_ext),
				   index->table->not_redundant(),
				   dtuple_get_n_fields(entry),
				   btr_cur_get_block(cursor)->zip_size())
	    || UNIV_UNLIKELY(entry->is_alter_metadata()
			     && !dfield_is_ext(
				     dtuple_get_nth_field(
					     entry,
					     index->first_user_field())))) {
		/* The record is so big that we have to store some fields
		externally on separate database pages */

		if (UNIV_LIKELY_NULL(big_rec_vec)) {
			/* This should never happen, but we handle
			the situation in a robust manner. */
			ut_ad(0);
			dtuple_convert_back_big_rec(index, entry, big_rec_vec);
		}

		big_rec_vec = dtuple_convert_big_rec(index, 0, entry, &n_ext);

		if (big_rec_vec == NULL) {

			index->table->space->release_free_extents(n_reserved);
			return(DB_TOO_BIG_RECORD);
		}
	}

	if (dict_index_get_page(index)
	    == btr_cur_get_block(cursor)->page.id().page_no()) {

		/* The page is the root page */
		*rec = btr_root_raise_and_insert(
			flags, cursor, offsets, heap, entry, n_ext, mtr);
	} else {
		*rec = btr_page_split_and_insert(
			flags, cursor, offsets, heap, entry, n_ext, mtr);
	}

	if (*rec == NULL && os_has_said_disk_full) {
		return(DB_OUT_OF_FILE_SPACE);
	}

	ut_ad(page_rec_get_next(btr_cur_get_rec(cursor)) == *rec
	      || dict_index_is_spatial(index));

	if (!(flags & BTR_NO_LOCKING_FLAG)) {
		ut_ad(!index->table->is_temporary());
		if (dict_index_is_spatial(index)) {
			/* Do nothing */
		} else {
			/* The cursor might be moved to the other page
			and the max trx id field should be updated after
			the cursor was fixed. */
			if (!dict_index_is_clust(index)) {
				page_update_max_trx_id(
					btr_cur_get_block(cursor),
					btr_cur_get_page_zip(cursor),
					thr_get_trx(thr)->id, mtr);
			}

			if (!page_rec_is_infimum(btr_cur_get_rec(cursor))
			    || !page_has_prev(btr_cur_get_page(cursor))) {
				/* split and inserted need to call
				lock_update_insert() always. */
				inherit = true;
			}
		}
	}

	if (!page_is_leaf(btr_cur_get_page(cursor))) {
		ut_ad(!big_rec_vec);
	} else {
#ifdef BTR_CUR_HASH_ADAPT
# ifdef MYSQL_INDEX_DISABLE_AHI
		if (index->disable_ahi); else
# endif
		if (entry->info_bits & REC_INFO_MIN_REC_FLAG) {
			ut_ad(entry->is_metadata());
			ut_ad(index->is_instant());
			ut_ad(flags & BTR_NO_LOCKING_FLAG);
			ut_ad(!(flags & BTR_CREATE_FLAG));
		} else {
			btr_search_update_hash_on_insert(
				cursor, btr_get_search_latch(index));
		}
#endif /* BTR_CUR_HASH_ADAPT */
		if (inherit && !(flags & BTR_NO_LOCKING_FLAG)) {

			lock_update_insert(btr_cur_get_block(cursor), *rec);
		}
	}

	index->table->space->release_free_extents(n_reserved);
	*big_rec = big_rec_vec;

	return(DB_SUCCESS);
}

/*==================== B-TREE UPDATE =========================*/

/*************************************************************//**
For an update, checks the locks and does the undo logging.
@return DB_SUCCESS, DB_WAIT_LOCK, or error number */
UNIV_INLINE MY_ATTRIBUTE((warn_unused_result))
dberr_t
btr_cur_upd_lock_and_undo(
/*======================*/
	ulint		flags,	/*!< in: undo logging and locking flags */
	btr_cur_t*	cursor,	/*!< in: cursor on record to update */
	const rec_offs*	offsets,/*!< in: rec_get_offsets() on cursor */
	const upd_t*	update,	/*!< in: update vector */
	ulint		cmpl_info,/*!< in: compiler info on secondary index
				updates */
	que_thr_t*	thr,	/*!< in: query thread
				(can be NULL if BTR_NO_LOCKING_FLAG) */
	mtr_t*		mtr,	/*!< in/out: mini-transaction */
	roll_ptr_t*	roll_ptr)/*!< out: roll pointer */
{
	dict_index_t*	index;
	const rec_t*	rec;
	dberr_t		err;

	ut_ad((thr != NULL) || (flags & BTR_NO_LOCKING_FLAG));

	rec = btr_cur_get_rec(cursor);
	index = cursor->index;

	ut_ad(rec_offs_validate(rec, index, offsets));
	ut_ad(mtr->is_named_space(index->table->space));

	if (!dict_index_is_clust(index)) {
		ut_ad(dict_index_is_online_ddl(index)
		      == !!(flags & BTR_CREATE_FLAG));

		/* We do undo logging only when we update a clustered index
		record */
		return(lock_sec_rec_modify_check_and_lock(
			       flags, btr_cur_get_block(cursor), rec,
			       index, thr, mtr));
	}

	/* Check if we have to wait for a lock: enqueue an explicit lock
	request if yes */

	if (!(flags & BTR_NO_LOCKING_FLAG)) {
		err = lock_clust_rec_modify_check_and_lock(
			flags, btr_cur_get_block(cursor), rec, index,
			offsets, thr);
		if (err != DB_SUCCESS) {
			return(err);
		}
	}

	/* Append the info about the update in the undo log */

	return((flags & BTR_NO_UNDO_LOG_FLAG)
	       ? DB_SUCCESS
	       : trx_undo_report_row_operation(
		       thr, index, NULL, update,
		       cmpl_info, rec, offsets, roll_ptr));
}

/** Write DB_TRX_ID,DB_ROLL_PTR to a clustered index entry.
@param[in,out]	entry		clustered index entry
@param[in]	index		clustered index
@param[in]	trx_id		DB_TRX_ID
@param[in]	roll_ptr	DB_ROLL_PTR */
static void btr_cur_write_sys(
	dtuple_t*		entry,
	const dict_index_t*	index,
	trx_id_t		trx_id,
	roll_ptr_t		roll_ptr)
{
	dfield_t* t = dtuple_get_nth_field(entry, index->db_trx_id());
	ut_ad(t->len == DATA_TRX_ID_LEN);
	trx_write_trx_id(static_cast<byte*>(t->data), trx_id);
	dfield_t* r = dtuple_get_nth_field(entry, index->db_roll_ptr());
	ut_ad(r->len == DATA_ROLL_PTR_LEN);
	trx_write_roll_ptr(static_cast<byte*>(r->data), roll_ptr);
}

/** Update DB_TRX_ID, DB_ROLL_PTR in a clustered index record.
@param[in,out]  block           clustered index leaf page
@param[in,out]  rec             clustered index record
@param[in]      index           clustered index
@param[in]      offsets         rec_get_offsets(rec, index)
@param[in]      trx             transaction
@param[in]      roll_ptr        DB_ROLL_PTR value
@param[in,out]  mtr             mini-transaction */
static void btr_cur_upd_rec_sys(buf_block_t *block, rec_t *rec,
                                dict_index_t *index, const rec_offs *offsets,
                                const trx_t *trx, roll_ptr_t roll_ptr,
                                mtr_t *mtr)
{
  ut_ad(index->is_primary());
  ut_ad(rec_offs_validate(rec, index, offsets));

  if (UNIV_LIKELY_NULL(block->page.zip.data))
  {
    page_zip_write_trx_id_and_roll_ptr(block, rec, offsets, index->db_trx_id(),
                                       trx->id, roll_ptr, mtr);
    return;
  }

  ulint offset= index->trx_id_offset;

  if (!offset)
    offset= row_get_trx_id_offset(index, offsets);

  compile_time_assert(DATA_TRX_ID + 1 == DATA_ROLL_PTR);

  /* During IMPORT the trx id in the record can be in the future, if
  the .ibd file is being imported from another instance. During IMPORT
  roll_ptr will be 0. */
  ut_ad(roll_ptr == 0 ||
        lock_check_trx_id_sanity(trx_read_trx_id(rec + offset),
                                 rec, index, offsets));

  byte sys[DATA_TRX_ID_LEN + DATA_ROLL_PTR_LEN];

  trx_write_trx_id(sys, trx->id);
  trx_write_roll_ptr(sys + DATA_TRX_ID_LEN, roll_ptr);

  ulint d= 0;
  const byte *src= nullptr;
  byte *dest= rec + offset;
  ulint len= DATA_TRX_ID_LEN + DATA_ROLL_PTR_LEN;

  if (UNIV_LIKELY(index->trx_id_offset))
  {
    const rec_t *prev= page_rec_get_prev_const(rec);
    if (UNIV_UNLIKELY(prev == rec))
      ut_ad(0);
    else if (page_rec_is_infimum(prev));
    else
      for (src= prev + offset; d < DATA_TRX_ID_LEN + DATA_ROLL_PTR_LEN; d++)
        if (src[d] != sys[d])
          break;
    if (d > 6 && memcmp(dest, sys, d))
    {
      /* We save space by replacing a single record

      WRITE,page_offset(dest),byte[13]

      with two records:

      MEMMOVE,page_offset(dest),d(1 byte),offset(1..3 bytes),
      WRITE|0x80,0,byte[13-d]

      The single WRITE record would be x+13 bytes long, with x>2.
      The MEMMOVE record would be up to x+1+3 = x+4 bytes, and the
      second WRITE would be 1+1+13-d = 15-d bytes.

      The total size is: x+13 versus x+4+15-d = x+19-d bytes.
      To save space, we must have d>6, that is, the complete DB_TRX_ID and
      the first byte(s) of DB_ROLL_PTR must match the previous record. */
      memcpy(dest, src, d);
      mtr->memmove(*block, page_offset(dest), page_offset(src), d);
      dest+= d;
      len-= d;
      /* DB_TRX_ID,DB_ROLL_PTR must be unique in each record when
      DB_TRX_ID refers to an active transaction. */
      ut_ad(len);
    }
    else
      d= 0;
  }

  if (UNIV_LIKELY(len)) /* extra safety, to avoid corrupting the log */
    mtr->memcpy<mtr_t::MAYBE_NOP>(*block, dest, sys + d, len);
}

/*************************************************************//**
See if there is enough place in the page modification log to log
an update-in-place.

@retval false if out of space; IBUF_BITMAP_FREE will be reset
outside mtr if the page was recompressed
@retval true if enough place;

IMPORTANT: The caller will have to update IBUF_BITMAP_FREE if this is
a secondary index leaf page. This has to be done either within the
same mini-transaction, or by invoking ibuf_reset_free_bits() before
mtr_commit(mtr). */
bool
btr_cur_update_alloc_zip_func(
/*==========================*/
	page_zip_des_t*	page_zip,/*!< in/out: compressed page */
	page_cur_t*	cursor,	/*!< in/out: B-tree page cursor */
	dict_index_t*	index,	/*!< in: the index corresponding to cursor */
#ifdef UNIV_DEBUG
	rec_offs*	offsets,/*!< in/out: offsets of the cursor record */
#endif /* UNIV_DEBUG */
	ulint		length,	/*!< in: size needed */
	bool		create,	/*!< in: true=delete-and-insert,
				false=update-in-place */
	mtr_t*		mtr)	/*!< in/out: mini-transaction */
{

	/* Have a local copy of the variables as these can change
	dynamically. */
	const page_t*	page = page_cur_get_page(cursor);

	ut_ad(page_zip == page_cur_get_page_zip(cursor));
	ut_ad(!dict_index_is_ibuf(index));
	ut_ad(rec_offs_validate(page_cur_get_rec(cursor), index, offsets));

	if (page_zip_available(page_zip, dict_index_is_clust(index),
			       length, create)) {
		return(true);
	}

	if (!page_zip->m_nonempty && !page_has_garbage(page)) {
		/* The page has been freshly compressed, so
		reorganizing it will not help. */
		return(false);
	}

	if (create && page_is_leaf(page)
	    && (length + page_get_data_size(page)
		>= dict_index_zip_pad_optimal_page_size(index))) {
		return(false);
	}

	if (!btr_page_reorganize(cursor, index, mtr)) {
		goto out_of_space;
	}

	rec_offs_make_valid(page_cur_get_rec(cursor), index,
			    page_is_leaf(page), offsets);

	/* After recompressing a page, we must make sure that the free
	bits in the insert buffer bitmap will not exceed the free
	space on the page.  Because this function will not attempt
	recompression unless page_zip_available() fails above, it is
	safe to reset the free bits if page_zip_available() fails
	again, below.  The free bits can safely be reset in a separate
	mini-transaction.  If page_zip_available() succeeds below, we
	can be sure that the btr_page_reorganize() above did not reduce
	the free space available on the page. */

	if (page_zip_available(page_zip, dict_index_is_clust(index),
			       length, create)) {
		return(true);
	}

out_of_space:
	ut_ad(rec_offs_validate(page_cur_get_rec(cursor), index, offsets));

	/* Out of space: reset the free bits. */
	if (!dict_index_is_clust(index)
	    && !index->table->is_temporary()
	    && page_is_leaf(page)) {
		ibuf_reset_free_bits(page_cur_get_block(cursor));
	}

	return(false);
}

/** Apply an update vector to a record. No field size changes are allowed.

This is usually invoked on a clustered index. The only use case for a
secondary index is row_ins_sec_index_entry_by_modify() or its
counterpart in ibuf_insert_to_index_page().
@param[in,out]  rec     index record
@param[in]      index   the index of the record
@param[in]      offsets rec_get_offsets(rec, index)
@param[in]      update  update vector
@param[in,out]  block   index page
@param[in,out]  mtr     mini-transaction */
void btr_cur_upd_rec_in_place(rec_t *rec, const dict_index_t *index,
                              const rec_offs *offsets, const upd_t *update,
                              buf_block_t *block, mtr_t *mtr)
{
	ut_ad(rec_offs_validate(rec, index, offsets));
	ut_ad(!index->table->skip_alter_undo);
	ut_ad(!block->page.zip.data || index->table->not_redundant());

#ifdef UNIV_DEBUG
	if (rec_offs_comp(offsets)) {
		switch (rec_get_status(rec)) {
		case REC_STATUS_ORDINARY:
			break;
		case REC_STATUS_INSTANT:
			ut_ad(index->is_instant());
			break;
		case REC_STATUS_NODE_PTR:
		case REC_STATUS_INFIMUM:
		case REC_STATUS_SUPREMUM:
			ut_ad("wrong record status in update" == 0);
		}
	}
#endif /* UNIV_DEBUG */

	static_assert(REC_INFO_BITS_SHIFT == 0, "compatibility");
	if (UNIV_LIKELY_NULL(block->page.zip.data)) {
		ut_ad(rec_offs_comp(offsets));
		byte* info_bits = &rec[-REC_NEW_INFO_BITS];
		const bool flip_del_mark = (*info_bits ^ update->info_bits)
			& REC_INFO_DELETED_FLAG;
		*info_bits &= byte(~REC_INFO_BITS_MASK);
		*info_bits |= update->info_bits;

		if (flip_del_mark) {
			page_zip_rec_set_deleted(block, rec, update->info_bits
						 & REC_INFO_DELETED_FLAG, mtr);
		}
	} else {
		byte* info_bits = &rec[rec_offs_comp(offsets)
				       ? -REC_NEW_INFO_BITS
				       : -REC_OLD_INFO_BITS];

		mtr->write<1,mtr_t::MAYBE_NOP>(*block, info_bits,
					       (*info_bits
						& ~REC_INFO_BITS_MASK)
					       | update->info_bits);
	}

	for (ulint i = 0; i < update->n_fields; i++) {
		const upd_field_t* uf = upd_get_nth_field(update, i);
		if (upd_fld_is_virtual_col(uf) && !index->has_virtual()) {
			continue;
		}
		const ulint n = uf->field_no;

		ut_ad(!dfield_is_ext(&uf->new_val)
		      == !rec_offs_nth_extern(offsets, n));
		ut_ad(!rec_offs_nth_default(offsets, n));

		if (UNIV_UNLIKELY(dfield_is_null(&uf->new_val))) {
			if (rec_offs_nth_sql_null(offsets, n)) {
				ut_ad(index->table->is_instant());
				ut_ad(n >= index->n_core_fields);
				continue;
			}

			ut_ad(!index->table->not_redundant());
			if (ulint size = rec_get_nth_field_size(rec, n)) {
				mtr->memset(
					block,
					page_offset(rec_get_field_start_offs(
							    rec, n) + rec),
					size, 0);
			}
			ulint l = rec_get_1byte_offs_flag(rec)
				? (n + 1) : (n + 1) * 2;
			byte* b = &rec[-REC_N_OLD_EXTRA_BYTES - l];
			compile_time_assert(REC_1BYTE_SQL_NULL_MASK << 8
					    == REC_2BYTE_SQL_NULL_MASK);
			mtr->write<1>(*block, b,
				      byte(*b | REC_1BYTE_SQL_NULL_MASK));
			continue;
		}

		ulint len;
		byte* data = rec_get_nth_field(rec, offsets, n, &len);
		if (UNIV_LIKELY_NULL(block->page.zip.data)) {
			ut_ad(len == uf->new_val.len);
			memcpy(data, uf->new_val.data, len);
			continue;
		}

		if (UNIV_UNLIKELY(len != uf->new_val.len)) {
			ut_ad(len == UNIV_SQL_NULL);
			ut_ad(!rec_offs_comp(offsets));
			len = uf->new_val.len;
			ut_ad(len == rec_get_nth_field_size(rec, n));
			ulint l = rec_get_1byte_offs_flag(rec)
				? (n + 1) : (n + 1) * 2;
			byte* b = &rec[-REC_N_OLD_EXTRA_BYTES - l];
			compile_time_assert(REC_1BYTE_SQL_NULL_MASK << 8
					    == REC_2BYTE_SQL_NULL_MASK);
			mtr->write<1>(*block, b,
				      byte(*b & ~REC_1BYTE_SQL_NULL_MASK));
		}

		if (len) {
			mtr->memcpy<mtr_t::MAYBE_NOP>(*block, data,
						      uf->new_val.data, len);
		}
	}

	if (UNIV_LIKELY_NULL(block->page.zip.data)) {
		page_zip_write_rec(block, rec, index, offsets, 0, mtr);
	}
}

/*************************************************************//**
Updates a record when the update causes no size changes in its fields.
We assume here that the ordering fields of the record do not change.
@return locking or undo log related error code, or
@retval DB_SUCCESS on success
@retval DB_ZIP_OVERFLOW if there is not enough space left
on the compressed page (IBUF_BITMAP_FREE was reset outside mtr) */
dberr_t
btr_cur_update_in_place(
/*====================*/
	ulint		flags,	/*!< in: undo logging and locking flags */
	btr_cur_t*	cursor,	/*!< in: cursor on the record to update;
				cursor stays valid and positioned on the
				same record */
	rec_offs*	offsets,/*!< in/out: offsets on cursor->page_cur.rec */
	const upd_t*	update,	/*!< in: update vector */
	ulint		cmpl_info,/*!< in: compiler info on secondary index
				updates */
	que_thr_t*	thr,	/*!< in: query thread */
	trx_id_t	trx_id,	/*!< in: transaction id */
	mtr_t*		mtr)	/*!< in/out: mini-transaction; if this
				is a secondary index, the caller must
				mtr_commit(mtr) before latching any
				further pages */
{
	dict_index_t*	index;
	dberr_t		err;
	rec_t*		rec;
	roll_ptr_t	roll_ptr	= 0;
	ulint		was_delete_marked;

	ut_ad(page_is_leaf(cursor->page_cur.block->frame));
	rec = btr_cur_get_rec(cursor);
	index = cursor->index;
	ut_ad(rec_offs_validate(rec, index, offsets));
	ut_ad(!!page_rec_is_comp(rec) == dict_table_is_comp(index->table));
	ut_ad(trx_id > 0 || (flags & BTR_KEEP_SYS_FLAG));
	/* The insert buffer tree should never be updated in place. */
	ut_ad(!dict_index_is_ibuf(index));
	ut_ad(dict_index_is_online_ddl(index) == !!(flags & BTR_CREATE_FLAG)
	      || dict_index_is_clust(index));
	ut_ad(thr_get_trx(thr)->id == trx_id
	      || (flags & ulint(~(BTR_KEEP_POS_FLAG | BTR_KEEP_IBUF_BITMAP)))
	      == (BTR_NO_UNDO_LOG_FLAG | BTR_NO_LOCKING_FLAG
		  | BTR_CREATE_FLAG | BTR_KEEP_SYS_FLAG));
	ut_ad(fil_page_index_page_check(btr_cur_get_page(cursor)));
	ut_ad(btr_page_get_index_id(btr_cur_get_page(cursor)) == index->id);
	ut_ad(!(update->info_bits & REC_INFO_MIN_REC_FLAG));

	DBUG_LOG("ib_cur",
		 "update-in-place " << index->name << " (" << index->id
		 << ") by " << ib::hex(trx_id) << ": "
		 << rec_printer(rec, offsets).str());

	buf_block_t* block = btr_cur_get_block(cursor);
	page_zip_des_t*	page_zip = buf_block_get_page_zip(block);

	/* Check that enough space is available on the compressed page. */
	if (UNIV_LIKELY_NULL(page_zip)) {
		ut_ad(!index->table->is_temporary());

		if (!btr_cur_update_alloc_zip(
			    page_zip, btr_cur_get_page_cur(cursor),
			    index, offsets, rec_offs_size(offsets),
			    false, mtr)) {
			return(DB_ZIP_OVERFLOW);
		}

		rec = btr_cur_get_rec(cursor);
	}

	/* Do lock checking and undo logging */
	err = btr_cur_upd_lock_and_undo(flags, cursor, offsets,
					update, cmpl_info,
					thr, mtr, &roll_ptr);
	if (UNIV_UNLIKELY(err != DB_SUCCESS)) {
		/* We may need to update the IBUF_BITMAP_FREE
		bits after a reorganize that was done in
		btr_cur_update_alloc_zip(). */
		goto func_exit;
	}

	if (!(flags & BTR_KEEP_SYS_FLAG)) {
		btr_cur_upd_rec_sys(block, rec, index, offsets,
				    thr_get_trx(thr), roll_ptr, mtr);
	}

	was_delete_marked = rec_get_deleted_flag(
		rec, page_is_comp(buf_block_get_frame(block)));
	/* In delete-marked records, DB_TRX_ID must always refer to an
	existing undo log record. */
	ut_ad(!was_delete_marked
	      || !dict_index_is_clust(index)
	      || row_get_rec_trx_id(rec, index, offsets));

#ifdef BTR_CUR_HASH_ADAPT
	{
		rw_lock_t* ahi_latch = block->index
			? btr_get_search_latch(index) : NULL;
		if (ahi_latch) {
			/* TO DO: Can we skip this if none of the fields
			index->search_info->curr_n_fields
			are being updated? */

			/* The function row_upd_changes_ord_field_binary
			does not work on a secondary index. */

			if (!dict_index_is_clust(index)
			    || row_upd_changes_ord_field_binary(
				    index, update, thr, NULL, NULL)) {
				ut_ad(!(update->info_bits
					& REC_INFO_MIN_REC_FLAG));
				/* Remove possible hash index pointer
				to this record */
				btr_search_update_hash_on_delete(cursor);
			}

			rw_lock_x_lock(ahi_latch);
		}

		assert_block_ahi_valid(block);
#endif /* BTR_CUR_HASH_ADAPT */

		btr_cur_upd_rec_in_place(rec, index, offsets, update, block,
					 mtr);

#ifdef BTR_CUR_HASH_ADAPT
		if (ahi_latch) {
			rw_lock_x_unlock(ahi_latch);
		}
	}
#endif /* BTR_CUR_HASH_ADAPT */

	if (was_delete_marked
	    && !rec_get_deleted_flag(
		    rec, page_is_comp(buf_block_get_frame(block)))) {
		/* The new updated record owns its possible externally
		stored fields */

		btr_cur_unmark_extern_fields(block, rec, index, offsets, mtr);
	}

	ut_ad(err == DB_SUCCESS);

func_exit:
	if (page_zip
	    && !(flags & BTR_KEEP_IBUF_BITMAP)
	    && !dict_index_is_clust(index)
	    && page_is_leaf(buf_block_get_frame(block))) {
		/* Update the free bits in the insert buffer. */
		ut_ad(!index->table->is_temporary());
		ibuf_update_free_bits_zip(block, mtr);
	}

	return(err);
}

/** Trim a metadata record during the rollback of instant ALTER TABLE.
@param[in]	entry	metadata tuple
@param[in]	index	primary key
@param[in]	update	update vector for the rollback */
ATTRIBUTE_COLD
static void btr_cur_trim_alter_metadata(dtuple_t* entry,
					const dict_index_t* index,
					const upd_t* update)
{
	ut_ad(index->is_instant());
	ut_ad(update->is_alter_metadata());
	ut_ad(entry->is_alter_metadata());

	ut_ad(update->fields[0].field_no == index->first_user_field());
	ut_ad(update->fields[0].new_val.ext);
	ut_ad(update->fields[0].new_val.len == FIELD_REF_SIZE);
	ut_ad(entry->n_fields - 1 == index->n_fields);

	const byte* ptr = static_cast<const byte*>(
		update->fields[0].new_val.data);
	ut_ad(!mach_read_from_4(ptr + BTR_EXTERN_LEN));
	ut_ad(mach_read_from_4(ptr + BTR_EXTERN_LEN + 4) > 4);
	ut_ad(mach_read_from_4(ptr + BTR_EXTERN_OFFSET) == FIL_PAGE_DATA);
	ut_ad(mach_read_from_4(ptr + BTR_EXTERN_SPACE_ID)
	      == index->table->space->id);

	ulint n_fields = update->fields[1].field_no;
	ut_ad(n_fields <= index->n_fields);
	if (n_fields != index->n_uniq) {
		ut_ad(n_fields
		      >= index->n_core_fields);
		entry->n_fields = n_fields;
		return;
	}

	/* This is based on dict_table_t::deserialise_columns()
	and btr_cur_instant_init_low(). */
	mtr_t mtr;
	mtr.start();
	buf_block_t* block = buf_page_get(
		page_id_t(index->table->space->id,
			  mach_read_from_4(ptr + BTR_EXTERN_PAGE_NO)),
		0, RW_S_LATCH, &mtr);
	buf_block_dbg_add_level(block, SYNC_EXTERN_STORAGE);
	ut_ad(fil_page_get_type(block->frame) == FIL_PAGE_TYPE_BLOB);
	ut_ad(mach_read_from_4(&block->frame[FIL_PAGE_DATA
					     + BTR_BLOB_HDR_NEXT_PAGE_NO])
	      == FIL_NULL);
	ut_ad(mach_read_from_4(&block->frame[FIL_PAGE_DATA
					     + BTR_BLOB_HDR_PART_LEN])
	      == mach_read_from_4(ptr + BTR_EXTERN_LEN + 4));
	n_fields = mach_read_from_4(
		&block->frame[FIL_PAGE_DATA + BTR_BLOB_HDR_SIZE])
		+ index->first_user_field();
	/* Rollback should not increase the number of fields. */
	ut_ad(n_fields <= index->n_fields);
	ut_ad(n_fields + 1 <= entry->n_fields);
	/* dict_index_t::clear_instant_alter() cannot be invoked while
	rollback of an instant ALTER TABLE transaction is in progress
	for an is_alter_metadata() record. */
	ut_ad(n_fields >= index->n_core_fields);

	mtr.commit();
	entry->n_fields = n_fields + 1;
}

/** Trim an update tuple due to instant ADD COLUMN, if needed.
For normal records, the trailing instantly added fields that match
the initial default values are omitted.

For the special metadata record on a table on which instant
ADD COLUMN has already been executed, both ADD COLUMN and the
rollback of ADD COLUMN need to be handled specially.

@param[in,out]	entry	index entry
@param[in]	index	index
@param[in]	update	update vector
@param[in]	thr	execution thread */
static inline
void
btr_cur_trim(
	dtuple_t*		entry,
	const dict_index_t*	index,
	const upd_t*		update,
	const que_thr_t*	thr)
{
	if (!index->is_instant()) {
	} else if (UNIV_UNLIKELY(update->is_metadata())) {
		/* We are either updating a metadata record
		(instant ALTER TABLE on a table where instant ALTER was
		already executed) or rolling back such an operation. */
		ut_ad(!upd_get_nth_field(update, 0)->orig_len);
		ut_ad(entry->is_metadata());

		if (thr->graph->trx->in_rollback) {
			/* This rollback can occur either as part of
			ha_innobase::commit_inplace_alter_table() rolling
			back after a failed innobase_add_instant_try(),
			or as part of crash recovery. Either way, the
			table will be in the data dictionary cache, with
			the instantly added columns going to be removed
			later in the rollback. */
			ut_ad(index->table->cached);
			/* The DB_TRX_ID,DB_ROLL_PTR are always last,
			and there should be some change to roll back.
			The first field in the update vector is the
			first instantly added column logged by
			innobase_add_instant_try(). */
			ut_ad(update->n_fields > 2);
			if (update->is_alter_metadata()) {
				btr_cur_trim_alter_metadata(
					entry, index, update);
				return;
			}
			ut_ad(!entry->is_alter_metadata());

			ulint n_fields = upd_get_nth_field(update, 0)
				->field_no;
			ut_ad(n_fields + 1 >= entry->n_fields);
			entry->n_fields = n_fields;
		}
	} else {
		entry->trim(*index);
	}
}

/*************************************************************//**
Tries to update a record on a page in an index tree. It is assumed that mtr
holds an x-latch on the page. The operation does not succeed if there is too
little space on the page or if the update would result in too empty a page,
so that tree compression is recommended. We assume here that the ordering
fields of the record do not change.
@return error code, including
@retval DB_SUCCESS on success
@retval DB_OVERFLOW if the updated record does not fit
@retval DB_UNDERFLOW if the page would become too empty
@retval DB_ZIP_OVERFLOW if there is not enough space left
on the compressed page (IBUF_BITMAP_FREE was reset outside mtr) */
dberr_t
btr_cur_optimistic_update(
/*======================*/
	ulint		flags,	/*!< in: undo logging and locking flags */
	btr_cur_t*	cursor,	/*!< in: cursor on the record to update;
				cursor stays valid and positioned on the
				same record */
	rec_offs**	offsets,/*!< out: offsets on cursor->page_cur.rec */
	mem_heap_t**	heap,	/*!< in/out: pointer to NULL or memory heap */
	const upd_t*	update,	/*!< in: update vector; this must also
				contain trx id and roll ptr fields */
	ulint		cmpl_info,/*!< in: compiler info on secondary index
				updates */
	que_thr_t*	thr,	/*!< in: query thread */
	trx_id_t	trx_id,	/*!< in: transaction id */
	mtr_t*		mtr)	/*!< in/out: mini-transaction; if this
				is a secondary index, the caller must
				mtr_commit(mtr) before latching any
				further pages */
{
	dict_index_t*	index;
	page_cur_t*	page_cursor;
	dberr_t		err;
	buf_block_t*	block;
	page_t*		page;
	page_zip_des_t*	page_zip;
	rec_t*		rec;
	ulint		max_size;
	ulint		new_rec_size;
	ulint		old_rec_size;
	ulint		max_ins_size = 0;
	dtuple_t*	new_entry;
	roll_ptr_t	roll_ptr;
	ulint		i;

	block = btr_cur_get_block(cursor);
	page = buf_block_get_frame(block);
	rec = btr_cur_get_rec(cursor);
	index = cursor->index;
	ut_ad(trx_id > 0 || (flags & BTR_KEEP_SYS_FLAG));
	ut_ad(!!page_rec_is_comp(rec) == dict_table_is_comp(index->table));
	ut_ad(mtr_memo_contains(mtr, block, MTR_MEMO_PAGE_X_FIX));
	/* This is intended only for leaf page updates */
	ut_ad(page_is_leaf(page));
	/* The insert buffer tree should never be updated in place. */
	ut_ad(!dict_index_is_ibuf(index));
	ut_ad(dict_index_is_online_ddl(index) == !!(flags & BTR_CREATE_FLAG)
	      || dict_index_is_clust(index));
	ut_ad(thr_get_trx(thr)->id == trx_id
	      || (flags & ulint(~(BTR_KEEP_POS_FLAG | BTR_KEEP_IBUF_BITMAP)))
	      == (BTR_NO_UNDO_LOG_FLAG | BTR_NO_LOCKING_FLAG
		  | BTR_CREATE_FLAG | BTR_KEEP_SYS_FLAG));
	ut_ad(fil_page_index_page_check(page));
	ut_ad(btr_page_get_index_id(page) == index->id);

	*offsets = rec_get_offsets(rec, index, *offsets, true,
				   ULINT_UNDEFINED, heap);
#if defined UNIV_DEBUG || defined UNIV_BLOB_LIGHT_DEBUG
	ut_a(!rec_offs_any_null_extern(rec, *offsets)
	     || thr_get_trx(thr) == trx_roll_crash_recv_trx);
#endif /* UNIV_DEBUG || UNIV_BLOB_LIGHT_DEBUG */

	if (UNIV_LIKELY(!update->is_metadata())
	    && !row_upd_changes_field_size_or_external(index, *offsets,
						       update)) {

		/* The simplest and the most common case: the update does not
		change the size of any field and none of the updated fields is
		externally stored in rec or update, and there is enough space
		on the compressed page to log the update. */

		return(btr_cur_update_in_place(
			       flags, cursor, *offsets, update,
			       cmpl_info, thr, trx_id, mtr));
	}

	if (rec_offs_any_extern(*offsets)) {
any_extern:
		/* Externally stored fields are treated in pessimistic
		update */

		/* prefetch siblings of the leaf for the pessimistic
		operation. */
		btr_cur_prefetch_siblings(block);

		return(DB_OVERFLOW);
	}

	if (rec_is_metadata(rec, *index) && index->table->instant) {
		goto any_extern;
	}

	for (i = 0; i < upd_get_n_fields(update); i++) {
		if (dfield_is_ext(&upd_get_nth_field(update, i)->new_val)) {

			goto any_extern;
		}
	}

	DBUG_LOG("ib_cur",
		 "update " << index->name << " (" << index->id << ") by "
		 << ib::hex(trx_id) << ": "
		 << rec_printer(rec, *offsets).str());

	page_cursor = btr_cur_get_page_cur(cursor);

	if (!*heap) {
		*heap = mem_heap_create(
			rec_offs_size(*offsets)
			+ DTUPLE_EST_ALLOC(rec_offs_n_fields(*offsets)));
	}

	new_entry = row_rec_to_index_entry(rec, index, *offsets, *heap);
	ut_ad(!dtuple_get_n_ext(new_entry));

	/* The page containing the clustered index record
	corresponding to new_entry is latched in mtr.
	Thus the following call is safe. */
	row_upd_index_replace_new_col_vals_index_pos(new_entry, index, update,
						     *heap);
	btr_cur_trim(new_entry, index, update, thr);
	old_rec_size = rec_offs_size(*offsets);
	new_rec_size = rec_get_converted_size(index, new_entry, 0);

	page_zip = buf_block_get_page_zip(block);
#ifdef UNIV_ZIP_DEBUG
	ut_a(!page_zip || page_zip_validate(page_zip, page, index));
#endif /* UNIV_ZIP_DEBUG */

	if (page_zip) {
		ut_ad(!index->table->is_temporary());

		if (page_zip_rec_needs_ext(new_rec_size, page_is_comp(page),
					   dict_index_get_n_fields(index),
					   block->zip_size())) {
			goto any_extern;
		}

		if (!btr_cur_update_alloc_zip(
			    page_zip, page_cursor, index, *offsets,
			    new_rec_size, true, mtr)) {
			return(DB_ZIP_OVERFLOW);
		}

		rec = page_cur_get_rec(page_cursor);
	}

	/* We limit max record size to 16k even for 64k page size. */
	if (new_rec_size >= COMPRESSED_REC_MAX_DATA_SIZE ||
			(!dict_table_is_comp(index->table)
			 && new_rec_size >= REDUNDANT_REC_MAX_DATA_SIZE)) {
		err = DB_OVERFLOW;

		goto func_exit;
	}

	if (UNIV_UNLIKELY(new_rec_size
			  >= (page_get_free_space_of_empty(page_is_comp(page))
			      / 2))) {
		/* We may need to update the IBUF_BITMAP_FREE
		bits after a reorganize that was done in
		btr_cur_update_alloc_zip(). */
		err = DB_OVERFLOW;
		goto func_exit;
	}

	if (UNIV_UNLIKELY(page_get_data_size(page)
			  - old_rec_size + new_rec_size
			  < BTR_CUR_PAGE_COMPRESS_LIMIT(index))) {
		/* We may need to update the IBUF_BITMAP_FREE
		bits after a reorganize that was done in
		btr_cur_update_alloc_zip(). */

		/* The page would become too empty */
		err = DB_UNDERFLOW;
		goto func_exit;
	}

	/* We do not attempt to reorganize if the page is compressed.
	This is because the page may fail to compress after reorganization. */
	max_size = page_zip
		? page_get_max_insert_size(page, 1)
		: (old_rec_size
		   + page_get_max_insert_size_after_reorganize(page, 1));

	if (!page_zip) {
		max_ins_size = page_get_max_insert_size_after_reorganize(
				page, 1);
	}

	if (!(((max_size >= BTR_CUR_PAGE_REORGANIZE_LIMIT)
	       && (max_size >= new_rec_size))
	      || (page_get_n_recs(page) <= 1))) {

		/* We may need to update the IBUF_BITMAP_FREE
		bits after a reorganize that was done in
		btr_cur_update_alloc_zip(). */

		/* There was not enough space, or it did not pay to
		reorganize: for simplicity, we decide what to do assuming a
		reorganization is needed, though it might not be necessary */

		err = DB_OVERFLOW;
		goto func_exit;
	}

	/* Do lock checking and undo logging */
	err = btr_cur_upd_lock_and_undo(flags, cursor, *offsets,
					update, cmpl_info,
					thr, mtr, &roll_ptr);
	if (err != DB_SUCCESS) {
		/* We may need to update the IBUF_BITMAP_FREE
		bits after a reorganize that was done in
		btr_cur_update_alloc_zip(). */
		goto func_exit;
	}

	/* Ok, we may do the replacement. Store on the page infimum the
	explicit locks on rec, before deleting rec (see the comment in
	btr_cur_pessimistic_update). */
	if (!dict_table_is_locking_disabled(index->table)) {
		lock_rec_store_on_page_infimum(block, rec);
	}

	if (UNIV_UNLIKELY(update->is_metadata())) {
		ut_ad(new_entry->is_metadata());
		ut_ad(index->is_instant());
		/* This can be innobase_add_instant_try() performing a
		subsequent instant ADD COLUMN, or its rollback by
		row_undo_mod_clust_low(). */
		ut_ad(flags & BTR_NO_LOCKING_FLAG);
	} else {
		btr_search_update_hash_on_delete(cursor);
	}

	page_cur_delete_rec(page_cursor, index, *offsets, mtr);

	page_cur_move_to_prev(page_cursor);

	if (!(flags & BTR_KEEP_SYS_FLAG)) {
		btr_cur_write_sys(new_entry, index, trx_id, roll_ptr);
	}

	/* There are no externally stored columns in new_entry */
	rec = btr_cur_insert_if_possible(
		cursor, new_entry, offsets, heap, 0/*n_ext*/, mtr);
	ut_a(rec); /* <- We calculated above the insert would fit */

	if (UNIV_UNLIKELY(update->is_metadata())) {
		/* We must empty the PAGE_FREE list, because if this
		was a rollback, the shortened metadata record
		would have too many fields, and we would be unable to
		know the size of the freed record. */
		btr_page_reorganize(page_cursor, index, mtr);
	} else if (!dict_table_is_locking_disabled(index->table)) {
		/* Restore the old explicit lock state on the record */
		lock_rec_restore_from_page_infimum(block, rec, block);
	}

	page_cur_move_to_next(page_cursor);
	ut_ad(err == DB_SUCCESS);

func_exit:
	if (!(flags & BTR_KEEP_IBUF_BITMAP)
	    && !dict_index_is_clust(index)) {
		/* Update the free bits in the insert buffer. */
		if (page_zip) {
			ut_ad(!index->table->is_temporary());
			ibuf_update_free_bits_zip(block, mtr);
		} else if (!index->table->is_temporary()) {
			ibuf_update_free_bits_low(block, max_ins_size, mtr);
		}
	}

	if (err != DB_SUCCESS) {
		/* prefetch siblings of the leaf for the pessimistic
		operation. */
		btr_cur_prefetch_siblings(block);
	}

	return(err);
}

/*************************************************************//**
If, in a split, a new supremum record was created as the predecessor of the
updated record, the supremum record must inherit exactly the locks on the
updated record. In the split it may have inherited locks from the successor
of the updated record, which is not correct. This function restores the
right locks for the new supremum. */
static
void
btr_cur_pess_upd_restore_supremum(
/*==============================*/
	buf_block_t*	block,	/*!< in: buffer block of rec */
	const rec_t*	rec,	/*!< in: updated record */
	mtr_t*		mtr)	/*!< in: mtr */
{
	page_t*		page;
	buf_block_t*	prev_block;

	page = buf_block_get_frame(block);

	if (page_rec_get_next(page_get_infimum_rec(page)) != rec) {
		/* Updated record is not the first user record on its page */

		return;
	}

	const uint32_t	prev_page_no = btr_page_get_prev(page);

	const page_id_t	page_id(block->page.id().space(), prev_page_no);

	ut_ad(prev_page_no != FIL_NULL);
	prev_block = buf_page_get_with_no_latch(page_id, block->zip_size(),
						mtr);
#ifdef UNIV_BTR_DEBUG
	ut_a(btr_page_get_next(prev_block->frame)
	     == block->page.id().page_no());
#endif /* UNIV_BTR_DEBUG */

	/* We must already have an x-latch on prev_block! */
	ut_ad(mtr_memo_contains(mtr, prev_block, MTR_MEMO_PAGE_X_FIX));

	lock_rec_reset_and_inherit_gap_locks(prev_block, block,
					     PAGE_HEAP_NO_SUPREMUM,
					     page_rec_get_heap_no(rec));
}

/*************************************************************//**
Performs an update of a record on a page of a tree. It is assumed
that mtr holds an x-latch on the tree and on the cursor page. If the
update is made on the leaf level, to avoid deadlocks, mtr must also
own x-latches to brothers of page, if those brothers exist. We assume
here that the ordering fields of the record do not change.
@return DB_SUCCESS or error code */
dberr_t
btr_cur_pessimistic_update(
/*=======================*/
	ulint		flags,	/*!< in: undo logging, locking, and rollback
				flags */
	btr_cur_t*	cursor,	/*!< in/out: cursor on the record to update;
				cursor may become invalid if *big_rec == NULL
				|| !(flags & BTR_KEEP_POS_FLAG) */
	rec_offs**	offsets,/*!< out: offsets on cursor->page_cur.rec */
	mem_heap_t**	offsets_heap,
				/*!< in/out: pointer to memory heap
				that can be emptied */
	mem_heap_t*	entry_heap,
				/*!< in/out: memory heap for allocating
				big_rec and the index tuple */
	big_rec_t**	big_rec,/*!< out: big rec vector whose fields have to
				be stored externally by the caller */
	upd_t*		update,	/*!< in/out: update vector; this is allowed to
				also contain trx id and roll ptr fields.
				Non-updated columns that are moved offpage will
				be appended to this. */
	ulint		cmpl_info,/*!< in: compiler info on secondary index
				updates */
	que_thr_t*	thr,	/*!< in: query thread */
	trx_id_t	trx_id,	/*!< in: transaction id */
	mtr_t*		mtr)	/*!< in/out: mini-transaction; must be
				committed before latching any further pages */
{
	big_rec_t*	big_rec_vec	= NULL;
	big_rec_t*	dummy_big_rec;
	dict_index_t*	index;
	buf_block_t*	block;
	page_zip_des_t*	page_zip;
	rec_t*		rec;
	page_cur_t*	page_cursor;
	dberr_t		err;
	dberr_t		optim_err;
	roll_ptr_t	roll_ptr;
	ibool		was_first;
	ulint		n_reserved	= 0;

	*offsets = NULL;
	*big_rec = NULL;

	block = btr_cur_get_block(cursor);
	page_zip = buf_block_get_page_zip(block);
	index = cursor->index;

	ut_ad(mtr_memo_contains_flagged(mtr, dict_index_get_lock(index),
					MTR_MEMO_X_LOCK |
					MTR_MEMO_SX_LOCK));
	ut_ad(mtr_memo_contains(mtr, block, MTR_MEMO_PAGE_X_FIX));
#ifdef UNIV_ZIP_DEBUG
	ut_a(!page_zip || page_zip_validate(page_zip, block->frame, index));
#endif /* UNIV_ZIP_DEBUG */
	ut_ad(!page_zip || !index->table->is_temporary());
	/* The insert buffer tree should never be updated in place. */
	ut_ad(!dict_index_is_ibuf(index));
	ut_ad(trx_id > 0
	      || (flags & BTR_KEEP_SYS_FLAG));
	ut_ad(dict_index_is_online_ddl(index) == !!(flags & BTR_CREATE_FLAG)
	      || dict_index_is_clust(index));
	ut_ad(thr_get_trx(thr)->id == trx_id
	      || (flags & ulint(~BTR_KEEP_POS_FLAG))
	      == (BTR_NO_UNDO_LOG_FLAG | BTR_NO_LOCKING_FLAG
		  | BTR_CREATE_FLAG | BTR_KEEP_SYS_FLAG));

	err = optim_err = btr_cur_optimistic_update(
		flags | BTR_KEEP_IBUF_BITMAP,
		cursor, offsets, offsets_heap, update,
		cmpl_info, thr, trx_id, mtr);

	switch (err) {
	case DB_ZIP_OVERFLOW:
	case DB_UNDERFLOW:
	case DB_OVERFLOW:
		break;
	default:
	err_exit:
		/* We suppressed this with BTR_KEEP_IBUF_BITMAP.
		For DB_ZIP_OVERFLOW, the IBUF_BITMAP_FREE bits were
		already reset by btr_cur_update_alloc_zip() if the
		page was recompressed. */
		if (page_zip
		    && optim_err != DB_ZIP_OVERFLOW
		    && !dict_index_is_clust(index)
		    && page_is_leaf(block->frame)) {
			ut_ad(!index->table->is_temporary());
			ibuf_update_free_bits_zip(block, mtr);
		}

		if (big_rec_vec != NULL) {
			dtuple_big_rec_free(big_rec_vec);
		}

		return(err);
	}

	rec = btr_cur_get_rec(cursor);
	ut_ad(rec_offs_validate(rec, index, *offsets));

	dtuple_t* new_entry;

	const bool is_metadata = rec_is_metadata(rec, *index);

	if (UNIV_UNLIKELY(is_metadata)) {
		ut_ad(update->is_metadata());
		ut_ad(flags & BTR_NO_LOCKING_FLAG);
		ut_ad(index->is_instant());
		new_entry = row_metadata_to_tuple(
			rec, index, *offsets, entry_heap,
			update->info_bits, !thr_get_trx(thr)->in_rollback);
		ut_ad(new_entry->n_fields
		      == ulint(index->n_fields)
		      + update->is_alter_metadata());
	} else {
		new_entry = row_rec_to_index_entry(rec, index, *offsets,
						   entry_heap);
	}

	/* The page containing the clustered index record
	corresponding to new_entry is latched in mtr.  If the
	clustered index record is delete-marked, then its externally
	stored fields cannot have been purged yet, because then the
	purge would also have removed the clustered index record
	itself.  Thus the following call is safe. */
	row_upd_index_replace_new_col_vals_index_pos(new_entry, index, update,
						     entry_heap);
	btr_cur_trim(new_entry, index, update, thr);

	/* We have to set appropriate extern storage bits in the new
	record to be inserted: we have to remember which fields were such */

	ut_ad(!page_is_comp(block->frame) || !rec_get_node_ptr_flag(rec));
	ut_ad(rec_offs_validate(rec, index, *offsets));

	if ((flags & BTR_NO_UNDO_LOG_FLAG)
	    && rec_offs_any_extern(*offsets)) {
		/* We are in a transaction rollback undoing a row
		update: we must free possible externally stored fields
		which got new values in the update, if they are not
		inherited values. They can be inherited if we have
		updated the primary key to another value, and then
		update it back again. */

		ut_ad(big_rec_vec == NULL);
		ut_ad(dict_index_is_clust(index));
		ut_ad(thr_get_trx(thr)->in_rollback);

		DEBUG_SYNC_C("blob_rollback_middle");

		btr_rec_free_updated_extern_fields(
			index, rec, block, *offsets, update, true, mtr);
	}

	ulint n_ext = index->is_primary() ? dtuple_get_n_ext(new_entry) : 0;

	if (page_zip_rec_needs_ext(
		    rec_get_converted_size(index, new_entry, n_ext),
		    page_is_comp(block->frame),
		    dict_index_get_n_fields(index),
		    block->zip_size())
	    || (UNIV_UNLIKELY(update->is_alter_metadata())
		&& !dfield_is_ext(dtuple_get_nth_field(
					  new_entry,
					  index->first_user_field())))) {
		big_rec_vec = dtuple_convert_big_rec(index, update, new_entry, &n_ext);
		if (UNIV_UNLIKELY(big_rec_vec == NULL)) {

			/* We cannot goto return_after_reservations,
			because we may need to update the
			IBUF_BITMAP_FREE bits, which was suppressed by
			BTR_KEEP_IBUF_BITMAP. */
#ifdef UNIV_ZIP_DEBUG
			ut_a(!page_zip
			     || page_zip_validate(page_zip, block->frame,
						  index));
#endif /* UNIV_ZIP_DEBUG */
			index->table->space->release_free_extents(n_reserved);
			err = DB_TOO_BIG_RECORD;
			goto err_exit;
		}

		ut_ad(page_is_leaf(block->frame));
		ut_ad(dict_index_is_clust(index));
		ut_ad(flags & BTR_KEEP_POS_FLAG);
	}

	/* Do lock checking and undo logging */
	err = btr_cur_upd_lock_and_undo(flags, cursor, *offsets,
					update, cmpl_info,
					thr, mtr, &roll_ptr);
	if (err != DB_SUCCESS) {
		goto err_exit;
	}

	if (optim_err == DB_OVERFLOW) {

		/* First reserve enough free space for the file segments
		of the index tree, so that the update will not fail because
		of lack of space */

		ulint	n_extents = cursor->tree_height / 16 + 3;

		if (!fsp_reserve_free_extents(
		            &n_reserved, index->table->space, n_extents,
		            flags & BTR_NO_UNDO_LOG_FLAG
		            ? FSP_CLEANING : FSP_NORMAL,
		            mtr)) {
			err = DB_OUT_OF_FILE_SPACE;
			goto err_exit;
		}
	}

	if (!(flags & BTR_KEEP_SYS_FLAG)) {
		btr_cur_write_sys(new_entry, index, trx_id, roll_ptr);
	}

	const ulint max_ins_size = page_zip
		? 0 : page_get_max_insert_size_after_reorganize(block->frame,
								1);

	if (UNIV_UNLIKELY(is_metadata)) {
		ut_ad(new_entry->is_metadata());
		ut_ad(index->is_instant());
		/* This can be innobase_add_instant_try() performing a
		subsequent instant ALTER TABLE, or its rollback by
		row_undo_mod_clust_low(). */
		ut_ad(flags & BTR_NO_LOCKING_FLAG);
	} else {
		btr_search_update_hash_on_delete(cursor);

		/* Store state of explicit locks on rec on the page
		infimum record, before deleting rec. The page infimum
		acts as a dummy carrier of the locks, taking care also
		of lock releases, before we can move the locks back on
		the actual record. There is a special case: if we are
		inserting on the root page and the insert causes a
		call of btr_root_raise_and_insert. Therefore we cannot
		in the lock system delete the lock structs set on the
		root page even if the root page carries just node
		pointers. */
		if (!dict_table_is_locking_disabled(index->table)) {
			lock_rec_store_on_page_infimum(block, rec);
		}
	}

#ifdef UNIV_ZIP_DEBUG
	ut_a(!page_zip || page_zip_validate(page_zip, block->frame, index));
#endif /* UNIV_ZIP_DEBUG */
	page_cursor = btr_cur_get_page_cur(cursor);

	page_cur_delete_rec(page_cursor, index, *offsets, mtr);

	page_cur_move_to_prev(page_cursor);

	rec = btr_cur_insert_if_possible(cursor, new_entry,
					 offsets, offsets_heap, n_ext, mtr);

	if (rec) {
		page_cursor->rec = rec;

		if (UNIV_UNLIKELY(is_metadata)) {
			/* We must empty the PAGE_FREE list, because if this
			was a rollback, the shortened metadata record
			would have too many fields, and we would be unable to
			know the size of the freed record. */
			btr_page_reorganize(page_cursor, index, mtr);
			rec = page_cursor->rec;
			rec_offs_make_valid(rec, index, true, *offsets);
		} else if (!dict_table_is_locking_disabled(index->table)) {
			lock_rec_restore_from_page_infimum(
				btr_cur_get_block(cursor), rec, block);
		}

		if (!rec_get_deleted_flag(rec, rec_offs_comp(*offsets))
		    || rec_is_alter_metadata(rec, *index)) {
			/* The new inserted record owns its possible externally
			stored fields */
			btr_cur_unmark_extern_fields(btr_cur_get_block(cursor),
						     rec, index, *offsets, mtr);
		} else {
			/* In delete-marked records, DB_TRX_ID must
			always refer to an existing undo log record. */
			ut_ad(row_get_rec_trx_id(rec, index, *offsets));
		}

		bool adjust = big_rec_vec && (flags & BTR_KEEP_POS_FLAG);
		ut_ad(!adjust || page_is_leaf(block->frame));

		if (btr_cur_compress_if_useful(cursor, adjust, mtr)) {
			if (adjust) {
				rec_offs_make_valid(page_cursor->rec, index,
						    true, *offsets);
			}
		} else if (!dict_index_is_clust(index)
			   && page_is_leaf(block->frame)) {
			/* Update the free bits in the insert buffer.
			This is the same block which was skipped by
			BTR_KEEP_IBUF_BITMAP. */
			if (page_zip) {
				ut_ad(!index->table->is_temporary());
				ibuf_update_free_bits_zip(block, mtr);
			} else if (!index->table->is_temporary()) {
				ibuf_update_free_bits_low(block, max_ins_size,
							  mtr);
			}
		}

		if (!srv_read_only_mode
		    && !big_rec_vec
		    && page_is_leaf(block->frame)
		    && !dict_index_is_online_ddl(index)) {

			mtr_memo_release(mtr, dict_index_get_lock(index),
					 MTR_MEMO_X_LOCK | MTR_MEMO_SX_LOCK);

			/* NOTE: We cannot release root block latch here, because it
			has segment header and already modified in most of cases.*/
		}

		err = DB_SUCCESS;
		goto return_after_reservations;
	} else {
		/* If the page is compressed and it initially
		compresses very well, and there is a subsequent insert
		of a badly-compressing record, it is possible for
		btr_cur_optimistic_update() to return DB_UNDERFLOW and
		btr_cur_insert_if_possible() to return FALSE. */
		ut_a(page_zip || optim_err != DB_UNDERFLOW);

		/* Out of space: reset the free bits.
		This is the same block which was skipped by
		BTR_KEEP_IBUF_BITMAP. */
		if (!dict_index_is_clust(index)
		    && !index->table->is_temporary()
		    && page_is_leaf(block->frame)) {
			ibuf_reset_free_bits(block);
		}
	}

	if (big_rec_vec != NULL) {
		ut_ad(page_is_leaf(block->frame));
		ut_ad(dict_index_is_clust(index));
		ut_ad(flags & BTR_KEEP_POS_FLAG);

		/* btr_page_split_and_insert() in
		btr_cur_pessimistic_insert() invokes
		mtr_memo_release(mtr, index->lock, MTR_MEMO_SX_LOCK).
		We must keep the index->lock when we created a
		big_rec, so that row_upd_clust_rec() can store the
		big_rec in the same mini-transaction. */

		ut_ad(mtr_memo_contains_flagged(mtr,
						dict_index_get_lock(index),
						MTR_MEMO_X_LOCK |
						MTR_MEMO_SX_LOCK));

		mtr_sx_lock_index(index, mtr);
	}

	/* Was the record to be updated positioned as the first user
	record on its page? */
	was_first = page_cur_is_before_first(page_cursor);

	/* Lock checks and undo logging were already performed by
	btr_cur_upd_lock_and_undo(). We do not try
	btr_cur_optimistic_insert() because
	btr_cur_insert_if_possible() already failed above. */

	err = btr_cur_pessimistic_insert(BTR_NO_UNDO_LOG_FLAG
					 | BTR_NO_LOCKING_FLAG
					 | BTR_KEEP_SYS_FLAG,
					 cursor, offsets, offsets_heap,
					 new_entry, &rec,
					 &dummy_big_rec, n_ext, NULL, mtr);
	ut_a(rec);
	ut_a(err == DB_SUCCESS);
	ut_a(dummy_big_rec == NULL);
	ut_ad(rec_offs_validate(rec, cursor->index, *offsets));
	page_cursor->rec = rec;

	/* Multiple transactions cannot simultaneously operate on the
	same temp-table in parallel.
	max_trx_id is ignored for temp tables because it not required
	for MVCC. */
	if (dict_index_is_sec_or_ibuf(index)
	    && !index->table->is_temporary()) {
		/* Update PAGE_MAX_TRX_ID in the index page header.
		It was not updated by btr_cur_pessimistic_insert()
		because of BTR_NO_LOCKING_FLAG. */
		page_update_max_trx_id(btr_cur_get_block(cursor),
				       btr_cur_get_page_zip(cursor),
				       trx_id, mtr);
	}

	if (!rec_get_deleted_flag(rec, rec_offs_comp(*offsets))) {
		/* The new inserted record owns its possible externally
		stored fields */
#ifdef UNIV_ZIP_DEBUG
		ut_a(!page_zip || page_zip_validate(page_zip, block->frame,
						    index));
#endif /* UNIV_ZIP_DEBUG */
		btr_cur_unmark_extern_fields(btr_cur_get_block(cursor), rec,
					     index, *offsets, mtr);
	} else {
		/* In delete-marked records, DB_TRX_ID must
		always refer to an existing undo log record. */
		ut_ad(row_get_rec_trx_id(rec, index, *offsets));
	}

	if (UNIV_UNLIKELY(is_metadata)) {
		/* We must empty the PAGE_FREE list, because if this
		was a rollback, the shortened metadata record
		would have too many fields, and we would be unable to
		know the size of the freed record. */
		btr_page_reorganize(page_cursor, index, mtr);
		rec = page_cursor->rec;
	} else if (!dict_table_is_locking_disabled(index->table)) {
		lock_rec_restore_from_page_infimum(
			btr_cur_get_block(cursor), rec, block);
	}

	/* If necessary, restore also the correct lock state for a new,
	preceding supremum record created in a page split. While the old
	record was nonexistent, the supremum might have inherited its locks
	from a wrong record. */

	if (!was_first && !dict_table_is_locking_disabled(index->table)) {
		btr_cur_pess_upd_restore_supremum(btr_cur_get_block(cursor),
						  rec, mtr);
	}

return_after_reservations:
#ifdef UNIV_ZIP_DEBUG
	ut_a(!page_zip || page_zip_validate(btr_cur_get_page_zip(cursor),
					    btr_cur_get_page(cursor), index));
#endif /* UNIV_ZIP_DEBUG */

	index->table->space->release_free_extents(n_reserved);
	*big_rec = big_rec_vec;
	return(err);
}

/*==================== B-TREE DELETE MARK AND UNMARK ===============*/

/** Modify the delete-mark flag of a record.
@tparam         flag    the value of the delete-mark flag
@param[in,out]  block   buffer block
@param[in,out]  rec     record on a physical index page
@param[in,out]  mtr     mini-transaction  */
template<bool flag>
void btr_rec_set_deleted(buf_block_t *block, rec_t *rec, mtr_t *mtr)
{
  if (page_rec_is_comp(rec))
  {
    byte *b= &rec[-REC_NEW_INFO_BITS];
    const byte v= flag
      ? (*b | REC_INFO_DELETED_FLAG)
      : (*b & byte(~REC_INFO_DELETED_FLAG));
    if (*b == v);
    else if (UNIV_LIKELY_NULL(block->page.zip.data))
    {
      *b= v;
      page_zip_rec_set_deleted(block, rec, flag, mtr);
    }
    else
      mtr->write<1>(*block, b, v);
  }
  else
  {
    ut_ad(!block->page.zip.data);
    byte *b= &rec[-REC_OLD_INFO_BITS];
    const byte v = flag
      ? (*b | REC_INFO_DELETED_FLAG)
      : (*b & byte(~REC_INFO_DELETED_FLAG));
    mtr->write<1,mtr_t::MAYBE_NOP>(*block, b, v);
  }
}

template void btr_rec_set_deleted<false>(buf_block_t *, rec_t *, mtr_t *);
template void btr_rec_set_deleted<true>(buf_block_t *, rec_t *, mtr_t *);

/***********************************************************//**
Marks a clustered index record deleted. Writes an undo log record to
undo log on this delete marking. Writes in the trx id field the id
of the deleting transaction, and in the roll ptr field pointer to the
undo log record created.
@return DB_SUCCESS, DB_LOCK_WAIT, or error number */
dberr_t
btr_cur_del_mark_set_clust_rec(
/*===========================*/
	buf_block_t*	block,	/*!< in/out: buffer block of the record */
	rec_t*		rec,	/*!< in/out: record */
	dict_index_t*	index,	/*!< in: clustered index of the record */
	const rec_offs*	offsets,/*!< in: rec_get_offsets(rec) */
	que_thr_t*	thr,	/*!< in: query thread */
	const dtuple_t*	entry,	/*!< in: dtuple for the deleting record, also
				contains the virtual cols if there are any */
	mtr_t*		mtr)	/*!< in/out: mini-transaction */
{
	roll_ptr_t	roll_ptr;
	dberr_t		err;
	trx_t*		trx;

	ut_ad(dict_index_is_clust(index));
	ut_ad(rec_offs_validate(rec, index, offsets));
	ut_ad(!!page_rec_is_comp(rec) == dict_table_is_comp(index->table));
	ut_ad(buf_block_get_frame(block) == page_align(rec));
	ut_ad(page_rec_is_leaf(rec));
	ut_ad(mtr->is_named_space(index->table->space));

	if (rec_get_deleted_flag(rec, rec_offs_comp(offsets))) {
		/* We may already have delete-marked this record
		when executing an ON DELETE CASCADE operation. */
		ut_ad(row_get_rec_trx_id(rec, index, offsets)
		      == thr_get_trx(thr)->id);
		return(DB_SUCCESS);
	}

	err = lock_clust_rec_modify_check_and_lock(BTR_NO_LOCKING_FLAG, block,
						   rec, index, offsets, thr);

	if (err != DB_SUCCESS) {

		return(err);
	}

	err = trx_undo_report_row_operation(thr, index,
					    entry, NULL, 0, rec, offsets,
					    &roll_ptr);
	if (err != DB_SUCCESS) {

		return(err);
	}

	/* The search latch is not needed here, because
	the adaptive hash index does not depend on the delete-mark
	and the delete-mark is being updated in place. */

	btr_rec_set_deleted<true>(block, rec, mtr);

	trx = thr_get_trx(thr);

	DBUG_LOG("ib_cur",
		 "delete-mark clust " << index->table->name
		 << " (" << index->id << ") by "
		 << ib::hex(trx_get_id_for_print(trx)) << ": "
		 << rec_printer(rec, offsets).str());

	if (dict_index_is_online_ddl(index)) {
		row_log_table_delete(rec, index, offsets, NULL);
	}

	btr_cur_upd_rec_sys(block, rec, index, offsets, trx, roll_ptr, mtr);
	return(err);
}

/*==================== B-TREE RECORD REMOVE =========================*/

/*************************************************************//**
Tries to compress a page of the tree if it seems useful. It is assumed
that mtr holds an x-latch on the tree and on the cursor page. To avoid
deadlocks, mtr must also own x-latches to brothers of page, if those
brothers exist. NOTE: it is assumed that the caller has reserved enough
free extents so that the compression will always succeed if done!
@return TRUE if compression occurred */
ibool
btr_cur_compress_if_useful(
/*=======================*/
	btr_cur_t*	cursor,	/*!< in/out: cursor on the page to compress;
				cursor does not stay valid if !adjust and
				compression occurs */
	ibool		adjust,	/*!< in: TRUE if should adjust the
				cursor position even if compression occurs */
	mtr_t*		mtr)	/*!< in/out: mini-transaction */
{
	ut_ad(mtr_memo_contains_flagged(
		mtr, dict_index_get_lock(btr_cur_get_index(cursor)),
		MTR_MEMO_X_LOCK | MTR_MEMO_SX_LOCK));
	ut_ad(mtr_memo_contains(mtr, btr_cur_get_block(cursor),
			       MTR_MEMO_PAGE_X_FIX));

	if (cursor->index->is_spatial()) {
		const trx_t*	trx = cursor->rtr_info->thr
			? thr_get_trx(cursor->rtr_info->thr)
			: NULL;
		const buf_block_t* block = btr_cur_get_block(cursor);

		/* Check whether page lock prevents the compression */
		if (!lock_test_prdt_page_lock(trx, block->page.id().space(),
					      block->page.id().page_no())) {
			return(false);
		}
	}

	return(btr_cur_compress_recommendation(cursor, mtr)
	       && btr_compress(cursor, adjust, mtr));
}

/*******************************************************//**
Removes the record on which the tree cursor is positioned on a leaf page.
It is assumed that the mtr has an x-latch on the page where the cursor is
positioned, but no latch on the whole tree.
@return TRUE if success, i.e., the page did not become too empty */
ibool
btr_cur_optimistic_delete_func(
/*===========================*/
	btr_cur_t*	cursor,	/*!< in: cursor on leaf page, on the record to
				delete; cursor stays valid: if deletion
				succeeds, on function exit it points to the
				successor of the deleted record */
#ifdef UNIV_DEBUG
	ulint		flags,	/*!< in: BTR_CREATE_FLAG or 0 */
#endif /* UNIV_DEBUG */
	mtr_t*		mtr)	/*!< in: mtr; if this function returns
				TRUE on a leaf page of a secondary
				index, the mtr must be committed
				before latching any further pages */
{
	buf_block_t*	block;
	rec_t*		rec;
	mem_heap_t*	heap		= NULL;
	rec_offs	offsets_[REC_OFFS_NORMAL_SIZE];
	rec_offs*	offsets		= offsets_;
	ibool		no_compress_needed;
	rec_offs_init(offsets_);

	ut_ad(flags == 0 || flags == BTR_CREATE_FLAG);
	ut_ad(mtr_memo_contains(mtr, btr_cur_get_block(cursor),
				MTR_MEMO_PAGE_X_FIX));
	ut_ad(mtr->is_named_space(cursor->index->table->space));
	ut_ad(!cursor->index->is_dummy);

	/* This is intended only for leaf page deletions */

	block = btr_cur_get_block(cursor);

	ut_ad(block->page.id().space() == cursor->index->table->space->id);
	ut_ad(page_is_leaf(buf_block_get_frame(block)));
	ut_ad(!dict_index_is_online_ddl(cursor->index)
	      || dict_index_is_clust(cursor->index)
	      || (flags & BTR_CREATE_FLAG));

	rec = btr_cur_get_rec(cursor);

	if (UNIV_UNLIKELY(block->page.id().page_no() == cursor->index->page
			  && page_get_n_recs(block->frame) == 1
			  + (cursor->index->is_instant()
			     && !rec_is_metadata(rec, *cursor->index)))) {
		/* The whole index (and table) becomes logically empty.
		Empty the whole page. That is, if we are deleting the
		only user record, also delete the metadata record
		if one exists for instant ADD COLUMN (not generic ALTER TABLE).
		If we are deleting the metadata record and the
		table becomes empty, clean up the whole page. */
		dict_index_t* index = cursor->index;
		const rec_t* first_rec = page_rec_get_next_const(
			page_get_infimum_rec(block->frame));
		ut_ad(!index->is_instant()
		      || rec_is_metadata(first_rec, *index));
		const bool is_metadata = rec_is_metadata(rec, *index);
		/* We can remove the metadata when rolling back an
		instant ALTER TABLE operation, or when deleting the
		last user record on the page such that only metadata for
		instant ADD COLUMN (not generic ALTER TABLE) remains. */
		const bool empty_table = is_metadata
			|| !index->is_instant()
			|| (first_rec != rec
			    && rec_is_add_metadata(first_rec, *index));
		if (UNIV_LIKELY(empty_table)) {
			if (UNIV_LIKELY(!is_metadata)) {
				lock_update_delete(block, rec);
			}
			btr_page_empty(block, buf_block_get_page_zip(block),
				       index, 0, mtr);
			if (index->is_instant()) {
				/* MDEV-17383: free metadata BLOBs! */
				index->clear_instant_alter();
			}
			page_cur_set_after_last(block,
						btr_cur_get_page_cur(cursor));
			return true;
		}
	}

	offsets = rec_get_offsets(rec, cursor->index, offsets, true,
				  ULINT_UNDEFINED, &heap);

	no_compress_needed = !rec_offs_any_extern(offsets)
		&& btr_cur_can_delete_without_compress(
			cursor, rec_offs_size(offsets), mtr);

	if (no_compress_needed) {

		page_t*		page	= buf_block_get_frame(block);
		page_zip_des_t*	page_zip= buf_block_get_page_zip(block);

		if (UNIV_UNLIKELY(rec_get_info_bits(rec, page_rec_is_comp(rec))
				  & REC_INFO_MIN_REC_FLAG)) {
			/* This should be rolling back instant ADD COLUMN.
			If this is a recovered transaction, then
			index->is_instant() will hold until the
			insert into SYS_COLUMNS is rolled back. */
			ut_ad(cursor->index->table->supports_instant());
			ut_ad(cursor->index->is_primary());
			ut_ad(!page_zip);
			page_cur_delete_rec(btr_cur_get_page_cur(cursor),
					    cursor->index, offsets, mtr);
			/* We must empty the PAGE_FREE list, because
			after rollback, this deleted metadata record
			would have too many fields, and we would be
			unable to know the size of the freed record. */
			btr_page_reorganize(btr_cur_get_page_cur(cursor),
					    cursor->index, mtr);
			goto func_exit;
		} else {
			lock_update_delete(block, rec);

			btr_search_update_hash_on_delete(cursor);
		}

		if (page_zip) {
#ifdef UNIV_ZIP_DEBUG
			ut_a(page_zip_validate(page_zip, page, cursor->index));
#endif /* UNIV_ZIP_DEBUG */
			page_cur_delete_rec(btr_cur_get_page_cur(cursor),
					    cursor->index, offsets, mtr);
#ifdef UNIV_ZIP_DEBUG
			ut_a(page_zip_validate(page_zip, page, cursor->index));
#endif /* UNIV_ZIP_DEBUG */

			/* On compressed pages, the IBUF_BITMAP_FREE
			space is not affected by deleting (purging)
			records, because it is defined as the minimum
			of space available *without* reorganize, and
			space available in the modification log. */
		} else {
			const ulint	max_ins
				= page_get_max_insert_size_after_reorganize(
					page, 1);

			page_cur_delete_rec(btr_cur_get_page_cur(cursor),
					    cursor->index, offsets, mtr);

			/* The change buffer does not handle inserts
			into non-leaf pages, into clustered indexes,
			or into the change buffer. */
			if (!dict_index_is_clust(cursor->index)
			    && !cursor->index->table->is_temporary()
			    && !dict_index_is_ibuf(cursor->index)) {
				ibuf_update_free_bits_low(block, max_ins, mtr);
			}
		}
	} else {
		/* prefetch siblings of the leaf for the pessimistic
		operation. */
		btr_cur_prefetch_siblings(block);
	}

func_exit:
	if (UNIV_LIKELY_NULL(heap)) {
		mem_heap_free(heap);
	}

	return(no_compress_needed);
}

/*************************************************************//**
Removes the record on which the tree cursor is positioned. Tries
to compress the page if its fillfactor drops below a threshold
or if it is the only page on the level. It is assumed that mtr holds
an x-latch on the tree and on the cursor page. To avoid deadlocks,
mtr must also own x-latches to brothers of page, if those brothers
exist.
@return TRUE if compression occurred and FALSE if not or something
wrong. */
ibool
btr_cur_pessimistic_delete(
/*=======================*/
	dberr_t*	err,	/*!< out: DB_SUCCESS or DB_OUT_OF_FILE_SPACE;
				the latter may occur because we may have
				to update node pointers on upper levels,
				and in the case of variable length keys
				these may actually grow in size */
	ibool		has_reserved_extents, /*!< in: TRUE if the
				caller has already reserved enough free
				extents so that he knows that the operation
				will succeed */
	btr_cur_t*	cursor,	/*!< in: cursor on the record to delete;
				if compression does not occur, the cursor
				stays valid: it points to successor of
				deleted record on function exit */
	ulint		flags,	/*!< in: BTR_CREATE_FLAG or 0 */
	bool		rollback,/*!< in: performing rollback? */
	mtr_t*		mtr)	/*!< in: mtr */
{
	buf_block_t*	block;
	page_t*		page;
	page_zip_des_t*	page_zip;
	dict_index_t*	index;
	rec_t*		rec;
	ulint		n_reserved	= 0;
	bool		success;
	ibool		ret		= FALSE;
	mem_heap_t*	heap;
	rec_offs*	offsets;
#ifdef UNIV_DEBUG
	bool		parent_latched	= false;
#endif /* UNIV_DEBUG */

	block = btr_cur_get_block(cursor);
	page = buf_block_get_frame(block);
	index = btr_cur_get_index(cursor);

	ut_ad(flags == 0 || flags == BTR_CREATE_FLAG);
	ut_ad(!dict_index_is_online_ddl(index)
	      || dict_index_is_clust(index)
	      || (flags & BTR_CREATE_FLAG));
	ut_ad(mtr_memo_contains_flagged(mtr, dict_index_get_lock(index),
					MTR_MEMO_X_LOCK
					| MTR_MEMO_SX_LOCK));
	ut_ad(mtr_memo_contains(mtr, block, MTR_MEMO_PAGE_X_FIX));
	ut_ad(mtr->is_named_space(index->table->space));
	ut_ad(!index->is_dummy);
	ut_ad(block->page.id().space() == index->table->space->id);

	if (!has_reserved_extents) {
		/* First reserve enough free space for the file segments
		of the index tree, so that the node pointer updates will
		not fail because of lack of space */

		ulint	n_extents = cursor->tree_height / 32 + 1;

		success = fsp_reserve_free_extents(&n_reserved,
						   index->table->space,
						   n_extents,
						   FSP_CLEANING, mtr);
		if (!success) {
			*err = DB_OUT_OF_FILE_SPACE;

			return(FALSE);
		}
	}

	heap = mem_heap_create(1024);
	rec = btr_cur_get_rec(cursor);
	page_zip = buf_block_get_page_zip(block);
#ifdef UNIV_ZIP_DEBUG
	ut_a(!page_zip || page_zip_validate(page_zip, page, index));
#endif /* UNIV_ZIP_DEBUG */

	offsets = rec_get_offsets(rec, index, NULL, page_is_leaf(page),
				  ULINT_UNDEFINED, &heap);

	if (rec_offs_any_extern(offsets)) {
		btr_rec_free_externally_stored_fields(index,
						      rec, offsets, block,
						      rollback, mtr);
#ifdef UNIV_ZIP_DEBUG
		ut_a(!page_zip || page_zip_validate(page_zip, page, index));
#endif /* UNIV_ZIP_DEBUG */
	}

	rec_t* next_rec = NULL;
	bool min_mark_next_rec = false;

	if (page_is_leaf(page)) {
		const bool is_metadata = rec_is_metadata(
			rec, page_rec_is_comp(rec));
		if (UNIV_UNLIKELY(is_metadata)) {
			/* This should be rolling back instant ALTER TABLE.
			If this is a recovered transaction, then
			index->is_instant() will hold until the
			insert into SYS_COLUMNS is rolled back. */
			ut_ad(rollback);
			ut_ad(index->table->supports_instant());
			ut_ad(index->is_primary());
		} else if (flags == 0) {
			lock_update_delete(block, rec);
		}

		if (block->page.id().page_no() != index->page) {
			if (page_get_n_recs(page) < 2) {
				goto discard_page;
			}
		} else if (page_get_n_recs(page) == 1
			   + (index->is_instant() && !is_metadata)) {
			/* The whole index (and table) becomes logically empty.
			Empty the whole page. That is, if we are deleting the
			only user record, also delete the metadata record
			if one exists for instant ADD COLUMN
			(not generic ALTER TABLE).
			If we are deleting the metadata record
			(in the rollback of instant ALTER TABLE) and the
			table becomes empty, clean up the whole page. */

			const rec_t* first_rec = page_rec_get_next_const(
				page_get_infimum_rec(page));
			ut_ad(!index->is_instant()
			      || rec_is_metadata(first_rec, *index));
			if (is_metadata || !index->is_instant()
			    || (first_rec != rec
				&& rec_is_add_metadata(first_rec, *index))) {
				btr_page_empty(block, page_zip, index, 0, mtr);
				if (index->is_instant()) {
					/* MDEV-17383: free metadata BLOBs! */
					index->clear_instant_alter();
				}
				page_cur_set_after_last(
					block,
					btr_cur_get_page_cur(cursor));
				ret = TRUE;
				goto return_after_reservations;
			}
		}

		if (UNIV_LIKELY(!is_metadata)) {
			btr_search_update_hash_on_delete(cursor);
		} else {
			page_cur_delete_rec(btr_cur_get_page_cur(cursor),
					    index, offsets, mtr);
			/* We must empty the PAGE_FREE list, because
			after rollback, this deleted metadata record
			would carry too many fields, and we would be
			unable to know the size of the freed record. */
			btr_page_reorganize(btr_cur_get_page_cur(cursor),
					    index, mtr);
			ut_ad(!ret);
			goto return_after_reservations;
		}
	} else if (UNIV_UNLIKELY(page_rec_is_first(rec, page))) {
		if (page_rec_is_last(rec, page)) {
discard_page:
			ut_ad(page_get_n_recs(page) == 1);
			/* If there is only one record, drop
			the whole page. */

			btr_discard_page(cursor, mtr);

			ret = TRUE;
			goto return_after_reservations;
		}

		next_rec = page_rec_get_next(rec);

		if (!page_has_prev(page)) {
			/* If we delete the leftmost node pointer on a
			non-leaf level, we must mark the new leftmost node
			pointer as the predefined minimum record */

			min_mark_next_rec = true;
		} else if (dict_index_is_spatial(index)) {
			/* For rtree, if delete the leftmost node pointer,
			we need to update parent page. */
			rtr_mbr_t	father_mbr;
			rec_t*		father_rec;
			btr_cur_t	father_cursor;
			rec_offs*	offsets;
			bool		upd_ret;
			ulint		len;

			rtr_page_get_father_block(NULL, heap, index,
						  block, mtr, NULL,
						  &father_cursor);
			offsets = rec_get_offsets(
				btr_cur_get_rec(&father_cursor), index, NULL,
				false, ULINT_UNDEFINED, &heap);

			father_rec = btr_cur_get_rec(&father_cursor);
			rtr_read_mbr(rec_get_nth_field(
				father_rec, offsets, 0, &len), &father_mbr);

			upd_ret = rtr_update_mbr_field(&father_cursor, offsets,
						       NULL, page, &father_mbr,
						       next_rec, mtr);

			if (!upd_ret) {
				*err = DB_ERROR;

				mem_heap_free(heap);
				return(FALSE);
			}

			ut_d(parent_latched = true);
		} else {
			/* Otherwise, if we delete the leftmost node pointer
			on a page, we have to change the parent node pointer
			so that it is equal to the new leftmost node pointer
			on the page */
			btr_cur_t cursor;
			btr_page_get_father(index, block, mtr, &cursor);
			btr_cur_node_ptr_delete(&cursor, mtr);
			const ulint	level = btr_page_get_level(page);
			// FIXME: reuse the node_ptr from above
			dtuple_t*	node_ptr = dict_index_build_node_ptr(
				index, next_rec, block->page.id().page_no(),
				heap, level);

			btr_insert_on_non_leaf_level(
				flags, index, level + 1, node_ptr, mtr);

			ut_d(parent_latched = true);
		}
	}

	/* SPATIAL INDEX never use SX locks; we can allow page merges
	while holding X lock on the spatial index tree.
	Do not allow merges of non-leaf B-tree pages unless it is
	safe to do so. */
	{
		const bool allow_merge = page_is_leaf(page)
			|| dict_index_is_spatial(index)
			|| btr_cur_will_modify_tree(
				index, page, BTR_INTENTION_DELETE, rec,
				btr_node_ptr_max_size(index),
				block->zip_size(), mtr);
		page_cur_delete_rec(btr_cur_get_page_cur(cursor), index,
				    offsets, mtr);

		if (min_mark_next_rec) {
			btr_set_min_rec_mark(next_rec, *block, mtr);
		}

#ifdef UNIV_ZIP_DEBUG
		ut_a(!page_zip || page_zip_validate(page_zip, page, index));
#endif /* UNIV_ZIP_DEBUG */

		ut_ad(!parent_latched
		      || btr_check_node_ptr(index, block, mtr));

		if (!ret && btr_cur_compress_recommendation(cursor, mtr)) {
			if (UNIV_LIKELY(allow_merge)) {
				ret = btr_cur_compress_if_useful(
					cursor, FALSE, mtr);
			} else {
				ib::warn() << "Not merging page "
					   << block->page.id()
					   << " in index " << index->name
					   << " of " << index->table->name;
				ut_ad("MDEV-14637" == 0);
			}
		}
	}

return_after_reservations:
	*err = DB_SUCCESS;

	mem_heap_free(heap);

	if (!srv_read_only_mode
	    && page_is_leaf(page)
	    && !dict_index_is_online_ddl(index)) {

		mtr_memo_release(mtr, dict_index_get_lock(index),
				 MTR_MEMO_X_LOCK | MTR_MEMO_SX_LOCK);

		/* NOTE: We cannot release root block latch here, because it
		has segment header and already modified in most of cases.*/
	}

	index->table->space->release_free_extents(n_reserved);
	return(ret);
}

/** Delete the node pointer in a parent page.
@param[in,out]	parent	cursor pointing to parent record
@param[in,out]	mtr	mini-transaction */
void btr_cur_node_ptr_delete(btr_cur_t* parent, mtr_t* mtr)
{
	ut_ad(mtr_memo_contains(mtr, btr_cur_get_block(parent),
				MTR_MEMO_PAGE_X_FIX));
	dberr_t err;
	ibool compressed = btr_cur_pessimistic_delete(&err, TRUE, parent,
						      BTR_CREATE_FLAG, false,
						      mtr);
	ut_a(err == DB_SUCCESS);
	if (!compressed) {
		btr_cur_compress_if_useful(parent, FALSE, mtr);
	}
}

/*******************************************************************//**
Adds path information to the cursor for the current page, for which
the binary search has been performed. */
static
void
btr_cur_add_path_info(
/*==================*/
	btr_cur_t*	cursor,		/*!< in: cursor positioned on a page */
	ulint		height,		/*!< in: height of the page in tree;
					0 means leaf node */
	ulint		root_height)	/*!< in: root node height in tree */
{
	btr_path_t*	slot;

	ut_a(cursor->path_arr);

	if (root_height >= BTR_PATH_ARRAY_N_SLOTS - 1) {
		/* Do nothing; return empty path */

		slot = cursor->path_arr;
		slot->nth_rec = ULINT_UNDEFINED;

		return;
	}

	if (height == 0) {
		/* Mark end of slots for path */
		slot = cursor->path_arr + root_height + 1;
		slot->nth_rec = ULINT_UNDEFINED;
	}

	slot = cursor->path_arr + (root_height - height);

	const buf_block_t* block = btr_cur_get_block(cursor);

	slot->nth_rec = page_rec_get_n_recs_before(btr_cur_get_rec(cursor));
	slot->n_recs = page_get_n_recs(block->frame);
	slot->page_no = block->page.id().page_no();
	slot->page_level = btr_page_get_level(block->frame);
}

/*******************************************************************//**
Estimate the number of rows between slot1 and slot2 for any level on a
B-tree. This function starts from slot1->page and reads a few pages to
the right, counting their records. If we reach slot2->page quickly then
we know exactly how many records there are between slot1 and slot2 and
we set is_n_rows_exact to TRUE. If we cannot reach slot2->page quickly
then we calculate the average number of records in the pages scanned
so far and assume that all pages that we did not scan up to slot2->page
contain the same number of records, then we multiply that average to
the number of pages between slot1->page and slot2->page (which is
n_rows_on_prev_level). In this case we set is_n_rows_exact to FALSE.
@return number of rows, not including the borders (exact or estimated) */
static
ha_rows
btr_estimate_n_rows_in_range_on_level(
/*==================================*/
	dict_index_t*	index,			/*!< in: index */
	btr_path_t*	slot1,			/*!< in: left border */
	btr_path_t*	slot2,			/*!< in: right border */
	ha_rows		n_rows_on_prev_level,	/*!< in: number of rows
						on the previous level for the
						same descend paths; used to
						determine the number of pages
						on this level */
	bool*		is_n_rows_exact)	/*!< out: TRUE if the returned
						value is exact i.e. not an
						estimation */
{
	ha_rows		n_rows = 0;
	uint		n_pages_read = 0;
	ulint		level;

	/* Assume by default that we will scan all pages between
	slot1->page_no and slot2->page_no. */
	*is_n_rows_exact = true;

	/* Add records from slot1->page_no which are to the right of
	the record which serves as a left border of the range, if any
	(we don't include the record itself in this count). */
	if (slot1->nth_rec <= slot1->n_recs) {
		n_rows += slot1->n_recs - slot1->nth_rec;
	}

	/* Add records from slot2->page_no which are to the left of
	the record which servers as a right border of the range, if any
	(we don't include the record itself in this count). */
	if (slot2->nth_rec > 1) {
		n_rows += slot2->nth_rec - 1;
	}

	/* Count the records in the pages between slot1->page_no and
	slot2->page_no (non inclusive), if any. */

	/* Do not read more than this number of pages in order not to hurt
	performance with this code which is just an estimation. If we read
	this many pages before reaching slot2->page_no then we estimate the
	average from the pages scanned so far. */
#	define N_PAGES_READ_LIMIT	10

	const fil_space_t*	space = index->table->space;
	page_id_t		page_id(space->id, slot1->page_no);
	const ulint		zip_size = space->zip_size();

	level = slot1->page_level;

	do {
		mtr_t		mtr;
		page_t*		page;
		buf_block_t*	block;
		dberr_t		err=DB_SUCCESS;

		mtr_start(&mtr);

		/* Fetch the page. Because we are not holding the
		index->lock, the tree may have changed and we may be
		attempting to read a page that is no longer part of
		the B-tree. We pass BUF_GET_POSSIBLY_FREED in order to
		silence a debug assertion about this. */
		block = buf_page_get_gen(page_id, zip_size, RW_S_LATCH,
					 NULL, BUF_GET_POSSIBLY_FREED,
					 __FILE__, __LINE__, &mtr, &err);

		ut_ad((block != NULL) == (err == DB_SUCCESS));

		if (err != DB_SUCCESS) {
			if (err == DB_DECRYPTION_FAILED) {
				ib_push_warning((void *)NULL,
					DB_DECRYPTION_FAILED,
					"Table %s is encrypted but encryption service or"
					" used key_id is not available. "
					" Can't continue reading table.",
					index->table->name.m_name);
				index->table->file_unreadable = true;
			}

			mtr_commit(&mtr);
			goto inexact;
		}

		page = buf_block_get_frame(block);

		/* It is possible that the tree has been reorganized in the
		meantime and this is a different page. If this happens the
		calculated estimate will be bogus, which is not fatal as
		this is only an estimate. We are sure that a page with
		page_no exists because InnoDB never frees pages, only
		reuses them. */
		if (!fil_page_index_page_check(page)
		    || btr_page_get_index_id(page) != index->id
		    || btr_page_get_level(page) != level) {

			/* The page got reused for something else */
			mtr_commit(&mtr);
			goto inexact;
		}

		/* It is possible but highly unlikely that the page was
		originally written by an old version of InnoDB that did
		not initialize FIL_PAGE_TYPE on other than B-tree pages.
		For example, this could be an almost-empty BLOB page
		that happens to contain the magic values in the fields
		that we checked above. */

		n_pages_read++;

		if (page_id.page_no() != slot1->page_no) {
			/* Do not count the records on slot1->page_no,
			we already counted them before this loop. */
			n_rows += page_get_n_recs(page);
		}

		page_id.set_page_no(btr_page_get_next(page));

		mtr_commit(&mtr);

		if (n_pages_read == N_PAGES_READ_LIMIT
		    || page_id.page_no() == FIL_NULL) {
			/* Either we read too many pages or
			we reached the end of the level without passing
			through slot2->page_no, the tree must have changed
			in the meantime */
			goto inexact;
		}

	} while (page_id.page_no() != slot2->page_no);

	return(n_rows);

inexact:

	*is_n_rows_exact = false;

	/* We did interrupt before reaching slot2->page */

	if (n_pages_read > 0) {
		/* The number of pages on this level is
		n_rows_on_prev_level, multiply it by the
		average number of recs per page so far */
		n_rows = n_rows_on_prev_level * n_rows / n_pages_read;
	} else {
		/* The tree changed before we could even
		start with slot1->page_no */
		n_rows = 10;
	}

	return(n_rows);
}

/** If the tree gets changed too much between the two dives for the left
and right boundary then btr_estimate_n_rows_in_range_low() will retry
that many times before giving up and returning the value stored in
rows_in_range_arbitrary_ret_val. */
static const unsigned	rows_in_range_max_retries = 4;

/** We pretend that a range has that many records if the tree keeps changing
for rows_in_range_max_retries retries while we try to estimate the records
in a given range. */
static const ha_rows	rows_in_range_arbitrary_ret_val = 10;

/** Estimates the number of rows in a given index range.
@param[in]	index		index
@param[in]	tuple1		range start
@param[in]	tuple2		range end
@param[in]	nth_attempt	if the tree gets modified too much while
we are trying to analyze it, then we will retry (this function will call
itself, incrementing this parameter)
@return estimated number of rows; if after rows_in_range_max_retries
retries the tree keeps changing, then we will just return
rows_in_range_arbitrary_ret_val as a result (if
nth_attempt >= rows_in_range_max_retries and the tree is modified between
the two dives). */
static
ha_rows
btr_estimate_n_rows_in_range_low(
	dict_index_t*	index,
	btr_pos_t*	tuple1,
	btr_pos_t*	tuple2,
	unsigned	nth_attempt)
{
	btr_path_t	path1[BTR_PATH_ARRAY_N_SLOTS];
	btr_path_t	path2[BTR_PATH_ARRAY_N_SLOTS];
	btr_cur_t	cursor;
	btr_path_t*	slot1;
	btr_path_t*	slot2;
	bool		diverged;
	bool		diverged_lot;
	ulint		divergence_level;
	ha_rows		n_rows;
	bool		is_n_rows_exact;
	ulint		i;
	mtr_t		mtr;
	ha_rows		table_n_rows;
        page_cur_mode_t mode2= tuple2->mode;

	table_n_rows = dict_table_get_n_rows(index->table);

	/* Below we dive to the two records specified by tuple1 and tuple2 and
	we remember the entire dive paths from the tree root. The place where
	the tuple1 path ends on the leaf level we call "left border" of our
	interval and the place where the tuple2 path ends on the leaf level -
	"right border". We take care to either include or exclude the interval
	boundaries depending on whether <, <=, > or >= was specified. For
	example if "5 < x AND x <= 10" then we should not include the left
	boundary, but should include the right one. */

	mtr_start(&mtr);

	cursor.path_arr = path1;

	bool	should_count_the_left_border;

	if (dtuple_get_n_fields(tuple1->tuple) > 0) {

              btr_cur_search_to_nth_level(index, 0, tuple1->tuple,
                                            tuple1->mode,
					    BTR_SEARCH_LEAF | BTR_ESTIMATE,
					    &cursor, 0,
					    __FILE__, __LINE__, &mtr);

		ut_ad(!page_rec_is_infimum(btr_cur_get_rec(&cursor)));

		/* We should count the border if there are any records to
		match the criteria, i.e. if the maximum record on the tree is
		5 and x > 3 is specified then the cursor will be positioned at
		5 and we should count the border, but if x > 7 is specified,
		then the cursor will be positioned at 'sup' on the rightmost
		leaf page in the tree and we should not count the border. */
		should_count_the_left_border
			= !page_rec_is_supremum(btr_cur_get_rec(&cursor));
	} else {
		dberr_t err = DB_SUCCESS;

		err = btr_cur_open_at_index_side(true, index,
					   BTR_SEARCH_LEAF | BTR_ESTIMATE,
					   &cursor, 0, &mtr);

		if (err != DB_SUCCESS) {
			ib::warn() << " Error code: " << err
				   << " btr_estimate_n_rows_in_range_low "
				   << " called from file: "
				   << __FILE__ << " line: " << __LINE__
				   << " table: " << index->table->name
				   << " index: " << index->name;
		}

		ut_ad(page_rec_is_infimum(btr_cur_get_rec(&cursor)));

		/* The range specified is wihout a left border, just
		'x < 123' or 'x <= 123' and btr_cur_open_at_index_side()
		positioned the cursor on the infimum record on the leftmost
		page, which must not be counted. */
		should_count_the_left_border = false;
	}

        tuple1->page_id= cursor.page_cur.block->page.id();

	mtr_commit(&mtr);

	if (!index->is_readable()) {
		return 0;
	}

	mtr_start(&mtr);

	cursor.path_arr = path2;

	bool	should_count_the_right_border;

	if (dtuple_get_n_fields(tuple2->tuple) > 0) {

		btr_cur_search_to_nth_level(index, 0, tuple2->tuple,
                                            mode2,
					    BTR_SEARCH_LEAF | BTR_ESTIMATE,
					    &cursor, 0,
					    __FILE__, __LINE__, &mtr);

		const rec_t*	rec = btr_cur_get_rec(&cursor);

		ut_ad(!(mode2 == PAGE_CUR_L && page_rec_is_supremum(rec)));

		should_count_the_right_border
			= (mode2 == PAGE_CUR_LE /* if the range is '<=' */
			   /* and the record was found */
			   && cursor.low_match >= dtuple_get_n_fields(tuple2->tuple))
			|| (mode2 == PAGE_CUR_L /* or if the range is '<' */
			    /* and there are any records to match the criteria,
			    i.e. if the minimum record on the tree is 5 and
			    x < 7 is specified then the cursor will be
			    positioned at 5 and we should count the border, but
			    if x < 2 is specified, then the cursor will be
			    positioned at 'inf' and we should not count the
			    border */
			    && !page_rec_is_infimum(rec));
		/* Notice that for "WHERE col <= 'foo'" MySQL passes to
		ha_innobase::records_in_range():
		min_key=NULL (left-unbounded) which is expected
		max_key='foo' flag=HA_READ_AFTER_KEY (PAGE_CUR_G), which is
		unexpected - one would expect
		flag=HA_READ_KEY_OR_PREV (PAGE_CUR_LE). In this case the
		cursor will be positioned on the first record to the right of
		the requested one (can also be positioned on the 'sup') and
		we should not count the right border. */
	} else {
		dberr_t err = DB_SUCCESS;

		err = btr_cur_open_at_index_side(false, index,
					   BTR_SEARCH_LEAF | BTR_ESTIMATE,
					   &cursor, 0, &mtr);

		if (err != DB_SUCCESS) {
			ib::warn() << " Error code: " << err
				   << " btr_estimate_n_rows_in_range_low "
				   << " called from file: "
				   << __FILE__ << " line: " << __LINE__
				   << " table: " << index->table->name
				   << " index: " << index->name;
		}

		ut_ad(page_rec_is_supremum(btr_cur_get_rec(&cursor)));

		/* The range specified is wihout a right border, just
		'x > 123' or 'x >= 123' and btr_cur_open_at_index_side()
		positioned the cursor on the supremum record on the rightmost
		page, which must not be counted. */
		should_count_the_right_border = false;
	}

        tuple2->page_id= cursor.page_cur.block->page.id();

	mtr_commit(&mtr);

	/* We have the path information for the range in path1 and path2 */

	n_rows = 0;
	is_n_rows_exact = true;

	/* This becomes true when the two paths do not pass through the
	same pages anymore. */
	diverged = false;

	/* This becomes true when the paths are not the same or adjacent
	any more. This means that they pass through the same or
	neighboring-on-the-same-level pages only. */
	diverged_lot = false;

	/* This is the level where paths diverged a lot. */
	divergence_level = 1000000;

	for (i = 0; ; i++) {
		ut_ad(i < BTR_PATH_ARRAY_N_SLOTS);

		slot1 = path1 + i;
		slot2 = path2 + i;

		if (slot1->nth_rec == ULINT_UNDEFINED
		    || slot2->nth_rec == ULINT_UNDEFINED) {

			/* Here none of the borders were counted. For example,
			if on the leaf level we descended to:
			(inf, a, b, c, d, e, f, sup)
			         ^        ^
			       path1    path2
			then n_rows will be 2 (c and d). */

			if (is_n_rows_exact) {
				/* Only fiddle to adjust this off-by-one
				if the number is exact, otherwise we do
				much grosser adjustments below. */

				btr_path_t*	last1 = &path1[i - 1];
				btr_path_t*	last2 = &path2[i - 1];

				/* If both paths end up on the same record on
				the leaf level. */
				if (last1->page_no == last2->page_no
				    && last1->nth_rec == last2->nth_rec) {

					/* n_rows can be > 0 here if the paths
					were first different and then converged
					to the same record on the leaf level.
					For example:
					SELECT ... LIKE 'wait/synch/rwlock%'
					mode1=PAGE_CUR_GE,
					tuple1="wait/synch/rwlock"
					path1[0]={nth_rec=58, n_recs=58,
						  page_no=3, page_level=1}
					path1[1]={nth_rec=56, n_recs=55,
						  page_no=119, page_level=0}

					mode2=PAGE_CUR_G
					tuple2="wait/synch/rwlock"
					path2[0]={nth_rec=57, n_recs=57,
						  page_no=3, page_level=1}
					path2[1]={nth_rec=56, n_recs=55,
						  page_no=119, page_level=0} */

					/* If the range is such that we should
					count both borders, then avoid
					counting that record twice - once as a
					left border and once as a right
					border. */
					if (should_count_the_left_border
					    && should_count_the_right_border) {

						n_rows = 1;
					} else {
						/* Some of the borders should
						not be counted, e.g. [3,3). */
						n_rows = 0;
					}
				} else {
					if (should_count_the_left_border) {
						n_rows++;
					}

					if (should_count_the_right_border) {
						n_rows++;
					}
				}
			}

			if (i > divergence_level + 1 && !is_n_rows_exact) {
				/* In trees whose height is > 1 our algorithm
				tends to underestimate: multiply the estimate
				by 2: */

				n_rows = n_rows * 2;
			}

			DBUG_EXECUTE_IF("bug14007649", return(n_rows););

			/* Do not estimate the number of rows in the range
			to over 1 / 2 of the estimated rows in the whole
			table */

			if (n_rows > table_n_rows / 2 && !is_n_rows_exact) {

				n_rows = table_n_rows / 2;

				/* If there are just 0 or 1 rows in the table,
				then we estimate all rows are in the range */

				if (n_rows == 0) {
					n_rows = table_n_rows;
				}
			}

			return(n_rows);
		}

		if (!diverged && slot1->nth_rec != slot2->nth_rec) {

			/* If both slots do not point to the same page,
			this means that the tree must have changed between
			the dive for slot1 and the dive for slot2 at the
			beginning of this function. */
			if (slot1->page_no != slot2->page_no
			    || slot1->page_level != slot2->page_level) {

				/* If the tree keeps changing even after a
				few attempts, then just return some arbitrary
				number. */
				if (nth_attempt >= rows_in_range_max_retries) {
					return(rows_in_range_arbitrary_ret_val);
				}

				return btr_estimate_n_rows_in_range_low(
                                       index, tuple1, tuple2,
                                       nth_attempt + 1);
			}

			diverged = true;

			if (slot1->nth_rec < slot2->nth_rec) {
				/* We do not count the borders (nor the left
				nor the right one), thus "- 1". */
				n_rows = slot2->nth_rec - slot1->nth_rec - 1;

				if (n_rows > 0) {
					/* There is at least one row between
					the two borders pointed to by slot1
					and slot2, so on the level below the
					slots will point to non-adjacent
					pages. */
					diverged_lot = true;
					divergence_level = i;
				}
			} else {
				/* It is possible that
				slot1->nth_rec >= slot2->nth_rec
				if, for example, we have a single page
				tree which contains (inf, 5, 6, supr)
				and we select where x > 20 and x < 30;
				in this case slot1->nth_rec will point
				to the supr record and slot2->nth_rec
				will point to 6. */
				n_rows = 0;
				should_count_the_left_border = false;
				should_count_the_right_border = false;
			}

		} else if (diverged && !diverged_lot) {

			if (slot1->nth_rec < slot1->n_recs
			    || slot2->nth_rec > 1) {

				diverged_lot = true;
				divergence_level = i;

				n_rows = 0;

				if (slot1->nth_rec < slot1->n_recs) {
					n_rows += slot1->n_recs
						- slot1->nth_rec;
				}

				if (slot2->nth_rec > 1) {
					n_rows += slot2->nth_rec - 1;
				}
			}
		} else if (diverged_lot) {

			n_rows = btr_estimate_n_rows_in_range_on_level(
				index, slot1, slot2, n_rows,
				&is_n_rows_exact);
		}
	}
}

/** Estimates the number of rows in a given index range.
@param[in]	index	index
@param[in]	tuple1	range start, may also be empty tuple
@param[in]	mode1	search mode for range start
@param[in]	tuple2	range end, may also be empty tuple
@param[in]	mode2	search mode for range end
@return estimated number of rows */
ha_rows
btr_estimate_n_rows_in_range(
	dict_index_t*	index,
        btr_pos_t       *tuple1,
        btr_pos_t       *tuple2)
{
	return btr_estimate_n_rows_in_range_low(
		index, tuple1, tuple2, 1);
}

/*******************************************************************//**
Record the number of non_null key values in a given index for
each n-column prefix of the index where 1 <= n <= dict_index_get_n_unique(index).
The estimates are eventually stored in the array:
index->stat_n_non_null_key_vals[], which is indexed from 0 to n-1. */
static
void
btr_record_not_null_field_in_rec(
/*=============================*/
	ulint		n_unique,	/*!< in: dict_index_get_n_unique(index),
					number of columns uniquely determine
					an index entry */
	const rec_offs*	offsets,	/*!< in: rec_get_offsets(rec, index),
					its size could be for all fields or
					that of "n_unique" */
	ib_uint64_t*	n_not_null)	/*!< in/out: array to record number of
					not null rows for n-column prefix */
{
	ulint	i;

	ut_ad(rec_offs_n_fields(offsets) >= n_unique);

	if (n_not_null == NULL) {
		return;
	}

	for (i = 0; i < n_unique; i++) {
		if (rec_offs_nth_sql_null(offsets, i)) {
			break;
		}

		n_not_null[i]++;
	}
}

/*******************************************************************//**
Estimates the number of different key values in a given index, for
each n-column prefix of the index where 1 <= n <= dict_index_get_n_unique(index).
The estimates are stored in the array index->stat_n_diff_key_vals[] (indexed
0..n_uniq-1) and the number of pages that were sampled is saved in
index->stat_n_sample_sizes[].
If innodb_stats_method is nulls_ignored, we also record the number of
non-null values for each prefix and stored the estimates in
array index->stat_n_non_null_key_vals.
@return true if the index is available and we get the estimated numbers,
false if the index is unavailable. */
bool
btr_estimate_number_of_different_key_vals(
/*======================================*/
	dict_index_t*	index)	/*!< in: index */
{
	btr_cur_t	cursor;
	page_t*		page;
	rec_t*		rec;
	ulint		n_cols;
	ib_uint64_t*	n_diff;
	ib_uint64_t*	n_not_null;
	ibool		stats_null_not_equal;
	uintmax_t	n_sample_pages=1; /* number of pages to sample */
	ulint		not_empty_flag	= 0;
	ulint		total_external_size = 0;
	ulint		i;
	ulint		j;
	uintmax_t	add_on;
	mtr_t		mtr;
	mem_heap_t*	heap		= NULL;
	rec_offs*	offsets_rec	= NULL;
	rec_offs*	offsets_next_rec = NULL;

	/* For spatial index, there is no such stats can be
	fetched. */
	if (dict_index_is_spatial(index)) {
		return(false);
	}

	n_cols = dict_index_get_n_unique(index);

	heap = mem_heap_create((sizeof *n_diff + sizeof *n_not_null)
			       * n_cols
			       + dict_index_get_n_fields(index)
			       * (sizeof *offsets_rec
				  + sizeof *offsets_next_rec));

	n_diff = (ib_uint64_t*) mem_heap_zalloc(
		heap, n_cols * sizeof(n_diff[0]));

	n_not_null = NULL;

	/* Check srv_innodb_stats_method setting, and decide whether we
	need to record non-null value and also decide if NULL is
	considered equal (by setting stats_null_not_equal value) */
	switch (srv_innodb_stats_method) {
	case SRV_STATS_NULLS_IGNORED:
		n_not_null = (ib_uint64_t*) mem_heap_zalloc(
			heap, n_cols * sizeof *n_not_null);
		/* fall through */

	case SRV_STATS_NULLS_UNEQUAL:
		/* for both SRV_STATS_NULLS_IGNORED and SRV_STATS_NULLS_UNEQUAL
		case, we will treat NULLs as unequal value */
		stats_null_not_equal = TRUE;
		break;

	case SRV_STATS_NULLS_EQUAL:
		stats_null_not_equal = FALSE;
		break;

	default:
		ut_error;
	}

	if (srv_stats_sample_traditional) {
		/* It makes no sense to test more pages than are contained
		in the index, thus we lower the number if it is too high */
		if (srv_stats_transient_sample_pages > index->stat_index_size) {
			if (index->stat_index_size > 0) {
				n_sample_pages = index->stat_index_size;
			}
		} else {
			n_sample_pages = srv_stats_transient_sample_pages;
		}
	} else {
		/* New logaritmic number of pages that are estimated.
		Number of pages estimated should be between 1 and
		index->stat_index_size.

		If we have only 0 or 1 index pages then we can only take 1
		sample. We have already initialized n_sample_pages to 1.

		So taking index size as I and sample as S and log(I)*S as L

		requirement 1) we want the out limit of the expression to not exceed I;
		requirement 2) we want the ideal pages to be at least S;
		so the current expression is min(I, max( min(S,I), L)

		looking for simplifications:

		case 1: assume S < I
		min(I, max( min(S,I), L) -> min(I , max( S, L))

		but since L=LOG2(I)*S and log2(I) >=1   L>S always so max(S,L) = L.

		so we have: min(I , L)

		case 2: assume I < S
		    min(I, max( min(S,I), L) -> min(I, max( I, L))

		case 2a: L > I
		    min(I, max( I, L)) -> min(I, L) -> I

		case 2b: when L < I
		    min(I, max( I, L))  ->  min(I, I ) -> I

		so taking all case2 paths is I, our expression is:
		n_pages = S < I? min(I,L) : I
                */
		if (index->stat_index_size > 1) {
			n_sample_pages = (srv_stats_transient_sample_pages < index->stat_index_size)
				? ut_min(index->stat_index_size,
					 static_cast<ulint>(
						 log2(double(index->stat_index_size))
						 * double(srv_stats_transient_sample_pages)))
				: index->stat_index_size;
		}
	}

	/* Sanity check */
	ut_ad(n_sample_pages > 0 && n_sample_pages <= (index->stat_index_size <= 1 ? 1 : index->stat_index_size));

	/* We sample some pages in the index to get an estimate */

	for (i = 0; i < n_sample_pages; i++) {
		mtr_start(&mtr);

		bool	available;

		available = btr_cur_open_at_rnd_pos(index, BTR_SEARCH_LEAF,
						    &cursor, &mtr);

		if (!available) {
			mtr_commit(&mtr);
			mem_heap_free(heap);

			return(false);
		}

		/* Count the number of different key values for each prefix of
		the key on this index page. If the prefix does not determine
		the index record uniquely in the B-tree, then we subtract one
		because otherwise our algorithm would give a wrong estimate
		for an index where there is just one key value. */

		if (!index->is_readable()) {
			mtr_commit(&mtr);
			goto exit_loop;
		}

		page = btr_cur_get_page(&cursor);

		rec = page_rec_get_next(page_get_infimum_rec(page));
		const bool is_leaf = page_is_leaf(page);

		if (!page_rec_is_supremum(rec)) {
			not_empty_flag = 1;
			offsets_rec = rec_get_offsets(rec, index, offsets_rec,
						      is_leaf,
						      ULINT_UNDEFINED, &heap);

			if (n_not_null != NULL) {
				btr_record_not_null_field_in_rec(
					n_cols, offsets_rec, n_not_null);
			}
		}

		while (!page_rec_is_supremum(rec)) {
			ulint	matched_fields;
			rec_t*	next_rec = page_rec_get_next(rec);
			if (page_rec_is_supremum(next_rec)) {
				total_external_size +=
					btr_rec_get_externally_stored_len(
						rec, offsets_rec);
				break;
			}

			offsets_next_rec = rec_get_offsets(next_rec, index,
							   offsets_next_rec,
							   is_leaf,
							   ULINT_UNDEFINED,
							   &heap);

			cmp_rec_rec(rec, next_rec,
				    offsets_rec, offsets_next_rec,
				    index, stats_null_not_equal,
				    &matched_fields);

			for (j = matched_fields; j < n_cols; j++) {
				/* We add one if this index record has
				a different prefix from the previous */

				n_diff[j]++;
			}

			if (n_not_null != NULL) {
				btr_record_not_null_field_in_rec(
					n_cols, offsets_next_rec, n_not_null);
			}

			total_external_size
				+= btr_rec_get_externally_stored_len(
					rec, offsets_rec);

			rec = next_rec;
			/* Initialize offsets_rec for the next round
			and assign the old offsets_rec buffer to
			offsets_next_rec. */
			{
				rec_offs* offsets_tmp = offsets_rec;
				offsets_rec = offsets_next_rec;
				offsets_next_rec = offsets_tmp;
			}
		}

		if (n_cols == dict_index_get_n_unique_in_tree(index)
		    && page_has_siblings(page)) {

			/* If there is more than one leaf page in the tree,
			we add one because we know that the first record
			on the page certainly had a different prefix than the
			last record on the previous index page in the
			alphabetical order. Before this fix, if there was
			just one big record on each clustered index page, the
			algorithm grossly underestimated the number of rows
			in the table. */

			n_diff[n_cols - 1]++;
		}

		mtr_commit(&mtr);
	}

exit_loop:
	/* If we saw k borders between different key values on
	n_sample_pages leaf pages, we can estimate how many
	there will be in index->stat_n_leaf_pages */

	/* We must take into account that our sample actually represents
	also the pages used for external storage of fields (those pages are
	included in index->stat_n_leaf_pages) */

	for (j = 0; j < n_cols; j++) {
		index->stat_n_diff_key_vals[j]
			= BTR_TABLE_STATS_FROM_SAMPLE(
				n_diff[j], index, n_sample_pages,
				total_external_size, not_empty_flag);

		/* If the tree is small, smaller than
		10 * n_sample_pages + total_external_size, then
		the above estimate is ok. For bigger trees it is common that we
		do not see any borders between key values in the few pages
		we pick. But still there may be n_sample_pages
		different key values, or even more. Let us try to approximate
		that: */

		add_on = index->stat_n_leaf_pages
			/ (10 * (n_sample_pages
				 + total_external_size));

		if (add_on > n_sample_pages) {
			add_on = n_sample_pages;
		}

		index->stat_n_diff_key_vals[j] += add_on;

		index->stat_n_sample_sizes[j] = n_sample_pages;

		/* Update the stat_n_non_null_key_vals[] with our
		sampled result. stat_n_non_null_key_vals[] is created
		and initialized to zero in dict_index_add_to_cache(),
		along with stat_n_diff_key_vals[] array */
		if (n_not_null != NULL) {
			index->stat_n_non_null_key_vals[j] =
				 BTR_TABLE_STATS_FROM_SAMPLE(
					n_not_null[j], index, n_sample_pages,
					total_external_size, not_empty_flag);
		}
	}

	mem_heap_free(heap);

	return(true);
}

/*================== EXTERNAL STORAGE OF BIG FIELDS ===================*/

/***********************************************************//**
Gets the offset of the pointer to the externally stored part of a field.
@return offset of the pointer to the externally stored part */
static
ulint
btr_rec_get_field_ref_offs(
/*=======================*/
	const rec_offs*	offsets,/*!< in: array returned by rec_get_offsets() */
	ulint		n)	/*!< in: index of the external field */
{
	ulint	field_ref_offs;
	ulint	local_len;

	ut_a(rec_offs_nth_extern(offsets, n));
	field_ref_offs = rec_get_nth_field_offs(offsets, n, &local_len);
	ut_a(len_is_stored(local_len));
	ut_a(local_len >= BTR_EXTERN_FIELD_REF_SIZE);

	return(field_ref_offs + local_len - BTR_EXTERN_FIELD_REF_SIZE);
}

/** Gets a pointer to the externally stored part of a field.
@param rec record
@param offsets rec_get_offsets(rec)
@param n index of the externally stored field
@return pointer to the externally stored part */
#define btr_rec_get_field_ref(rec, offsets, n)			\
	((rec) + btr_rec_get_field_ref_offs(offsets, n))

/** Gets the externally stored size of a record, in units of a database page.
@param[in]	rec	record
@param[in]	offsets	array returned by rec_get_offsets()
@return externally stored part, in units of a database page */
ulint
btr_rec_get_externally_stored_len(
	const rec_t*	rec,
	const rec_offs*	offsets)
{
	ulint	n_fields;
	ulint	total_extern_len = 0;
	ulint	i;

	ut_ad(!rec_offs_comp(offsets) || !rec_get_node_ptr_flag(rec));

	if (!rec_offs_any_extern(offsets)) {
		return(0);
	}

	n_fields = rec_offs_n_fields(offsets);

	for (i = 0; i < n_fields; i++) {
		if (rec_offs_nth_extern(offsets, i)) {

			ulint	extern_len = mach_read_from_4(
				btr_rec_get_field_ref(rec, offsets, i)
				+ BTR_EXTERN_LEN + 4);

			total_extern_len += ut_calc_align(
				extern_len, ulint(srv_page_size));
		}
	}

	return total_extern_len >> srv_page_size_shift;
}

/*******************************************************************//**
Sets the ownership bit of an externally stored field in a record. */
static
void
btr_cur_set_ownership_of_extern_field(
/*==================================*/
	buf_block_t*	block,	/*!< in/out: index page */
	rec_t*		rec,	/*!< in/out: clustered index record */
	dict_index_t*	index,	/*!< in: index of the page */
	const rec_offs*	offsets,/*!< in: array returned by rec_get_offsets() */
	ulint		i,	/*!< in: field number */
	bool		val,	/*!< in: value to set */
	mtr_t*		mtr)	/*!< in: mtr, or NULL if not logged */
{
	byte*	data;
	ulint	local_len;
	ulint	byte_val;

	data = rec_get_nth_field(rec, offsets, i, &local_len);
	ut_ad(rec_offs_nth_extern(offsets, i));
	ut_a(local_len >= BTR_EXTERN_FIELD_REF_SIZE);

	local_len -= BTR_EXTERN_FIELD_REF_SIZE;

	byte_val = mach_read_from_1(data + local_len + BTR_EXTERN_LEN);

	if (val) {
		byte_val &= ~BTR_EXTERN_OWNER_FLAG;
	} else {
#if defined UNIV_DEBUG || defined UNIV_BLOB_LIGHT_DEBUG
		ut_a(!(byte_val & BTR_EXTERN_OWNER_FLAG));
#endif /* UNIV_DEBUG || UNIV_BLOB_LIGHT_DEBUG */
		byte_val |= BTR_EXTERN_OWNER_FLAG;
	}

	if (UNIV_LIKELY_NULL(block->page.zip.data)) {
		mach_write_to_1(data + local_len + BTR_EXTERN_LEN, byte_val);
		page_zip_write_blob_ptr(block, rec, index, offsets, i, mtr);
	} else {
		mtr->write<1,mtr_t::MAYBE_NOP>(*block, data + local_len
					       + BTR_EXTERN_LEN, byte_val);
	}
}

/*******************************************************************//**
Marks non-updated off-page fields as disowned by this record. The ownership
must be transferred to the updated record which is inserted elsewhere in the
index tree. In purge only the owner of externally stored field is allowed
to free the field. */
void
btr_cur_disown_inherited_fields(
/*============================*/
	buf_block_t*	block,	/*!< in/out: index page */
	rec_t*		rec,	/*!< in/out: record in a clustered index */
	dict_index_t*	index,	/*!< in: index of the page */
	const rec_offs*	offsets,/*!< in: array returned by rec_get_offsets() */
	const upd_t*	update,	/*!< in: update vector */
	mtr_t*		mtr)	/*!< in/out: mini-transaction */
{
	ut_ad(rec_offs_validate(rec, index, offsets));
	ut_ad(!rec_offs_comp(offsets) || !rec_get_node_ptr_flag(rec));
	ut_ad(rec_offs_any_extern(offsets));

	for (uint16_t i = 0; i < rec_offs_n_fields(offsets); i++) {
		if (rec_offs_nth_extern(offsets, i)
		    && !upd_get_field_by_field_no(update, i, false)) {
			btr_cur_set_ownership_of_extern_field(
				block, rec, index, offsets, i, false, mtr);
		}
	}
}

/*******************************************************************//**
Marks all extern fields in a record as owned by the record. This function
should be called if the delete mark of a record is removed: a not delete
marked record always owns all its extern fields. */
static
void
btr_cur_unmark_extern_fields(
/*=========================*/
	buf_block_t*	block,	/*!< in/out: index page */
	rec_t*		rec,	/*!< in/out: record in a clustered index */
	dict_index_t*	index,	/*!< in: index of the page */
	const rec_offs*	offsets,/*!< in: array returned by rec_get_offsets() */
	mtr_t*		mtr)	/*!< in: mtr, or NULL if not logged */
{
	ut_ad(!rec_offs_comp(offsets) || !rec_get_node_ptr_flag(rec));
	if (!rec_offs_any_extern(offsets)) {
		return;
	}

	const ulint n = rec_offs_n_fields(offsets);

	for (ulint i = 0; i < n; i++) {
		if (rec_offs_nth_extern(offsets, i)) {
			btr_cur_set_ownership_of_extern_field(
				block, rec, index, offsets, i, true, mtr);
		}
	}
}

/*******************************************************************//**
Returns the length of a BLOB part stored on the header page.
@return part length */
static
ulint
btr_blob_get_part_len(
/*==================*/
	const byte*	blob_header)	/*!< in: blob header */
{
	return(mach_read_from_4(blob_header + BTR_BLOB_HDR_PART_LEN));
}

/*******************************************************************//**
Returns the page number where the next BLOB part is stored.
@return page number or FIL_NULL if no more pages */
static
ulint
btr_blob_get_next_page_no(
/*======================*/
	const byte*	blob_header)	/*!< in: blob header */
{
	return(mach_read_from_4(blob_header + BTR_BLOB_HDR_NEXT_PAGE_NO));
}

/** Deallocate a buffer block that was reserved for a BLOB part.
@param block   buffer block
@param all     flag whether to remove a ROW_FORMAT=COMPRESSED page
@param mtr     mini-transaction to commit */
static void btr_blob_free(buf_block_t *block, bool all, mtr_t *mtr)
{
<<<<<<< HEAD
  const page_id_t page_id(block->page.id());
  ut_ad(mtr_memo_contains(mtr, block, MTR_MEMO_PAGE_X_FIX));
  mtr->commit();

  mutex_enter(&buf_pool.mutex);
  /* Free the block if it is still allocated to the same file page. */
  if (block->page.state() == BUF_BLOCK_FILE_PAGE &&
      block->page.id() == page_id &&
      !buf_LRU_free_page(&block->page, all) && all && block->page.zip.data)
    /* Attempt to deallocate the redundant copy of the uncompressed page
    if the whole ROW_FORMAT=COMPRESSED block cannot be deallocted. */
    buf_LRU_free_page(&block->page, false);

  mutex_exit(&buf_pool.mutex);
=======
	buf_pool_t*	buf_pool = buf_pool_from_block(block);
	const page_id_t	page_id(block->page.id);
	ut_ad(mtr_memo_contains(mtr, block, MTR_MEMO_PAGE_X_FIX));
	mtr_commit(mtr);

	buf_pool_mutex_enter(buf_pool);

	if (buf_page_t* bpage = buf_page_hash_get(buf_pool, page_id)) {
		if (!buf_LRU_free_page(bpage, all)
		    && all && bpage->zip.data) {
			/* Attempt to deallocate the uncompressed page
			if the whole block cannot be deallocted. */

			buf_LRU_free_page(bpage, false);
		}
	}

	buf_pool_mutex_exit(buf_pool);
>>>>>>> 68d9d512
}

/** Helper class used while writing blob pages, during insert or update. */
struct btr_blob_log_check_t {
	/** Persistent cursor on a clusterex index record with blobs. */
	btr_pcur_t*	m_pcur;
	/** Mini transaction holding the latches for m_pcur */
	mtr_t*		m_mtr;
	/** rec_get_offsets(rec, index); offset of clust_rec */
	const rec_offs*	m_offsets;
	/** The block containing clustered record */
	buf_block_t**	m_block;
	/** The clustered record pointer */
	rec_t**		m_rec;
	/** The blob operation code */
	enum blob_op	m_op;

	/** Constructor
	@param[in]	pcur		persistent cursor on a clustered
					index record with blobs.
	@param[in]	mtr		mini-transaction holding latches for
					pcur.
	@param[in]	offsets		offsets of the clust_rec
	@param[in,out]	block		record block containing pcur record
	@param[in,out]	rec		the clustered record pointer
	@param[in]	op		the blob operation code */
	btr_blob_log_check_t(
		btr_pcur_t*	pcur,
		mtr_t*		mtr,
		const rec_offs*	offsets,
		buf_block_t**	block,
		rec_t**		rec,
		enum blob_op	op)
		: m_pcur(pcur),
		  m_mtr(mtr),
		  m_offsets(offsets),
		  m_block(block),
		  m_rec(rec),
		  m_op(op)
	{
		ut_ad(rec_offs_validate(*m_rec, m_pcur->index(), m_offsets));
		ut_ad((*m_block)->frame == page_align(*m_rec));
		ut_ad(*m_rec == btr_pcur_get_rec(m_pcur));
	}

	/** Check if there is enough space in log file. Commit and re-start the
	mini transaction. */
	void check()
	{
		dict_index_t*	index = m_pcur->index();
		ulint		offs = 0;
		ulint		page_no = ULINT_UNDEFINED;

		if (UNIV_UNLIKELY(m_op == BTR_STORE_INSERT_BULK)) {
			offs = page_offset(*m_rec);
			page_no = (*m_block)->page.id().page_no();
			buf_block_buf_fix_inc(*m_block, __FILE__, __LINE__);
		} else {
			btr_pcur_store_position(m_pcur, m_mtr);
		}
		m_mtr->commit();

		DEBUG_SYNC_C("blob_write_middle");

		log_free_check();

		DEBUG_SYNC_C("blob_write_middle_after_check");

		const mtr_log_t log_mode = m_mtr->get_log_mode();
		m_mtr->start();
		m_mtr->set_log_mode(log_mode);
		index->set_modified(*m_mtr);

		if (UNIV_UNLIKELY(m_op == BTR_STORE_INSERT_BULK)) {
			m_pcur->btr_cur.page_cur.block = btr_block_get(
				*index, page_no, RW_X_LATCH, false, m_mtr);
			m_pcur->btr_cur.page_cur.rec
				= m_pcur->btr_cur.page_cur.block->frame
				+ offs;

			buf_block_buf_fix_dec(m_pcur->btr_cur.page_cur.block);
		} else {
			ut_ad(m_pcur->rel_pos == BTR_PCUR_ON);
			bool ret = btr_pcur_restore_position(
				BTR_MODIFY_LEAF | BTR_MODIFY_EXTERNAL,
				m_pcur, m_mtr);

			ut_a(ret);
		}

		*m_block	= btr_pcur_get_block(m_pcur);
		*m_rec		= btr_pcur_get_rec(m_pcur);

		rec_offs_make_valid(*m_rec, index, true,
				    const_cast<rec_offs*>(m_offsets));

		ut_ad(m_mtr->memo_contains_page_flagged(
		      *m_rec,
		      MTR_MEMO_PAGE_X_FIX | MTR_MEMO_PAGE_SX_FIX));

		ut_ad((m_op == BTR_STORE_INSERT_BULK)
		      == !mtr_memo_contains_flagged(m_mtr, &index->lock,
						    MTR_MEMO_SX_LOCK
						    | MTR_MEMO_X_LOCK));
	}
};

/*******************************************************************//**
Stores the fields in big_rec_vec to the tablespace and puts pointers to
them in rec.  The extern flags in rec will have to be set beforehand.
The fields are stored on pages allocated from leaf node
file segment of the index tree.

TODO: If the allocation extends the tablespace, it will not be redo logged, in
any mini-transaction.  Tablespace extension should be redo-logged, so that
recovery will not fail when the big_rec was written to the extended portion of
the file, in case the file was somehow truncated in the crash.

@return DB_SUCCESS or DB_OUT_OF_FILE_SPACE */
dberr_t
btr_store_big_rec_extern_fields(
/*============================*/
	btr_pcur_t*	pcur,		/*!< in/out: a persistent cursor. if
					btr_mtr is restarted, then this can
					be repositioned. */
	rec_offs*	offsets,	/*!< in/out: rec_get_offsets() on
					pcur. the "external storage" flags
					in offsets will correctly correspond
					to rec when this function returns */
	const big_rec_t*big_rec_vec,	/*!< in: vector containing fields
					to be stored externally */
	mtr_t*		btr_mtr,	/*!< in/out: mtr containing the
					latches to the clustered index. can be
					committed and restarted. */
	enum blob_op	op)		/*! in: operation code */
{
	ulint		rec_page_no;
	byte*		field_ref;
	ulint		extern_len;
	ulint		store_len;
	ulint		page_no;
	ulint		space_id;
	ulint		prev_page_no;
	ulint		hint_page_no;
	ulint		i;
	mtr_t		mtr;
	mem_heap_t*	heap = NULL;
	page_zip_des_t*	page_zip;
	z_stream	c_stream;
	dberr_t		error		= DB_SUCCESS;
	dict_index_t*	index		= pcur->index();
	buf_block_t*	rec_block	= btr_pcur_get_block(pcur);
	rec_t*		rec		= btr_pcur_get_rec(pcur);

	ut_ad(rec_offs_validate(rec, index, offsets));
	ut_ad(rec_offs_any_extern(offsets));
	ut_ad(op == BTR_STORE_INSERT_BULK
	      || mtr_memo_contains_flagged(btr_mtr, &index->lock,
					   MTR_MEMO_X_LOCK
					   | MTR_MEMO_SX_LOCK));
	ut_ad(mtr_memo_contains(btr_mtr, rec_block, MTR_MEMO_PAGE_X_FIX));
	ut_ad(buf_block_get_frame(rec_block) == page_align(rec));
	ut_a(dict_index_is_clust(index));

	btr_blob_log_check_t redo_log(pcur, btr_mtr, offsets, &rec_block,
				      &rec, op);
	page_zip = buf_block_get_page_zip(rec_block);
	space_id = rec_block->page.id().space();
	rec_page_no = rec_block->page.id().page_no();
	ut_a(fil_page_index_page_check(page_align(rec))
	     || op == BTR_STORE_INSERT_BULK);

	if (page_zip) {
		int	err;

		/* Zlib deflate needs 128 kilobytes for the default
		window size, plus 512 << memLevel, plus a few
		kilobytes for small objects.  We use reduced memLevel
		to limit the memory consumption, and preallocate the
		heap, hoping to avoid memory fragmentation. */
		heap = mem_heap_create(250000);
		page_zip_set_alloc(&c_stream, heap);

		err = deflateInit2(&c_stream, int(page_zip_level),
				   Z_DEFLATED, 15, 7, Z_DEFAULT_STRATEGY);
		ut_a(err == Z_OK);
	}

#if defined UNIV_DEBUG || defined UNIV_BLOB_LIGHT_DEBUG
	/* All pointers to externally stored columns in the record
	must either be zero or they must be pointers to inherited
	columns, owned by this record or an earlier record version. */
	for (i = 0; i < big_rec_vec->n_fields; i++) {
		field_ref = btr_rec_get_field_ref(
			rec, offsets, big_rec_vec->fields[i].field_no);

		ut_a(!(field_ref[BTR_EXTERN_LEN] & BTR_EXTERN_OWNER_FLAG));
		/* Either this must be an update in place,
		or the BLOB must be inherited, or the BLOB pointer
		must be zero (will be written in this function). */
		ut_a(op == BTR_STORE_UPDATE
		     || (field_ref[BTR_EXTERN_LEN] & BTR_EXTERN_INHERITED_FLAG)
		     || !memcmp(field_ref, field_ref_zero,
				BTR_EXTERN_FIELD_REF_SIZE));
	}
#endif /* UNIV_DEBUG || UNIV_BLOB_LIGHT_DEBUG */

	/* Space available in compressed page to carry blob data */
	const ulint	payload_size_zip = rec_block->physical_size()
		- FIL_PAGE_DATA;

	/* Space available in uncompressed page to carry blob data */
	const ulint	payload_size = payload_size_zip
		- (BTR_BLOB_HDR_SIZE + FIL_PAGE_DATA_END);

	/* We have to create a file segment to the tablespace
	for each field and put the pointer to the field in rec */

	for (i = 0; i < big_rec_vec->n_fields; i++) {
		const ulint field_no = big_rec_vec->fields[i].field_no;

		field_ref = btr_rec_get_field_ref(rec, offsets, field_no);
#if defined UNIV_DEBUG || defined UNIV_BLOB_LIGHT_DEBUG
		/* A zero BLOB pointer should have been initially inserted. */
		ut_a(!memcmp(field_ref, field_ref_zero,
			     BTR_EXTERN_FIELD_REF_SIZE));
#endif /* UNIV_DEBUG || UNIV_BLOB_LIGHT_DEBUG */
		extern_len = big_rec_vec->fields[i].len;
		UNIV_MEM_ASSERT_RW(big_rec_vec->fields[i].data,
				   extern_len);

		ut_a(extern_len > 0);

		prev_page_no = FIL_NULL;

		if (page_zip) {
			int	err = deflateReset(&c_stream);
			ut_a(err == Z_OK);

			c_stream.next_in = (Bytef*)
				big_rec_vec->fields[i].data;
			c_stream.avail_in = static_cast<uInt>(extern_len);
		}

		for (ulint blob_npages = 0;; ++blob_npages) {
			buf_block_t*	block;
			const ulint	commit_freq = 4;
			ulint		r_extents;

			ut_ad(page_align(field_ref) == page_align(rec));

			if (!(blob_npages % commit_freq)) {

				redo_log.check();

				field_ref = btr_rec_get_field_ref(
					rec, offsets, field_no);

				page_zip = buf_block_get_page_zip(rec_block);
				rec_page_no = rec_block->page.id().page_no();
			}

			mtr.start();
			index->set_modified(mtr);
			mtr.set_log_mode(btr_mtr->get_log_mode());

			buf_page_get(rec_block->page.id(),
				     rec_block->zip_size(), RW_X_LATCH, &mtr);

			if (prev_page_no == FIL_NULL) {
				hint_page_no = 1 + rec_page_no;
			} else {
				hint_page_no = prev_page_no + 1;
			}

			if (!fsp_reserve_free_extents(&r_extents,
						      index->table->space, 1,
						      FSP_BLOB, &mtr, 1)) {
				mtr.commit();
				error = DB_OUT_OF_FILE_SPACE;
				goto func_exit;
			}

			block = btr_page_alloc(index, hint_page_no, FSP_NO_DIR,
					       0, &mtr, &mtr);

			index->table->space->release_free_extents(r_extents);

			ut_a(block != NULL);

			page_no = block->page.id().page_no();

			if (prev_page_no != FIL_NULL) {
				buf_block_t*	prev_block;

				prev_block = buf_page_get(
					page_id_t(space_id, prev_page_no),
					rec_block->zip_size(),
					RW_X_LATCH, &mtr);

				buf_block_dbg_add_level(prev_block,
							SYNC_EXTERN_STORAGE);

				if (page_zip) {
					mtr.write<4>(*prev_block,
						     prev_block->frame
						     + FIL_PAGE_NEXT,
						     page_no);
					memcpy_aligned<4>(
						buf_block_get_page_zip(
							prev_block)
						->data + FIL_PAGE_NEXT,
						prev_block->frame
						+ FIL_PAGE_NEXT, 4);
				} else {
					mtr.write<4>(*prev_block,
						     BTR_BLOB_HDR_NEXT_PAGE_NO
						     + FIL_PAGE_DATA
						     + prev_block->frame,
						     page_no);
				}
			} else if (dict_index_is_online_ddl(index)) {
				row_log_table_blob_alloc(index, page_no);
			}

			ut_ad(!page_has_siblings(block->frame));
			ut_ad(!fil_page_get_type(block->frame));

			if (page_zip) {
				int		err;
				page_zip_des_t*	blob_page_zip;

				mtr.write<1>(*block,
					     FIL_PAGE_TYPE + 1 + block->frame,
					     prev_page_no == FIL_NULL
					     ? FIL_PAGE_TYPE_ZBLOB
					     : FIL_PAGE_TYPE_ZBLOB2);
				block->page.zip.data[FIL_PAGE_TYPE + 1]
					= block->frame[FIL_PAGE_TYPE + 1];

				c_stream.next_out = block->frame
					+ FIL_PAGE_DATA;
				c_stream.avail_out = static_cast<uInt>(
					payload_size_zip);

				err = deflate(&c_stream, Z_FINISH);
				ut_a(err == Z_OK || err == Z_STREAM_END);
				ut_a(err == Z_STREAM_END
				     || c_stream.avail_out == 0);

				mtr.memcpy(*block,
					   FIL_PAGE_DATA,
					   page_zip_get_size(page_zip)
					   - FIL_PAGE_DATA
					   - c_stream.avail_out);
				/* Copy the page to compressed storage,
				because it will be flushed to disk
				from there. */
				blob_page_zip = buf_block_get_page_zip(block);
				ut_ad(blob_page_zip);
				ut_ad(page_zip_get_size(blob_page_zip)
				      == page_zip_get_size(page_zip));
				memcpy(blob_page_zip->data, block->frame,
				       page_zip_get_size(page_zip));

				if (err == Z_OK && prev_page_no != FIL_NULL) {

					goto next_zip_page;
				}

				if (err == Z_STREAM_END) {
					mach_write_to_4(field_ref
							+ BTR_EXTERN_LEN, 0);
					mach_write_to_4(field_ref
							+ BTR_EXTERN_LEN + 4,
							c_stream.total_in);
				} else {
					memset(field_ref + BTR_EXTERN_LEN,
					       0, 8);
				}

				if (prev_page_no == FIL_NULL) {
					ut_ad(blob_npages == 0);
					mach_write_to_4(field_ref
							+ BTR_EXTERN_SPACE_ID,
							space_id);

					mach_write_to_4(field_ref
							+ BTR_EXTERN_PAGE_NO,
							page_no);

					mach_write_to_4(field_ref
							+ BTR_EXTERN_OFFSET,
							FIL_PAGE_NEXT);
				}

				/* We compress a page when finish bulk insert.*/
				if (UNIV_LIKELY(op != BTR_STORE_INSERT_BULK)) {
					page_zip_write_blob_ptr(
						rec_block, rec, index, offsets,
						field_no, &mtr);
				}

next_zip_page:
				prev_page_no = page_no;

				/* Commit mtr and release the
				uncompressed page frame to save memory. */
				btr_blob_free(block, FALSE, &mtr);

				if (err == Z_STREAM_END) {
					break;
				}
			} else {
				mtr.write<1>(*block, FIL_PAGE_TYPE + 1
					     + block->frame,
					     FIL_PAGE_TYPE_BLOB);

				if (extern_len > payload_size) {
					store_len = payload_size;
				} else {
					store_len = extern_len;
				}

				mtr.memcpy<mtr_t::MAYBE_NOP>(
					*block,
					FIL_PAGE_DATA + BTR_BLOB_HDR_SIZE
					+ block->frame,
					static_cast<const byte*>
					(big_rec_vec->fields[i].data)
					+ big_rec_vec->fields[i].len
					- extern_len, store_len);
				mtr.write<4>(*block, BTR_BLOB_HDR_PART_LEN
					     + FIL_PAGE_DATA + block->frame,
					     store_len);
				compile_time_assert(FIL_NULL == 0xffffffff);
				mtr.memset(block, BTR_BLOB_HDR_NEXT_PAGE_NO
					   + FIL_PAGE_DATA, 4, 0xff);

				extern_len -= store_len;

				ut_ad(!mach_read_from_4(BTR_EXTERN_LEN
							+ field_ref));
				mtr.write<4>(*rec_block,
					     BTR_EXTERN_LEN + 4 + field_ref,
					     big_rec_vec->fields[i].len
					     - extern_len);

				if (prev_page_no == FIL_NULL) {
					ut_ad(blob_npages == 0);
					mtr.write<4,mtr_t::MAYBE_NOP>(
						*rec_block,
						field_ref + BTR_EXTERN_SPACE_ID,
						space_id);

					mtr.write<4>(*rec_block, field_ref
						     + BTR_EXTERN_PAGE_NO,
						     page_no);

					mtr.write<4>(*rec_block, field_ref
						     + BTR_EXTERN_OFFSET,
						     FIL_PAGE_DATA);
				}

				prev_page_no = page_no;

				mtr.commit();

				if (extern_len == 0) {
					break;
				}
			}
		}

		DBUG_EXECUTE_IF("btr_store_big_rec_extern",
				error = DB_OUT_OF_FILE_SPACE;
				goto func_exit;);

		rec_offs_make_nth_extern(offsets, field_no);
	}

func_exit:
	if (page_zip) {
		deflateEnd(&c_stream);
	}

	if (heap != NULL) {
		mem_heap_free(heap);
	}

#if defined UNIV_DEBUG || defined UNIV_BLOB_LIGHT_DEBUG
	/* All pointers to externally stored columns in the record
	must be valid. */
	for (i = 0; i < rec_offs_n_fields(offsets); i++) {
		if (!rec_offs_nth_extern(offsets, i)) {
			continue;
		}

		field_ref = btr_rec_get_field_ref(rec, offsets, i);

		/* The pointer must not be zero if the operation
		succeeded. */
		ut_a(0 != memcmp(field_ref, field_ref_zero,
				 BTR_EXTERN_FIELD_REF_SIZE)
		     || error != DB_SUCCESS);
		/* The column must not be disowned by this record. */
		ut_a(!(field_ref[BTR_EXTERN_LEN] & BTR_EXTERN_OWNER_FLAG));
	}
#endif /* UNIV_DEBUG || UNIV_BLOB_LIGHT_DEBUG */
	return(error);
}

/** Check the FIL_PAGE_TYPE on an uncompressed BLOB page.
@param[in]      block   uncompressed BLOB page
@param[in]      read    true=read, false=purge */
static void btr_check_blob_fil_page_type(const buf_block_t& block, bool read)
{
  uint16_t type= fil_page_get_type(block.frame);

  if (UNIV_LIKELY(type == FIL_PAGE_TYPE_BLOB))
    return;
  /* FIXME: take the tablespace as a parameter */
  if (fil_space_t *space= fil_space_acquire_silent(block.page.id().space()))
  {
    /* Old versions of InnoDB did not initialize FIL_PAGE_TYPE on BLOB
    pages.  Do not print anything about the type mismatch when reading
    a BLOB page that may be from old versions. */
    if (space->full_crc32() || DICT_TF_HAS_ATOMIC_BLOBS(space->flags))
    {
      ib::fatal() << "FIL_PAGE_TYPE=" << type
		  << (read ? " on BLOB read file " : " on BLOB purge file ")
		  << space->chain.start->name
		  << " page " << block.page.id().page_no();
    }
    space->release();
  }
}

/*******************************************************************//**
Frees the space in an externally stored field to the file space
management if the field in data is owned by the externally stored field,
in a rollback we may have the additional condition that the field must
not be inherited. */
void
btr_free_externally_stored_field(
/*=============================*/
	dict_index_t*	index,		/*!< in: index of the data, the index
					tree MUST be X-latched; if the tree
					height is 1, then also the root page
					must be X-latched! (this is relevant
					in the case this function is called
					from purge where 'data' is located on
					an undo log page, not an index
					page) */
	byte*		field_ref,	/*!< in/out: field reference */
	const rec_t*	rec,		/*!< in: record containing field_ref, for
					page_zip_write_blob_ptr(), or NULL */
	const rec_offs*	offsets,	/*!< in: rec_get_offsets(rec, index),
					or NULL */
	buf_block_t*	block,		/*!< in/out: page of field_ref */
	ulint		i,		/*!< in: field number of field_ref;
					ignored if rec == NULL */
	bool		rollback,	/*!< in: performing rollback? */
	mtr_t*		local_mtr)	/*!< in: mtr
					containing the latch to data an an
					X-latch to the index tree */
{
	page_t*		page;
	const ulint	space_id	= mach_read_from_4(
		field_ref + BTR_EXTERN_SPACE_ID);
	const ulint	start_page	= mach_read_from_4(
		field_ref + BTR_EXTERN_PAGE_NO);
	ulint		page_no;
	ulint		next_page_no;
	mtr_t		mtr;

	ut_ad(index->is_primary());
	ut_ad(mtr_memo_contains_flagged(local_mtr, dict_index_get_lock(index),
					MTR_MEMO_X_LOCK | MTR_MEMO_SX_LOCK));
	ut_ad(mtr_memo_contains_page(local_mtr, field_ref,
				     MTR_MEMO_PAGE_X_FIX));
	ut_ad(!rec || rec_offs_validate(rec, index, offsets));
	ut_ad(!rec || field_ref == btr_rec_get_field_ref(rec, offsets, i));
	ut_ad(local_mtr->is_named_space(
		      page_get_space_id(page_align(field_ref))));

	if (UNIV_UNLIKELY(!memcmp(field_ref, field_ref_zero,
				  BTR_EXTERN_FIELD_REF_SIZE))) {
		/* In the rollback, we may encounter a clustered index
		record with some unwritten off-page columns. There is
		nothing to free then. */
		ut_a(rollback);
		return;
	}

	ut_ad(!(mach_read_from_4(field_ref + BTR_EXTERN_LEN)
	        & ~((BTR_EXTERN_OWNER_FLAG
	             | BTR_EXTERN_INHERITED_FLAG) << 24)));
	ut_ad(space_id == index->table->space->id);
	ut_ad(space_id == index->table->space_id);

	const ulint ext_zip_size = index->table->space->zip_size();
	const ulint rec_zip_size = rec ? ext_zip_size : 0;

	/* !rec holds in a call from purge when field_ref is in an undo page */
	ut_ad(rec || !block->page.zip.data);

	for (;;) {
#ifdef UNIV_DEBUG
		buf_block_t*	rec_block;
#endif /* UNIV_DEBUG */
		buf_block_t*	ext_block;

		mtr_start(&mtr);
		mtr.set_spaces(*local_mtr);
		mtr.set_log_mode(local_mtr->get_log_mode());

		ut_ad(!index->table->is_temporary()
		      || local_mtr->get_log_mode() == MTR_LOG_NO_REDO);

		const page_t*	p = page_align(field_ref);

		const page_id_t	page_id(page_get_space_id(p),
					page_get_page_no(p));

#ifdef UNIV_DEBUG
		rec_block =
#endif /* UNIV_DEBUG */
		buf_page_get(page_id, rec_zip_size, RW_X_LATCH, &mtr);

		buf_block_dbg_add_level(rec_block, SYNC_NO_ORDER_CHECK);
		page_no = mach_read_from_4(field_ref + BTR_EXTERN_PAGE_NO);

		if (/* There is no external storage data */
		    page_no == FIL_NULL
		    /* This field does not own the externally stored field */
		    || (mach_read_from_1(field_ref + BTR_EXTERN_LEN)
			& BTR_EXTERN_OWNER_FLAG)
		    /* Rollback and inherited field */
		    || (rollback
			&& (mach_read_from_1(field_ref + BTR_EXTERN_LEN)
			    & BTR_EXTERN_INHERITED_FLAG))) {

			/* Do not free */
			mtr_commit(&mtr);

			return;
		}

		if (page_no == start_page && dict_index_is_online_ddl(index)) {
			row_log_table_blob_free(index, start_page);
		}

		ext_block = buf_page_get(
			page_id_t(space_id, page_no), ext_zip_size,
			RW_X_LATCH, &mtr);

		buf_block_dbg_add_level(ext_block, SYNC_EXTERN_STORAGE);
		page = buf_block_get_frame(ext_block);

		if (ext_zip_size) {
			/* Note that page_zip will be NULL
			in row_purge_upd_exist_or_extern(). */
			switch (fil_page_get_type(page)) {
			case FIL_PAGE_TYPE_ZBLOB:
			case FIL_PAGE_TYPE_ZBLOB2:
				break;
			default:
				ut_error;
			}
			next_page_no = mach_read_from_4(page + FIL_PAGE_NEXT);

			btr_page_free(index, ext_block, &mtr, true);

			if (UNIV_LIKELY_NULL(block->page.zip.data)) {
				mach_write_to_4(field_ref + BTR_EXTERN_PAGE_NO,
						next_page_no);
				memset(field_ref + BTR_EXTERN_LEN, 0, 4);
				page_zip_write_blob_ptr(block, rec, index,
							offsets, i, &mtr);
			} else {
				mtr.write<4>(*block,
					     BTR_EXTERN_PAGE_NO + field_ref,
					     next_page_no);
				mtr.write<4,mtr_t::MAYBE_NOP>(*block,
							      BTR_EXTERN_LEN
							      + 4 + field_ref,
							      0U);
			}
		} else {
			ut_ad(!block->page.zip.data);
			btr_check_blob_fil_page_type(*ext_block, false);

			next_page_no = mach_read_from_4(
				page + FIL_PAGE_DATA
				+ BTR_BLOB_HDR_NEXT_PAGE_NO);
			btr_page_free(index, ext_block, &mtr, true);

			mtr.write<4>(*block, BTR_EXTERN_PAGE_NO + field_ref,
				     next_page_no);
			/* Zero out the BLOB length.  If the server
			crashes during the execution of this function,
			trx_rollback_all_recovered() could
			dereference the half-deleted BLOB, fetching a
			wrong prefix for the BLOB. */
			mtr.write<4,mtr_t::MAYBE_NOP>(*block,
						      BTR_EXTERN_LEN + 4
						      + field_ref, 0U);
		}

		/* Commit mtr and release the BLOB block to save memory. */
		btr_blob_free(ext_block, TRUE, &mtr);
	}
}

/***********************************************************//**
Frees the externally stored fields for a record. */
static
void
btr_rec_free_externally_stored_fields(
/*==================================*/
	dict_index_t*	index,	/*!< in: index of the data, the index
				tree MUST be X-latched */
	rec_t*		rec,	/*!< in/out: record */
	const rec_offs*	offsets,/*!< in: rec_get_offsets(rec, index) */
	buf_block_t*	block,	/*!< in: index page of rec */
	bool		rollback,/*!< in: performing rollback? */
	mtr_t*		mtr)	/*!< in: mini-transaction handle which contains
				an X-latch to record page and to the index
				tree */
{
	ulint	n_fields;
	ulint	i;

	ut_ad(rec_offs_validate(rec, index, offsets));
	ut_ad(mtr_memo_contains_page(mtr, rec, MTR_MEMO_PAGE_X_FIX));
	ut_ad(index->is_primary());
	ut_ad(page_rec_is_leaf(rec));
	/* Free possible externally stored fields in the record */

	ut_ad(dict_table_is_comp(index->table) == !!rec_offs_comp(offsets));
	n_fields = rec_offs_n_fields(offsets);

	for (i = 0; i < n_fields; i++) {
		if (rec_offs_nth_extern(offsets, i)) {
			btr_free_externally_stored_field(
				index, btr_rec_get_field_ref(rec, offsets, i),
				rec, offsets, block, i, rollback, mtr);
		}
	}
}

/***********************************************************//**
Frees the externally stored fields for a record, if the field is mentioned
in the update vector. */
static
void
btr_rec_free_updated_extern_fields(
/*===============================*/
	dict_index_t*	index,	/*!< in: index of rec; the index tree MUST be
				X-latched */
	rec_t*		rec,	/*!< in/out: record */
	buf_block_t*	block,	/*!< in: index page of rec */
	const rec_offs*	offsets,/*!< in: rec_get_offsets(rec, index) */
	const upd_t*	update,	/*!< in: update vector */
	bool		rollback,/*!< in: performing rollback? */
	mtr_t*		mtr)	/*!< in: mini-transaction handle which contains
				an X-latch to record page and to the tree */
{
	ulint	n_fields;
	ulint	i;

	ut_ad(rec_offs_validate(rec, index, offsets));
	ut_ad(mtr_memo_contains_page(mtr, rec, MTR_MEMO_PAGE_X_FIX));

	/* Free possible externally stored fields in the record */

	n_fields = upd_get_n_fields(update);

	for (i = 0; i < n_fields; i++) {
		const upd_field_t* ufield = upd_get_nth_field(update, i);

		if (rec_offs_nth_extern(offsets, ufield->field_no)) {
			ulint	len;
			byte*	data = rec_get_nth_field(
				rec, offsets, ufield->field_no, &len);
			ut_a(len >= BTR_EXTERN_FIELD_REF_SIZE);

			btr_free_externally_stored_field(
				index, data + len - BTR_EXTERN_FIELD_REF_SIZE,
				rec, offsets, block,
				ufield->field_no, rollback, mtr);
		}
	}
}

/*******************************************************************//**
Copies the prefix of an uncompressed BLOB.  The clustered index record
that points to this BLOB must be protected by a lock or a page latch.
@return number of bytes written to buf */
static
ulint
btr_copy_blob_prefix(
/*=================*/
	byte*		buf,	/*!< out: the externally stored part of
				the field, or a prefix of it */
	ulint		len,	/*!< in: length of buf, in bytes */
	ulint		space_id,/*!< in: space id of the BLOB pages */
	ulint		page_no,/*!< in: page number of the first BLOB page */
	ulint		offset)	/*!< in: offset on the first BLOB page */
{
	ulint	copied_len	= 0;

	for (;;) {
		mtr_t		mtr;
		buf_block_t*	block;
		const page_t*	page;
		const byte*	blob_header;
		ulint		part_len;
		ulint		copy_len;

		mtr_start(&mtr);

		block = buf_page_get(page_id_t(space_id, page_no),
				     0, RW_S_LATCH, &mtr);
		buf_block_dbg_add_level(block, SYNC_EXTERN_STORAGE);
		page = buf_block_get_frame(block);

		btr_check_blob_fil_page_type(*block, true);

		blob_header = page + offset;
		part_len = btr_blob_get_part_len(blob_header);
		copy_len = ut_min(part_len, len - copied_len);

		memcpy(buf + copied_len,
		       blob_header + BTR_BLOB_HDR_SIZE, copy_len);
		copied_len += copy_len;

		page_no = btr_blob_get_next_page_no(blob_header);

		mtr_commit(&mtr);

		if (page_no == FIL_NULL || copy_len != part_len) {
			UNIV_MEM_ASSERT_RW(buf, copied_len);
			return(copied_len);
		}

		/* On other BLOB pages except the first the BLOB header
		always is at the page data start: */

		offset = FIL_PAGE_DATA;

		ut_ad(copied_len <= len);
	}
}

/** Copies the prefix of a compressed BLOB.
The clustered index record that points to this BLOB must be protected
by a lock or a page latch.
@param[out]	buf		the externally stored part of the field,
or a prefix of it
@param[in]	len		length of buf, in bytes
@param[in]	zip_size	ROW_FORMAT=COMPRESSED page size
@param[in]	space_id	space id of the BLOB pages
@param[in]	offset		offset on the first BLOB page
@return number of bytes written to buf */
static
ulint
btr_copy_zblob_prefix(
	byte*			buf,
	ulint			len,
	ulint			zip_size,
	ulint			space_id,
	ulint			page_no,
	ulint			offset)
{
	ulint		page_type = FIL_PAGE_TYPE_ZBLOB;
	mem_heap_t*	heap;
	int		err;
	z_stream	d_stream;

	d_stream.next_out = buf;
	d_stream.avail_out = static_cast<uInt>(len);
	d_stream.next_in = Z_NULL;
	d_stream.avail_in = 0;

	/* Zlib inflate needs 32 kilobytes for the default
	window size, plus a few kilobytes for small objects. */
	heap = mem_heap_create(40000);
	page_zip_set_alloc(&d_stream, heap);

	ut_ad(zip_size);
	ut_ad(ut_is_2pow(zip_size));
	ut_ad(space_id);

	err = inflateInit(&d_stream);
	ut_a(err == Z_OK);

	for (;;) {
		buf_page_t*	bpage;
		ulint		next_page_no;

		/* There is no latch on bpage directly.  Instead,
		bpage is protected by the B-tree page latch that
		is being held on the clustered index record, or,
		in row_merge_copy_blobs(), by an exclusive table lock. */
		bpage = buf_page_get_zip(page_id_t(space_id, page_no),
					 zip_size);

		if (UNIV_UNLIKELY(!bpage)) {
			ib::error() << "Cannot load compressed BLOB "
				<< page_id_t(space_id, page_no);
			goto func_exit;
		}

		if (UNIV_UNLIKELY
		    (fil_page_get_type(bpage->zip.data) != page_type)) {

			ib::error() << "Unexpected type "
				<< fil_page_get_type(bpage->zip.data)
				<< " of compressed BLOB page "
				<< page_id_t(space_id, page_no);

			ut_ad(0);
			goto end_of_blob;
		}

		next_page_no = mach_read_from_4(bpage->zip.data + offset);

		if (UNIV_LIKELY(offset == FIL_PAGE_NEXT)) {
			/* When the BLOB begins at page header,
			the compressed data payload does not
			immediately follow the next page pointer. */
			offset = FIL_PAGE_DATA;
		} else {
			offset += 4;
		}

		d_stream.next_in = bpage->zip.data + offset;
		d_stream.avail_in = uInt(zip_size - offset);

		err = inflate(&d_stream, Z_NO_FLUSH);
		switch (err) {
		case Z_OK:
			if (!d_stream.avail_out) {
				goto end_of_blob;
			}
			break;
		case Z_STREAM_END:
			if (next_page_no == FIL_NULL) {
				goto end_of_blob;
			}
			/* fall through */
		default:
inflate_error:
			ib::error() << "inflate() of compressed BLOB page "
				<< page_id_t(space_id, page_no)
				<< " returned " << err
				<< " (" << d_stream.msg << ")";

		case Z_BUF_ERROR:
			goto end_of_blob;
		}

		if (next_page_no == FIL_NULL) {
			if (!d_stream.avail_in) {
				ib::error()
					<< "Unexpected end of compressed "
					<< "BLOB page "
					<< page_id_t(space_id, page_no);
			} else {
				err = inflate(&d_stream, Z_FINISH);
				switch (err) {
				case Z_STREAM_END:
				case Z_BUF_ERROR:
					break;
				default:
					goto inflate_error;
				}
			}

end_of_blob:
			buf_page_release_zip(bpage);
			goto func_exit;
		}

		buf_page_release_zip(bpage);

		/* On other BLOB pages except the first
		the BLOB header always is at the page header: */

		page_no = next_page_no;
		offset = FIL_PAGE_NEXT;
		page_type = FIL_PAGE_TYPE_ZBLOB2;
	}

func_exit:
	inflateEnd(&d_stream);
	mem_heap_free(heap);
	UNIV_MEM_ASSERT_RW(buf, d_stream.total_out);
	return(d_stream.total_out);
}

/** Copies the prefix of an externally stored field of a record.
The clustered index record that points to this BLOB must be protected
by a lock or a page latch.
@param[out]	buf		the externally stored part of the
field, or a prefix of it
@param[in]	len		length of buf, in bytes
@param[in]	zip_size	ROW_FORMAT=COMPRESSED page size, or 0
@param[in]	space_id	space id of the first BLOB page
@param[in]	page_no		page number of the first BLOB page
@param[in]	offset		offset on the first BLOB page
@return number of bytes written to buf */
static
ulint
btr_copy_externally_stored_field_prefix_low(
	byte*			buf,
	ulint			len,
	ulint			zip_size,
	ulint			space_id,
	ulint			page_no,
	ulint			offset)
{
	if (len == 0) {
		return(0);
	}

	if (zip_size) {
		return(btr_copy_zblob_prefix(buf, len, zip_size,
					     space_id, page_no, offset));
	} else {
		return(btr_copy_blob_prefix(buf, len, space_id,
					    page_no, offset));
	}
}

/** Copies the prefix of an externally stored field of a record.
The clustered index record must be protected by a lock or a page latch.
@param[out]	buf		the field, or a prefix of it
@param[in]	len		length of buf, in bytes
@param[in]	zip_size	ROW_FORMAT=COMPRESSED page size, or 0
@param[in]	data		'internally' stored part of the field
containing also the reference to the external part; must be protected by
a lock or a page latch
@param[in]	local_len	length of data, in bytes
@return the length of the copied field, or 0 if the column was being
or has been deleted */
ulint
btr_copy_externally_stored_field_prefix(
	byte*			buf,
	ulint			len,
	ulint			zip_size,
	const byte*		data,
	ulint			local_len)
{
	ulint	space_id;
	ulint	page_no;
	ulint	offset;

	ut_a(local_len >= BTR_EXTERN_FIELD_REF_SIZE);

	local_len -= BTR_EXTERN_FIELD_REF_SIZE;

	if (UNIV_UNLIKELY(local_len >= len)) {
		memcpy(buf, data, len);
		return(len);
	}

	memcpy(buf, data, local_len);
	data += local_len;

	ut_a(memcmp(data, field_ref_zero, BTR_EXTERN_FIELD_REF_SIZE));

	if (!mach_read_from_4(data + BTR_EXTERN_LEN + 4)) {
		/* The externally stored part of the column has been
		(partially) deleted.  Signal the half-deleted BLOB
		to the caller. */

		return(0);
	}

	space_id = mach_read_from_4(data + BTR_EXTERN_SPACE_ID);

	page_no = mach_read_from_4(data + BTR_EXTERN_PAGE_NO);

	offset = mach_read_from_4(data + BTR_EXTERN_OFFSET);

	return(local_len
	       + btr_copy_externally_stored_field_prefix_low(buf + local_len,
							     len - local_len,
							     zip_size,
							     space_id, page_no,
							     offset));
}

/** Copies an externally stored field of a record to mem heap.
The clustered index record must be protected by a lock or a page latch.
@param[out]	len		length of the whole field
@param[in]	data		'internally' stored part of the field
containing also the reference to the external part; must be protected by
a lock or a page latch
@param[in]	zip_size	ROW_FORMAT=COMPRESSED page size, or 0
@param[in]	local_len	length of data
@param[in,out]	heap		mem heap
@return the whole field copied to heap */
byte*
btr_copy_externally_stored_field(
	ulint*			len,
	const byte*		data,
	ulint			zip_size,
	ulint			local_len,
	mem_heap_t*		heap)
{
	ulint	space_id;
	ulint	page_no;
	ulint	offset;
	ulint	extern_len;
	byte*	buf;

	ut_a(local_len >= BTR_EXTERN_FIELD_REF_SIZE);

	local_len -= BTR_EXTERN_FIELD_REF_SIZE;

	space_id = mach_read_from_4(data + local_len + BTR_EXTERN_SPACE_ID);

	page_no = mach_read_from_4(data + local_len + BTR_EXTERN_PAGE_NO);

	offset = mach_read_from_4(data + local_len + BTR_EXTERN_OFFSET);

	/* Currently a BLOB cannot be bigger than 4 GB; we
	leave the 4 upper bytes in the length field unused */

	extern_len = mach_read_from_4(data + local_len + BTR_EXTERN_LEN + 4);

	buf = (byte*) mem_heap_alloc(heap, local_len + extern_len);

	memcpy(buf, data, local_len);
	*len = local_len
		+ btr_copy_externally_stored_field_prefix_low(buf + local_len,
							      extern_len,
							      zip_size,
							      space_id,
							      page_no, offset);

	return(buf);
}

/** Copies an externally stored field of a record to mem heap.
@param[in]	rec		record in a clustered index; must be
protected by a lock or a page latch
@param[in]	offset		array returned by rec_get_offsets()
@param[in]	zip_size	ROW_FORMAT=COMPRESSED page size, or 0
@param[in]	no		field number
@param[out]	len		length of the field
@param[in,out]	heap		mem heap
@return the field copied to heap, or NULL if the field is incomplete */
byte*
btr_rec_copy_externally_stored_field(
	const rec_t*		rec,
	const rec_offs*		offsets,
	ulint			zip_size,
	ulint			no,
	ulint*			len,
	mem_heap_t*		heap)
{
	ulint		local_len;
	const byte*	data;

	ut_a(rec_offs_nth_extern(offsets, no));

	/* An externally stored field can contain some initial
	data from the field, and in the last 20 bytes it has the
	space id, page number, and offset where the rest of the
	field data is stored, and the data length in addition to
	the data stored locally. We may need to store some data
	locally to get the local record length above the 128 byte
	limit so that field offsets are stored in two bytes, and
	the extern bit is available in those two bytes. */

	data = rec_get_nth_field(rec, offsets, no, &local_len);

	ut_a(local_len >= BTR_EXTERN_FIELD_REF_SIZE);

	if (UNIV_UNLIKELY
	    (!memcmp(data + local_len - BTR_EXTERN_FIELD_REF_SIZE,
		     field_ref_zero, BTR_EXTERN_FIELD_REF_SIZE))) {
		/* The externally stored field was not written yet.
		This record should only be seen by
		recv_recovery_rollback_active() or any
		TRX_ISO_READ_UNCOMMITTED transactions. */
		return(NULL);
	}

	return(btr_copy_externally_stored_field(len, data,
						zip_size, local_len, heap));
}<|MERGE_RESOLUTION|>--- conflicted
+++ resolved
@@ -7034,41 +7034,19 @@
 @param mtr     mini-transaction to commit */
 static void btr_blob_free(buf_block_t *block, bool all, mtr_t *mtr)
 {
-<<<<<<< HEAD
   const page_id_t page_id(block->page.id());
   ut_ad(mtr_memo_contains(mtr, block, MTR_MEMO_PAGE_X_FIX));
   mtr->commit();
 
   mutex_enter(&buf_pool.mutex);
-  /* Free the block if it is still allocated to the same file page. */
-  if (block->page.state() == BUF_BLOCK_FILE_PAGE &&
-      block->page.id() == page_id &&
-      !buf_LRU_free_page(&block->page, all) && all && block->page.zip.data)
-    /* Attempt to deallocate the redundant copy of the uncompressed page
-    if the whole ROW_FORMAT=COMPRESSED block cannot be deallocted. */
-    buf_LRU_free_page(&block->page, false);
+
+  if (buf_page_t *bpage= buf_pool.page_hash_get_low(page_id))
+    if(!buf_LRU_free_page(bpage, all) && all && bpage->zip.data)
+      /* Attempt to deallocate the redundant copy of the uncompressed page
+      if the whole ROW_FORMAT=COMPRESSED block cannot be deallocted. */
+      buf_LRU_free_page(bpage, false);
 
   mutex_exit(&buf_pool.mutex);
-=======
-	buf_pool_t*	buf_pool = buf_pool_from_block(block);
-	const page_id_t	page_id(block->page.id);
-	ut_ad(mtr_memo_contains(mtr, block, MTR_MEMO_PAGE_X_FIX));
-	mtr_commit(mtr);
-
-	buf_pool_mutex_enter(buf_pool);
-
-	if (buf_page_t* bpage = buf_page_hash_get(buf_pool, page_id)) {
-		if (!buf_LRU_free_page(bpage, all)
-		    && all && bpage->zip.data) {
-			/* Attempt to deallocate the uncompressed page
-			if the whole block cannot be deallocted. */
-
-			buf_LRU_free_page(bpage, false);
-		}
-	}
-
-	buf_pool_mutex_exit(buf_pool);
->>>>>>> 68d9d512
 }
 
 /** Helper class used while writing blob pages, during insert or update. */
