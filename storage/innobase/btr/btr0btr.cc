--- conflicted
+++ resolved
@@ -5277,50 +5277,6 @@
 }
 
 /**************************************************************//**
-<<<<<<< HEAD
-=======
-Do an index level validation of spaital index tree.
-@return	true if no error found */
-static
-bool
-btr_validate_spatial_index(
-/*=======================*/
-	dict_index_t*	index,	/*!< in: index */
-	const trx_t*	trx)	/*!< in: transaction or NULL */
-{
-
-	mtr_t	mtr;
-	bool	ok = true;
-
-	mtr.start();
-
-	mtr_x_lock_index(index, &mtr);
-
-	page_t*	root = btr_root_get(index, &mtr);
-	ulint	n = btr_page_get_level(root);
-
-#ifdef UNIV_RTR_DEBUG
-	fprintf(stderr, "R-tree level is %lu\n", n);
-#endif /* UNIV_RTR_DEBUG */
-
-	for (ulint i = 0; i <= n; ++i) {
-#ifdef UNIV_RTR_DEBUG
-		fprintf(stderr, "Level %lu:\n", n - i);
-#endif /* UNIV_RTR_DEBUG */
-
-		if (!btr_validate_level(index, trx, n - i, true)) {
-			ok = false;
-			break;
-		}
-	}
-
-	mtr.commit();
-
-	return(ok);
-}
-
-/**************************************************************//**
->>>>>>> 3d4a8015
 Checks the consistency of an index tree.
 @return	DB_SUCCESS if ok, error code if not */
 dberr_t
