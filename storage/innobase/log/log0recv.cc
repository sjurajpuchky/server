/*****************************************************************************

Copyright (c) 1997, 2017, Oracle and/or its affiliates. All Rights Reserved.
Copyright (c) 2012, Facebook Inc.
Copyright (c) 2013, 2019, MariaDB Corporation.

This program is free software; you can redistribute it and/or modify it under
the terms of the GNU General Public License as published by the Free Software
Foundation; version 2 of the License.

This program is distributed in the hope that it will be useful, but WITHOUT
ANY WARRANTY; without even the implied warranty of MERCHANTABILITY or FITNESS
FOR A PARTICULAR PURPOSE. See the GNU General Public License for more details.

You should have received a copy of the GNU General Public License along with
this program; if not, write to the Free Software Foundation, Inc.,
51 Franklin Street, Suite 500, Boston, MA 02110-1335 USA

*****************************************************************************/

/**************************************************//**
@file log/log0recv.cc
Recovery

Created 9/20/1997 Heikki Tuuri
*******************************************************/

#include "univ.i"

#include <vector>
#include <map>
#include <string>
#include <my_service_manager.h>

#include "log0recv.h"

#ifdef HAVE_MY_AES_H
#include <my_aes.h>
#endif

#include "log0crypt.h"
#include "mem0mem.h"
#include "buf0buf.h"
#include "buf0flu.h"
#include "mtr0mtr.h"
#include "mtr0log.h"
#include "page0cur.h"
#include "page0zip.h"
#include "btr0btr.h"
#include "btr0cur.h"
#include "ibuf0ibuf.h"
#include "trx0undo.h"
#include "trx0rec.h"
#include "fil0fil.h"
#include "row0trunc.h"
#include "buf0rea.h"
#include "srv0srv.h"
#include "srv0start.h"
#include "trx0roll.h"
#include "row0merge.h"

/** Log records are stored in the hash table in chunks at most of this size;
this must be less than srv_page_size as it is stored in the buffer pool */
#define RECV_DATA_BLOCK_SIZE	(MEM_MAX_ALLOC_IN_BUF - sizeof(recv_data_t))

/** Read-ahead area in applying log records to file pages */
#define RECV_READ_AHEAD_AREA	32

/** The recovery system */
recv_sys_t*	recv_sys;
/** TRUE when applying redo log records during crash recovery; FALSE
otherwise.  Note that this is FALSE while a background thread is
rolling back incomplete transactions. */
volatile bool	recv_recovery_on;

/** TRUE when recv_init_crash_recovery() has been called. */
bool	recv_needed_recovery;
#ifdef UNIV_DEBUG
/** TRUE if writing to the redo log (mtr_commit) is forbidden.
Protected by log_sys.mutex. */
bool	recv_no_log_write = false;
#endif /* UNIV_DEBUG */

/** TRUE if buf_page_is_corrupted() should check if the log sequence
number (FIL_PAGE_LSN) is in the future.  Initially FALSE, and set by
recv_recovery_from_checkpoint_start(). */
bool	recv_lsn_checks_on;

/** If the following is TRUE, the buffer pool file pages must be invalidated
after recovery and no ibuf operations are allowed; this becomes TRUE if
the log record hash table becomes too full, and log records must be merged
to file pages already before the recovery is finished: in this case no
ibuf operations are allowed, as they could modify the pages read in the
buffer pool before the pages have been recovered to the up-to-date state.

TRUE means that recovery is running and no operations on the log files
are allowed yet: the variable name is misleading. */
bool	recv_no_ibuf_operations;

/** The type of the previous parsed redo log record */
static mlog_id_t	recv_previous_parsed_rec_type;
/** The offset of the previous parsed redo log record */
static ulint	recv_previous_parsed_rec_offset;
/** The 'multi' flag of the previous parsed redo log record */
static ulint	recv_previous_parsed_rec_is_multi;

/** This many frames must be left free in the buffer pool when we scan
the log and store the scanned log records in the buffer pool: we will
use these free frames to read in pages when we start applying the
log records to the database.
This is the default value. If the actual size of the buffer pool is
larger than 10 MB we'll set this value to 512. */
ulint	recv_n_pool_free_frames;

/** The maximum lsn we see for a page during the recovery process. If this
is bigger than the lsn we are able to scan up to, that is an indication that
the recovery failed and the database may be corrupt. */
static lsn_t	recv_max_page_lsn;

#ifdef UNIV_PFS_THREAD
mysql_pfs_key_t	trx_rollback_clean_thread_key;
mysql_pfs_key_t	recv_writer_thread_key;
#endif /* UNIV_PFS_THREAD */

/** Is recv_writer_thread active? */
bool	recv_writer_thread_active;

#ifndef	DBUG_OFF
/** Return string name of the redo log record type.
@param[in]	type	record log record enum
@return string name of record log record */
static const char* get_mlog_string(mlog_id_t type);
#endif /* !DBUG_OFF */

/** Tablespace item during recovery */
struct file_name_t {
	/** Tablespace file name (MLOG_FILE_NAME) */
	std::string	name;
	/** Tablespace object (NULL if not valid or not found) */
	fil_space_t*	space;

	/** Tablespace status. */
	enum fil_status {
		/** Normal tablespace */
		NORMAL,
		/** Deleted tablespace */
		DELETED,
		/** Missing tablespace */
		MISSING
	};

	/** Status of the tablespace */
	fil_status	status;

	/** FSP_SIZE of tablespace */
	ulint		size;

	/** the log sequence number of the last observed MLOG_INDEX_LOAD
	record for the tablespace */
	lsn_t		enable_lsn;

	/** Constructor */
	file_name_t(std::string name_, bool deleted) :
		name(name_), space(NULL), status(deleted ? DELETED: NORMAL),
		size(0), enable_lsn(0) {}

	/** Report a MLOG_INDEX_LOAD operation, meaning that
	mlog_init for any earlier LSN must be skipped.
	@param lsn	log sequence number of the MLOG_INDEX_LOAD */
	void mlog_index_load(lsn_t lsn)
	{
		if (enable_lsn < lsn) enable_lsn = lsn;
	}
};

/** Map of dirty tablespaces during recovery */
typedef std::map<
	ulint,
	file_name_t,
	std::less<ulint>,
	ut_allocator<std::pair<const ulint, file_name_t> > >	recv_spaces_t;

static recv_spaces_t	recv_spaces;

/** States of recv_addr_t */
enum recv_addr_state {
	/** not yet processed */
	RECV_NOT_PROCESSED,
	/** not processed; the page will be reinitialized */
	RECV_WILL_NOT_READ,
	/** page is being read */
	RECV_BEING_READ,
	/** log records are being applied on the page */
	RECV_BEING_PROCESSED,
	/** log records have been applied on the page */
	RECV_PROCESSED,
	/** log records have been discarded because the tablespace
	does not exist */
	RECV_DISCARDED
};

/** Hashed page file address struct */
struct recv_addr_t{
	/** recovery state of the page */
	recv_addr_state	state;
	/** tablespace identifier */
	unsigned	space:32;
	/** page number */
	unsigned	page_no:32;
	/** list of log records for this page */
	UT_LIST_BASE_NODE_T(recv_t) rec_list;
	/** hash node in the hash bucket chain */
	hash_node_t	addr_hash;
};

/** Report optimized DDL operation (without redo log),
corresponding to MLOG_INDEX_LOAD.
@param[in]	space_id	tablespace identifier
*/
void (*log_optimized_ddl_op)(ulint space_id);

/** Report backup-unfriendly TRUNCATE operation (with separate log file),
corresponding to MLOG_TRUNCATE. */
void (*log_truncate)();

/** Report an operation to create, delete, or rename a file during backup.
@param[in]	space_id	tablespace identifier
@param[in]	flags		tablespace flags (NULL if not create)
@param[in]	name		file name (not NUL-terminated)
@param[in]	len		length of name, in bytes
@param[in]	new_name	new file name (NULL if not rename)
@param[in]	new_len		length of new_name, in bytes (0 if NULL) */
void (*log_file_op)(ulint space_id, const byte* flags,
		    const byte* name, ulint len,
		    const byte* new_name, ulint new_len);

/** Information about initializing page contents during redo log processing */
class mlog_init_t
{
public:
	/** A page initialization operation that was parsed from
	the redo log */
	struct init {
		/** log sequence number of the page initialization */
		lsn_t lsn;
		/** Whether btr_page_create() avoided a read of the page.

		At the end of the last recovery batch, ibuf_merge()
		will invoke change buffer merge for pages that reside
		in the buffer pool. (In the last batch, loading pages
		would trigger change buffer merge.) */
		bool created;
	};

private:
	typedef std::map<const page_id_t, init,
			 std::less<const page_id_t>,
			 ut_allocator<std::pair<const page_id_t, init> > >
		map;
	/** Map of page initialization operations.
	FIXME: Merge this to recv_sys->addr_hash! */
	map inits;
public:
	/** Record that a page will be initialized by the redo log.
	@param[in]	space		tablespace identifier
	@param[in]	page_no		page number
	@param[in]	lsn		log sequence number */
	void add(ulint space, ulint page_no, lsn_t lsn)
	{
		ut_ad(mutex_own(&recv_sys->mutex));
		const init init = { lsn, false };
		std::pair<map::iterator, bool> p = inits.insert(
			map::value_type(page_id_t(space, page_no), init));
		ut_ad(!p.first->second.created);
		if (!p.second && p.first->second.lsn < init.lsn) {
			p.first->second = init;
		}
	}

	/** Get the last stored lsn of the page id and its respective
	init/load operation.
	@param[in]	page_id	page id
	@param[in,out]	init	initialize log or load log
	@return the latest page initialization;
	not valid after releasing recv_sys->mutex. */
	init& last(page_id_t page_id)
	{
		ut_ad(mutex_own(&recv_sys->mutex));
		return inits.find(page_id)->second;
	}

	/** At the end of each recovery batch, reset the 'created' flags. */
	void reset()
	{
		ut_ad(mutex_own(&recv_sys->mutex));
		ut_ad(recv_no_ibuf_operations);
		for (map::iterator i= inits.begin(); i != inits.end(); i++) {
			i->second.created = false;
		}
	}

	/** On the last recovery batch, merge buffered changes to those
	pages that were initialized by buf_page_create() and still reside
	in the buffer pool. Stale pages are not allowed in the buffer pool.

	Note: When MDEV-14481 implements redo log apply in the
	background, we will have to ensure that buf_page_get_gen()
	will not deliver stale pages to users (pages on which the
	change buffer was not merged yet).  Normally, the change
	buffer merge is performed on I/O completion. Maybe, add a
	flag to buf_page_t and perform the change buffer merge on
	the first actual access?
	@param[in,out]	mtr	dummy mini-transaction */
	void ibuf_merge(mtr_t& mtr)
	{
		ut_ad(mutex_own(&recv_sys->mutex));
		ut_ad(!recv_no_ibuf_operations);
		mtr.start();

		for (map::const_iterator i= inits.begin(); i != inits.end();
		     i++) {
			if (!i->second.created) {
				continue;
			}
			if (buf_block_t* block = buf_page_get_gen(
				    i->first, univ_page_size, RW_X_LATCH, NULL,
				    BUF_GET_IF_IN_POOL, __FILE__, __LINE__,
				    &mtr, NULL)) {
				mutex_exit(&recv_sys->mutex);
				ibuf_merge_or_delete_for_page(
					block, i->first,
					&block->page.size, true);
				mtr.commit();
				mtr.start();
				mutex_enter(&recv_sys->mutex);
			}
		}

		mtr.commit();
	}

	/** Clear the data structure */
	void clear() { inits.clear(); }
};

static mlog_init_t mlog_init;

/** Process a MLOG_CREATE2 record that indicates that a tablespace
is being shrunk in size.
@param[in]	space_id	tablespace identifier
@param[in]	pages		trimmed size of the file, in pages
@param[in]	lsn		log sequence number of the operation */
static void recv_addr_trim(ulint space_id, unsigned pages, lsn_t lsn)
{
	DBUG_ENTER("recv_addr_trim");
	DBUG_LOG("ib_log",
		 "discarding log beyond end of tablespace "
		 << page_id_t(space_id, pages) << " before LSN " << lsn);
	ut_ad(mutex_own(&recv_sys->mutex));
	for (ulint i = recv_sys->addr_hash->n_cells; i--; ) {
		hash_cell_t* const cell = hash_get_nth_cell(
			recv_sys->addr_hash, i);
		for (recv_addr_t* addr = static_cast<recv_addr_t*>(cell->node),
			     *next;
		     addr; addr = next) {
			next = static_cast<recv_addr_t*>(addr->addr_hash);

			if (addr->space != space_id || addr->page_no < pages) {
				continue;
			}

			for (recv_t* recv = UT_LIST_GET_FIRST(addr->rec_list);
			     recv; ) {
				recv_t* n = UT_LIST_GET_NEXT(rec_list, recv);
				if (recv->start_lsn < lsn) {
					DBUG_PRINT("ib_log",
						   ("Discarding %s for"
						    " page %u:%u at " LSN_PF,
						    get_mlog_string(
							    recv->type),
						    addr->space, addr->page_no,
						    recv->start_lsn));
					UT_LIST_REMOVE(addr->rec_list, recv);
				}
				recv = n;
			}
		}
	}
	if (fil_space_t* space = fil_space_get(space_id)) {
		ut_ad(UT_LIST_GET_LEN(space->chain) == 1);
		fil_node_t* file = UT_LIST_GET_FIRST(space->chain);
		ut_ad(file->is_open());
		os_file_truncate(file->name, file->handle,
				 os_offset_t(pages) << srv_page_size_shift,
				 true);
	}
	DBUG_VOID_RETURN;
}

/** Process a file name from a MLOG_FILE_* record.
@param[in,out]	name		file name
@param[in]	len		length of the file name
@param[in]	space_id	the tablespace ID
@param[in]	deleted		whether this is a MLOG_FILE_DELETE record */
static
void
fil_name_process(
	char*	name,
	ulint	len,
	ulint	space_id,
	bool	deleted)
{
	if (srv_operation == SRV_OPERATION_BACKUP) {
		return;
	}

	ut_ad(srv_operation == SRV_OPERATION_NORMAL
	      || srv_operation == SRV_OPERATION_RESTORE
	      || srv_operation == SRV_OPERATION_RESTORE_EXPORT);

	/* We will also insert space=NULL into the map, so that
	further checks can ensure that a MLOG_FILE_NAME record was
	scanned before applying any page records for the space_id. */

	os_normalize_path(name);
	file_name_t	fname(std::string(name, len - 1), deleted);
	std::pair<recv_spaces_t::iterator,bool> p = recv_spaces.insert(
		std::make_pair(space_id, fname));
	ut_ad(p.first->first == space_id);

	file_name_t&	f = p.first->second;

	if (deleted) {
		/* Got MLOG_FILE_DELETE */

		if (!p.second && f.status != file_name_t::DELETED) {
			f.status = file_name_t::DELETED;
			if (f.space != NULL) {
				fil_space_free(space_id, false);
				f.space = NULL;
			}
		}

		ut_ad(f.space == NULL);
	} else if (p.second // the first MLOG_FILE_NAME or MLOG_FILE_RENAME2
		   || f.name != fname.name) {
		fil_space_t*	space;

		/* Check if the tablespace file exists and contains
		the space_id. If not, ignore the file after displaying
		a note. Abort if there are multiple files with the
		same space_id. */
		switch (fil_ibd_load(space_id, name, space)) {
		case FIL_LOAD_OK:
			ut_ad(space != NULL);

			if (f.space == NULL || f.space == space) {

				if (f.size && f.space == NULL) {
					fil_space_set_recv_size(space->id, f.size);
				}

				f.name = fname.name;
				f.space = space;
				f.status = file_name_t::NORMAL;
			} else {
				ib::error() << "Tablespace " << space_id
					<< " has been found in two places: '"
					<< f.name << "' and '" << name << "'."
					" You must delete one of them.";
				recv_sys->found_corrupt_fs = true;
			}
			break;

		case FIL_LOAD_ID_CHANGED:
			ut_ad(space == NULL);
			break;

		case FIL_LOAD_NOT_FOUND:
			/* No matching tablespace was found; maybe it
			was renamed, and we will find a subsequent
			MLOG_FILE_* record. */
			ut_ad(space == NULL);

			if (srv_force_recovery) {
				/* Without innodb_force_recovery,
				missing tablespaces will only be
				reported in
				recv_init_crash_recovery_spaces().
				Enable some more diagnostics when
				forcing recovery. */

				ib::info()
					<< "At LSN: " << recv_sys->recovered_lsn
					<< ": unable to open file " << name
					<< " for tablespace " << space_id;
			}
			break;

		case FIL_LOAD_INVALID:
			ut_ad(space == NULL);
			if (srv_force_recovery == 0) {
				ib::warn() << "We do not continue the crash"
					" recovery, because the table may"
					" become corrupt if we cannot apply"
					" the log records in the InnoDB log to"
					" it. To fix the problem and start"
					" mysqld:";
				ib::info() << "1) If there is a permission"
					" problem in the file and mysqld"
					" cannot open the file, you should"
					" modify the permissions.";
				ib::info() << "2) If the tablespace is not"
					" needed, or you can restore an older"
					" version from a backup, then you can"
					" remove the .ibd file, and use"
					" --innodb_force_recovery=1 to force"
					" startup without this file.";
				ib::info() << "3) If the file system or the"
					" disk is broken, and you cannot"
					" remove the .ibd file, you can set"
					" --innodb_force_recovery.";
				recv_sys->found_corrupt_fs = true;
				break;
			}

			ib::info() << "innodb_force_recovery was set to "
				<< srv_force_recovery << ". Continuing crash"
				" recovery even though we cannot access the"
				" files for tablespace " << space_id << ".";
			break;
		}
	}
}

/** Parse or process a MLOG_FILE_* record.
@param[in]	ptr		redo log record
@param[in]	end		end of the redo log buffer
@param[in]	space_id	the tablespace ID
@param[in]	first_page_no	first page number in the file
@param[in]	type		MLOG_FILE_NAME or MLOG_FILE_DELETE
or MLOG_FILE_CREATE2 or MLOG_FILE_RENAME2
@param[in]	apply		whether to apply the record
@return pointer to next redo log record
@retval NULL if this log record was truncated */
static
byte*
fil_name_parse(
	byte*		ptr,
	const byte*	end,
	ulint		space_id,
	ulint		first_page_no,
	mlog_id_t	type,
	bool		apply)
{
	if (type == MLOG_FILE_CREATE2) {
		if (end < ptr + 4) {
			return(NULL);
		}
		ptr += 4;
	}

	if (end < ptr + 2) {
		return(NULL);
	}

	ulint	len = mach_read_from_2(ptr);
	ptr += 2;
	if (end < ptr + len) {
		return(NULL);
	}

	/* MLOG_FILE_* records should only be written for
	user-created tablespaces. The name must be long enough
	and end in .ibd. */
	bool corrupt = is_predefined_tablespace(space_id)
		|| len < sizeof "/a.ibd\0"
		|| (!first_page_no != !memcmp(ptr + len - 5, DOT_IBD, 5));

	if (!corrupt && !memchr(ptr, OS_PATH_SEPARATOR, len)) {
		if (byte* c = static_cast<byte*>
		    (memchr(ptr, OS_PATH_SEPARATOR_ALT, len))) {
			ut_ad(c >= ptr);
			ut_ad(c < ptr + len);
			do {
				*c = OS_PATH_SEPARATOR;
			} while ((c = static_cast<byte*>
				  (memchr(ptr, OS_PATH_SEPARATOR_ALT,
					  len - ulint(c - ptr)))) != NULL);
		} else {
			corrupt = true;
		}
	}

	byte*	end_ptr	= ptr + len;

	switch (type) {
	default:
		ut_ad(0); // the caller checked this
		/* fall through */
	case MLOG_FILE_NAME:
		if (corrupt) {
			ib::error() << "MLOG_FILE_NAME incorrect:" << ptr;
			recv_sys->found_corrupt_log = true;
			break;
		}

		fil_name_process(
			reinterpret_cast<char*>(ptr), len, space_id, false);
		break;
	case MLOG_FILE_DELETE:
		if (corrupt) {
			ib::error() << "MLOG_FILE_DELETE incorrect:" << ptr;
			recv_sys->found_corrupt_log = true;
			break;
		}

		fil_name_process(
			reinterpret_cast<char*>(ptr), len, space_id, true);
		/* fall through */
	case MLOG_FILE_CREATE2:
		if (first_page_no) {
			ut_ad(first_page_no
			      == SRV_UNDO_TABLESPACE_SIZE_IN_PAGES);
			ut_a(srv_is_undo_tablespace(space_id));
			compile_time_assert(
				UT_ARR_SIZE(recv_sys->truncated_undo_spaces)
				== TRX_SYS_MAX_UNDO_SPACES);
			recv_sys_t::trunc& t = recv_sys->truncated_undo_spaces[
				space_id - srv_undo_space_id_start];
			t.lsn = recv_sys->recovered_lsn;
			t.pages = uint32_t(first_page_no);
		} else if (log_file_op) {
			log_file_op(space_id,
				    type == MLOG_FILE_CREATE2 ? ptr - 4 : NULL,
				    ptr, len, NULL, 0);
		}
		break;
	case MLOG_FILE_RENAME2:
		if (corrupt) {
			ib::error() << "MLOG_FILE_RENAME2 incorrect:" << ptr;
			recv_sys->found_corrupt_log = true;
		}

		/* The new name follows the old name. */
		byte*	new_name = end_ptr + 2;
		if (end < new_name) {
			return(NULL);
		}

		ulint	new_len = mach_read_from_2(end_ptr);

		if (end < end_ptr + 2 + new_len) {
			return(NULL);
		}

		end_ptr += 2 + new_len;

		corrupt = corrupt
			|| new_len < sizeof "/a.ibd\0"
			|| memcmp(new_name + new_len - 5, DOT_IBD, 5) != 0;

		if (!corrupt && !memchr(new_name, OS_PATH_SEPARATOR, new_len)) {
			if (byte* c = static_cast<byte*>
			    (memchr(new_name, OS_PATH_SEPARATOR_ALT,
				    new_len))) {
				ut_ad(c >= new_name);
				ut_ad(c < new_name + new_len);
				do {
					*c = OS_PATH_SEPARATOR;
				} while ((c = static_cast<byte*>
					  (memchr(ptr, OS_PATH_SEPARATOR_ALT,
						  new_len
						  - ulint(c - new_name))))
					 != NULL);
			} else {
				corrupt = true;
			}
		}

		if (corrupt) {
			ib::error() << "MLOG_FILE_RENAME2 new_name incorrect:" << ptr
				    << " new_name: " << new_name;
			recv_sys->found_corrupt_log = true;
			break;
		}

		fil_name_process(
			reinterpret_cast<char*>(ptr), len,
			space_id, false);
		fil_name_process(
			reinterpret_cast<char*>(new_name), new_len,
			space_id, false);

		if (log_file_op) {
			log_file_op(space_id, NULL,
				    ptr, len, new_name, new_len);
		}

		if (!apply) {
			break;
		}
		if (!fil_op_replay_rename(
			    space_id, first_page_no,
			    reinterpret_cast<const char*>(ptr),
			    reinterpret_cast<const char*>(new_name))) {
			recv_sys->found_corrupt_fs = true;
		}
	}

	return(end_ptr);
}

/** Clean up after recv_sys_init() */
void
recv_sys_close()
{
	if (recv_sys != NULL) {
		recv_sys->dblwr.pages.clear();

		if (recv_sys->addr_hash != NULL) {
			hash_table_free(recv_sys->addr_hash);
		}

		if (recv_sys->heap != NULL) {
			mem_heap_free(recv_sys->heap);
		}

		if (recv_sys->flush_start != NULL) {
			os_event_destroy(recv_sys->flush_start);
		}

		if (recv_sys->flush_end != NULL) {
			os_event_destroy(recv_sys->flush_end);
		}

		if (recv_sys->buf != NULL) {
			ut_free_dodump(recv_sys->buf, recv_sys->buf_size);
		}

		ut_ad(!recv_writer_thread_active);
		mutex_free(&recv_sys->writer_mutex);

		mutex_free(&recv_sys->mutex);

		ut_free(recv_sys);
		recv_sys = NULL;
	}

	recv_spaces.clear();
	mlog_init.clear();
}

/************************************************************
Reset the state of the recovery system variables. */
void
recv_sys_var_init(void)
/*===================*/
{
	recv_recovery_on = false;
	recv_needed_recovery = false;
	recv_lsn_checks_on = false;
	recv_no_ibuf_operations = false;
	recv_previous_parsed_rec_type = MLOG_SINGLE_REC_FLAG;
	recv_previous_parsed_rec_offset	= 0;
	recv_previous_parsed_rec_is_multi = 0;
	recv_n_pool_free_frames	= 256;
	recv_max_page_lsn = 0;
}

/******************************************************************//**
recv_writer thread tasked with flushing dirty pages from the buffer
pools.
@return a dummy parameter */
extern "C"
os_thread_ret_t
DECLARE_THREAD(recv_writer_thread)(
/*===============================*/
	void*	arg MY_ATTRIBUTE((unused)))
			/*!< in: a dummy parameter required by
			os_thread_create */
{
	my_thread_init();
	ut_ad(!srv_read_only_mode);

#ifdef UNIV_PFS_THREAD
	pfs_register_thread(recv_writer_thread_key);
#endif /* UNIV_PFS_THREAD */

#ifdef UNIV_DEBUG_THREAD_CREATION
	ib::info() << "recv_writer thread running, id "
		<< os_thread_pf(os_thread_get_curr_id());
#endif /* UNIV_DEBUG_THREAD_CREATION */

	while (srv_shutdown_state == SRV_SHUTDOWN_NONE) {

		/* Wait till we get a signal to clean the LRU list.
		Bounded by max wait time of 100ms. */
		int64_t      sig_count = os_event_reset(buf_flush_event);
		os_event_wait_time_low(buf_flush_event, 100000, sig_count);

		mutex_enter(&recv_sys->writer_mutex);

		if (!recv_recovery_is_on()) {
			mutex_exit(&recv_sys->writer_mutex);
			break;
		}

		/* Flush pages from end of LRU if required */
		os_event_reset(recv_sys->flush_end);
		recv_sys->flush_type = BUF_FLUSH_LRU;
		os_event_set(recv_sys->flush_start);
		os_event_wait(recv_sys->flush_end);

		mutex_exit(&recv_sys->writer_mutex);
	}

	recv_writer_thread_active = false;

	my_thread_end();
	/* We count the number of threads in os_thread_exit().
	A created thread should always use that to exit and not
	use return() to exit. */
	os_thread_exit();

	OS_THREAD_DUMMY_RETURN;
}

/** Initialize the redo log recovery subsystem. */
void
recv_sys_init()
{
	ut_ad(recv_sys == NULL);

	recv_sys = static_cast<recv_sys_t*>(ut_zalloc_nokey(sizeof(*recv_sys)));

	mutex_create(LATCH_ID_RECV_SYS, &recv_sys->mutex);
	mutex_create(LATCH_ID_RECV_WRITER, &recv_sys->writer_mutex);

	recv_sys->heap = mem_heap_create_typed(256, MEM_HEAP_FOR_RECV_SYS);

	if (!srv_read_only_mode) {
		recv_sys->flush_start = os_event_create(0);
		recv_sys->flush_end = os_event_create(0);
	}

	ulint size = buf_pool_get_curr_size();
	/* Set appropriate value of recv_n_pool_free_frames. */
	if (size >= 10 << 20) {
		/* Buffer pool of size greater than 10 MB. */
		recv_n_pool_free_frames = 512;
	}

	recv_sys->buf = static_cast<byte*>(
		ut_malloc_dontdump(RECV_PARSING_BUF_SIZE));
	recv_sys->buf_size = RECV_PARSING_BUF_SIZE;

	recv_sys->addr_hash = hash_create(size / 512);
	recv_sys->progress_time = ut_time();
	recv_max_page_lsn = 0;

	/* Call the constructor for recv_sys_t::dblwr member */
	new (&recv_sys->dblwr) recv_dblwr_t();
}

/** Empty a fully processed hash table. */
static
void
recv_sys_empty_hash()
{
	ut_ad(mutex_own(&(recv_sys->mutex)));
	ut_a(recv_sys->n_addrs == 0);

	hash_table_free(recv_sys->addr_hash);
	mem_heap_empty(recv_sys->heap);

	recv_sys->addr_hash = hash_create(buf_pool_get_curr_size() / 512);
}

/********************************************************//**
Frees the recovery system. */
void
recv_sys_debug_free(void)
/*=====================*/
{
	mutex_enter(&(recv_sys->mutex));

	hash_table_free(recv_sys->addr_hash);
	mem_heap_free(recv_sys->heap);
	ut_free_dodump(recv_sys->buf, recv_sys->buf_size);

	recv_sys->buf_size = 0;
	recv_sys->buf = NULL;
	recv_sys->heap = NULL;
	recv_sys->addr_hash = NULL;

	/* wake page cleaner up to progress */
	if (!srv_read_only_mode) {
		ut_ad(!recv_recovery_is_on());
		ut_ad(!recv_writer_thread_active);
		os_event_reset(buf_flush_event);
		os_event_set(recv_sys->flush_start);
	}

	mutex_exit(&(recv_sys->mutex));
}

/** Read a log segment to log_sys.buf.
@param[in,out]	start_lsn	in: read area start,
out: the last read valid lsn
@param[in]	end_lsn		read area end
@return	whether no invalid blocks (e.g checksum mismatch) were found */
bool log_t::files::read_log_seg(lsn_t* start_lsn, lsn_t end_lsn)
{
	ulint	len;
	bool success = true;
	ut_ad(log_sys.mutex.is_owned());
	ut_ad(!(*start_lsn % OS_FILE_LOG_BLOCK_SIZE));
	ut_ad(!(end_lsn % OS_FILE_LOG_BLOCK_SIZE));
	byte* buf = log_sys.buf;
loop:
	lsn_t source_offset = calc_lsn_offset(*start_lsn);

	ut_a(end_lsn - *start_lsn <= ULINT_MAX);
	len = (ulint) (end_lsn - *start_lsn);

	ut_ad(len != 0);

	const bool at_eof = (source_offset % file_size) + len > file_size;
	if (at_eof) {
		/* If the above condition is true then len (which is ulint)
		is > the expression below, so the typecast is ok */
		len = ulint(file_size - (source_offset % file_size));
	}

	log_sys.n_log_ios++;

	MONITOR_INC(MONITOR_LOG_IO);

	ut_a((source_offset >> srv_page_size_shift) <= ULINT_MAX);

	const ulint	page_no = ulint(source_offset >> srv_page_size_shift);

	fil_io(IORequestLogRead, true,
	       page_id_t(SRV_LOG_SPACE_FIRST_ID, page_no),
	       univ_page_size,
	       ulint(source_offset & (srv_page_size - 1)),
	       len, buf, NULL);

	for (ulint l = 0; l < len; l += OS_FILE_LOG_BLOCK_SIZE,
		     buf += OS_FILE_LOG_BLOCK_SIZE,
		     (*start_lsn) += OS_FILE_LOG_BLOCK_SIZE) {
		const ulint block_number = log_block_get_hdr_no(buf);

		if (block_number != log_block_convert_lsn_to_no(*start_lsn)) {
			/* Garbage or an incompletely written log block.
			We will not report any error, because this can
			happen when InnoDB was killed while it was
			writing redo log. We simply treat this as an
			abrupt end of the redo log. */
fail:
			end_lsn = *start_lsn;
			success = false;
			break;
		}

		if (innodb_log_checksums || is_encrypted()) {
			ulint crc = log_block_calc_checksum_crc32(buf);
			ulint cksum = log_block_get_checksum(buf);

			DBUG_EXECUTE_IF("log_intermittent_checksum_mismatch", {
					 static int block_counter;
					 if (block_counter++ == 0) {
						 cksum = crc + 1;
					 }
			 });

			if (crc != cksum) {
				ib::error() << "Invalid log block checksum."
					    << " block: " << block_number
					    << " checkpoint no: "
					    << log_block_get_checkpoint_no(buf)
					    << " expected: " << crc
					    << " found: " << cksum;
				goto fail;
			}

			if (is_encrypted()) {
				log_crypt(buf, *start_lsn,
					  OS_FILE_LOG_BLOCK_SIZE, true);
			}
		}

		ulint dl = log_block_get_data_len(buf);
		if (dl < LOG_BLOCK_HDR_SIZE
		    || (dl > OS_FILE_LOG_BLOCK_SIZE - LOG_BLOCK_TRL_SIZE
			&& dl != OS_FILE_LOG_BLOCK_SIZE)) {
			recv_sys->found_corrupt_log = true;
			goto fail;
		}
	}

	if (recv_sys->report(ut_time())) {
		ib::info() << "Read redo log up to LSN=" << *start_lsn;
		service_manager_extend_timeout(INNODB_EXTEND_TIMEOUT_INTERVAL,
			"Read redo log up to LSN=" LSN_PF,
			*start_lsn);
	}

	if (*start_lsn != end_lsn) {
		goto loop;
	}

	return(success);
}



/********************************************************//**
Copies a log segment from the most up-to-date log group to the other log
groups, so that they all contain the latest log data. Also writes the info
about the latest checkpoint to the groups, and inits the fields in the group
memory structs to up-to-date values. */
static
void
recv_synchronize_groups()
{
	const lsn_t recovered_lsn = recv_sys->recovered_lsn;

	/* Read the last recovered log block to the recovery system buffer:
	the block is always incomplete */

	lsn_t start_lsn = ut_uint64_align_down(recovered_lsn,
					       OS_FILE_LOG_BLOCK_SIZE);
	log_sys.log.read_log_seg(&start_lsn,
				 start_lsn + OS_FILE_LOG_BLOCK_SIZE);
	log_sys.log.set_fields(recovered_lsn);

	/* Copy the checkpoint info to the log; remember that we have
	incremented checkpoint_no by one, and the info will not be written
	over the max checkpoint info, thus making the preservation of max
	checkpoint info on disk certain */

	if (!srv_read_only_mode) {
		log_write_checkpoint_info(true, 0);
		log_mutex_enter();
	}
}

/** Check the consistency of a log header block.
@param[in]	log header block
@return true if ok */
static
bool
recv_check_log_header_checksum(
	const byte*	buf)
{
	return(log_block_get_checksum(buf)
	       == log_block_calc_checksum_crc32(buf));
}

/** Find the latest checkpoint in the format-0 log header.
@param[out]	max_field	LOG_CHECKPOINT_1 or LOG_CHECKPOINT_2
@return error code or DB_SUCCESS */
static MY_ATTRIBUTE((warn_unused_result))
dberr_t
recv_find_max_checkpoint_0(ulint* max_field)
{
	ib_uint64_t	max_no = 0;
	ib_uint64_t	checkpoint_no;
	byte*		buf	= log_sys.checkpoint_buf;

	ut_ad(log_sys.log.format == 0);

	/** Offset of the first checkpoint checksum */
	static const uint CHECKSUM_1 = 288;
	/** Offset of the second checkpoint checksum */
	static const uint CHECKSUM_2 = CHECKSUM_1 + 4;
	/** Most significant bits of the checkpoint offset */
	static const uint OFFSET_HIGH32 = CHECKSUM_2 + 12;
	/** Least significant bits of the checkpoint offset */
	static const uint OFFSET_LOW32 = 16;

	bool found = false;

	for (ulint field = LOG_CHECKPOINT_1; field <= LOG_CHECKPOINT_2;
	     field += LOG_CHECKPOINT_2 - LOG_CHECKPOINT_1) {
		log_header_read(field);

		if (static_cast<uint32_t>(ut_fold_binary(buf, CHECKSUM_1))
		    != mach_read_from_4(buf + CHECKSUM_1)
		    || static_cast<uint32_t>(
			    ut_fold_binary(buf + LOG_CHECKPOINT_LSN,
					   CHECKSUM_2 - LOG_CHECKPOINT_LSN))
		    != mach_read_from_4(buf + CHECKSUM_2)) {
			DBUG_LOG("ib_log",
				 "invalid pre-10.2.2 checkpoint " << field);
			continue;
		}

		checkpoint_no = mach_read_from_8(
			buf + LOG_CHECKPOINT_NO);

		if (!log_crypt_101_read_checkpoint(buf)) {
			ib::error() << "Decrypting checkpoint failed";
			continue;
		}

		DBUG_PRINT("ib_log",
			   ("checkpoint " UINT64PF " at " LSN_PF " found",
			    checkpoint_no,
			    mach_read_from_8(buf + LOG_CHECKPOINT_LSN)));

		if (checkpoint_no >= max_no) {
			found = true;
			*max_field = field;
			max_no = checkpoint_no;

			log_sys.log.set_lsn(mach_read_from_8(
				buf + LOG_CHECKPOINT_LSN));
			log_sys.log.set_lsn_offset(
				lsn_t(mach_read_from_4(buf + OFFSET_HIGH32))
				<< 32
				| mach_read_from_4(buf + OFFSET_LOW32));
		}
	}

	if (found) {
		return(DB_SUCCESS);
	}

	ib::error() << "Upgrade after a crash is not supported."
		" This redo log was created before MariaDB 10.2.2,"
		" and we did not find a valid checkpoint."
		" Please follow the instructions at"
		" https://mariadb.com/kb/en/library/upgrading/";
	return(DB_ERROR);
}

/** Determine if a pre-MySQL 5.7.9/MariaDB 10.2.2 redo log is clean.
@param[in]	lsn	checkpoint LSN
@param[in]	crypt	whether the log might be encrypted
@return error code
@retval	DB_SUCCESS	if the redo log is clean
@retval DB_ERROR	if the redo log is corrupted or dirty */
static dberr_t recv_log_format_0_recover(lsn_t lsn, bool crypt)
{
	log_mutex_enter();
	const lsn_t	source_offset = log_sys.log.calc_lsn_offset(lsn);
	log_mutex_exit();
	const ulint	page_no = ulint(source_offset >> srv_page_size_shift);
	byte*		buf = log_sys.buf;

	static const char* NO_UPGRADE_RECOVERY_MSG =
		"Upgrade after a crash is not supported."
		" This redo log was created before MariaDB 10.2.2";

	fil_io(IORequestLogRead, true,
	       page_id_t(SRV_LOG_SPACE_FIRST_ID, page_no),
	       univ_page_size,
	       ulint((source_offset & ~(OS_FILE_LOG_BLOCK_SIZE - 1))
		     & (srv_page_size - 1)),
	       OS_FILE_LOG_BLOCK_SIZE, buf, NULL);

	if (log_block_calc_checksum_format_0(buf)
	    != log_block_get_checksum(buf)
	    && !log_crypt_101_read_block(buf)) {
		ib::error() << NO_UPGRADE_RECOVERY_MSG
			<< ", and it appears corrupted.";
		return(DB_CORRUPTION);
	}

	if (log_block_get_data_len(buf)
	    == (source_offset & (OS_FILE_LOG_BLOCK_SIZE - 1))) {
	} else if (crypt) {
		ib::error() << "Cannot decrypt log for upgrading."
			" The encrypted log was created"
			" before MariaDB 10.2.2.";
		return DB_ERROR;
	} else {
		ib::error() << NO_UPGRADE_RECOVERY_MSG << ".";
		return(DB_ERROR);
	}

	/* Mark the redo log for upgrading. */
	srv_log_file_size = 0;
	recv_sys->parse_start_lsn = recv_sys->recovered_lsn
		= recv_sys->scanned_lsn
		= recv_sys->mlog_checkpoint_lsn = lsn;
	log_sys.last_checkpoint_lsn = log_sys.next_checkpoint_lsn
		= log_sys.lsn = log_sys.write_lsn
		= log_sys.current_flush_lsn = log_sys.flushed_to_disk_lsn
		= lsn;
	log_sys.next_checkpoint_no = 0;
	return(DB_SUCCESS);
}

/** Determine if a redo log from MariaDB 10.4 is clean.
@return	error code
@retval	DB_SUCCESS	if the redo log is clean
@retval	DB_CORRUPTION	if the redo log is corrupted
@retval	DB_ERROR	if the redo log is not empty */
static dberr_t recv_log_recover_10_4()
{
	ut_ad(!log_sys.is_encrypted());
	const lsn_t	lsn = log_sys.log.get_lsn();
	const lsn_t	source_offset = log_sys.log.calc_lsn_offset(lsn);
	const ulint	page_no
		= (ulint) (source_offset / univ_page_size.physical());
	byte*		buf = log_sys.buf;

	fil_io(IORequestLogRead, true,
	       page_id_t(SRV_LOG_SPACE_FIRST_ID, page_no),
	       univ_page_size,
	       (ulint) ((source_offset & ~(OS_FILE_LOG_BLOCK_SIZE - 1))
			% univ_page_size.physical()),
	       OS_FILE_LOG_BLOCK_SIZE, buf, NULL);

	if (log_block_calc_checksum(buf) != log_block_get_checksum(buf)) {
		return DB_CORRUPTION;
	}

	/* On a clean shutdown, the redo log will be logically empty
	after the checkpoint lsn. */

	if (log_block_get_data_len(buf)
	    != (source_offset & (OS_FILE_LOG_BLOCK_SIZE - 1))) {
		return DB_ERROR;
	}

	/* Mark the redo log for downgrading. */
	srv_log_file_size = 0;
	recv_sys->parse_start_lsn = recv_sys->recovered_lsn
		= recv_sys->scanned_lsn
		= recv_sys->mlog_checkpoint_lsn = lsn;
	log_sys.last_checkpoint_lsn = log_sys.next_checkpoint_lsn
		= log_sys.lsn = log_sys.write_lsn
		= log_sys.current_flush_lsn = log_sys.flushed_to_disk_lsn
		= lsn;
	log_sys.next_checkpoint_no = 0;
	return DB_SUCCESS;
}

/** Find the latest checkpoint in the log header.
@param[out]	max_field	LOG_CHECKPOINT_1 or LOG_CHECKPOINT_2
@return error code or DB_SUCCESS */
dberr_t
recv_find_max_checkpoint(ulint* max_field)
{
	ib_uint64_t	max_no;
	ib_uint64_t	checkpoint_no;
	ulint		field;
	byte*		buf;

	max_no = 0;
	*max_field = 0;

	buf = log_sys.checkpoint_buf;

	log_header_read(0);
	/* Check the header page checksum. There was no
	checksum in the first redo log format (version 0). */
	log_sys.log.format = mach_read_from_4(buf + LOG_HEADER_FORMAT);
	log_sys.log.subformat = log_sys.log.format != LOG_HEADER_FORMAT_3_23
		? mach_read_from_4(buf + LOG_HEADER_SUBFORMAT)
		: 0;
	if (log_sys.log.format != LOG_HEADER_FORMAT_3_23
	    && !recv_check_log_header_checksum(buf)) {
		ib::error() << "Invalid redo log header checksum.";
		return(DB_CORRUPTION);
	}

	char creator[LOG_HEADER_CREATOR_END - LOG_HEADER_CREATOR + 1];

	memcpy(creator, buf + LOG_HEADER_CREATOR, sizeof creator);
	/* Ensure that the string is NUL-terminated. */
	creator[LOG_HEADER_CREATOR_END - LOG_HEADER_CREATOR] = 0;

	switch (log_sys.log.format) {
	case LOG_HEADER_FORMAT_3_23:
		return(recv_find_max_checkpoint_0(max_field));
	case LOG_HEADER_FORMAT_10_2:
	case LOG_HEADER_FORMAT_10_2 | LOG_HEADER_FORMAT_ENCRYPTED:
	case LOG_HEADER_FORMAT_CURRENT:
	case LOG_HEADER_FORMAT_CURRENT | LOG_HEADER_FORMAT_ENCRYPTED:
	case LOG_HEADER_FORMAT_10_4:
		/* We can only parse the unencrypted LOG_HEADER_FORMAT_10_4.
		The encrypted format uses a larger redo log block trailer. */
		break;
	default:
		ib::error() << "Unsupported redo log format."
			" The redo log was created with " << creator << ".";
		return(DB_ERROR);
	}

	for (field = LOG_CHECKPOINT_1; field <= LOG_CHECKPOINT_2;
	     field += LOG_CHECKPOINT_2 - LOG_CHECKPOINT_1) {

		log_header_read(field);

		const ulint crc32 = log_block_calc_checksum_crc32(buf);
		const ulint cksum = log_block_get_checksum(buf);

		if (crc32 != cksum) {
			DBUG_PRINT("ib_log",
				   ("invalid checkpoint,"
				    " at " ULINTPF
				    ", checksum " ULINTPFx
				    " expected " ULINTPFx,
				    field, cksum, crc32));
			continue;
		}

		if (log_sys.is_encrypted()
		    && !log_crypt_read_checkpoint_buf(buf)) {
			ib::error() << "Reading checkpoint"
				" encryption info failed.";
			continue;
		}

		checkpoint_no = mach_read_from_8(
			buf + LOG_CHECKPOINT_NO);

		DBUG_PRINT("ib_log",
			   ("checkpoint " UINT64PF " at " LSN_PF " found",
			    checkpoint_no, mach_read_from_8(
				    buf + LOG_CHECKPOINT_LSN)));

		if (checkpoint_no >= max_no) {
			*max_field = field;
			max_no = checkpoint_no;
			log_sys.log.set_lsn(mach_read_from_8(
				buf + LOG_CHECKPOINT_LSN));
			log_sys.log.set_lsn_offset(mach_read_from_8(
				buf + LOG_CHECKPOINT_OFFSET));
			log_sys.next_checkpoint_no = checkpoint_no;
		}
	}

	if (*max_field == 0) {
		/* Before 10.2.2, we could get here during database
		initialization if we created an ib_logfile0 file that
		was filled with zeroes, and were killed. After
		10.2.2, we would reject such a file already earlier,
		when checking the file header. */
		ib::error() << "No valid checkpoint found"
			" (corrupted redo log)."
			" You can try --innodb-force-recovery=6"
			" as a last resort.";
		return(DB_ERROR);
	}

	if (log_sys.log.format == LOG_HEADER_FORMAT_10_4) {
		dberr_t err = recv_log_recover_10_4();
		if (err != DB_SUCCESS) {
			ib::error()
				<< "Downgrade after a crash is not supported."
				" The redo log was created with " << creator
				<< (err == DB_ERROR
				    ? "." : ", and it appears corrupted.");
		}
		return err;
	}

	return DB_SUCCESS;
}

/** Try to parse a single log record body and also applies it if
specified.
@param[in]	type		redo log entry type
@param[in]	ptr		redo log record body
@param[in]	end_ptr		end of buffer
@param[in]	space_id	tablespace identifier
@param[in]	page_no		page number
@param[in]	apply		whether to apply the record
@param[in,out]	block		buffer block, or NULL if
a page log record should not be applied
or if it is a MLOG_FILE_ operation
@param[in,out]	mtr		mini-transaction, or NULL if
a page log record should not be applied
@return log record end, NULL if not a complete record */
static
byte*
recv_parse_or_apply_log_rec_body(
	mlog_id_t	type,
	byte*		ptr,
	byte*		end_ptr,
	ulint		space_id,
	ulint		page_no,
	bool		apply,
	buf_block_t*	block,
	mtr_t*		mtr)
{
	ut_ad(!block == !mtr);
	ut_ad(!apply || recv_sys->mlog_checkpoint_lsn != 0);

	switch (type) {
	case MLOG_FILE_NAME:
	case MLOG_FILE_DELETE:
	case MLOG_FILE_CREATE2:
	case MLOG_FILE_RENAME2:
		ut_ad(block == NULL);
		/* Collect the file names when parsing the log,
		before applying any log records. */
		return(fil_name_parse(ptr, end_ptr, space_id, page_no, type,
				      apply));
	case MLOG_INDEX_LOAD:
		if (end_ptr < ptr + 8) {
			return(NULL);
		}
		return(ptr + 8);
	case MLOG_TRUNCATE:
		if (log_truncate) {
			ut_ad(srv_operation != SRV_OPERATION_NORMAL);
			log_truncate();
			recv_sys->found_corrupt_fs = true;
			return NULL;
		}
		return(truncate_t::parse_redo_entry(ptr, end_ptr, space_id));

	default:
		break;
	}

	dict_index_t*	index	= NULL;
	page_t*		page;
	page_zip_des_t*	page_zip;
#ifdef UNIV_DEBUG
	ulint		page_type;
#endif /* UNIV_DEBUG */

	if (block) {
		/* Applying a page log record. */
		ut_ad(apply);
		page = block->frame;
		page_zip = buf_block_get_page_zip(block);
		ut_d(page_type = fil_page_get_type(page));
	} else if (apply
		   && !is_predefined_tablespace(space_id)
		   && recv_spaces.find(space_id) == recv_spaces.end()) {
		if (recv_sys->recovered_lsn < recv_sys->mlog_checkpoint_lsn) {
			/* We have not seen all records between the
			checkpoint and MLOG_CHECKPOINT. There should be
			a MLOG_FILE_DELETE for this tablespace later. */
			recv_spaces.insert(
				std::make_pair(space_id,
					       file_name_t("", false)));
			goto parse_log;
		}

		ib::error() << "Missing MLOG_FILE_NAME or MLOG_FILE_DELETE"
			" for redo log record " << type << " (page "
			    << space_id << ":" << page_no << ") at "
			    << recv_sys->recovered_lsn << ".";
		recv_sys->found_corrupt_log = true;
		return(NULL);
	} else {
parse_log:
		/* Parsing a page log record. */
		page = NULL;
		page_zip = NULL;
		ut_d(page_type = FIL_PAGE_TYPE_ALLOCATED);
	}

	const byte*	old_ptr = ptr;

	switch (type) {
#ifdef UNIV_LOG_LSN_DEBUG
	case MLOG_LSN:
		/* The LSN is checked in recv_parse_log_rec(). */
		break;
#endif /* UNIV_LOG_LSN_DEBUG */
	case MLOG_1BYTE: case MLOG_2BYTES: case MLOG_4BYTES: case MLOG_8BYTES:
#ifdef UNIV_DEBUG
		if (page && page_type == FIL_PAGE_TYPE_ALLOCATED
		    && end_ptr >= ptr + 2) {
			/* It is OK to set FIL_PAGE_TYPE and certain
			list node fields on an empty page.  Any other
			write is not OK. */

			/* NOTE: There may be bogus assertion failures for
			dict_hdr_create(), trx_rseg_header_create(),
			trx_sys_create_doublewrite_buf(), and
			trx_sysf_create().
			These are only called during database creation. */
			ulint	offs = mach_read_from_2(ptr);

			switch (type) {
			default:
				ut_error;
			case MLOG_2BYTES:
				/* Note that this can fail when the
				redo log been written with something
				older than InnoDB Plugin 1.0.4. */
				ut_ad(offs == FIL_PAGE_TYPE
				      || srv_is_undo_tablespace(space_id)
				      || offs == IBUF_TREE_SEG_HEADER
				      + IBUF_HEADER + FSEG_HDR_OFFSET
				      || offs == PAGE_BTR_IBUF_FREE_LIST
				      + PAGE_HEADER + FIL_ADDR_BYTE
				      || offs == PAGE_BTR_IBUF_FREE_LIST
				      + PAGE_HEADER + FIL_ADDR_BYTE
				      + FIL_ADDR_SIZE
				      || offs == PAGE_BTR_SEG_LEAF
				      + PAGE_HEADER + FSEG_HDR_OFFSET
				      || offs == PAGE_BTR_SEG_TOP
				      + PAGE_HEADER + FSEG_HDR_OFFSET
				      || offs == PAGE_BTR_IBUF_FREE_LIST_NODE
				      + PAGE_HEADER + FIL_ADDR_BYTE
				      + 0 /*FLST_PREV*/
				      || offs == PAGE_BTR_IBUF_FREE_LIST_NODE
				      + PAGE_HEADER + FIL_ADDR_BYTE
				      + FIL_ADDR_SIZE /*FLST_NEXT*/);
				break;
			case MLOG_4BYTES:
				/* Note that this can fail when the
				redo log been written with something
				older than InnoDB Plugin 1.0.4. */
				ut_ad(0
				      /* fil_crypt_rotate_page() writes this */
				      || offs == FIL_PAGE_SPACE_ID
				      || srv_is_undo_tablespace(space_id)
				      || offs == IBUF_TREE_SEG_HEADER
				      + IBUF_HEADER + FSEG_HDR_SPACE
				      || offs == IBUF_TREE_SEG_HEADER
				      + IBUF_HEADER + FSEG_HDR_PAGE_NO
				      || offs == PAGE_BTR_IBUF_FREE_LIST
				      + PAGE_HEADER/* flst_init */
				      || offs == PAGE_BTR_IBUF_FREE_LIST
				      + PAGE_HEADER + FIL_ADDR_PAGE
				      || offs == PAGE_BTR_IBUF_FREE_LIST
				      + PAGE_HEADER + FIL_ADDR_PAGE
				      + FIL_ADDR_SIZE
				      || offs == PAGE_BTR_SEG_LEAF
				      + PAGE_HEADER + FSEG_HDR_PAGE_NO
				      || offs == PAGE_BTR_SEG_LEAF
				      + PAGE_HEADER + FSEG_HDR_SPACE
				      || offs == PAGE_BTR_SEG_TOP
				      + PAGE_HEADER + FSEG_HDR_PAGE_NO
				      || offs == PAGE_BTR_SEG_TOP
				      + PAGE_HEADER + FSEG_HDR_SPACE
				      || offs == PAGE_BTR_IBUF_FREE_LIST_NODE
				      + PAGE_HEADER + FIL_ADDR_PAGE
				      + 0 /*FLST_PREV*/
				      || offs == PAGE_BTR_IBUF_FREE_LIST_NODE
				      + PAGE_HEADER + FIL_ADDR_PAGE
				      + FIL_ADDR_SIZE /*FLST_NEXT*/);
				break;
			}
		}
#endif /* UNIV_DEBUG */
		ptr = mlog_parse_nbytes(type, ptr, end_ptr, page, page_zip);
		if (ptr != NULL && page != NULL
		    && page_no == 0 && type == MLOG_4BYTES) {
			ulint	offs = mach_read_from_2(old_ptr);
			switch (offs) {
				fil_space_t*	space;
				ulint		val;
			default:
				break;
			case FSP_HEADER_OFFSET + FSP_SPACE_FLAGS:
			case FSP_HEADER_OFFSET + FSP_SIZE:
			case FSP_HEADER_OFFSET + FSP_FREE_LIMIT:
			case FSP_HEADER_OFFSET + FSP_FREE + FLST_LEN:
				space = fil_space_get(space_id);
				ut_a(space != NULL);
				val = mach_read_from_4(page + offs);

				switch (offs) {
				case FSP_HEADER_OFFSET + FSP_SPACE_FLAGS:
					space->flags = val;
					break;
				case FSP_HEADER_OFFSET + FSP_SIZE:
					space->size_in_header = val;
					break;
				case FSP_HEADER_OFFSET + FSP_FREE_LIMIT:
					space->free_limit = val;
					break;
				case FSP_HEADER_OFFSET + FSP_FREE + FLST_LEN:
					space->free_len = val;
					ut_ad(val == flst_get_len(
						      page + offs));
					break;
				}
			}
		}
		break;
	case MLOG_REC_INSERT: case MLOG_COMP_REC_INSERT:
		ut_ad(!page || fil_page_type_is_index(page_type));

		if (NULL != (ptr = mlog_parse_index(
				     ptr, end_ptr,
				     type == MLOG_COMP_REC_INSERT,
				     &index))) {
			ut_a(!page
			     || (ibool)!!page_is_comp(page)
			     == dict_table_is_comp(index->table));
			ptr = page_cur_parse_insert_rec(FALSE, ptr, end_ptr,
							block, index, mtr);
		}
		break;
	case MLOG_REC_CLUST_DELETE_MARK: case MLOG_COMP_REC_CLUST_DELETE_MARK:
		ut_ad(!page || fil_page_type_is_index(page_type));

		if (NULL != (ptr = mlog_parse_index(
				     ptr, end_ptr,
				     type == MLOG_COMP_REC_CLUST_DELETE_MARK,
				     &index))) {
			ut_a(!page
			     || (ibool)!!page_is_comp(page)
			     == dict_table_is_comp(index->table));
			ptr = btr_cur_parse_del_mark_set_clust_rec(
				ptr, end_ptr, page, page_zip, index);
		}
		break;
	case MLOG_REC_SEC_DELETE_MARK:
		ut_ad(!page || fil_page_type_is_index(page_type));
		ptr = btr_cur_parse_del_mark_set_sec_rec(ptr, end_ptr,
							 page, page_zip);
		break;
	case MLOG_REC_UPDATE_IN_PLACE: case MLOG_COMP_REC_UPDATE_IN_PLACE:
		ut_ad(!page || fil_page_type_is_index(page_type));

		if (NULL != (ptr = mlog_parse_index(
				     ptr, end_ptr,
				     type == MLOG_COMP_REC_UPDATE_IN_PLACE,
				     &index))) {
			ut_a(!page
			     || (ibool)!!page_is_comp(page)
			     == dict_table_is_comp(index->table));
			ptr = btr_cur_parse_update_in_place(ptr, end_ptr, page,
							    page_zip, index);
		}
		break;
	case MLOG_LIST_END_DELETE: case MLOG_COMP_LIST_END_DELETE:
	case MLOG_LIST_START_DELETE: case MLOG_COMP_LIST_START_DELETE:
		ut_ad(!page || fil_page_type_is_index(page_type));

		if (NULL != (ptr = mlog_parse_index(
				     ptr, end_ptr,
				     type == MLOG_COMP_LIST_END_DELETE
				     || type == MLOG_COMP_LIST_START_DELETE,
				     &index))) {
			ut_a(!page
			     || (ibool)!!page_is_comp(page)
			     == dict_table_is_comp(index->table));
			ptr = page_parse_delete_rec_list(type, ptr, end_ptr,
							 block, index, mtr);
		}
		break;
	case MLOG_LIST_END_COPY_CREATED: case MLOG_COMP_LIST_END_COPY_CREATED:
		ut_ad(!page || fil_page_type_is_index(page_type));

		if (NULL != (ptr = mlog_parse_index(
				     ptr, end_ptr,
				     type == MLOG_COMP_LIST_END_COPY_CREATED,
				     &index))) {
			ut_a(!page
			     || (ibool)!!page_is_comp(page)
			     == dict_table_is_comp(index->table));
			ptr = page_parse_copy_rec_list_to_created_page(
				ptr, end_ptr, block, index, mtr);
		}
		break;
	case MLOG_PAGE_REORGANIZE:
	case MLOG_COMP_PAGE_REORGANIZE:
	case MLOG_ZIP_PAGE_REORGANIZE:
		ut_ad(!page || fil_page_type_is_index(page_type));

		if (NULL != (ptr = mlog_parse_index(
				     ptr, end_ptr,
				     type != MLOG_PAGE_REORGANIZE,
				     &index))) {
			ut_a(!page
			     || (ibool)!!page_is_comp(page)
			     == dict_table_is_comp(index->table));
			ptr = btr_parse_page_reorganize(
				ptr, end_ptr, index,
				type == MLOG_ZIP_PAGE_REORGANIZE,
				block, mtr);
		}
		break;
	case MLOG_PAGE_CREATE: case MLOG_COMP_PAGE_CREATE:
		/* Allow anything in page_type when creating a page. */
		ut_a(!page_zip);
		page_parse_create(block, type == MLOG_COMP_PAGE_CREATE, false);
		break;
	case MLOG_PAGE_CREATE_RTREE: case MLOG_COMP_PAGE_CREATE_RTREE:
		page_parse_create(block, type == MLOG_COMP_PAGE_CREATE_RTREE,
				  true);
		break;
	case MLOG_UNDO_INSERT:
		ut_ad(!page || page_type == FIL_PAGE_UNDO_LOG);
		ptr = trx_undo_parse_add_undo_rec(ptr, end_ptr, page);
		break;
	case MLOG_UNDO_ERASE_END:
		if (page) {
			ut_ad(page_type == FIL_PAGE_UNDO_LOG);
			trx_undo_erase_page_end(page);
		}
		break;
	case MLOG_UNDO_INIT:
		/* Allow anything in page_type when creating a page. */
		ptr = trx_undo_parse_page_init(ptr, end_ptr, page);
		break;
	case MLOG_UNDO_HDR_REUSE:
		ut_ad(!page || page_type == FIL_PAGE_UNDO_LOG);
		ptr = trx_undo_parse_page_header_reuse(ptr, end_ptr, page);
		break;
	case MLOG_UNDO_HDR_CREATE:
		ut_ad(!page || page_type == FIL_PAGE_UNDO_LOG);
		ptr = trx_undo_parse_page_header(ptr, end_ptr, page, mtr);
		break;
	case MLOG_REC_MIN_MARK: case MLOG_COMP_REC_MIN_MARK:
		ut_ad(!page || fil_page_type_is_index(page_type));
		/* On a compressed page, MLOG_COMP_REC_MIN_MARK
		will be followed by MLOG_COMP_REC_DELETE
		or MLOG_ZIP_WRITE_HEADER(FIL_PAGE_PREV, FIL_NULL)
		in the same mini-transaction. */
		ut_a(type == MLOG_COMP_REC_MIN_MARK || !page_zip);
		ptr = btr_parse_set_min_rec_mark(
			ptr, end_ptr, type == MLOG_COMP_REC_MIN_MARK,
			page, mtr);
		break;
	case MLOG_REC_DELETE: case MLOG_COMP_REC_DELETE:
		ut_ad(!page || fil_page_type_is_index(page_type));

		if (NULL != (ptr = mlog_parse_index(
				     ptr, end_ptr,
				     type == MLOG_COMP_REC_DELETE,
				     &index))) {
			ut_a(!page
			     || (ibool)!!page_is_comp(page)
			     == dict_table_is_comp(index->table));
			ptr = page_cur_parse_delete_rec(ptr, end_ptr,
							block, index, mtr);
		}
		break;
	case MLOG_IBUF_BITMAP_INIT:
		/* Allow anything in page_type when creating a page. */
		ptr = ibuf_parse_bitmap_init(ptr, end_ptr, block, mtr);
		break;
	case MLOG_INIT_FILE_PAGE2:
		/* Allow anything in page_type when creating a page. */
		if (block) fsp_apply_init_file_page(block);
		break;
	case MLOG_WRITE_STRING:
		ptr = mlog_parse_string(ptr, end_ptr, page, page_zip);
		break;
	case MLOG_ZIP_WRITE_NODE_PTR:
		ut_ad(!page || fil_page_type_is_index(page_type));
		ptr = page_zip_parse_write_node_ptr(ptr, end_ptr,
						    page, page_zip);
		break;
	case MLOG_ZIP_WRITE_BLOB_PTR:
		ut_ad(!page || fil_page_type_is_index(page_type));
		ptr = page_zip_parse_write_blob_ptr(ptr, end_ptr,
						    page, page_zip);
		break;
	case MLOG_ZIP_WRITE_HEADER:
		ut_ad(!page || fil_page_type_is_index(page_type));
		ptr = page_zip_parse_write_header(ptr, end_ptr,
						  page, page_zip);
		break;
	case MLOG_ZIP_PAGE_COMPRESS:
		/* Allow anything in page_type when creating a page. */
		ptr = page_zip_parse_compress(ptr, end_ptr, block);
		break;
	case MLOG_ZIP_PAGE_COMPRESS_NO_DATA:
		if (NULL != (ptr = mlog_parse_index(
				ptr, end_ptr, TRUE, &index))) {

			ut_a(!page || ((ibool)!!page_is_comp(page)
				== dict_table_is_comp(index->table)));
			ptr = page_zip_parse_compress_no_data(
				ptr, end_ptr, page, page_zip, index);
		}
		break;
	case MLOG_ZIP_WRITE_TRX_ID:
		/* This must be a clustered index leaf page. */
		ut_ad(!page || page_type == FIL_PAGE_INDEX);
		ptr = page_zip_parse_write_trx_id(ptr, end_ptr,
						  page, page_zip);
		break;
	case MLOG_FILE_WRITE_CRYPT_DATA:
		dberr_t err;
		ptr = const_cast<byte*>(fil_parse_write_crypt_data(ptr, end_ptr, &err));

		if (err != DB_SUCCESS) {
			recv_sys->found_corrupt_log = TRUE;
		}
		break;
	default:
		ptr = NULL;
		ib::error() << "Incorrect log record type "
			<< ib::hex(unsigned(type));

		recv_sys->found_corrupt_log = true;
	}

	if (index) {
		dict_table_t*	table = index->table;

		dict_mem_index_free(index);
		dict_mem_table_free(table);
	}

	return(ptr);
}

/*********************************************************************//**
Calculates the fold value of a page file address: used in inserting or
searching for a log record in the hash table.
@return folded value */
UNIV_INLINE
ulint
recv_fold(
/*======*/
	ulint	space,	/*!< in: space */
	ulint	page_no)/*!< in: page number */
{
	return(ut_fold_ulint_pair(space, page_no));
}

/*********************************************************************//**
Calculates the hash value of a page file address: used in inserting or
searching for a log record in the hash table.
@return folded value */
UNIV_INLINE
ulint
recv_hash(
/*======*/
	ulint	space,	/*!< in: space */
	ulint	page_no)/*!< in: page number */
{
	return(hash_calc_hash(recv_fold(space, page_no), recv_sys->addr_hash));
}

/*********************************************************************//**
Gets the hashed file address struct for a page.
@return file address struct, NULL if not found from the hash table */
static
recv_addr_t*
recv_get_fil_addr_struct(
/*=====================*/
	ulint	space,	/*!< in: space id */
	ulint	page_no)/*!< in: page number */
{
	ut_ad(mutex_own(&recv_sys->mutex));

	recv_addr_t*	recv_addr;

	for (recv_addr = static_cast<recv_addr_t*>(
			HASH_GET_FIRST(recv_sys->addr_hash,
				       recv_hash(space, page_no)));
	     recv_addr != 0;
	     recv_addr = static_cast<recv_addr_t*>(
		     HASH_GET_NEXT(addr_hash, recv_addr))) {

		if (recv_addr->space == space
		    && recv_addr->page_no == page_no) {

			return(recv_addr);
		}
	}

	return(NULL);
}

/*******************************************************************//**
Adds a new log record to the hash table of log records. */
static
void
recv_add_to_hash_table(
/*===================*/
	mlog_id_t	type,		/*!< in: log record type */
	ulint		space,		/*!< in: space id */
	ulint		page_no,	/*!< in: page number */
	byte*		body,		/*!< in: log record body */
	byte*		rec_end,	/*!< in: log record end */
	lsn_t		start_lsn,	/*!< in: start lsn of the mtr */
	lsn_t		end_lsn)	/*!< in: end lsn of the mtr */
{
	recv_t*		recv;
	ulint		len;
	recv_data_t*	recv_data;
	recv_data_t**	prev_field;
	recv_addr_t*	recv_addr;

	ut_ad(type != MLOG_FILE_DELETE);
	ut_ad(type != MLOG_FILE_CREATE2);
	ut_ad(type != MLOG_FILE_RENAME2);
	ut_ad(type != MLOG_FILE_NAME);
	ut_ad(type != MLOG_DUMMY_RECORD);
	ut_ad(type != MLOG_CHECKPOINT);
	ut_ad(type != MLOG_INDEX_LOAD);
	ut_ad(type != MLOG_TRUNCATE);

	len = ulint(rec_end - body);

	recv = static_cast<recv_t*>(
		mem_heap_alloc(recv_sys->heap, sizeof(recv_t)));

	recv->type = type;
	recv->len = ulint(rec_end - body);
	recv->start_lsn = start_lsn;
	recv->end_lsn = end_lsn;

	recv_addr = recv_get_fil_addr_struct(space, page_no);

	if (recv_addr == NULL) {
		recv_addr = static_cast<recv_addr_t*>(
			mem_heap_alloc(recv_sys->heap, sizeof(recv_addr_t)));

		recv_addr->space = space;
		recv_addr->page_no = page_no;
		recv_addr->state = RECV_NOT_PROCESSED;

		UT_LIST_INIT(recv_addr->rec_list, &recv_t::rec_list);

		HASH_INSERT(recv_addr_t, addr_hash, recv_sys->addr_hash,
			    recv_fold(space, page_no), recv_addr);
		recv_sys->n_addrs++;
	}

	switch (type) {
	case MLOG_INIT_FILE_PAGE2:
	case MLOG_ZIP_PAGE_COMPRESS:
		/* Ignore any earlier redo log records for this page. */
		ut_ad(recv_addr->state == RECV_NOT_PROCESSED
		      || recv_addr->state == RECV_WILL_NOT_READ);
		recv_addr->state = RECV_WILL_NOT_READ;
		mlog_init.add(space, page_no, start_lsn);
	default:
		break;
	}

	UT_LIST_ADD_LAST(recv_addr->rec_list, recv);

	prev_field = &(recv->data);

	/* Store the log record body in chunks of less than srv_page_size:
	recv_sys->heap grows into the buffer pool, and bigger chunks could not
	be allocated */

	while (rec_end > body) {

		len = ulint(rec_end - body);

		if (len > RECV_DATA_BLOCK_SIZE) {
			len = RECV_DATA_BLOCK_SIZE;
		}

		recv_data = static_cast<recv_data_t*>(
			mem_heap_alloc(recv_sys->heap,
				       sizeof(recv_data_t) + len));

		*prev_field = recv_data;

		memcpy(recv_data + 1, body, len);

		prev_field = &(recv_data->next);

		body += len;
	}

	*prev_field = NULL;
}

/*********************************************************************//**
Copies the log record body from recv to buf. */
static
void
recv_data_copy_to_buf(
/*==================*/
	byte*	buf,	/*!< in: buffer of length at least recv->len */
	recv_t*	recv)	/*!< in: log record */
{
	recv_data_t*	recv_data;
	ulint		part_len;
	ulint		len;

	len = recv->len;
	recv_data = recv->data;

	while (len > 0) {
		if (len > RECV_DATA_BLOCK_SIZE) {
			part_len = RECV_DATA_BLOCK_SIZE;
		} else {
			part_len = len;
		}

		ut_memcpy(buf, ((byte*) recv_data) + sizeof(recv_data_t),
			  part_len);
		buf += part_len;
		len -= part_len;

		recv_data = recv_data->next;
	}
}

/** Apply the hashed log records to the page, if the page lsn is less than the
lsn of a log record.
@param[in,out]	block		buffer pool page
@param[in,out]	mtr		mini-transaction
@param[in,out]	recv_addr	recovery address
@param[in]	init_lsn	the initial LSN where to start recovery */
static void recv_recover_page(buf_block_t* block, mtr_t& mtr,
			      recv_addr_t* recv_addr, lsn_t init_lsn = 0)
{
	page_t*		page;
	page_zip_des_t*	page_zip;

	ut_ad(mutex_own(&recv_sys->mutex));
	ut_ad(recv_sys->apply_log_recs);
	ut_ad(recv_needed_recovery);
	ut_ad(recv_addr->state != RECV_BEING_PROCESSED);
	ut_ad(recv_addr->state != RECV_PROCESSED);

	if (UNIV_UNLIKELY(srv_print_verbose_log == 2)) {
		fprintf(stderr, "Applying log to page %u:%u\n",
			recv_addr->space, recv_addr->page_no);
	}

	DBUG_LOG("ib_log", "Applying log to page " << block->page.id);

	recv_addr->state = RECV_BEING_PROCESSED;
	mutex_exit(&recv_sys->mutex);

	page = block->frame;
	page_zip = buf_block_get_page_zip(block);

	/* The page may have been modified in the buffer pool.
	FIL_PAGE_LSN would only be updated right before flushing. */
	lsn_t page_lsn = buf_page_get_newest_modification(&block->page);
	if (!page_lsn) {
		page_lsn = mach_read_from_8(page + FIL_PAGE_LSN);
	}

	lsn_t start_lsn = 0, end_lsn = 0;
	fil_space_t* space;

	if (srv_is_tablespace_truncated(recv_addr->space)) {
		/* The table will be truncated after applying
		normal redo log records. */
		goto skip_log;
	}

	space = fil_space_acquire(recv_addr->space);
	if (!space) {
		goto skip_log;
	}

	for (recv_t* recv = UT_LIST_GET_FIRST(recv_addr->rec_list);
	     recv; recv = UT_LIST_GET_NEXT(rec_list, recv)) {
		ut_ad(recv->start_lsn);
		end_lsn = recv->end_lsn;
		ut_ad(end_lsn <= log_sys.log.scanned_lsn);

		if (recv->start_lsn < page_lsn) {
			/* Ignore this record, because there are later changes
			for this page. */
			DBUG_LOG("ib_log", "apply skip "
				 << get_mlog_string(recv->type)
				 << " LSN " << recv->start_lsn << " < "
				 << page_lsn);
		} else if (recv->start_lsn < init_lsn) {
			DBUG_LOG("ib_log", "init skip "
				 << get_mlog_string(recv->type)
				 << " LSN " << recv->start_lsn << " < "
				 << init_lsn);
		} else if (srv_was_tablespace_truncated(space)
			   && recv->start_lsn
			   < truncate_t::get_truncated_tablespace_init_lsn(
				   recv_addr->space)) {
			/* If per-table tablespace was truncated and
			there exist REDO records before truncate that
			are to be applied as part of recovery
			(checkpoint didn't happen since truncate was
			done) skip such records using lsn check as
			they may not stand valid post truncate. */
		} else {
			if (!start_lsn) {
				start_lsn = recv->start_lsn;
			}

			if (UNIV_UNLIKELY(srv_print_verbose_log == 2)) {
				fprintf(stderr, "apply " LSN_PF ":"
					" %d len " ULINTPF " page %u:%u\n",
					recv->start_lsn, recv->type, recv->len,
					recv_addr->space, recv_addr->page_no);
			}

			DBUG_LOG("ib_log", "apply " << recv->start_lsn << ": "
				 << get_mlog_string(recv->type)
				 << " len " << recv->len
				 << " page " << block->page.id);

			byte* buf;

			if (recv->len > RECV_DATA_BLOCK_SIZE) {
				/* We have to copy the record body to
				a separate buffer */
				buf = static_cast<byte*>
					(ut_malloc_nokey(recv->len));
				recv_data_copy_to_buf(buf, recv);
			} else {
				buf = reinterpret_cast<byte*>(recv->data)
					+ sizeof *recv->data;
			}

			recv_parse_or_apply_log_rec_body(
				recv->type, buf, buf + recv->len,
				block->page.id.space(),
				block->page.id.page_no(), true, block, &mtr);

			end_lsn = recv->start_lsn + recv->len;
			mach_write_to_8(FIL_PAGE_LSN + page, end_lsn);
			mach_write_to_8(srv_page_size
					- FIL_PAGE_END_LSN_OLD_CHKSUM
					+ page, end_lsn);

			if (page_zip) {
				mach_write_to_8(FIL_PAGE_LSN + page_zip->data,
						end_lsn);
			}

			if (recv->len > RECV_DATA_BLOCK_SIZE) {
				ut_free(buf);
			}
		}
	}

	space->release();

skip_log:
#ifdef UNIV_ZIP_DEBUG
	ut_ad(!fil_page_index_page_check(page)
	      || !page_zip
	      || page_zip_validate_low(page_zip, page, NULL, FALSE));
#endif /* UNIV_ZIP_DEBUG */

	if (start_lsn) {
		log_flush_order_mutex_enter();
		buf_flush_recv_note_modification(block, start_lsn, end_lsn);
		log_flush_order_mutex_exit();
	}

	/* Make sure that committing mtr does not change the modification
	lsn values of page */

	mtr.discard_modifications();
	mtr.commit();

	ib_time_t time = ut_time();

	mutex_enter(&recv_sys->mutex);

	if (recv_max_page_lsn < page_lsn) {
		recv_max_page_lsn = page_lsn;
	}

	ut_ad(recv_addr->state == RECV_BEING_PROCESSED);
	recv_addr->state = RECV_PROCESSED;

	ut_a(recv_sys->n_addrs > 0);
	if (ulint n = --recv_sys->n_addrs) {
		if (recv_sys->report(time)) {
			ib::info() << "To recover: " << n << " pages from log";
			service_manager_extend_timeout(
				INNODB_EXTEND_TIMEOUT_INTERVAL, "To recover: " ULINTPF " pages from log", n);
		}
	}
}

/** Apply any buffered redo log to a page that was just read from a data file.
@param[in,out]	bpage	buffer pool page */
void recv_recover_page(buf_page_t* bpage)
{
	mtr_t mtr;
	mtr.start();
	mtr.set_log_mode(MTR_LOG_NONE);

	ut_ad(buf_page_get_state(bpage) == BUF_BLOCK_FILE_PAGE);
	buf_block_t* block = reinterpret_cast<buf_block_t*>(bpage);

	/* Move the ownership of the x-latch on the page to
	this OS thread, so that we can acquire a second
	x-latch on it.  This is needed for the operations to
	the page to pass the debug checks. */
	rw_lock_x_lock_move_ownership(&block->lock);
	buf_block_dbg_add_level(block, SYNC_NO_ORDER_CHECK);
	ibool	success = buf_page_get_known_nowait(
		RW_X_LATCH, block, BUF_KEEP_OLD,
		__FILE__, __LINE__, &mtr);
	ut_a(success);

	mutex_enter(&recv_sys->mutex);
	if (!recv_sys->apply_log_recs) {
	} else if (recv_addr_t* recv_addr = recv_get_fil_addr_struct(
			   bpage->id.space(), bpage->id.page_no())) {
		switch (recv_addr->state) {
		case RECV_BEING_PROCESSED:
		case RECV_PROCESSED:
			break;
		default:
			recv_recover_page(block, mtr, recv_addr);
			goto func_exit;
		}
	}

	mtr.commit();
func_exit:
	mutex_exit(&recv_sys->mutex);
	ut_ad(mtr.has_committed());
}

/** Reads in pages which have hashed log records, from an area around a given
page number.
@param[in]	page_id	page id */
static void recv_read_in_area(const page_id_t page_id)
{
	ulint	page_nos[RECV_READ_AHEAD_AREA];
	ulint	page_no = page_id.page_no()
		- (page_id.page_no() % RECV_READ_AHEAD_AREA);
	ulint*	p = page_nos;

	for (const ulint up_limit = page_no + RECV_READ_AHEAD_AREA;
	     page_no < up_limit; page_no++) {
		recv_addr_t* recv_addr = recv_get_fil_addr_struct(
			page_id.space(), page_no);
		if (recv_addr
		    && recv_addr->state == RECV_NOT_PROCESSED
		    && !buf_page_peek(page_id_t(page_id.space(), page_no))) {
			recv_addr->state = RECV_BEING_READ;
			*p++ = page_no;
		}
	}

	mutex_exit(&recv_sys->mutex);
	buf_read_recv_pages(FALSE, page_id.space(), page_nos,
			    ulint(p - page_nos));
	mutex_enter(&recv_sys->mutex);
}

/** Apply the hash table of stored log records to persistent data pages.
@param[in]	last_batch	whether the change buffer merge will be
				performed as part of the operation */
void recv_apply_hashed_log_recs(bool last_batch)
{
	ut_ad(srv_operation == SRV_OPERATION_NORMAL
	      || srv_operation == SRV_OPERATION_RESTORE
	      || srv_operation == SRV_OPERATION_RESTORE_EXPORT);

	mutex_enter(&recv_sys->mutex);

	while (recv_sys->apply_batch_on) {
		bool abort = recv_sys->found_corrupt_log;
		mutex_exit(&recv_sys->mutex);

		if (abort) {
			return;
		}

		os_thread_sleep(500000);
		mutex_enter(&recv_sys->mutex);
	}

	ut_ad(!last_batch == log_mutex_own());

	recv_no_ibuf_operations = !last_batch
		|| srv_operation == SRV_OPERATION_RESTORE
		|| srv_operation == SRV_OPERATION_RESTORE_EXPORT;

	ut_d(recv_no_log_write = recv_no_ibuf_operations);

	if (ulint n = recv_sys->n_addrs) {
		const char* msg = last_batch
			? "Starting final batch to recover "
			: "Starting a batch to recover ";
		ib::info() << msg << n << " pages from redo log.";
		sd_notifyf(0, "STATUS=%s" ULINTPF " pages from redo log",
			   msg, n);
	}
	recv_sys->apply_log_recs = TRUE;
	recv_sys->apply_batch_on = TRUE;

	for (ulint id = srv_undo_tablespaces_open; id--; ) {
		recv_sys_t::trunc& t = recv_sys->truncated_undo_spaces[id];
		if (t.lsn) {
			recv_addr_trim(id + srv_undo_space_id_start, t.pages,
				       t.lsn);
		}
	}

	mtr_t mtr;

	for (ulint i = 0; i < hash_get_n_cells(recv_sys->addr_hash); i++) {
		for (recv_addr_t* recv_addr = static_cast<recv_addr_t*>(
			     HASH_GET_FIRST(recv_sys->addr_hash, i));
		     recv_addr;
		     recv_addr = static_cast<recv_addr_t*>(
				HASH_GET_NEXT(addr_hash, recv_addr))) {
			if (!UT_LIST_GET_LEN(recv_addr->rec_list)) {
ignore:
				ut_a(recv_sys->n_addrs);
				recv_sys->n_addrs--;
				continue;
			}

			switch (recv_addr->state) {
			case RECV_BEING_READ:
			case RECV_BEING_PROCESSED:
			case RECV_PROCESSED:
				continue;
			case RECV_DISCARDED:
				goto ignore;
			case RECV_NOT_PROCESSED:
			case RECV_WILL_NOT_READ:
				break;
			}

			if (srv_is_tablespace_truncated(recv_addr->space)) {
				/* Avoid applying REDO log for the tablespace
				that is schedule for TRUNCATE. */
				recv_addr->state = RECV_DISCARDED;
				goto ignore;
			}

			const page_id_t page_id(recv_addr->space,
						recv_addr->page_no);

			if (recv_addr->state == RECV_NOT_PROCESSED) {
apply:
				mtr.start();
				mtr.set_log_mode(MTR_LOG_NONE);
				if (buf_block_t* block = buf_page_get_gen(
					    page_id, univ_page_size,
					    RW_X_LATCH, NULL,
					    BUF_GET_IF_IN_POOL,
					    __FILE__, __LINE__, &mtr, NULL)) {
					buf_block_dbg_add_level(
						block, SYNC_NO_ORDER_CHECK);
					recv_recover_page(block, mtr,
							  recv_addr);
					ut_ad(mtr.has_committed());
				} else {
					mtr.commit();
					recv_read_in_area(page_id);
				}
			} else {
				mlog_init_t::init& i = mlog_init.last(page_id);
				const lsn_t end_lsn = UT_LIST_GET_LAST(
					recv_addr->rec_list)->end_lsn;

				if (end_lsn < i.lsn) {
					DBUG_LOG("ib_log", "skip log for page "
						 << page_id
						 << " LSN " << end_lsn
						 << " < " << i.lsn);
skip:
					recv_addr->state = RECV_PROCESSED;
					goto ignore;
				}

				fil_space_t* space = fil_space_acquire(
					recv_addr->space);
				if (!space) {
					goto skip;
				}

				if (space->enable_lsn) {
do_read:
					space->release();
					recv_addr->state = RECV_NOT_PROCESSED;
					goto apply;
				}

				/* Determine if a tablespace could be
				for an internal table for FULLTEXT INDEX.
				For those tables, no MLOG_INDEX_LOAD record
				used to be written when redo logging was
				disabled. Hence, we cannot optimize
				away page reads, because all the redo
				log records for initializing and
				modifying the page in the past could
				be older than the page in the data
				file.

				The check is too broad, causing all
				tables whose names start with FTS_ to
				skip the optimization. */

				if (strstr(space->name, "/FTS_")) {
					goto do_read;
				}

				mtr.start();
				mtr.set_log_mode(MTR_LOG_NONE);
				buf_block_t* block = buf_page_create(
					page_id, page_size_t(space->flags),
					&mtr);
				if (recv_addr->state == RECV_PROCESSED) {
					/* The page happened to exist
					in the buffer pool, or it was
					just being read in. Before
					buf_page_get_with_no_latch()
					returned, all changes must have
					been applied to the page already. */
					mtr.commit();
				} else {
					i.created = true;
					buf_block_dbg_add_level(
						block, SYNC_NO_ORDER_CHECK);
					mtr.x_latch_at_savepoint(0, block);
					recv_recover_page(block, mtr,
							  recv_addr, i.lsn);
					ut_ad(mtr.has_committed());
				}

				space->release();
			}
		}
	}

	/* Wait until all the pages have been processed */

	while (recv_sys->n_addrs != 0) {
		const bool abort = recv_sys->found_corrupt_log
			|| recv_sys->found_corrupt_fs;

		if (recv_sys->found_corrupt_fs && !srv_force_recovery) {
			ib::info() << "Set innodb_force_recovery=1"
				" to ignore corrupted pages.";
		}

		mutex_exit(&(recv_sys->mutex));

		if (abort) {
			return;
		}

		os_thread_sleep(500000);

		mutex_enter(&(recv_sys->mutex));
	}

	if (!last_batch) {
		/* Flush all the file pages to disk and invalidate them in
		the buffer pool */

		mutex_exit(&(recv_sys->mutex));
		log_mutex_exit();

		/* Stop the recv_writer thread from issuing any LRU
		flush batches. */
		mutex_enter(&recv_sys->writer_mutex);

		/* Wait for any currently run batch to end. */
		buf_flush_wait_LRU_batch_end();

		os_event_reset(recv_sys->flush_end);
		recv_sys->flush_type = BUF_FLUSH_LIST;
		os_event_set(recv_sys->flush_start);
		os_event_wait(recv_sys->flush_end);

		buf_pool_invalidate();

		/* Allow batches from recv_writer thread. */
		mutex_exit(&recv_sys->writer_mutex);

		log_mutex_enter();
		mutex_enter(&(recv_sys->mutex));
		mlog_init.reset();
	} else if (!recv_no_ibuf_operations) {
		/* We skipped this in buf_page_create(). */
		mlog_init.ibuf_merge(mtr);
	}

	recv_sys->apply_log_recs = FALSE;
	recv_sys->apply_batch_on = FALSE;

	recv_sys_empty_hash();

	mutex_exit(&recv_sys->mutex);
}

/** Tries to parse a single log record.
@param[out]	type		log record type
@param[in]	ptr		pointer to a buffer
@param[in]	end_ptr		end of the buffer
@param[out]	space_id	tablespace identifier
@param[out]	page_no		page number
@param[in]	apply		whether to apply MLOG_FILE_* records
@param[out]	body		start of log record body
@return length of the record, or 0 if the record was not complete */
static
ulint
recv_parse_log_rec(
	mlog_id_t*	type,
	byte*		ptr,
	byte*		end_ptr,
	ulint*		space,
	ulint*		page_no,
	bool		apply,
	byte**		body)
{
	byte*	new_ptr;

	*body = NULL;

	UNIV_MEM_INVALID(type, sizeof *type);
	UNIV_MEM_INVALID(space, sizeof *space);
	UNIV_MEM_INVALID(page_no, sizeof *page_no);
	UNIV_MEM_INVALID(body, sizeof *body);

	if (ptr == end_ptr) {

		return(0);
	}

	switch (*ptr) {
#ifdef UNIV_LOG_LSN_DEBUG
	case MLOG_LSN | MLOG_SINGLE_REC_FLAG:
	case MLOG_LSN:
		new_ptr = mlog_parse_initial_log_record(
			ptr, end_ptr, type, space, page_no);
		if (new_ptr != NULL) {
			const lsn_t	lsn = static_cast<lsn_t>(
				*space) << 32 | *page_no;
			ut_a(lsn == recv_sys->recovered_lsn);
		}

		*type = MLOG_LSN;
		return(new_ptr - ptr);
#endif /* UNIV_LOG_LSN_DEBUG */
	case MLOG_MULTI_REC_END:
	case MLOG_DUMMY_RECORD:
		*type = static_cast<mlog_id_t>(*ptr);
		return(1);
	case MLOG_CHECKPOINT:
		if (end_ptr < ptr + SIZE_OF_MLOG_CHECKPOINT) {
			return(0);
		}
		*type = static_cast<mlog_id_t>(*ptr);
		return(SIZE_OF_MLOG_CHECKPOINT);
	case MLOG_MULTI_REC_END | MLOG_SINGLE_REC_FLAG:
	case MLOG_DUMMY_RECORD | MLOG_SINGLE_REC_FLAG:
	case MLOG_CHECKPOINT | MLOG_SINGLE_REC_FLAG:
		ib::error() << "Incorrect log record type "
			<< ib::hex(unsigned(*ptr));
		recv_sys->found_corrupt_log = true;
		return(0);
	}

	new_ptr = mlog_parse_initial_log_record(ptr, end_ptr, type, space,
						page_no);
	*body = new_ptr;

	if (UNIV_UNLIKELY(!new_ptr)) {

		return(0);
	}

	const byte*	old_ptr = new_ptr;
	new_ptr = recv_parse_or_apply_log_rec_body(
		*type, new_ptr, end_ptr, *space, *page_no, apply, NULL, NULL);

	if (UNIV_UNLIKELY(new_ptr == NULL)) {
		return(0);
	}

	if (*page_no == 0 && *type == MLOG_4BYTES
	    && apply
	    && mach_read_from_2(old_ptr) == FSP_HEADER_OFFSET + FSP_SIZE) {
		old_ptr += 2;

		ulint size = mach_parse_compressed(&old_ptr, end_ptr);

		recv_spaces_t::iterator it = recv_spaces.find(*space);

		ut_ad(!recv_sys->mlog_checkpoint_lsn
		      || *space == TRX_SYS_SPACE
		      || srv_is_undo_tablespace(*space)
		      || it != recv_spaces.end());

		if (it != recv_spaces.end() && !it->second.space) {
			it->second.size = size;
		}

		fil_space_set_recv_size(*space, size);
	}

	return ulint(new_ptr - ptr);
}

/*******************************************************//**
Calculates the new value for lsn when more data is added to the log. */
static
lsn_t
recv_calc_lsn_on_data_add(
/*======================*/
	lsn_t		lsn,	/*!< in: old lsn */
	ib_uint64_t	len)	/*!< in: this many bytes of data is
				added, log block headers not included */
{
	ulint		frag_len;
	ib_uint64_t	lsn_len;

	frag_len = (lsn % OS_FILE_LOG_BLOCK_SIZE) - LOG_BLOCK_HDR_SIZE;
	ut_ad(frag_len < OS_FILE_LOG_BLOCK_SIZE - LOG_BLOCK_HDR_SIZE
	      - LOG_BLOCK_TRL_SIZE);
	lsn_len = len;
	lsn_len += (lsn_len + frag_len)
		/ (OS_FILE_LOG_BLOCK_SIZE - LOG_BLOCK_HDR_SIZE
		   - LOG_BLOCK_TRL_SIZE)
		* (LOG_BLOCK_HDR_SIZE + LOG_BLOCK_TRL_SIZE);

	return(lsn + lsn_len);
}

/** Prints diagnostic info of corrupt log.
@param[in]	ptr	pointer to corrupt log record
@param[in]	type	type of the log record (could be garbage)
@param[in]	space	tablespace ID (could be garbage)
@param[in]	page_no	page number (could be garbage)
@return whether processing should continue */
static
bool
recv_report_corrupt_log(
	const byte*	ptr,
	int		type,
	ulint		space,
	ulint		page_no)
{
	ib::error() <<
		"############### CORRUPT LOG RECORD FOUND ##################";

	const ulint ptr_offset = ulint(ptr - recv_sys->buf);

	ib::info() << "Log record type " << type << ", page " << space << ":"
		<< page_no << ". Log parsing proceeded successfully up to "
		<< recv_sys->recovered_lsn << ". Previous log record type "
		<< recv_previous_parsed_rec_type << ", is multi "
		<< recv_previous_parsed_rec_is_multi << " Recv offset "
		<< ptr_offset << ", prev "
		<< recv_previous_parsed_rec_offset;

	ut_ad(ptr <= recv_sys->buf + recv_sys->len);

	const ulint	limit	= 100;
	const ulint	prev_offset = std::min(recv_previous_parsed_rec_offset,
					       ptr_offset);
	const ulint	before = std::min(prev_offset, limit);
	const ulint	after = std::min(recv_sys->len - ptr_offset, limit);

	ib::info() << "Hex dump starting " << before << " bytes before and"
		" ending " << after << " bytes after the corrupted record:";

	const byte* start = recv_sys->buf + prev_offset - before;

	ut_print_buf(stderr, start, ulint(ptr - start) + after);
	putc('\n', stderr);

	if (!srv_force_recovery) {
		ib::info() << "Set innodb_force_recovery to ignore this error.";
		return(false);
	}

	ib::warn() << "The log file may have been corrupt and it is possible"
		" that the log scan did not proceed far enough in recovery!"
		" Please run CHECK TABLE on your InnoDB tables to check"
		" that they are ok! If mysqld crashes after this recovery; "
		<< FORCE_RECOVERY_MSG;
	return(true);
}

/** Report a MLOG_INDEX_LOAD operation.
@param[in]	space_id	tablespace id
@param[in]	page_no		page number
@param[in]	lsn		log sequence number */
ATTRIBUTE_COLD static void
recv_mlog_index_load(ulint space_id, ulint page_no, lsn_t lsn)
{
	recv_spaces_t::iterator it = recv_spaces.find(space_id);
	if (it != recv_spaces.end()) {
		it->second.mlog_index_load(lsn);
	}

	if (log_optimized_ddl_op) {
		log_optimized_ddl_op(space_id);
	}
}

/** Parse log records from a buffer and optionally store them to a
hash table to wait merging to file pages.
@param[in]	checkpoint_lsn	the LSN of the latest checkpoint
@param[in]	store		whether to store page operations
@param[in]	apply		whether to apply the records
@return whether MLOG_CHECKPOINT record was seen the first time,
or corruption was noticed */
bool recv_parse_log_recs(lsn_t checkpoint_lsn, store_t store, bool apply)
{
	byte*		ptr;
	byte*		end_ptr;
	bool		single_rec;
	ulint		len;
	lsn_t		new_recovered_lsn;
	lsn_t		old_lsn;
	mlog_id_t	type;
	ulint		space;
	ulint		page_no;
	byte*		body;

	ut_ad(log_mutex_own());
	ut_ad(mutex_own(&recv_sys->mutex));
	ut_ad(recv_sys->parse_start_lsn != 0);
loop:
	ptr = recv_sys->buf + recv_sys->recovered_offset;

	end_ptr = recv_sys->buf + recv_sys->len;

	if (ptr == end_ptr) {

		return(false);
	}

	switch (*ptr) {
	case MLOG_CHECKPOINT:
#ifdef UNIV_LOG_LSN_DEBUG
	case MLOG_LSN:
#endif /* UNIV_LOG_LSN_DEBUG */
	case MLOG_DUMMY_RECORD:
		single_rec = true;
		break;
	default:
		single_rec = !!(*ptr & MLOG_SINGLE_REC_FLAG);
	}

	if (single_rec) {
		/* The mtr did not modify multiple pages */

		old_lsn = recv_sys->recovered_lsn;

		/* Try to parse a log record, fetching its type, space id,
		page no, and a pointer to the body of the log record */

		len = recv_parse_log_rec(&type, ptr, end_ptr, &space,
					 &page_no, apply, &body);

		if (recv_sys->found_corrupt_log) {
			recv_report_corrupt_log(ptr, type, space, page_no);
			return(true);
		}

		if (recv_sys->found_corrupt_fs) {
			return(true);
		}

		if (len == 0) {
			return(false);
		}

		new_recovered_lsn = recv_calc_lsn_on_data_add(old_lsn, len);

		if (new_recovered_lsn > recv_sys->scanned_lsn) {
			/* The log record filled a log block, and we require
			that also the next log block should have been scanned
			in */

			return(false);
		}

		recv_previous_parsed_rec_type = type;
		recv_previous_parsed_rec_offset = recv_sys->recovered_offset;
		recv_previous_parsed_rec_is_multi = 0;

		recv_sys->recovered_offset += len;
		recv_sys->recovered_lsn = new_recovered_lsn;

		switch (type) {
			lsn_t	lsn;
		case MLOG_DUMMY_RECORD:
			/* Do nothing */
			break;
		case MLOG_CHECKPOINT:
			compile_time_assert(SIZE_OF_MLOG_CHECKPOINT == 1 + 8);
			lsn = mach_read_from_8(ptr + 1);

			if (UNIV_UNLIKELY(srv_print_verbose_log == 2)) {
				fprintf(stderr,
					"MLOG_CHECKPOINT(" LSN_PF ") %s at "
					LSN_PF "\n", lsn,
					lsn != checkpoint_lsn ? "ignored"
					: recv_sys->mlog_checkpoint_lsn
					? "reread" : "read",
					recv_sys->recovered_lsn);
			}

			DBUG_PRINT("ib_log",
				   ("MLOG_CHECKPOINT(" LSN_PF ") %s at "
				    LSN_PF,
				    lsn,
				    lsn != checkpoint_lsn ? "ignored"
				    : recv_sys->mlog_checkpoint_lsn
				    ? "reread" : "read",
				    recv_sys->recovered_lsn));

			if (lsn == checkpoint_lsn) {
				if (recv_sys->mlog_checkpoint_lsn) {
					ut_ad(recv_sys->mlog_checkpoint_lsn
					      <= recv_sys->recovered_lsn);
					break;
				}
				recv_sys->mlog_checkpoint_lsn
					= recv_sys->recovered_lsn;
				return(true);
			}
			break;
#ifdef UNIV_LOG_LSN_DEBUG
		case MLOG_LSN:
			/* Do not add these records to the hash table.
			The page number and space id fields are misused
			for something else. */
			break;
#endif /* UNIV_LOG_LSN_DEBUG */
		default:
			switch (store) {
			case STORE_NO:
				break;
			case STORE_IF_EXISTS:
				if (fil_space_get_flags(space)
				    == ULINT_UNDEFINED) {
					break;
				}
				/* fall through */
			case STORE_YES:
				recv_add_to_hash_table(
					type, space, page_no, body,
					ptr + len, old_lsn,
					recv_sys->recovered_lsn);
			}
			/* fall through */
		case MLOG_INDEX_LOAD:
			if (type == MLOG_INDEX_LOAD) {
				recv_mlog_index_load(space, page_no, old_lsn);
			}
			/* fall through */
		case MLOG_FILE_NAME:
		case MLOG_FILE_DELETE:
		case MLOG_FILE_CREATE2:
		case MLOG_FILE_RENAME2:
		case MLOG_TRUNCATE:
			/* These were already handled by
			recv_parse_log_rec() and
			recv_parse_or_apply_log_rec_body(). */
			DBUG_PRINT("ib_log",
				("scan " LSN_PF ": log rec %s"
				" len " ULINTPF
				" page " ULINTPF ":" ULINTPF,
				old_lsn, get_mlog_string(type),
				len, space, page_no));
		}
	} else {
		/* Check that all the records associated with the single mtr
		are included within the buffer */

		ulint	total_len	= 0;
		ulint	n_recs		= 0;
		bool	only_mlog_file	= true;
		ulint	mlog_rec_len	= 0;

		for (;;) {
			len = recv_parse_log_rec(
				&type, ptr, end_ptr, &space, &page_no,
				false, &body);

			if (recv_sys->found_corrupt_log) {
corrupted_log:
				recv_report_corrupt_log(
					ptr, type, space, page_no);
				return(true);
			}

			if (ptr == end_ptr) {
			} else if (type == MLOG_CHECKPOINT
				   || (*ptr & MLOG_SINGLE_REC_FLAG)) {
				recv_sys->found_corrupt_log = true;
				goto corrupted_log;
			}

			if (recv_sys->found_corrupt_fs) {
				return(true);
			}

			if (len == 0) {
				return(false);
			}

			recv_previous_parsed_rec_type = type;
			recv_previous_parsed_rec_offset
				= recv_sys->recovered_offset + total_len;
			recv_previous_parsed_rec_is_multi = 1;

			/* MLOG_FILE_NAME redo log records doesn't make changes
			to persistent data. If only MLOG_FILE_NAME redo
			log record exists then reset the parsing buffer pointer
			by changing recovered_lsn and recovered_offset. */
			if (type != MLOG_FILE_NAME && only_mlog_file == true) {
				only_mlog_file = false;
			}

			if (only_mlog_file) {
				new_recovered_lsn = recv_calc_lsn_on_data_add(
					recv_sys->recovered_lsn, len);
				mlog_rec_len += len;
				recv_sys->recovered_offset += len;
				recv_sys->recovered_lsn = new_recovered_lsn;
			}

			total_len += len;
			n_recs++;

			ptr += len;

			if (type == MLOG_MULTI_REC_END) {
				DBUG_PRINT("ib_log",
					   ("scan " LSN_PF
					    ": multi-log end"
					    " total_len " ULINTPF
					    " n=" ULINTPF,
					    recv_sys->recovered_lsn,
					    total_len, n_recs));
				total_len -= mlog_rec_len;
				break;
			}

			DBUG_PRINT("ib_log",
				   ("scan " LSN_PF ": multi-log rec %s"
				    " len " ULINTPF
				    " page " ULINTPF ":" ULINTPF,
				    recv_sys->recovered_lsn,
				    get_mlog_string(type), len, space, page_no));
		}

		new_recovered_lsn = recv_calc_lsn_on_data_add(
			recv_sys->recovered_lsn, total_len);

		if (new_recovered_lsn > recv_sys->scanned_lsn) {
			/* The log record filled a log block, and we require
			that also the next log block should have been scanned
			in */

			return(false);
		}

		/* Add all the records to the hash table */

		ptr = recv_sys->buf + recv_sys->recovered_offset;

		for (;;) {
			old_lsn = recv_sys->recovered_lsn;
			/* This will apply MLOG_FILE_ records. We
			had to skip them in the first scan, because we
			did not know if the mini-transaction was
			completely recovered (until MLOG_MULTI_REC_END). */
			len = recv_parse_log_rec(
				&type, ptr, end_ptr, &space, &page_no,
				apply, &body);

			if (recv_sys->found_corrupt_log
			    && !recv_report_corrupt_log(
				    ptr, type, space, page_no)) {
				return(true);
			}

			if (recv_sys->found_corrupt_fs) {
				return(true);
			}

			ut_a(len != 0);
			ut_a(!(*ptr & MLOG_SINGLE_REC_FLAG));

			recv_sys->recovered_offset += len;
			recv_sys->recovered_lsn
				= recv_calc_lsn_on_data_add(old_lsn, len);

			switch (type) {
			case MLOG_MULTI_REC_END:
				/* Found the end mark for the records */
				goto loop;
#ifdef UNIV_LOG_LSN_DEBUG
			case MLOG_LSN:
				/* Do not add these records to the hash table.
				The page number and space id fields are misused
				for something else. */
				break;
#endif /* UNIV_LOG_LSN_DEBUG */
			case MLOG_INDEX_LOAD:
				recv_mlog_index_load(space, page_no, old_lsn);
				break;
			case MLOG_FILE_NAME:
			case MLOG_FILE_DELETE:
			case MLOG_FILE_CREATE2:
			case MLOG_FILE_RENAME2:
			case MLOG_TRUNCATE:
				/* These were already handled by
				recv_parse_log_rec() and
				recv_parse_or_apply_log_rec_body(). */
				break;
			default:
				switch (store) {
				case STORE_NO:
					break;
				case STORE_IF_EXISTS:
					if (fil_space_get_flags(space)
					    == ULINT_UNDEFINED) {
						break;
					}
					/* fall through */
				case STORE_YES:
					recv_add_to_hash_table(
						type, space, page_no,
						body, ptr + len,
						old_lsn,
						new_recovered_lsn);
				}
			}

			ptr += len;
		}
	}

	goto loop;
}

/** Adds data from a new log block to the parsing buffer of recv_sys if
recv_sys->parse_start_lsn is non-zero.
@param[in]	log_block	log block to add
@param[in]	scanned_lsn	lsn of how far we were able to find
				data in this log block
@return true if more data added */
bool recv_sys_add_to_parsing_buf(const byte* log_block, lsn_t scanned_lsn)
{
	ulint	more_len;
	ulint	data_len;
	ulint	start_offset;
	ulint	end_offset;

	ut_ad(scanned_lsn >= recv_sys->scanned_lsn);

	if (!recv_sys->parse_start_lsn) {
		/* Cannot start parsing yet because no start point for
		it found */

		return(false);
	}

	data_len = log_block_get_data_len(log_block);

	if (recv_sys->parse_start_lsn >= scanned_lsn) {

		return(false);

	} else if (recv_sys->scanned_lsn >= scanned_lsn) {

		return(false);

	} else if (recv_sys->parse_start_lsn > recv_sys->scanned_lsn) {
		more_len = (ulint) (scanned_lsn - recv_sys->parse_start_lsn);
	} else {
		more_len = (ulint) (scanned_lsn - recv_sys->scanned_lsn);
	}

	if (more_len == 0) {

		return(false);
	}

	ut_ad(data_len >= more_len);

	start_offset = data_len - more_len;

	if (start_offset < LOG_BLOCK_HDR_SIZE) {
		start_offset = LOG_BLOCK_HDR_SIZE;
	}

	end_offset = data_len;

	if (end_offset > OS_FILE_LOG_BLOCK_SIZE - LOG_BLOCK_TRL_SIZE) {
		end_offset = OS_FILE_LOG_BLOCK_SIZE - LOG_BLOCK_TRL_SIZE;
	}

	ut_ad(start_offset <= end_offset);

	if (start_offset < end_offset) {
		ut_memcpy(recv_sys->buf + recv_sys->len,
			  log_block + start_offset, end_offset - start_offset);

		recv_sys->len += end_offset - start_offset;

		ut_a(recv_sys->len <= RECV_PARSING_BUF_SIZE);
	}

	return(true);
}

/** Moves the parsing buffer data left to the buffer start. */
void recv_sys_justify_left_parsing_buf()
{
	ut_memmove(recv_sys->buf, recv_sys->buf + recv_sys->recovered_offset,
		   recv_sys->len - recv_sys->recovered_offset);

	recv_sys->len -= recv_sys->recovered_offset;

	recv_sys->recovered_offset = 0;
}

/** Scan redo log from a buffer and stores new log data to the parsing buffer.
Parse and hash the log records if new data found.
Apply log records automatically when the hash table becomes full.
@return true if not able to scan any more in this log group */
static
bool
recv_scan_log_recs(
/*===============*/
	ulint		available_memory,/*!< in: we let the hash table of recs
					to grow to this size, at the maximum */
	store_t*	store_to_hash,	/*!< in,out: whether the records should be
					stored to the hash table; this is reset
					if just debug checking is needed, or
					when the available_memory runs out */
	const byte*	log_block,	/*!< in: log segment */
	lsn_t		checkpoint_lsn,	/*!< in: latest checkpoint LSN */
	lsn_t		start_lsn,	/*!< in: buffer start LSN */
	lsn_t		end_lsn,	/*!< in: buffer end LSN */
	lsn_t*		contiguous_lsn,	/*!< in/out: it is known that all log
					groups contain contiguous log data up
					to this lsn */
	lsn_t*		group_scanned_lsn)/*!< out: scanning succeeded up to
					this lsn */
{
	lsn_t		scanned_lsn	= start_lsn;
	bool		finished	= false;
	ulint		data_len;
	bool		more_data	= false;
	bool		apply		= recv_sys->mlog_checkpoint_lsn != 0;
	ulint		recv_parsing_buf_size = RECV_PARSING_BUF_SIZE;

	ut_ad(start_lsn % OS_FILE_LOG_BLOCK_SIZE == 0);
	ut_ad(end_lsn % OS_FILE_LOG_BLOCK_SIZE == 0);
	ut_ad(end_lsn >= start_lsn + OS_FILE_LOG_BLOCK_SIZE);

	const byte* const	log_end = log_block
		+ ulint(end_lsn - start_lsn);

	do {
		ut_ad(!finished);

		if (log_block_get_flush_bit(log_block)) {
			/* This block was a start of a log flush operation:
			we know that the previous flush operation must have
			been completed for all log groups before this block
			can have been flushed to any of the groups. Therefore,
			we know that log data is contiguous up to scanned_lsn
			in all non-corrupt log groups. */

			if (scanned_lsn > *contiguous_lsn) {
				*contiguous_lsn = scanned_lsn;
			}
		}

		data_len = log_block_get_data_len(log_block);

		if (scanned_lsn + data_len > recv_sys->scanned_lsn
		    && log_block_get_checkpoint_no(log_block)
		    < recv_sys->scanned_checkpoint_no
		    && (recv_sys->scanned_checkpoint_no
			- log_block_get_checkpoint_no(log_block)
			> 0x80000000UL)) {

			/* Garbage from a log buffer flush which was made
			before the most recent database recovery */
			finished = true;
			break;
		}

		if (!recv_sys->parse_start_lsn
		    && (log_block_get_first_rec_group(log_block) > 0)) {

			/* We found a point from which to start the parsing
			of log records */

			recv_sys->parse_start_lsn = scanned_lsn
				+ log_block_get_first_rec_group(log_block);
			recv_sys->scanned_lsn = recv_sys->parse_start_lsn;
			recv_sys->recovered_lsn = recv_sys->parse_start_lsn;
		}

		scanned_lsn += data_len;

		if (data_len == LOG_BLOCK_HDR_SIZE + SIZE_OF_MLOG_CHECKPOINT
		    && scanned_lsn == checkpoint_lsn + SIZE_OF_MLOG_CHECKPOINT
		    && log_block[LOG_BLOCK_HDR_SIZE] == MLOG_CHECKPOINT
		    && checkpoint_lsn == mach_read_from_8(LOG_BLOCK_HDR_SIZE
							  + 1 + log_block)) {
			/* The redo log is logically empty. */
			ut_ad(recv_sys->mlog_checkpoint_lsn == 0
			      || recv_sys->mlog_checkpoint_lsn
			      == checkpoint_lsn);
			recv_sys->mlog_checkpoint_lsn = checkpoint_lsn;
			DBUG_PRINT("ib_log", ("found empty log; LSN=" LSN_PF,
					      scanned_lsn));
			finished = true;
			break;
		}

		if (scanned_lsn > recv_sys->scanned_lsn) {
			ut_ad(!srv_log_files_created);
			if (!recv_needed_recovery) {
				recv_needed_recovery = true;

				if (srv_read_only_mode) {
					ib::warn() << "innodb_read_only"
						" prevents crash recovery";
					return(true);
				}

				ib::info() << "Starting crash recovery from"
					" checkpoint LSN="
					<< recv_sys->scanned_lsn;
			}

			/* We were able to find more log data: add it to the
			parsing buffer if parse_start_lsn is already
			non-zero */

			DBUG_EXECUTE_IF(
				"reduce_recv_parsing_buf",
				recv_parsing_buf_size
					= (70 * 1024);
				);

			if (recv_sys->len + 4 * OS_FILE_LOG_BLOCK_SIZE
			    >= recv_parsing_buf_size) {
				ib::error() << "Log parsing buffer overflow."
					" Recovery may have failed!";

				recv_sys->found_corrupt_log = true;

				if (!srv_force_recovery) {
					ib::error()
						<< "Set innodb_force_recovery"
						" to ignore this error.";
					return(true);
				}
			} else if (!recv_sys->found_corrupt_log) {
				more_data = recv_sys_add_to_parsing_buf(
					log_block, scanned_lsn);
			}

			recv_sys->scanned_lsn = scanned_lsn;
			recv_sys->scanned_checkpoint_no
				= log_block_get_checkpoint_no(log_block);
		}

		if (data_len < OS_FILE_LOG_BLOCK_SIZE) {
			/* Log data for this group ends here */
			finished = true;
			break;
		} else {
			log_block += OS_FILE_LOG_BLOCK_SIZE;
		}
	} while (log_block < log_end);

	*group_scanned_lsn = scanned_lsn;

	mutex_enter(&recv_sys->mutex);

	if (more_data && !recv_sys->found_corrupt_log) {
		/* Try to parse more log records */

		if (recv_parse_log_recs(checkpoint_lsn,
					*store_to_hash, apply)) {
			ut_ad(recv_sys->found_corrupt_log
			      || recv_sys->found_corrupt_fs
			      || recv_sys->mlog_checkpoint_lsn
			      == recv_sys->recovered_lsn);
			finished = true;
			goto func_exit;
		}

		if (*store_to_hash != STORE_NO
		    && mem_heap_get_size(recv_sys->heap) > available_memory) {

			DBUG_PRINT("ib_log", ("Ran out of memory and last "
					      "stored lsn " LSN_PF,
					      recv_sys->recovered_lsn));

			recv_sys->last_stored_lsn = recv_sys->recovered_lsn;
			*store_to_hash = STORE_NO;
		}

		if (recv_sys->recovered_offset > recv_parsing_buf_size / 4) {
			/* Move parsing buffer data to the buffer start */

			recv_sys_justify_left_parsing_buf();
		}
	}

func_exit:
	mutex_exit(&recv_sys->mutex);
	return(finished);
}

/** Scans log from a buffer and stores new log data to the parsing buffer.
Parses and hashes the log records if new data found.
@param[in]	checkpoint_lsn		latest checkpoint log sequence number
@param[in,out]	contiguous_lsn		log sequence number
until which all redo log has been scanned
@param[in]	last_phase		whether changes
can be applied to the tablespaces
@return whether rescan is needed (not everything was stored) */
static
bool
recv_group_scan_log_recs(
	lsn_t		checkpoint_lsn,
	lsn_t*		contiguous_lsn,
	bool		last_phase)
{
	DBUG_ENTER("recv_group_scan_log_recs");
	DBUG_ASSERT(!last_phase || recv_sys->mlog_checkpoint_lsn > 0);

	mutex_enter(&recv_sys->mutex);
	recv_sys->len = 0;
	recv_sys->recovered_offset = 0;
	recv_sys->n_addrs = 0;
	recv_sys_empty_hash();
	srv_start_lsn = *contiguous_lsn;
	recv_sys->parse_start_lsn = *contiguous_lsn;
	recv_sys->scanned_lsn = *contiguous_lsn;
	recv_sys->recovered_lsn = *contiguous_lsn;
	recv_sys->scanned_checkpoint_no = 0;
	recv_previous_parsed_rec_type = MLOG_SINGLE_REC_FLAG;
	recv_previous_parsed_rec_offset	= 0;
	recv_previous_parsed_rec_is_multi = 0;
	ut_ad(recv_max_page_lsn == 0);
	ut_ad(last_phase || !recv_writer_thread_active);
	mutex_exit(&recv_sys->mutex);

	lsn_t	start_lsn;
	lsn_t	end_lsn;
	store_t	store_to_hash	= recv_sys->mlog_checkpoint_lsn == 0
		? STORE_NO : (last_phase ? STORE_IF_EXISTS : STORE_YES);
	ulint	available_mem	= srv_page_size
		* (buf_pool_get_n_pages()
		   - (recv_n_pool_free_frames * srv_buf_pool_instances));

	log_sys.log.scanned_lsn = end_lsn = *contiguous_lsn =
		ut_uint64_align_down(*contiguous_lsn, OS_FILE_LOG_BLOCK_SIZE);

	do {
		if (last_phase && store_to_hash == STORE_NO) {
			store_to_hash = STORE_IF_EXISTS;
			/* We must not allow change buffer
			merge here, because it would generate
			redo log records before we have
			finished the redo log scan. */
			recv_apply_hashed_log_recs(false);
		}

		start_lsn = ut_uint64_align_down(end_lsn,
						 OS_FILE_LOG_BLOCK_SIZE);
		end_lsn = start_lsn;
		log_sys.log.read_log_seg(&end_lsn, start_lsn + RECV_SCAN_SIZE);
	} while (end_lsn != start_lsn
		 && !recv_scan_log_recs(
			 available_mem, &store_to_hash, log_sys.buf,
			 checkpoint_lsn,
			 start_lsn, end_lsn,
			 contiguous_lsn, &log_sys.log.scanned_lsn));

	if (recv_sys->found_corrupt_log || recv_sys->found_corrupt_fs) {
		DBUG_RETURN(false);
	}

	DBUG_PRINT("ib_log", ("%s " LSN_PF " completed",
			      last_phase ? "rescan" : "scan",
			      log_sys.log.scanned_lsn));

	DBUG_RETURN(store_to_hash == STORE_NO);
}

/** Report a missing tablespace for which page-redo log exists.
@param[in]	err	previous error code
@param[in]	i	tablespace descriptor
@return new error code */
static
dberr_t
recv_init_missing_space(dberr_t err, const recv_spaces_t::const_iterator& i)
{
	if (srv_operation == SRV_OPERATION_RESTORE
	    || srv_operation == SRV_OPERATION_RESTORE_EXPORT) {
		ib::warn() << "Tablespace " << i->first << " was not"
			" found at " << i->second.name << " when"
			" restoring a (partial?) backup. All redo log"
			" for this file will be ignored!";
		return(err);
	}

	if (srv_force_recovery == 0) {
		ib::error() << "Tablespace " << i->first << " was not"
			" found at " << i->second.name << ".";

		if (err == DB_SUCCESS) {
			ib::error() << "Set innodb_force_recovery=1 to"
				" ignore this and to permanently lose"
				" all changes to the tablespace.";
			err = DB_TABLESPACE_NOT_FOUND;
		}
	} else {
		ib::warn() << "Tablespace " << i->first << " was not"
			" found at " << i->second.name << ", and"
			" innodb_force_recovery was set. All redo log"
			" for this tablespace will be ignored!";
	}

	return(err);
}

/** Report the missing tablespace and discard the redo logs for the deleted
tablespace.
@param[in]	rescan			rescan of redo logs is needed
					if hash table ran out of memory
@param[out]	missing_tablespace	missing tablespace exists or not
@return error code or DB_SUCCESS. */
static MY_ATTRIBUTE((warn_unused_result))
dberr_t
recv_validate_tablespace(bool rescan, bool& missing_tablespace)
{
	dberr_t err = DB_SUCCESS;

	for (ulint h = 0; h < hash_get_n_cells(recv_sys->addr_hash); h++) {
		for (recv_addr_t* recv_addr = static_cast<recv_addr_t*>(
			     HASH_GET_FIRST(recv_sys->addr_hash, h));
		     recv_addr != 0;
		     recv_addr = static_cast<recv_addr_t*>(
			     HASH_GET_NEXT(addr_hash, recv_addr))) {

			const ulint space = recv_addr->space;

			if (is_predefined_tablespace(space)) {
				continue;
			}

			recv_spaces_t::iterator i = recv_spaces.find(space);
			ut_ad(i != recv_spaces.end());

			switch (i->second.status) {
			case file_name_t::MISSING:
				err = recv_init_missing_space(err, i);
				i->second.status = file_name_t::DELETED;
				/* fall through */
			case file_name_t::DELETED:
				recv_addr->state = RECV_DISCARDED;
				/* fall through */
			case file_name_t::NORMAL:
				continue;
			}
			ut_ad(0);
		}
	}

	if (err != DB_SUCCESS) {
		return(err);
	}

	/* When rescan is not needed then recv_sys->addr_hash will have
	all space id belongs to redo log. If rescan is needed and
	innodb_force_recovery > 0 then InnoDB can ignore missing tablespace. */
	for (recv_spaces_t::iterator i = recv_spaces.begin();
	     i != recv_spaces.end(); i++) {

		if (i->second.status != file_name_t::MISSING) {
			continue;
		}

		missing_tablespace = true;

		if (srv_force_recovery > 0) {
			ib::warn() << "Tablespace " << i->first
				<<" was not found at " << i->second.name
				<<", and innodb_force_recovery was set."
				<<" All redo log for this tablespace"
				<<" will be ignored!";
			continue;
		}

		if (!rescan) {
			ib::info() << "Tablespace " << i->first
				<< " was not found at '"
				<< i->second.name << "', but there"
				<<" were no modifications either.";
		}
	}

	if (!rescan || srv_force_recovery > 0) {
		missing_tablespace = false;
	}

	return DB_SUCCESS;
}

/** Check if all tablespaces were found for crash recovery.
@param[in]	rescan			rescan of redo logs is needed
@param[out]	missing_tablespace	missing table exists
@return error code or DB_SUCCESS */
static MY_ATTRIBUTE((warn_unused_result))
dberr_t
recv_init_crash_recovery_spaces(bool rescan, bool& missing_tablespace)
{
	bool		flag_deleted	= false;

	ut_ad(!srv_read_only_mode);
	ut_ad(recv_needed_recovery);

	for (recv_spaces_t::iterator i = recv_spaces.begin();
	     i != recv_spaces.end(); i++) {
		ut_ad(!is_predefined_tablespace(i->first));
		ut_ad(i->second.status != file_name_t::DELETED || !i->second.space);

		if (i->second.status == file_name_t::DELETED) {
			/* The tablespace was deleted,
			so we can ignore any redo log for it. */
			flag_deleted = true;
		} else if (i->second.space != NULL) {
			/* The tablespace was found, and there
			are some redo log records for it. */
			fil_names_dirty(i->second.space);
			i->second.space->enable_lsn = i->second.enable_lsn;
		} else if (i->second.name == "") {
			ib::error() << "Missing MLOG_FILE_NAME"
				" or MLOG_FILE_DELETE"
				" before MLOG_CHECKPOINT for tablespace "
				<< i->first;
			recv_sys->found_corrupt_log = true;
			return(DB_CORRUPTION);
		} else {
			i->second.status = file_name_t::MISSING;
			flag_deleted = true;
		}

		ut_ad(i->second.status == file_name_t::DELETED || i->second.name != "");
	}

	if (flag_deleted) {
		return recv_validate_tablespace(rescan, missing_tablespace);
	}

	return DB_SUCCESS;
}

/** Start recovering from a redo log checkpoint.
@see recv_recovery_from_checkpoint_finish
@param[in]	flush_lsn	FIL_PAGE_FILE_FLUSH_LSN
of first system tablespace page
@return error code or DB_SUCCESS */
dberr_t
recv_recovery_from_checkpoint_start(lsn_t flush_lsn)
{
	ulint		max_cp_field;
	lsn_t		checkpoint_lsn;
	bool		rescan;
	ib_uint64_t	checkpoint_no;
	lsn_t		contiguous_lsn;
	byte*		buf;
	dberr_t		err = DB_SUCCESS;

	ut_ad(srv_operation == SRV_OPERATION_NORMAL
	      || srv_operation == SRV_OPERATION_RESTORE
	      || srv_operation == SRV_OPERATION_RESTORE_EXPORT);

	/* Initialize red-black tree for fast insertions into the
	flush_list during recovery process. */
	buf_flush_init_flush_rbt();

	if (srv_force_recovery >= SRV_FORCE_NO_LOG_REDO) {

		ib::info() << "innodb_force_recovery=6 skips redo log apply";

		return(DB_SUCCESS);
	}

	recv_recovery_on = true;

	log_mutex_enter();

	err = recv_find_max_checkpoint(&max_cp_field);

	if (err != DB_SUCCESS) {

		srv_start_lsn = recv_sys->recovered_lsn = log_sys.lsn;
		log_mutex_exit();
		return(err);
	}

	log_header_read(max_cp_field);

	buf = log_sys.checkpoint_buf;

	checkpoint_lsn = mach_read_from_8(buf + LOG_CHECKPOINT_LSN);
	checkpoint_no = mach_read_from_8(buf + LOG_CHECKPOINT_NO);

	/* Start reading the log from the checkpoint lsn. The variable
	contiguous_lsn contains an lsn up to which the log is known to
	be contiguously written. */
	recv_sys->mlog_checkpoint_lsn = 0;

	ut_ad(RECV_SCAN_SIZE <= srv_log_buffer_size);

	const lsn_t	end_lsn = mach_read_from_8(
		buf + LOG_CHECKPOINT_END_LSN);

	ut_ad(recv_sys->n_addrs == 0);
	contiguous_lsn = checkpoint_lsn;
	switch (log_sys.log.format) {
	case 0:
		log_mutex_exit();
		return recv_log_format_0_recover(checkpoint_lsn,
						 buf[20 + 32 * 9] == 2);
	default:
		if (end_lsn == 0) {
			break;
		}
		if (end_lsn >= checkpoint_lsn) {
			contiguous_lsn = end_lsn;
			break;
		}
		recv_sys->found_corrupt_log = true;
		log_mutex_exit();
		return(DB_ERROR);
	}

	/* Look for MLOG_CHECKPOINT. */
	recv_group_scan_log_recs(checkpoint_lsn, &contiguous_lsn, false);
	/* The first scan should not have stored or applied any records. */
	ut_ad(recv_sys->n_addrs == 0);
	ut_ad(!recv_sys->found_corrupt_fs);

	if (srv_read_only_mode && recv_needed_recovery) {
		log_mutex_exit();
		return(DB_READ_ONLY);
	}

	if (recv_sys->found_corrupt_log && !srv_force_recovery) {
		log_mutex_exit();
		ib::warn() << "Log scan aborted at LSN " << contiguous_lsn;
		return(DB_ERROR);
	}

	if (recv_sys->mlog_checkpoint_lsn == 0) {
		lsn_t scan_lsn = log_sys.log.scanned_lsn;
		if (!srv_read_only_mode && scan_lsn != checkpoint_lsn) {
			log_mutex_exit();
			ib::error err;
			err << "Missing MLOG_CHECKPOINT";
			if (end_lsn) {
				err << " at " << end_lsn;
			}
			err << " between the checkpoint " << checkpoint_lsn
			    << " and the end " << scan_lsn << ".";
			return(DB_ERROR);
		}

		log_sys.log.scanned_lsn = checkpoint_lsn;
		rescan = false;
	} else {
		contiguous_lsn = checkpoint_lsn;
		rescan = recv_group_scan_log_recs(
			checkpoint_lsn, &contiguous_lsn, false);

		if ((recv_sys->found_corrupt_log && !srv_force_recovery)
		    || recv_sys->found_corrupt_fs) {
			log_mutex_exit();
			return(DB_ERROR);
		}
	}

	/* NOTE: we always do a 'recovery' at startup, but only if
	there is something wrong we will print a message to the
	user about recovery: */

	if (flush_lsn == checkpoint_lsn + SIZE_OF_MLOG_CHECKPOINT
	    && recv_sys->mlog_checkpoint_lsn == checkpoint_lsn) {
		/* The redo log is logically empty. */
	} else if (checkpoint_lsn != flush_lsn) {
		ut_ad(!srv_log_files_created);

		if (checkpoint_lsn + SIZE_OF_MLOG_CHECKPOINT < flush_lsn) {
			ib::warn() << "Are you sure you are using the"
				" right ib_logfiles to start up the database?"
				" Log sequence number in the ib_logfiles is "
				<< checkpoint_lsn << ", less than the"
				" log sequence number in the first system"
				" tablespace file header, " << flush_lsn << ".";
		}

		if (!recv_needed_recovery) {

			ib::info() << "The log sequence number " << flush_lsn
				<< " in the system tablespace does not match"
				" the log sequence number " << checkpoint_lsn
				<< " in the ib_logfiles!";

			if (srv_read_only_mode) {
				ib::error() << "innodb_read_only"
					" prevents crash recovery";
				log_mutex_exit();
				return(DB_READ_ONLY);
			}

			recv_needed_recovery = true;
		}
	}

	log_sys.lsn = recv_sys->recovered_lsn;

	if (recv_needed_recovery) {
		bool missing_tablespace = false;

		err = recv_init_crash_recovery_spaces(
			rescan, missing_tablespace);

		if (err != DB_SUCCESS) {
			log_mutex_exit();
			return(err);
		}

		/* If there is any missing tablespace and rescan is needed
		then there is a possiblity that hash table will not contain
		all space ids redo logs. Rescan the remaining unstored
		redo logs for the validation of missing tablespace. */
		ut_ad(rescan || !missing_tablespace);

		while (missing_tablespace) {
			DBUG_PRINT("ib_log", ("Rescan of redo log to validate "
					      "the missing tablespace. Scan "
					      "from last stored LSN " LSN_PF,
					      recv_sys->last_stored_lsn));

			lsn_t recent_stored_lsn = recv_sys->last_stored_lsn;
			rescan = recv_group_scan_log_recs(
				checkpoint_lsn, &recent_stored_lsn, false);

			ut_ad(!recv_sys->found_corrupt_fs);

			missing_tablespace = false;

			err = recv_sys->found_corrupt_log
				? DB_ERROR
				: recv_validate_tablespace(
					rescan, missing_tablespace);

			if (err != DB_SUCCESS) {
				log_mutex_exit();
				return err;
			}

			rescan = true;
		}

		if (srv_operation == SRV_OPERATION_NORMAL) {
			buf_dblwr_process();
		}

		ut_ad(srv_force_recovery <= SRV_FORCE_NO_UNDO_LOG_SCAN);

		/* Spawn the background thread to flush dirty pages
		from the buffer pools. */
		recv_writer_thread_active = true;
		os_thread_create(recv_writer_thread, 0, 0);

		if (rescan) {
			contiguous_lsn = checkpoint_lsn;

			recv_group_scan_log_recs(
				checkpoint_lsn, &contiguous_lsn, true);

			if ((recv_sys->found_corrupt_log
			     && !srv_force_recovery)
			    || recv_sys->found_corrupt_fs) {
				log_mutex_exit();
				return(DB_ERROR);
			}
		}
	} else {
		ut_ad(!rescan || recv_sys->n_addrs == 0);
	}

	if (log_sys.log.scanned_lsn < checkpoint_lsn
	    || log_sys.log.scanned_lsn < recv_max_page_lsn) {

		ib::error() << "We scanned the log up to "
			<< log_sys.log.scanned_lsn
			<< ". A checkpoint was at " << checkpoint_lsn << " and"
			" the maximum LSN on a database page was "
			<< recv_max_page_lsn << ". It is possible that the"
			" database is now corrupt!";
	}

	if (recv_sys->recovered_lsn < checkpoint_lsn) {
		log_mutex_exit();

		ib::error() << "Recovered only to lsn:"
			    << recv_sys->recovered_lsn << " checkpoint_lsn: " << checkpoint_lsn;

		return(DB_ERROR);
	}

	log_sys.next_checkpoint_lsn = checkpoint_lsn;
	log_sys.next_checkpoint_no = checkpoint_no + 1;

	recv_synchronize_groups();

	if (!recv_needed_recovery) {
		ut_a(checkpoint_lsn == recv_sys->recovered_lsn);
	} else {
		srv_start_lsn = recv_sys->recovered_lsn;
	}

	log_sys.buf_free = ulong(log_sys.lsn % OS_FILE_LOG_BLOCK_SIZE);
	log_sys.buf_next_to_write = log_sys.buf_free;
	log_sys.write_lsn = log_sys.lsn;

	log_sys.last_checkpoint_lsn = checkpoint_lsn;

	if (!srv_read_only_mode && srv_operation == SRV_OPERATION_NORMAL) {
		/* Write a MLOG_CHECKPOINT marker as the first thing,
		before generating any other redo log. This ensures
		that subsequent crash recovery will be possible even
		if the server were killed soon after this. */
		fil_names_clear(log_sys.last_checkpoint_lsn, true);
	}

	MONITOR_SET(MONITOR_LSN_CHECKPOINT_AGE,
		    log_sys.lsn - log_sys.last_checkpoint_lsn);

	log_sys.next_checkpoint_no = ++checkpoint_no;

	mutex_enter(&recv_sys->mutex);

	recv_sys->apply_log_recs = TRUE;

	mutex_exit(&recv_sys->mutex);

	log_mutex_exit();

	recv_lsn_checks_on = true;

	/* The database is now ready to start almost normal processing of user
	transactions: transaction rollbacks and the application of the log
	records in the hash table can be run in background. */

	return(DB_SUCCESS);
}

/** Complete recovery from a checkpoint. */
void
recv_recovery_from_checkpoint_finish(void)
{
	/* Make sure that the recv_writer thread is done. This is
	required because it grabs various mutexes and we want to
	ensure that when we enable sync_order_checks there is no
	mutex currently held by any thread. */
	mutex_enter(&recv_sys->writer_mutex);

	/* Free the resources of the recovery system */
	recv_recovery_on = false;

	/* By acquring the mutex we ensure that the recv_writer thread
	won't trigger any more LRU batches. Now wait for currently
	in progress batches to finish. */
	buf_flush_wait_LRU_batch_end();

	mutex_exit(&recv_sys->writer_mutex);

	ulint count = 0;
	while (recv_writer_thread_active) {
		++count;
		os_thread_sleep(100000);
		if (srv_print_verbose_log && count > 600) {
			ib::info() << "Waiting for recv_writer to"
				" finish flushing of buffer pool";
			count = 0;
		}
	}

	recv_sys_debug_free();

	/* Free up the flush_rbt. */
	buf_flush_free_flush_rbt();
}

/********************************************************//**
Initiates the rollback of active transactions. */
void
recv_recovery_rollback_active(void)
/*===============================*/
{
	ut_ad(!recv_writer_thread_active);

	/* Switch latching order checks on in sync0debug.cc, if
	--innodb-sync-debug=true (default) */
	ut_d(sync_check_enable());

	/* We can't start any (DDL) transactions if UNDO logging
	has been disabled, additionally disable ROLLBACK of recovered
	user transactions. */
	if (srv_force_recovery < SRV_FORCE_NO_TRX_UNDO
	    && !srv_read_only_mode) {

		/* Drop partially created indexes. */
		row_merge_drop_temp_indexes();
		/* Drop garbage tables. */
		row_mysql_drop_garbage_tables();

		/* Drop any auxiliary tables that were not dropped when the
		parent table was dropped. This can happen if the parent table
		was dropped but the server crashed before the auxiliary tables
		were dropped. */
		fts_drop_orphaned_tables();

		/* Rollback the uncommitted transactions which have no user
		session */

		trx_rollback_is_active = true;
		os_thread_create(trx_rollback_all_recovered, 0, 0);
	}
}

<<<<<<< HEAD
/******************************************************//**
Resets the logs. The contents of log files will be lost! */
void
recv_reset_logs(
/*============*/
	lsn_t		lsn)		/*!< in: reset to this lsn
					rounded up to be divisible by
					OS_FILE_LOG_BLOCK_SIZE, after
					which we add
					LOG_BLOCK_HDR_SIZE */
{
	ut_ad(log_mutex_own());

	log_sys.lsn = ut_uint64_align_up(lsn, OS_FILE_LOG_BLOCK_SIZE);

	log_sys.log.set_lsn(log_sys.lsn);
	log_sys.log.set_lsn_offset(LOG_FILE_HDR_SIZE);

	log_sys.buf_next_to_write = 0;
	log_sys.write_lsn = log_sys.lsn;

	log_sys.next_checkpoint_no = 0;
	log_sys.last_checkpoint_lsn = 0;

	memset(log_sys.buf, 0, srv_log_buffer_size);
	log_block_init(log_sys.buf, log_sys.lsn);
	log_block_set_first_rec_group(log_sys.buf, LOG_BLOCK_HDR_SIZE);

	log_sys.buf_free = LOG_BLOCK_HDR_SIZE;
	log_sys.lsn += LOG_BLOCK_HDR_SIZE;

	MONITOR_SET(MONITOR_LSN_CHECKPOINT_AGE,
		    (log_sys.lsn - log_sys.last_checkpoint_lsn));

	log_mutex_exit();

	/* Reset the checkpoint fields in logs */

	log_make_checkpoint_at(LSN_MAX, TRUE);

	log_mutex_enter();
}

=======
>>>>>>> ce195987
/** Find a doublewrite copy of a page.
@param[in]	space_id	tablespace identifier
@param[in]	page_no		page number
@return	page frame
@retval NULL if no page was found */

const byte*
recv_dblwr_t::find_page(ulint space_id, ulint page_no)
{
	typedef std::vector<const byte*, ut_allocator<const byte*> >
		matches_t;

	matches_t	matches;
	const byte*	result = 0;

	for (list::iterator i = pages.begin(); i != pages.end(); ++i) {
		if (page_get_space_id(*i) == space_id
		    && page_get_page_no(*i) == page_no) {
			matches.push_back(*i);
		}
	}

	if (matches.size() == 1) {
		result = matches[0];
	} else if (matches.size() > 1) {

		lsn_t max_lsn	= 0;
		lsn_t page_lsn	= 0;

		for (matches_t::iterator i = matches.begin();
		     i != matches.end();
		     ++i) {

			page_lsn = mach_read_from_8(*i + FIL_PAGE_LSN);

			if (page_lsn > max_lsn) {
				max_lsn = page_lsn;
				result = *i;
			}
		}
	}

	return(result);
}

#ifndef DBUG_OFF
/** Return string name of the redo log record type.
@param[in]	type	record log record enum
@return string name of record log record */
static const char* get_mlog_string(mlog_id_t type)
{
	switch (type) {
	case MLOG_SINGLE_REC_FLAG:
		return("MLOG_SINGLE_REC_FLAG");

	case MLOG_1BYTE:
		return("MLOG_1BYTE");

	case MLOG_2BYTES:
		return("MLOG_2BYTES");

	case MLOG_4BYTES:
		return("MLOG_4BYTES");

	case MLOG_8BYTES:
		return("MLOG_8BYTES");

	case MLOG_REC_INSERT:
		return("MLOG_REC_INSERT");

	case MLOG_REC_CLUST_DELETE_MARK:
		return("MLOG_REC_CLUST_DELETE_MARK");

	case MLOG_REC_SEC_DELETE_MARK:
		return("MLOG_REC_SEC_DELETE_MARK");

	case MLOG_REC_UPDATE_IN_PLACE:
		return("MLOG_REC_UPDATE_IN_PLACE");

	case MLOG_REC_DELETE:
		return("MLOG_REC_DELETE");

	case MLOG_LIST_END_DELETE:
		return("MLOG_LIST_END_DELETE");

	case MLOG_LIST_START_DELETE:
		return("MLOG_LIST_START_DELETE");

	case MLOG_LIST_END_COPY_CREATED:
		return("MLOG_LIST_END_COPY_CREATED");

	case MLOG_PAGE_REORGANIZE:
		return("MLOG_PAGE_REORGANIZE");

	case MLOG_PAGE_CREATE:
		return("MLOG_PAGE_CREATE");

	case MLOG_UNDO_INSERT:
		return("MLOG_UNDO_INSERT");

	case MLOG_UNDO_ERASE_END:
		return("MLOG_UNDO_ERASE_END");

	case MLOG_UNDO_INIT:
		return("MLOG_UNDO_INIT");

	case MLOG_UNDO_HDR_REUSE:
		return("MLOG_UNDO_HDR_REUSE");

	case MLOG_UNDO_HDR_CREATE:
		return("MLOG_UNDO_HDR_CREATE");

	case MLOG_REC_MIN_MARK:
		return("MLOG_REC_MIN_MARK");

	case MLOG_IBUF_BITMAP_INIT:
		return("MLOG_IBUF_BITMAP_INIT");

#ifdef UNIV_LOG_LSN_DEBUG
	case MLOG_LSN:
		return("MLOG_LSN");
#endif /* UNIV_LOG_LSN_DEBUG */

	case MLOG_WRITE_STRING:
		return("MLOG_WRITE_STRING");

	case MLOG_MULTI_REC_END:
		return("MLOG_MULTI_REC_END");

	case MLOG_DUMMY_RECORD:
		return("MLOG_DUMMY_RECORD");

	case MLOG_FILE_DELETE:
		return("MLOG_FILE_DELETE");

	case MLOG_COMP_REC_MIN_MARK:
		return("MLOG_COMP_REC_MIN_MARK");

	case MLOG_COMP_PAGE_CREATE:
		return("MLOG_COMP_PAGE_CREATE");

	case MLOG_COMP_REC_INSERT:
		return("MLOG_COMP_REC_INSERT");

	case MLOG_COMP_REC_CLUST_DELETE_MARK:
		return("MLOG_COMP_REC_CLUST_DELETE_MARK");

	case MLOG_COMP_REC_UPDATE_IN_PLACE:
		return("MLOG_COMP_REC_UPDATE_IN_PLACE");

	case MLOG_COMP_REC_DELETE:
		return("MLOG_COMP_REC_DELETE");

	case MLOG_COMP_LIST_END_DELETE:
		return("MLOG_COMP_LIST_END_DELETE");

	case MLOG_COMP_LIST_START_DELETE:
		return("MLOG_COMP_LIST_START_DELETE");

	case MLOG_COMP_LIST_END_COPY_CREATED:
		return("MLOG_COMP_LIST_END_COPY_CREATED");

	case MLOG_COMP_PAGE_REORGANIZE:
		return("MLOG_COMP_PAGE_REORGANIZE");

	case MLOG_FILE_CREATE2:
		return("MLOG_FILE_CREATE2");

	case MLOG_ZIP_WRITE_NODE_PTR:
		return("MLOG_ZIP_WRITE_NODE_PTR");

	case MLOG_ZIP_WRITE_BLOB_PTR:
		return("MLOG_ZIP_WRITE_BLOB_PTR");

	case MLOG_ZIP_WRITE_HEADER:
		return("MLOG_ZIP_WRITE_HEADER");

	case MLOG_ZIP_PAGE_COMPRESS:
		return("MLOG_ZIP_PAGE_COMPRESS");

	case MLOG_ZIP_PAGE_COMPRESS_NO_DATA:
		return("MLOG_ZIP_PAGE_COMPRESS_NO_DATA");

	case MLOG_ZIP_PAGE_REORGANIZE:
		return("MLOG_ZIP_PAGE_REORGANIZE");

	case MLOG_ZIP_WRITE_TRX_ID:
		return("MLOG_ZIP_WRITE_TRX_ID");

	case MLOG_FILE_RENAME2:
		return("MLOG_FILE_RENAME2");

	case MLOG_FILE_NAME:
		return("MLOG_FILE_NAME");

	case MLOG_CHECKPOINT:
		return("MLOG_CHECKPOINT");

	case MLOG_PAGE_CREATE_RTREE:
		return("MLOG_PAGE_CREATE_RTREE");

	case MLOG_COMP_PAGE_CREATE_RTREE:
		return("MLOG_COMP_PAGE_CREATE_RTREE");

	case MLOG_INIT_FILE_PAGE2:
		return("MLOG_INIT_FILE_PAGE2");

	case MLOG_INDEX_LOAD:
		return("MLOG_INDEX_LOAD");

	case MLOG_TRUNCATE:
		return("MLOG_TRUNCATE");

	case MLOG_FILE_WRITE_CRYPT_DATA:
		return("MLOG_FILE_WRITE_CRYPT_DATA");
	}
	DBUG_ASSERT(0);
	return(NULL);
}
#endif /* !DBUG_OFF */<|MERGE_RESOLUTION|>--- conflicted
+++ resolved
@@ -3938,52 +3938,6 @@
 	}
 }
 
-<<<<<<< HEAD
-/******************************************************//**
-Resets the logs. The contents of log files will be lost! */
-void
-recv_reset_logs(
-/*============*/
-	lsn_t		lsn)		/*!< in: reset to this lsn
-					rounded up to be divisible by
-					OS_FILE_LOG_BLOCK_SIZE, after
-					which we add
-					LOG_BLOCK_HDR_SIZE */
-{
-	ut_ad(log_mutex_own());
-
-	log_sys.lsn = ut_uint64_align_up(lsn, OS_FILE_LOG_BLOCK_SIZE);
-
-	log_sys.log.set_lsn(log_sys.lsn);
-	log_sys.log.set_lsn_offset(LOG_FILE_HDR_SIZE);
-
-	log_sys.buf_next_to_write = 0;
-	log_sys.write_lsn = log_sys.lsn;
-
-	log_sys.next_checkpoint_no = 0;
-	log_sys.last_checkpoint_lsn = 0;
-
-	memset(log_sys.buf, 0, srv_log_buffer_size);
-	log_block_init(log_sys.buf, log_sys.lsn);
-	log_block_set_first_rec_group(log_sys.buf, LOG_BLOCK_HDR_SIZE);
-
-	log_sys.buf_free = LOG_BLOCK_HDR_SIZE;
-	log_sys.lsn += LOG_BLOCK_HDR_SIZE;
-
-	MONITOR_SET(MONITOR_LSN_CHECKPOINT_AGE,
-		    (log_sys.lsn - log_sys.last_checkpoint_lsn));
-
-	log_mutex_exit();
-
-	/* Reset the checkpoint fields in logs */
-
-	log_make_checkpoint_at(LSN_MAX, TRUE);
-
-	log_mutex_enter();
-}
-
-=======
->>>>>>> ce195987
 /** Find a doublewrite copy of a page.
 @param[in]	space_id	tablespace identifier
 @param[in]	page_no		page number
