/*****************************************************************************

Copyright (c) 1995, 2017, Oracle and/or its affiliates. All Rights Reserved.
Copyright (c) 2009, Google Inc.
Copyright (c) 2014, 2017, MariaDB Corporation.

Portions of this file contain modifications contributed and copyrighted by
Google, Inc. Those modifications are gratefully acknowledged and are described
briefly in the InnoDB documentation. The contributions by Google are
incorporated with their permission, and subject to the conditions contained in
the file COPYING.Google.

This program is free software; you can redistribute it and/or modify it under
the terms of the GNU General Public License as published by the Free Software
Foundation; version 2 of the License.

This program is distributed in the hope that it will be useful, but WITHOUT
ANY WARRANTY; without even the implied warranty of MERCHANTABILITY or FITNESS
FOR A PARTICULAR PURPOSE. See the GNU General Public License for more details.

You should have received a copy of the GNU General Public License along with
this program; if not, write to the Free Software Foundation, Inc.,
51 Franklin Street, Suite 500, Boston, MA 02110-1335 USA

*****************************************************************************/

/**************************************************//**
@file log/log0log.cc
Database log

Created 12/9/1995 Heikki Tuuri
*******************************************************/

#include "config.h"
#ifdef HAVE_ALLOCA_H
#include "alloca.h"
#elif defined(HAVE_MALLOC_H)
#include "malloc.h"
#endif

/* Used for debugging */
// #define DEBUG_CRYPT 1

#include "log0log.h"

#ifdef UNIV_NONINL
#include "log0log.ic"
#endif

#ifndef UNIV_HOTBACKUP
#if MYSQL_VERSION_ID < 100200
# include <my_systemd.h> /* sd_notifyf() */
#endif

#include "mem0mem.h"
#include "buf0buf.h"
#include "buf0flu.h"
#include "lock0lock.h"
#include "log0recv.h"
#include "fil0fil.h"
#include "dict0boot.h"
#include "dict0stats_bg.h"
#include "dict0stats_bg.h"
#include "btr0defragment.h"
#include "srv0srv.h"
#include "srv0start.h"
#include "trx0sys.h"
#include "trx0trx.h"
#include "trx0roll.h"
#include "srv0mon.h"

/*
General philosophy of InnoDB redo-logs:

1) Every change to a contents of a data page must be done
through mtr, which in mtr_commit() writes log records
to the InnoDB redo log.

2) Normally these changes are performed using a mlog_write_ulint()
or similar function.

3) In some page level operations only a code number of a
c-function and its parameters are written to the log to
reduce the size of the log.

  3a) You should not add parameters to these kind of functions
  (e.g. trx_undo_header_create(), trx_undo_insert_header_reuse())

  3b) You should not add such functionality which either change
  working when compared with the old or are dependent on data
  outside of the page. These kind of functions should implement
  self-contained page transformation and it should be unchanged
  if you don't have very essential reasons to change log
  semantics or format.

*/

/* Global log system variable */
UNIV_INTERN log_t*	log_sys	= NULL;

/** Pointer to the log checksum calculation function */
UNIV_INTERN log_checksum_func_t log_checksum_algorithm_ptr	=
	log_block_calc_checksum_innodb;

extern "C" UNIV_INTERN
os_thread_ret_t
DECLARE_THREAD(log_scrub_thread)(void*);

/* Next log block number to do dummy record filling if no log records written
for a while */
static ulint		next_lbn_to_pad = 0;

#ifdef UNIV_PFS_RWLOCK
UNIV_INTERN mysql_pfs_key_t	checkpoint_lock_key;
# ifdef UNIV_LOG_ARCHIVE
UNIV_INTERN mysql_pfs_key_t	archive_lock_key;
# endif
#endif /* UNIV_PFS_RWLOCK */

#ifdef UNIV_PFS_MUTEX
UNIV_INTERN mysql_pfs_key_t	log_sys_mutex_key;
UNIV_INTERN mysql_pfs_key_t	log_flush_order_mutex_key;
#endif /* UNIV_PFS_MUTEX */

#ifdef UNIV_DEBUG
UNIV_INTERN ibool	log_do_write = TRUE;
#endif /* UNIV_DEBUG */

/* These control how often we print warnings if the last checkpoint is too
old */
UNIV_INTERN ibool	log_has_printed_chkp_warning = FALSE;
UNIV_INTERN time_t	log_last_warning_time;

#ifdef UNIV_LOG_ARCHIVE
/* Pointer to this variable is used as the i/o-message when we do i/o to an
archive */
UNIV_INTERN byte	log_archive_io;
#endif /* UNIV_LOG_ARCHIVE */

UNIV_INTERN ulint       log_disable_checkpoint_active= 0;

/* A margin for free space in the log buffer before a log entry is catenated */
#define LOG_BUF_WRITE_MARGIN	(4 * OS_FILE_LOG_BLOCK_SIZE)

/* Margins for free space in the log buffer after a log entry is catenated */
#define LOG_BUF_FLUSH_RATIO	2
#define LOG_BUF_FLUSH_MARGIN	(LOG_BUF_WRITE_MARGIN + 4 * UNIV_PAGE_SIZE)

/* Margin for the free space in the smallest log group, before a new query
step which modifies the database, is started */

#define LOG_CHECKPOINT_FREE_PER_THREAD	(4 * UNIV_PAGE_SIZE)
#define LOG_CHECKPOINT_EXTRA_FREE	(8 * UNIV_PAGE_SIZE)

/* This parameter controls asynchronous making of a new checkpoint; the value
should be bigger than LOG_POOL_PREFLUSH_RATIO_SYNC */

#define LOG_POOL_CHECKPOINT_RATIO_ASYNC	32

/* This parameter controls synchronous preflushing of modified buffer pages */
#define LOG_POOL_PREFLUSH_RATIO_SYNC	16

/* The same ratio for asynchronous preflushing; this value should be less than
the previous */
#define LOG_POOL_PREFLUSH_RATIO_ASYNC	8

/* Extra margin, in addition to one log file, used in archiving */
#define LOG_ARCHIVE_EXTRA_MARGIN	(4 * UNIV_PAGE_SIZE)

/* This parameter controls asynchronous writing to the archive */
#define LOG_ARCHIVE_RATIO_ASYNC		16

/* Codes used in unlocking flush latches */
#define LOG_UNLOCK_NONE_FLUSHED_LOCK	1
#define LOG_UNLOCK_FLUSH_LOCK		2

/* States of an archiving operation */
#define	LOG_ARCHIVE_READ	1
#define	LOG_ARCHIVE_WRITE	2

/** Event to wake up the log scrub thread */
static os_event_t log_scrub_event;

static bool log_scrub_thread_active;

/******************************************************//**
Completes a checkpoint write i/o to a log file. */
static
void
log_io_complete_checkpoint(void);
/*============================*/
#ifdef UNIV_LOG_ARCHIVE
/******************************************************//**
Completes an archiving i/o. */
static
void
log_io_complete_archive(void);
/*=========================*/
#endif /* UNIV_LOG_ARCHIVE */

/****************************************************************//**
Returns the oldest modified block lsn in the pool, or log_sys->lsn if none
exists.
@return	LSN of oldest modification */
static
lsn_t
log_buf_pool_get_oldest_modification(void)
/*======================================*/
{
	lsn_t	lsn;

	ut_ad(mutex_own(&(log_sys->mutex)));

	lsn = buf_pool_get_oldest_modification();

	if (!lsn) {

		lsn = log_sys->lsn;
	}

	return(lsn);
}

/****************************************************************//**
Returns the oldest modified block lsn in the pool, or log_sys->lsn if none
exists.
@return	LSN of oldest modification */
static
lsn_t
log_buf_pool_get_oldest_modification_peek(void)
/*===========================================*/
{
	lsn_t	lsn;

	lsn = buf_pool_get_oldest_modification_peek();

	if (!lsn) {

		lsn = log_sys->lsn;
	}

	return(lsn);
}

/****************************************************************//**
Checks if the log groups have a big enough margin of free space in
so that a new log entry can be written without overwriting log data
that is not read by the changed page bitmap thread.
@return TRUE if there is not enough free space. */
static
ibool
log_check_tracking_margin(
	ulint	lsn_advance)	/*!< in: an upper limit on how much log data we
				plan to write.  If zero, the margin will be
				checked for the already-written log. */
{
	lsn_t	tracked_lsn;
	lsn_t	tracked_lsn_age;

	if (!srv_track_changed_pages) {
		return FALSE;
	}

	ut_ad(mutex_own(&(log_sys->mutex)));

	tracked_lsn = log_get_tracked_lsn();
	tracked_lsn_age = log_sys->lsn - tracked_lsn;

	/* The overwrite would happen when log_sys->log_group_capacity is
	exceeded, but we use max_checkpoint_age for an extra safety margin. */
	return tracked_lsn_age + lsn_advance > log_sys->max_checkpoint_age;
}

/** Extends the log buffer.
@param[in] len	requested minimum size in bytes */
static
void
log_buffer_extend(
	ulint	len)
{
	ulint	move_start;
	ulint	move_end;
	byte*	tmp_buf = reinterpret_cast<byte *>(alloca(OS_FILE_LOG_BLOCK_SIZE));

	mutex_enter(&(log_sys->mutex));

	while (log_sys->is_extending) {
		/* Another thread is trying to extend already.
		Needs to wait for. */
		mutex_exit(&(log_sys->mutex));

		log_buffer_flush_to_disk();

		mutex_enter(&(log_sys->mutex));

		if (srv_log_buffer_size > len / UNIV_PAGE_SIZE) {
			/* Already extended enough by the others */
			mutex_exit(&(log_sys->mutex));
			return;
		}
	}

	log_sys->is_extending = true;

	while (log_sys->n_pending_writes != 0
	       || ut_calc_align_down(log_sys->buf_free,
				     OS_FILE_LOG_BLOCK_SIZE)
		  != ut_calc_align_down(log_sys->buf_next_to_write,
					OS_FILE_LOG_BLOCK_SIZE)) {
		/* Buffer might have >1 blocks to write still. */
		mutex_exit(&(log_sys->mutex));

		log_buffer_flush_to_disk();

		mutex_enter(&(log_sys->mutex));
	}

	move_start = ut_calc_align_down(
		log_sys->buf_free,
		OS_FILE_LOG_BLOCK_SIZE);
	move_end = log_sys->buf_free;

	/* store the last log block in buffer */
	ut_memcpy(tmp_buf, log_sys->buf + move_start,
		  move_end - move_start);

	log_sys->buf_free -= move_start;
	log_sys->buf_next_to_write -= move_start;

	/* reallocate log buffer */
	srv_log_buffer_size = len / UNIV_PAGE_SIZE + 1;
	mem_free(log_sys->buf_ptr);
	log_sys->buf_ptr = static_cast<byte*>(
		mem_zalloc(LOG_BUFFER_SIZE + OS_FILE_LOG_BLOCK_SIZE));
	log_sys->buf = static_cast<byte*>(
		ut_align(log_sys->buf_ptr, OS_FILE_LOG_BLOCK_SIZE));
	log_sys->buf_size = LOG_BUFFER_SIZE;
	log_sys->max_buf_free = log_sys->buf_size / LOG_BUF_FLUSH_RATIO
		- LOG_BUF_FLUSH_MARGIN;

	/* restore the last log block */
	ut_memcpy(log_sys->buf, tmp_buf, move_end - move_start);

	ut_ad(log_sys->is_extending);
	log_sys->is_extending = false;

	mutex_exit(&(log_sys->mutex));

	ib_logf(IB_LOG_LEVEL_INFO,
		"innodb_log_buffer_size was extended to %lu.",
		LOG_BUFFER_SIZE);
}

/************************************************************//**
Opens the log for log_write_low. The log must be closed with log_close.
@return	start lsn of the log record */
UNIV_INTERN
lsn_t
log_open(
/*=====*/
	ulint	len)	/*!< in: length of data to be catenated */
{
	log_t*	log			= log_sys;
	ulint	len_upper_limit;
#ifdef UNIV_LOG_ARCHIVE
	lsn_t	archived_lsn_age;
	ulint	dummy;
#endif /* UNIV_LOG_ARCHIVE */
	ulint	count			= 0;
	ulint	tcount			= 0;

	if (len >= log->buf_size / 2) {
		DBUG_EXECUTE_IF("ib_log_buffer_is_short_crash",
				DBUG_SUICIDE(););

		/* log_buffer is too small. try to extend instead of crash. */
		ib_logf(IB_LOG_LEVEL_WARN,
			"The transaction log size is too large"
			" for innodb_log_buffer_size (%lu >= %lu / 2). "
			"Trying to extend it.",
			len, LOG_BUFFER_SIZE);

		log_buffer_extend((len + 1) * 2);
	}
loop:
	ut_ad(!recv_no_log_write);

	if (log->is_extending) {

		mutex_exit(&(log->mutex));

		/* Log buffer size is extending. Writing up to the next block
		should wait for the extending finished. */

		os_thread_sleep(100000);

		ut_ad(++count < 50);

		goto loop;
	}

	/* Calculate an upper limit for the space the string may take in the
	log buffer */

	len_upper_limit = LOG_BUF_WRITE_MARGIN + (5 * len) / 4;

	if (log->buf_free + len_upper_limit > log->buf_size) {

		mutex_exit(&(log->mutex));

		/* Not enough free space, do a syncronous flush of the log
		buffer */

		log_buffer_flush_to_disk();

		srv_stats.log_waits.inc();

		ut_ad(++count < 50);

		mutex_enter(&(log->mutex));

		goto loop;
	}

#ifdef UNIV_LOG_ARCHIVE
	if (log->archiving_state != LOG_ARCH_OFF) {

		archived_lsn_age = log->lsn - log->archived_lsn;
		if (archived_lsn_age + len_upper_limit
		    > log->max_archived_lsn_age) {
			/* Not enough free archived space in log groups: do a
			synchronous archive write batch: */

			mutex_exit(&(log->mutex));

			ut_ad(len_upper_limit <= log->max_archived_lsn_age);

			log_archive_do(TRUE, &dummy);

			ut_ad(++count < 50);

			mutex_enter(&(log->mutex));

			goto loop;
		}
	}
#endif /* UNIV_LOG_ARCHIVE */

	if (log_check_tracking_margin(len_upper_limit) &&
		(++tcount + count < 50)) {

		/* This log write would violate the untracked LSN free space
		margin.  Limit this to 50 retries as there might be situations
		where we have no choice but to proceed anyway, i.e. if the log
		is about to be overflown, log tracking or not. */
		mutex_exit(&(log->mutex));

		os_thread_sleep(10000);

		mutex_enter(&(log->mutex));

		goto loop;
	}

#ifdef UNIV_LOG_DEBUG
	log->old_buf_free = log->buf_free;
	log->old_lsn = log->lsn;
#endif
	return(log->lsn);
}

/************************************************************//**
Writes to the log the string given. It is assumed that the caller holds the
log mutex. */
UNIV_INTERN
void
log_write_low(
/*==========*/
	byte*	str,		/*!< in: string */
	ulint	str_len)	/*!< in: string length */
{
	log_t*	log	= log_sys;
	ulint	len;
	ulint	data_len;
	byte*	log_block;

	ut_ad(mutex_own(&(log->mutex)));
part_loop:
	ut_ad(!recv_no_log_write);
	/* Calculate a part length */

	data_len = (log->buf_free % OS_FILE_LOG_BLOCK_SIZE) + str_len;

	if (data_len <= OS_FILE_LOG_BLOCK_SIZE - LOG_BLOCK_TRL_SIZE) {

		/* The string fits within the current log block */

		len = str_len;
	} else {
		data_len = OS_FILE_LOG_BLOCK_SIZE - LOG_BLOCK_TRL_SIZE;

		len = OS_FILE_LOG_BLOCK_SIZE
			- (log->buf_free % OS_FILE_LOG_BLOCK_SIZE)
			- LOG_BLOCK_TRL_SIZE;
	}

	ut_memcpy(log->buf + log->buf_free, str, len);

	str_len -= len;
	str = str + len;

	log_block = static_cast<byte*>(
		ut_align_down(
			log->buf + log->buf_free, OS_FILE_LOG_BLOCK_SIZE));

	log_block_set_data_len(log_block, data_len);

	if (data_len == OS_FILE_LOG_BLOCK_SIZE - LOG_BLOCK_TRL_SIZE) {
		/* This block became full */
		log_block_set_data_len(log_block, OS_FILE_LOG_BLOCK_SIZE);
		log_block_set_checkpoint_no(log_block,
					    log_sys->next_checkpoint_no);
		len += LOG_BLOCK_HDR_SIZE + LOG_BLOCK_TRL_SIZE;

		log->lsn += len;

		/* Initialize the next block header */
		log_block_init(log_block + OS_FILE_LOG_BLOCK_SIZE, log->lsn);
	} else {
		log->lsn += len;
	}

	log->buf_free += len;

	ut_ad(log->buf_free <= log->buf_size);

	if (str_len > 0) {
		goto part_loop;
	}

	srv_stats.log_write_requests.inc();
}

/************************************************************//**
Closes the log.
@return	lsn */
UNIV_INTERN
lsn_t
log_close(void)
/*===========*/
{
	byte*		log_block;
	ulint		first_rec_group;
	lsn_t		oldest_lsn;
	lsn_t		lsn;
	lsn_t		tracked_lsn;
	lsn_t		tracked_lsn_age;
	log_t*		log	= log_sys;
	lsn_t		checkpoint_age;

	ut_ad(mutex_own(&(log->mutex)));
	ut_ad(!recv_no_log_write);

	lsn = log->lsn;

	log_block = static_cast<byte*>(
		ut_align_down(
			log->buf + log->buf_free, OS_FILE_LOG_BLOCK_SIZE));

	first_rec_group = log_block_get_first_rec_group(log_block);

	if (first_rec_group == 0) {
		/* We initialized a new log block which was not written
		full by the current mtr: the next mtr log record group
		will start within this block at the offset data_len */

		log_block_set_first_rec_group(
			log_block, log_block_get_data_len(log_block));
	}

	if (log->buf_free > log->max_buf_free) {

		log->check_flush_or_checkpoint = TRUE;
	}

	if (srv_track_changed_pages) {

		tracked_lsn = log_get_tracked_lsn();
		tracked_lsn_age = lsn - tracked_lsn;

		if (tracked_lsn_age >= log->log_group_capacity) {

			fprintf(stderr, "InnoDB: Error: the age of the "
				"oldest untracked record exceeds the log "
				"group capacity!\n");
			fprintf(stderr, "InnoDB: Error: stopping the log "
				"tracking thread at LSN " LSN_PF "\n",
				tracked_lsn);
			srv_track_changed_pages = FALSE;
		}
	}

	checkpoint_age = lsn - log->last_checkpoint_lsn;

	if (checkpoint_age >= log->log_group_capacity) {
		/* TODO: split btr_store_big_rec_extern_fields() into small
		steps so that we can release all latches in the middle, and
		call log_free_check() to ensure we never write over log written
		after the latest checkpoint. In principle, we should split all
		big_rec operations, but other operations are smaller. */

		if (!log_has_printed_chkp_warning
		    || difftime(time(NULL), log_last_warning_time) > 15) {

			log_has_printed_chkp_warning = TRUE;
			log_last_warning_time = time(NULL);

			ut_print_timestamp(stderr);
			fprintf(stderr,
				" InnoDB: ERROR: the age of the last"
				" checkpoint is " LSN_PF ",\n"
				"InnoDB: which exceeds the log group"
				" capacity " LSN_PF ".\n"
				"InnoDB: If you are using big"
				" BLOB or TEXT rows, you must set the\n"
				"InnoDB: combined size of log files"
				" at least 10 times bigger than the\n"
				"InnoDB: largest such row.\n",
				checkpoint_age,
				log->log_group_capacity);
		}
	}

	if (checkpoint_age <= log->max_modified_age_sync) {

		goto function_exit;
	}

	oldest_lsn = buf_pool_get_oldest_modification();

	if (!oldest_lsn
	    || lsn - oldest_lsn > log->max_modified_age_sync
	    || checkpoint_age > log->max_checkpoint_age_async) {

		log->check_flush_or_checkpoint = TRUE;
	}
function_exit:

#ifdef UNIV_LOG_DEBUG
	log_check_log_recs(log->buf + log->old_buf_free,
			   log->buf_free - log->old_buf_free, log->old_lsn);
#endif

	return(lsn);
}

/******************************************************//**
Pads the current log block full with dummy log records. Used in producing
consistent archived log files and scrubbing redo log. */
static
void
log_pad_current_log_block(void)
/*===========================*/
{
	byte		b		= MLOG_DUMMY_RECORD;
	ulint		pad_length;
	ulint		i;
	lsn_t		lsn;

	/* We retrieve lsn only because otherwise gcc crashed on HP-UX */
	lsn = log_reserve_and_open(OS_FILE_LOG_BLOCK_SIZE);

	pad_length = OS_FILE_LOG_BLOCK_SIZE
		- (log_sys->buf_free % OS_FILE_LOG_BLOCK_SIZE)
		- LOG_BLOCK_TRL_SIZE;
	if (pad_length
	    == (OS_FILE_LOG_BLOCK_SIZE - LOG_BLOCK_HDR_SIZE
		- LOG_BLOCK_TRL_SIZE)) {

		pad_length = 0;
	}

	for (i = 0; i < pad_length; i++) {
		log_write_low(&b, 1);
	}

	lsn = log_sys->lsn;

	log_close();
	log_release();

	ut_a(lsn % OS_FILE_LOG_BLOCK_SIZE == LOG_BLOCK_HDR_SIZE);
}

/******************************************************//**
Calculates the data capacity of a log group, when the log file headers are not
included.
@return	capacity in bytes */
UNIV_INTERN
lsn_t
log_group_get_capacity(
/*===================*/
	const log_group_t*	group)	/*!< in: log group */
{
	ut_ad(mutex_own(&(log_sys->mutex)));

	return((group->file_size - LOG_FILE_HDR_SIZE) * group->n_files);
}

/******************************************************//**
Calculates the offset within a log group, when the log file headers are not
included.
@return	size offset (<= offset) */
UNIV_INLINE
lsn_t
log_group_calc_size_offset(
/*=======================*/
	lsn_t			offset,	/*!< in: real offset within the
					log group */
	const log_group_t*	group)	/*!< in: log group */
{
	ut_ad(mutex_own(&(log_sys->mutex)));

	return(offset - LOG_FILE_HDR_SIZE * (1 + offset / group->file_size));
}

/******************************************************//**
Calculates the offset within a log group, when the log file headers are
included.
@return	real offset (>= offset) */
UNIV_INLINE
lsn_t
log_group_calc_real_offset(
/*=======================*/
	lsn_t			offset,	/*!< in: size offset within the
					log group */
	const log_group_t*	group)	/*!< in: log group */
{
	ut_ad(mutex_own(&(log_sys->mutex)));

	return(offset + LOG_FILE_HDR_SIZE
	       * (1 + offset / (group->file_size - LOG_FILE_HDR_SIZE)));
}

/******************************************************//**
Calculates the offset of an lsn within a log group.
@return	offset within the log group */
static
lsn_t
log_group_calc_lsn_offset(
/*======================*/
	lsn_t			lsn,	/*!< in: lsn */
	const log_group_t*	group)	/*!< in: log group */
{
	lsn_t	gr_lsn;
	lsn_t	gr_lsn_size_offset;
	lsn_t	difference;
	lsn_t	group_size;
	lsn_t	offset;

	ut_ad(mutex_own(&(log_sys->mutex)));

	gr_lsn = group->lsn;

	gr_lsn_size_offset = log_group_calc_size_offset(group->lsn_offset, group);

	group_size = log_group_get_capacity(group);

	if (lsn >= gr_lsn) {

		difference = lsn - gr_lsn;
	} else {
		difference = gr_lsn - lsn;

		difference = difference % group_size;

		difference = group_size - difference;
	}

	offset = (gr_lsn_size_offset + difference) % group_size;

	/* fprintf(stderr,
	"Offset is " LSN_PF " gr_lsn_offset is " LSN_PF
	" difference is " LSN_PF "\n",
	offset, gr_lsn_size_offset, difference);
	*/

	return(log_group_calc_real_offset(offset, group));
}
#endif /* !UNIV_HOTBACKUP */

#ifdef UNIV_DEBUG
UNIV_INTERN ibool	log_debug_writes = FALSE;
#endif /* UNIV_DEBUG */

/*******************************************************************//**
Calculates where in log files we find a specified lsn.
@return	log file number */
UNIV_INTERN
ulint
log_calc_where_lsn_is(
/*==================*/
	ib_int64_t*	log_file_offset,	/*!< out: offset in that file
						(including the header) */
	ib_uint64_t	first_header_lsn,	/*!< in: first log file start
						lsn */
	ib_uint64_t	lsn,			/*!< in: lsn whose position to
						determine */
	ulint		n_log_files,		/*!< in: total number of log
						files */
	ib_int64_t	log_file_size)		/*!< in: log file size
						(including the header) */
{
	ib_int64_t	capacity	= log_file_size - LOG_FILE_HDR_SIZE;
	ulint		file_no;
	ib_int64_t	add_this_many;

	if (lsn < first_header_lsn) {
		add_this_many = 1 + (first_header_lsn - lsn)
			/ (capacity * (ib_int64_t) n_log_files);
		lsn += add_this_many
			* capacity * (ib_int64_t) n_log_files;
	}

	ut_a(lsn >= first_header_lsn);

	file_no = ((ulint)((lsn - first_header_lsn) / capacity))
		% n_log_files;
	*log_file_offset = (lsn - first_header_lsn) % capacity;

	*log_file_offset = *log_file_offset + LOG_FILE_HDR_SIZE;

	return(file_no);
}

#ifndef UNIV_HOTBACKUP
/********************************************************//**
Sets the field values in group to correspond to a given lsn. For this function
to work, the values must already be correctly initialized to correspond to
some lsn, for instance, a checkpoint lsn. */
UNIV_INTERN
void
log_group_set_fields(
/*=================*/
	log_group_t*	group,	/*!< in/out: group */
	lsn_t		lsn)	/*!< in: lsn for which the values should be
				set */
{
	group->lsn_offset = log_group_calc_lsn_offset(lsn, group);
	group->lsn = lsn;
}

/*****************************************************************//**
Calculates the recommended highest values for lsn - last_checkpoint_lsn,
lsn - buf_get_oldest_modification(), and lsn - max_archive_lsn_age.
@return error value FALSE if the smallest log group is too small to
accommodate the number of OS threads in the database server */
static
ibool
log_calc_max_ages(void)
/*===================*/
{
	lsn_t		margin;
	ulint		free;

	lsn_t smallest_capacity = ((srv_log_file_size_requested
				    << srv_page_size_shift)
				   - LOG_FILE_HDR_SIZE)
		* srv_n_log_files;

	/* Add extra safety */
	smallest_capacity -= smallest_capacity / 10;

	/* For each OS thread we must reserve so much free space in the
	smallest log group that it can accommodate the log entries produced
	by single query steps: running out of free log space is a serious
	system error which requires rebooting the database. */

	free = LOG_CHECKPOINT_FREE_PER_THREAD * (10 + srv_thread_concurrency)
		+ LOG_CHECKPOINT_EXTRA_FREE;
	if (free >= smallest_capacity / 2) {
		ib_logf(IB_LOG_LEVEL_FATAL,
			"The combined size of ib_logfiles"
			" should be bigger than\n"
			"InnoDB: 200 kB * innodb_thread_concurrency.");
	}
	margin = smallest_capacity - free;
	margin = margin - margin / 10;	/* Add still some extra safety */

	mutex_enter(&log_sys->mutex);

	log_sys->log_group_capacity = smallest_capacity;

	log_sys->max_modified_age_async = margin
		- margin / LOG_POOL_PREFLUSH_RATIO_ASYNC;
	log_sys->max_modified_age_sync = margin
		- margin / LOG_POOL_PREFLUSH_RATIO_SYNC;

	log_sys->max_checkpoint_age_async = margin - margin
		/ LOG_POOL_CHECKPOINT_RATIO_ASYNC;
	log_sys->max_checkpoint_age = margin;

#ifdef UNIV_LOG_ARCHIVE
	lsn_t archive_margin = smallest_capacity
		- (srv_log_file_size_requested - LOG_FILE_HDR_SIZE)
		- LOG_ARCHIVE_EXTRA_MARGIN;
	log_sys->max_archived_lsn_age = archive_margin;

	log_sys->max_archived_lsn_age_async = archive_margin
		- archive_margin / LOG_ARCHIVE_RATIO_ASYNC;
#endif /* UNIV_LOG_ARCHIVE */
	mutex_exit(&log_sys->mutex);

	return(true);
}

/******************************************************//**
Initializes the log. */
UNIV_INTERN
void
log_init(void)
/*==========*/
{
	log_sys = static_cast<log_t*>(mem_alloc(sizeof(log_t)));

	mutex_create(log_sys_mutex_key, &log_sys->mutex, SYNC_LOG);

	mutex_create(log_flush_order_mutex_key,
		     &log_sys->log_flush_order_mutex,
		     SYNC_LOG_FLUSH_ORDER);

	mutex_enter(&(log_sys->mutex));

	/* Start the lsn from one log block from zero: this way every
	log record has a start lsn != zero, a fact which we will use */

	log_sys->lsn = LOG_START_LSN;

	ut_a(LOG_BUFFER_SIZE >= 16 * OS_FILE_LOG_BLOCK_SIZE);
	ut_a(LOG_BUFFER_SIZE >= 4 * UNIV_PAGE_SIZE);

	log_sys->buf_ptr = static_cast<byte*>(
		mem_zalloc(LOG_BUFFER_SIZE + OS_FILE_LOG_BLOCK_SIZE));

	log_sys->buf = static_cast<byte*>(
		ut_align(log_sys->buf_ptr, OS_FILE_LOG_BLOCK_SIZE));

	log_sys->buf_size = LOG_BUFFER_SIZE;
	log_sys->is_extending = false;

	log_sys->max_buf_free = log_sys->buf_size / LOG_BUF_FLUSH_RATIO
		- LOG_BUF_FLUSH_MARGIN;
	log_sys->check_flush_or_checkpoint = TRUE;
	UT_LIST_INIT(log_sys->log_groups);

	log_sys->n_log_ios = 0;

	log_sys->n_log_ios_old = log_sys->n_log_ios;
	log_sys->last_printout_time = time(NULL);
	/*----------------------------*/

	log_sys->buf_next_to_write = 0;

	log_sys->write_lsn = 0;
	log_sys->current_flush_lsn = 0;
	log_sys->flushed_to_disk_lsn = 0;

	log_sys->written_to_some_lsn = log_sys->lsn;
	log_sys->written_to_all_lsn = log_sys->lsn;

	log_sys->n_pending_writes = 0;

	log_sys->no_flush_event = os_event_create();

	os_event_set(log_sys->no_flush_event);

	log_sys->one_flushed_event = os_event_create();

	os_event_set(log_sys->one_flushed_event);

	/*----------------------------*/

	log_sys->next_checkpoint_no = 0;
	log_sys->last_checkpoint_lsn = log_sys->lsn;
	log_sys->next_checkpoint_lsn = log_sys->lsn;
	log_sys->n_pending_checkpoint_writes = 0;


	rw_lock_create(checkpoint_lock_key, &log_sys->checkpoint_lock,
		       SYNC_NO_ORDER_CHECK);

	log_sys->checkpoint_buf_ptr = static_cast<byte*>(
		mem_zalloc(2 * OS_FILE_LOG_BLOCK_SIZE));

	log_sys->checkpoint_buf = static_cast<byte*>(
		ut_align(log_sys->checkpoint_buf_ptr, OS_FILE_LOG_BLOCK_SIZE));

	/*----------------------------*/

#ifdef UNIV_LOG_ARCHIVE
	/* Under MySQL, log archiving is always off */
	log_sys->archiving_state = LOG_ARCH_OFF;
	log_sys->archived_lsn = log_sys->lsn;
	log_sys->next_archived_lsn = 0;

	log_sys->n_pending_archive_ios = 0;

	rw_lock_create(archive_lock_key, &log_sys->archive_lock,
		       SYNC_NO_ORDER_CHECK);

	log_sys->archive_buf_ptr = static_cast<byte*>(
		mem_zalloc(LOG_ARCHIVE_BUF_SIZE + OS_FILE_LOG_BLOCK_SIZE));

	log_sys->archive_buf = static_cast<byte*>(
		ut_align(log_sys->archive_buf_ptr, OS_FILE_LOG_BLOCK_SIZE));

	log_sys->archive_buf_size = LOG_ARCHIVE_BUF_SIZE;

	log_sys->archiving_on = os_event_create();
#endif /* UNIV_LOG_ARCHIVE */

	log_sys->tracked_lsn = 0;

	/*----------------------------*/

	log_block_init(log_sys->buf, log_sys->lsn);
	log_block_set_first_rec_group(log_sys->buf, LOG_BLOCK_HDR_SIZE);

	log_sys->buf_free = LOG_BLOCK_HDR_SIZE;
	log_sys->lsn = LOG_START_LSN + LOG_BLOCK_HDR_SIZE; // TODO(minliz): ensure various LOG_START_LSN?

	MONITOR_SET(MONITOR_LSN_CHECKPOINT_AGE,
		    log_sys->lsn - log_sys->last_checkpoint_lsn);

	mutex_exit(&(log_sys->mutex));

	log_scrub_thread_active = !srv_read_only_mode && srv_scrub_log;
	if (log_scrub_thread_active) {
		log_scrub_event = os_event_create();
		os_thread_create(log_scrub_thread, NULL, NULL);
	}

#ifdef UNIV_LOG_DEBUG
	recv_sys_create();
	recv_sys_init(buf_pool_get_curr_size());

	recv_sys->parse_start_lsn = log_sys->lsn;
	recv_sys->scanned_lsn = log_sys->lsn;
	recv_sys->scanned_checkpoint_no = 0;
	recv_sys->recovered_lsn = log_sys->lsn;
	recv_sys->limit_lsn = LSN_MAX;
#endif
}

/******************************************************************//**
Inits a log group to the log system. */
UNIV_INTERN
void
log_group_init(
/*===========*/
	ulint	id,			/*!< in: group id */
	ulint	n_files,		/*!< in: number of log files */
	lsn_t	file_size,		/*!< in: log file size in bytes */
	ulint	space_id,		/*!< in: space id of the file space
					which contains the log files of this
					group */
	ulint	archive_space_id)	/*!< in: space id of the file space
					which contains some archived log
					files for this group; currently, only
					for the first log group this is
					used */
{
	ulint	i;

	log_group_t*	group;

	group = static_cast<log_group_t*>(mem_alloc(sizeof(log_group_t)));

	group->id = id;
	group->n_files = n_files;
	group->file_size = file_size;
	group->space_id = space_id;
	group->state = LOG_GROUP_OK;
	group->lsn = LOG_START_LSN;
	group->lsn_offset = LOG_FILE_HDR_SIZE;
	group->n_pending_writes = 0;

	group->file_header_bufs_ptr = static_cast<byte**>(
		mem_zalloc(sizeof(byte*) * n_files));

	group->file_header_bufs = static_cast<byte**>(
		mem_zalloc(sizeof(byte**) * n_files));

#ifdef UNIV_LOG_ARCHIVE
	group->archive_file_header_bufs_ptr = static_cast<byte**>(
		mem_zalloc( sizeof(byte*) * n_files));

	group->archive_file_header_bufs = static_cast<byte**>(
		mem_zalloc(sizeof(byte*) * n_files));
#endif /* UNIV_LOG_ARCHIVE */

	for (i = 0; i < n_files; i++) {
		group->file_header_bufs_ptr[i] = static_cast<byte*>(
			mem_zalloc(LOG_FILE_HDR_SIZE + OS_FILE_LOG_BLOCK_SIZE));

		group->file_header_bufs[i] = static_cast<byte*>(
			ut_align(group->file_header_bufs_ptr[i],
				 OS_FILE_LOG_BLOCK_SIZE));

#ifdef UNIV_LOG_ARCHIVE
		group->archive_file_header_bufs_ptr[i] = static_cast<byte*>(
			mem_zalloc(LOG_FILE_HDR_SIZE + OS_FILE_LOG_BLOCK_SIZE));

		group->archive_file_header_bufs[i] = static_cast<byte*>(
			ut_align(group->archive_file_header_bufs_ptr[i],
				 OS_FILE_LOG_BLOCK_SIZE));
#endif /* UNIV_LOG_ARCHIVE */
	}

#ifdef UNIV_LOG_ARCHIVE
	group->archive_space_id = archive_space_id;

	group->archived_file_no = LOG_START_LSN;
	group->archived_offset = 0;
#endif /* UNIV_LOG_ARCHIVE */

	group->checkpoint_buf_ptr = static_cast<byte*>(
		mem_zalloc(2 * OS_FILE_LOG_BLOCK_SIZE));

	group->checkpoint_buf = static_cast<byte*>(
		ut_align(group->checkpoint_buf_ptr,OS_FILE_LOG_BLOCK_SIZE));

	UT_LIST_ADD_LAST(log_groups, log_sys->log_groups, group);

	ut_a(log_calc_max_ages());
}

/******************************************************************//**
Does the unlockings needed in flush i/o completion. */
UNIV_INLINE
void
log_flush_do_unlocks(
/*=================*/
	ulint	code)	/*!< in: any ORed combination of LOG_UNLOCK_FLUSH_LOCK
			and LOG_UNLOCK_NONE_FLUSHED_LOCK */
{
	ut_ad(mutex_own(&(log_sys->mutex)));

	/* NOTE that we must own the log mutex when doing the setting of the
	events: this is because transactions will wait for these events to
	be set, and at that moment the log flush they were waiting for must
	have ended. If the log mutex were not reserved here, the i/o-thread
	calling this function might be preempted for a while, and when it
	resumed execution, it might be that a new flush had been started, and
	this function would erroneously signal the NEW flush as completed.
	Thus, the changes in the state of these events are performed
	atomically in conjunction with the changes in the state of
	log_sys->n_pending_writes etc. */

	if (code & LOG_UNLOCK_NONE_FLUSHED_LOCK) {
		os_event_set(log_sys->one_flushed_event);
	}

	if (code & LOG_UNLOCK_FLUSH_LOCK) {
		os_event_set(log_sys->no_flush_event);
	}
}

/******************************************************************//**
Checks if a flush is completed for a log group and does the completion
routine if yes.
@return	LOG_UNLOCK_NONE_FLUSHED_LOCK or 0 */
UNIV_INLINE
ulint
log_group_check_flush_completion(
/*=============================*/
	log_group_t*	group)	/*!< in: log group */
{
	ut_ad(mutex_own(&(log_sys->mutex)));

	if (!log_sys->one_flushed && group->n_pending_writes == 0) {
#ifdef UNIV_DEBUG
		if (log_debug_writes) {
			fprintf(stderr,
				"Log flushed first to group %lu\n",
				(ulong) group->id);
		}
#endif /* UNIV_DEBUG */
		log_sys->written_to_some_lsn = log_sys->write_lsn;
		log_sys->one_flushed = TRUE;

		return(LOG_UNLOCK_NONE_FLUSHED_LOCK);
	}

#ifdef UNIV_DEBUG
	if (log_debug_writes && (group->n_pending_writes == 0)) {

		fprintf(stderr, "Log flushed to group %lu\n",
			(ulong) group->id);
	}
#endif /* UNIV_DEBUG */
	return(0);
}

/******************************************************//**
Checks if a flush is completed and does the completion routine if yes.
@return	LOG_UNLOCK_FLUSH_LOCK or 0 */
static
ulint
log_sys_check_flush_completion(void)
/*================================*/
{
	ulint	move_start;
	ulint	move_end;

	ut_ad(mutex_own(&(log_sys->mutex)));

	if (log_sys->n_pending_writes == 0) {

		log_sys->written_to_all_lsn = log_sys->write_lsn;
		log_sys->buf_next_to_write = log_sys->write_end_offset;

		if (log_sys->write_end_offset > log_sys->max_buf_free / 2) {
			/* Move the log buffer content to the start of the
			buffer */

			move_start = ut_calc_align_down(
				log_sys->write_end_offset,
				OS_FILE_LOG_BLOCK_SIZE);
			move_end = ut_calc_align(log_sys->buf_free,
						 OS_FILE_LOG_BLOCK_SIZE);

			ut_memmove(log_sys->buf, log_sys->buf + move_start,
				   move_end - move_start);
			log_sys->buf_free -= move_start;

			log_sys->buf_next_to_write -= move_start;
		}

		return(LOG_UNLOCK_FLUSH_LOCK);
	}

	return(0);
}

/******************************************************//**
Completes an i/o to a log file. */
UNIV_INTERN
void
log_io_complete(
/*============*/
	log_group_t*	group)	/*!< in: log group or a dummy pointer */
{
	ulint	unlock;

#ifdef UNIV_LOG_ARCHIVE
	if ((byte*) group == &log_archive_io) {
		/* It was an archive write */

		log_io_complete_archive();

		return;
	}
#endif /* UNIV_LOG_ARCHIVE */

	if ((ulint) group & 0x1UL) {
		/* It was a checkpoint write */
		group = (log_group_t*)((ulint) group - 1);

		if (srv_unix_file_flush_method != SRV_UNIX_O_DSYNC
		    && srv_unix_file_flush_method != SRV_UNIX_ALL_O_DIRECT
		    && srv_unix_file_flush_method != SRV_UNIX_NOSYNC) {

			fil_flush(group->space_id);
		}

#ifdef UNIV_DEBUG
		if (log_debug_writes) {
			fprintf(stderr,
				"Checkpoint info written to group %lu\n",
				group->id);
		}
#endif /* UNIV_DEBUG */
		log_io_complete_checkpoint();

		return;
	}

	ut_error;	/*!< We currently use synchronous writing of the
			logs and cannot end up here! */

	if (srv_unix_file_flush_method != SRV_UNIX_O_DSYNC
	    && srv_unix_file_flush_method != SRV_UNIX_ALL_O_DIRECT
	    && srv_unix_file_flush_method != SRV_UNIX_NOSYNC
	    && thd_flush_log_at_trx_commit(NULL) != 2) {

		fil_flush(group->space_id);
	}

	mutex_enter(&(log_sys->mutex));
	ut_ad(!recv_no_log_write);

	ut_a(group->n_pending_writes > 0);
	ut_a(log_sys->n_pending_writes > 0);

	group->n_pending_writes--;
	log_sys->n_pending_writes--;
	MONITOR_DEC(MONITOR_PENDING_LOG_WRITE);

	unlock = log_group_check_flush_completion(group);
	unlock = unlock | log_sys_check_flush_completion();

	log_flush_do_unlocks(unlock);

	mutex_exit(&(log_sys->mutex));
}

/******************************************************//**
Writes a log file header to a log file space. */
static
void
log_group_file_header_flush(
/*========================*/
	log_group_t*	group,		/*!< in: log group */
	ulint		nth_file,	/*!< in: header to the nth file in the
					log file space */
	lsn_t		start_lsn)	/*!< in: log file data starts at this
					lsn */
{
	byte*	buf;
	lsn_t	dest_offset;

	ut_ad(mutex_own(&(log_sys->mutex)));
	ut_ad(!recv_no_log_write);
	ut_a(nth_file < group->n_files);

	buf = *(group->file_header_bufs + nth_file);

	mach_write_to_4(buf + LOG_GROUP_ID, group->id);
	mach_write_to_8(buf + LOG_FILE_START_LSN, start_lsn);

	/* Wipe over possible label of mysqlbackup --restore */
	memcpy(buf + LOG_FILE_WAS_CREATED_BY_HOT_BACKUP, "    ", 4);

	mach_write_to_4(buf + LOG_FILE_OS_FILE_LOG_BLOCK_SIZE,
			srv_log_block_size);

	dest_offset = nth_file * group->file_size;

#ifdef UNIV_DEBUG
	if (log_debug_writes) {
		fprintf(stderr,
			"Writing log file header to group %lu file %lu\n",
			(ulong) group->id, (ulong) nth_file);
	}
#endif /* UNIV_DEBUG */
	if (log_do_write) {
		log_sys->n_log_ios++;

		MONITOR_INC(MONITOR_LOG_IO);

		srv_stats.os_log_pending_writes.inc();

		fil_io(OS_FILE_WRITE | OS_FILE_LOG, true, group->space_id, 0,
		       (ulint) (dest_offset / UNIV_PAGE_SIZE),
		       (ulint) (dest_offset % UNIV_PAGE_SIZE),
		       OS_FILE_LOG_BLOCK_SIZE,
		       buf, group, 0);

		srv_stats.os_log_pending_writes.dec();
	}
}

/******************************************************//**
Stores a 4-byte checksum to the trailer checksum field of a log block
before writing it to a log file. This checksum is used in recovery to
check the consistency of a log block. */
void
log_block_store_checksum(
/*=====================*/
	byte*	block)	/*!< in/out: pointer to a log block */
{
	log_block_set_checksum(block, log_block_calc_checksum(block));
}

/******************************************************//**
Writes a buffer to a log file group. */
UNIV_INTERN
void
log_group_write_buf(
/*================*/
	log_group_t*	group,		/*!< in: log group */
	byte*		buf,		/*!< in: buffer */
	ulint		len,		/*!< in: buffer len; must be divisible
					by OS_FILE_LOG_BLOCK_SIZE */
	lsn_t		start_lsn,	/*!< in: start lsn of the buffer; must
					be divisible by
					OS_FILE_LOG_BLOCK_SIZE */
	ulint		new_data_offset)/*!< in: start offset of new data in
					buf: this parameter is used to decide
					if we have to write a new log file
					header */
{
	ulint		write_len;
	ibool		write_header;
	lsn_t		next_offset;
	ulint		i;

	ut_ad(mutex_own(&(log_sys->mutex)));
	ut_ad(!recv_no_log_write);
	ut_a(len % OS_FILE_LOG_BLOCK_SIZE == 0);
	ut_a(start_lsn % OS_FILE_LOG_BLOCK_SIZE == 0);

	if (new_data_offset == 0) {
		write_header = TRUE;
	} else {
		write_header = FALSE;
	}
loop:
	if (len == 0) {

		return;
	}

	next_offset = log_group_calc_lsn_offset(start_lsn, group);

	if ((next_offset % group->file_size == LOG_FILE_HDR_SIZE)
	    && write_header) {
		/* We start to write a new log file instance in the group */

		ut_a(next_offset / group->file_size <= ULINT_MAX);

		log_group_file_header_flush(group, (ulint)
					    (next_offset / group->file_size),
					    start_lsn);
		srv_stats.os_log_written.add(OS_FILE_LOG_BLOCK_SIZE);

		srv_stats.log_writes.inc();
	}

	if ((next_offset % group->file_size) + len > group->file_size) {

		/* if the above condition holds, then the below expression
		is < len which is ulint, so the typecast is ok */
		write_len = (ulint)
			(group->file_size - (next_offset % group->file_size));
	} else {
		write_len = len;
	}

#ifdef UNIV_DEBUG
	if (log_debug_writes) {

		fprintf(stderr,
			"Writing log file segment to group %lu"
			" offset " LSN_PF " len %lu\n"
			"start lsn " LSN_PF "\n"
			"First block n:o %lu last block n:o %lu\n",
			(ulong) group->id, next_offset,
			write_len,
			start_lsn,
			(ulong) log_block_get_hdr_no(buf),
			(ulong) log_block_get_hdr_no(
				buf + write_len - OS_FILE_LOG_BLOCK_SIZE));
		ut_a(log_block_get_hdr_no(buf)
		     == log_block_convert_lsn_to_no(start_lsn));

		for (i = 0; i < write_len / OS_FILE_LOG_BLOCK_SIZE; i++) {

			ut_a(log_block_get_hdr_no(buf) + i
			     == log_block_get_hdr_no(
				     buf + i * OS_FILE_LOG_BLOCK_SIZE));
		}
	}
#endif /* UNIV_DEBUG */
	/* Calculate the checksums for each log block and write them to
	the trailer fields of the log blocks */

	for (i = 0; i < write_len / OS_FILE_LOG_BLOCK_SIZE; i++) {
		log_block_store_checksum(buf + i * OS_FILE_LOG_BLOCK_SIZE);
	}

	if (log_do_write) {
		log_sys->n_log_ios++;

		MONITOR_INC(MONITOR_LOG_IO);

		srv_stats.os_log_pending_writes.inc();

		ut_a(next_offset / UNIV_PAGE_SIZE <= ULINT_MAX);

		log_encrypt_before_write(log_sys->next_checkpoint_no,
					 buf, write_len);

#ifdef DEBUG_CRYPT
		fprintf(stderr, "WRITE: block: %lu checkpoint: %lu %.8lx %.8lx\n",
			log_block_get_hdr_no(buf),
			log_block_get_checkpoint_no(buf),
			log_block_calc_checksum(buf),
			log_block_get_checksum(buf));
#endif

		fil_io(OS_FILE_WRITE | OS_FILE_LOG, true, group->space_id, 0,
		       (ulint) (next_offset / UNIV_PAGE_SIZE),
		       (ulint) (next_offset % UNIV_PAGE_SIZE), write_len, buf,
		       group, 0);

		srv_stats.os_log_pending_writes.dec();

		srv_stats.os_log_written.add(write_len);
		srv_stats.log_writes.inc();
	}

	if (write_len < len) {
		start_lsn += write_len;
		len -= write_len;
		buf += write_len;

		write_header = TRUE;

		goto loop;
	}
}

/******************************************************//**
This function is called, e.g., when a transaction wants to commit. It checks
that the log has been written to the log file up to the last log entry written
by the transaction. If there is a flush running, it waits and checks if the
flush flushed enough. If not, starts a new flush. */
UNIV_INTERN
void
log_write_up_to(
/*============*/
	lsn_t	lsn,	/*!< in: log sequence number up to which
			the log should be written,
			LSN_MAX if not specified */
	ulint	wait,	/*!< in: LOG_NO_WAIT, LOG_WAIT_ONE_GROUP,
			or LOG_WAIT_ALL_GROUPS */
	ibool	flush_to_disk)
			/*!< in: TRUE if we want the written log
			also to be flushed to disk */
{
	log_group_t*	group;
	ulint		start_offset;
	ulint		end_offset;
	ulint		area_start;
	ulint		area_end;
#ifdef UNIV_DEBUG
	ulint		loop_count	= 0;
#endif /* UNIV_DEBUG */
	ulint		unlock;
	ib_uint64_t	write_lsn;
	ib_uint64_t	flush_lsn;

	ut_ad(!srv_read_only_mode);

	if (recv_no_ibuf_operations) {
		/* Recovery is running and no operations on the log files are
		allowed yet (the variable name .._no_ibuf_.. is misleading) */

		return;
	}

loop:
	ut_ad(++loop_count < 100);

	mutex_enter(&(log_sys->mutex));
	ut_ad(!recv_no_log_write);

	if (flush_to_disk
	    && log_sys->flushed_to_disk_lsn >= lsn) {

		mutex_exit(&(log_sys->mutex));

		return;
	}

	if (!flush_to_disk
	    && (log_sys->written_to_all_lsn >= lsn
		|| (log_sys->written_to_some_lsn >= lsn
		    && wait != LOG_WAIT_ALL_GROUPS))) {

		mutex_exit(&(log_sys->mutex));

		return;
	}

	if (log_sys->n_pending_writes > 0) {
		/* A write (+ possibly flush to disk) is running */

		if (flush_to_disk
		    && log_sys->current_flush_lsn >= lsn) {
			/* The write + flush will write enough: wait for it to
			complete */

			goto do_waits;
		}

		if (!flush_to_disk
		    && log_sys->write_lsn >= lsn) {
			/* The write will write enough: wait for it to
			complete */

			goto do_waits;
		}

		mutex_exit(&(log_sys->mutex));

		/* Wait for the write to complete and try to start a new
		write */

		os_event_wait(log_sys->no_flush_event);

		goto loop;
	}

	if (!flush_to_disk
	    && log_sys->buf_free == log_sys->buf_next_to_write) {
		/* Nothing to write and no flush to disk requested */

		mutex_exit(&(log_sys->mutex));

		return;
	}

#ifdef UNIV_DEBUG
	if (log_debug_writes) {
		fprintf(stderr,
			"Writing log from " LSN_PF " up to lsn " LSN_PF "\n",
			log_sys->written_to_all_lsn,
			log_sys->lsn);
	}
#endif /* UNIV_DEBUG */
	log_sys->n_pending_writes++;
	MONITOR_INC(MONITOR_PENDING_LOG_WRITE);

	group = UT_LIST_GET_FIRST(log_sys->log_groups);
	group->n_pending_writes++;	/*!< We assume here that we have only
					one log group! */

	os_event_reset(log_sys->no_flush_event);
	os_event_reset(log_sys->one_flushed_event);

	start_offset = log_sys->buf_next_to_write;
	end_offset = log_sys->buf_free;

	area_start = ut_calc_align_down(start_offset, OS_FILE_LOG_BLOCK_SIZE);
	area_end = ut_calc_align(end_offset, OS_FILE_LOG_BLOCK_SIZE);

	ut_ad(area_end - area_start > 0);

	log_sys->write_lsn = log_sys->lsn;

	if (flush_to_disk) {
		log_sys->current_flush_lsn = log_sys->lsn;
	}

	log_sys->one_flushed = FALSE;

	log_block_set_flush_bit(log_sys->buf + area_start, TRUE);
	log_block_set_checkpoint_no(
		log_sys->buf + area_end - OS_FILE_LOG_BLOCK_SIZE,
		log_sys->next_checkpoint_no);

	/* Copy the last, incompletely written, log block a log block length
	up, so that when the flush operation writes from the log buffer, the
	segment to write will not be changed by writers to the log */

	ut_memcpy(log_sys->buf + area_end,
		  log_sys->buf + area_end - OS_FILE_LOG_BLOCK_SIZE,
		  OS_FILE_LOG_BLOCK_SIZE);

	log_sys->buf_free += OS_FILE_LOG_BLOCK_SIZE;
	log_sys->write_end_offset = log_sys->buf_free;

	group = UT_LIST_GET_FIRST(log_sys->log_groups);

	/* Do the write to the log files */

	while (group) {
		log_group_write_buf(
			group, log_sys->buf + area_start,
			area_end - area_start,
			ut_uint64_align_down(log_sys->written_to_all_lsn,
					     OS_FILE_LOG_BLOCK_SIZE),
			start_offset - area_start);

		log_group_set_fields(group, log_sys->write_lsn);

		group = UT_LIST_GET_NEXT(log_groups, group);
	}

	mutex_exit(&(log_sys->mutex));

	if (srv_unix_file_flush_method == SRV_UNIX_O_DSYNC
	    || srv_unix_file_flush_method == SRV_UNIX_ALL_O_DIRECT) {
		/* O_DSYNC or ALL_O_DIRECT means the OS did not buffer the log
		file at all: so we have also flushed to disk what we have
		written */

		log_sys->flushed_to_disk_lsn = log_sys->write_lsn;

	} else if (flush_to_disk) {

		group = UT_LIST_GET_FIRST(log_sys->log_groups);

		fil_flush(group->space_id);
		log_sys->flushed_to_disk_lsn = log_sys->write_lsn;
	}

	mutex_enter(&(log_sys->mutex));

	group = UT_LIST_GET_FIRST(log_sys->log_groups);

	ut_a(group->n_pending_writes == 1);
	ut_a(log_sys->n_pending_writes == 1);

	group->n_pending_writes--;
	log_sys->n_pending_writes--;
	MONITOR_DEC(MONITOR_PENDING_LOG_WRITE);

	unlock = log_group_check_flush_completion(group);
	unlock = unlock | log_sys_check_flush_completion();

	log_flush_do_unlocks(unlock);

	write_lsn = log_sys->write_lsn;
	flush_lsn = log_sys->flushed_to_disk_lsn;

	mutex_exit(&(log_sys->mutex));

	innobase_mysql_log_notify(write_lsn, flush_lsn);

	return;

do_waits:
	mutex_exit(&(log_sys->mutex));

	switch (wait) {
	case LOG_WAIT_ONE_GROUP:
		os_event_wait(log_sys->one_flushed_event);
		break;
	case LOG_WAIT_ALL_GROUPS:
		os_event_wait(log_sys->no_flush_event);
		break;
#ifdef UNIV_DEBUG
	case LOG_NO_WAIT:
		break;
	default:
		ut_error;
#endif /* UNIV_DEBUG */
	}
}

/****************************************************************//**
Does a syncronous flush of the log buffer to disk. */
UNIV_INTERN
void
log_buffer_flush_to_disk(void)
/*==========================*/
{
	lsn_t	lsn;

	ut_ad(!srv_read_only_mode);
	mutex_enter(&(log_sys->mutex));

	lsn = log_sys->lsn;

	mutex_exit(&(log_sys->mutex));

	log_write_up_to(lsn, LOG_WAIT_ALL_GROUPS, TRUE);
}

/****************************************************************//**
This functions writes the log buffer to the log file and if 'flush'
is set it forces a flush of the log file as well. This is meant to be
called from background master thread only as it does not wait for
the write (+ possible flush) to finish. */
UNIV_INTERN
void
log_buffer_sync_in_background(
/*==========================*/
	ibool	flush)	/*!< in: flush the logs to disk */
{
	lsn_t	lsn;

	mutex_enter(&(log_sys->mutex));

	lsn = log_sys->lsn;

	mutex_exit(&(log_sys->mutex));

	log_write_up_to(lsn, LOG_NO_WAIT, flush);
}

/********************************************************************

Tries to establish a big enough margin of free space in the log buffer, such
that a new log entry can be catenated without an immediate need for a flush. */
static
void
log_flush_margin(void)
/*==================*/
{
	log_t*	log	= log_sys;
	lsn_t	lsn	= 0;

	mutex_enter(&(log->mutex));

	if (log->buf_free > log->max_buf_free) {

		if (log->n_pending_writes > 0) {
			/* A flush is running: hope that it will provide enough
			free space */
		} else {
			lsn = log->lsn;
		}
	}

	mutex_exit(&(log->mutex));

	if (lsn) {
		log_write_up_to(lsn, LOG_NO_WAIT, FALSE);
	}
}

/****************************************************************//**
Advances the smallest lsn for which there are unflushed dirty blocks in the
buffer pool. NOTE: this function may only be called if the calling thread owns
no synchronization objects!
@return false if there was a flush batch of the same type running,
which means that we could not start this flush batch */
static
bool
log_preflush_pool_modified_pages(
/*=============================*/
	lsn_t	new_oldest)	/*!< in: try to advance oldest_modified_lsn
				at least to this lsn */
{
	lsn_t	current_oldest;
	ulint	i;

	if (recv_recovery_on) {
		/* If the recovery is running, we must first apply all
		log records to their respective file pages to get the
		right modify lsn values to these pages: otherwise, there
		might be pages on disk which are not yet recovered to the
		current lsn, and even after calling this function, we could
		not know how up-to-date the disk version of the database is,
		and we could not make a new checkpoint on the basis of the
		info on the buffer pool only. */

		recv_apply_hashed_log_recs(true);
	}

	if (!buf_page_cleaner_is_active
	    || (srv_foreground_preflush
		== SRV_FOREGROUND_PREFLUSH_SYNC_PREFLUSH)
	    || (new_oldest == LSN_MAX)) {

		ulint n_pages;

		bool success = buf_flush_list(ULINT_MAX, new_oldest, &n_pages);

		buf_flush_wait_batch_end(NULL, BUF_FLUSH_LIST);

		if (!success) {
			MONITOR_INC(MONITOR_FLUSH_SYNC_WAITS);
		}

		MONITOR_INC_VALUE_CUMULATIVE(
			MONITOR_FLUSH_SYNC_TOTAL_PAGE,
			MONITOR_FLUSH_SYNC_COUNT,
			MONITOR_FLUSH_SYNC_PAGES,
			n_pages);

		return(success);
	}

	ut_ad(srv_foreground_preflush == SRV_FOREGROUND_PREFLUSH_EXP_BACKOFF);

	current_oldest = buf_pool_get_oldest_modification();
	i = 0;

	while (current_oldest < new_oldest && current_oldest) {

		while (!buf_flush_flush_list_in_progress()) {

			/* If a flush list flush by the cleaner thread is not
			running, backoff until one is started.  */
			os_thread_sleep(ut_rnd_interval(0, 1 << i));
			i++;
			i %= 16;
		}
		buf_flush_wait_batch_end(NULL, BUF_FLUSH_LIST);

		current_oldest = buf_pool_get_oldest_modification();
	}

	return(current_oldest >= new_oldest || !current_oldest);
}

/******************************************************//**
Completes a checkpoint. */
static
void
log_complete_checkpoint(void)
/*=========================*/
{
	ut_ad(mutex_own(&(log_sys->mutex)));
	ut_ad(log_sys->n_pending_checkpoint_writes == 0);

	log_sys->next_checkpoint_no++;

	ut_ad(log_sys->next_checkpoint_lsn >= log_sys->last_checkpoint_lsn);
	log_sys->last_checkpoint_lsn = log_sys->next_checkpoint_lsn;
	MONITOR_SET(MONITOR_LSN_CHECKPOINT_AGE,
		    log_sys->lsn - log_sys->last_checkpoint_lsn);

	rw_lock_x_unlock_gen(&(log_sys->checkpoint_lock), LOG_CHECKPOINT);
}

/******************************************************//**
Completes an asynchronous checkpoint info write i/o to a log file. */
static
void
log_io_complete_checkpoint(void)
/*============================*/
{
	mutex_enter(&(log_sys->mutex));

	ut_ad(log_sys->n_pending_checkpoint_writes > 0);

	log_sys->n_pending_checkpoint_writes--;
	MONITOR_DEC(MONITOR_PENDING_CHECKPOINT_WRITE);

	if (log_sys->n_pending_checkpoint_writes == 0) {
		log_complete_checkpoint();
	}

	mutex_exit(&(log_sys->mutex));

	/* Wake the redo log watching thread to parse the log up to this
	checkpoint. */
	if (srv_track_changed_pages) {
		os_event_reset(srv_redo_log_tracked_event);
		os_event_set(srv_checkpoint_completed_event);
	}
}

/*******************************************************************//**
Writes info to a checkpoint about a log group. */
static
void
log_checkpoint_set_nth_group_info(
/*==============================*/
	byte*	buf,	/*!< in: buffer for checkpoint info */
	ulint	n,	/*!< in: nth slot */
	lsn_t	file_no)/*!< in: archived file number */
{
	ut_ad(n < LOG_MAX_N_GROUPS);

	mach_write_to_8(buf + LOG_CHECKPOINT_GROUP_ARRAY +
			8 * n + LOG_CHECKPOINT_ARCHIVED_FILE_NO,
			file_no);
}

/*******************************************************************//**
Gets info from a checkpoint about a log group. */
UNIV_INTERN
void
log_checkpoint_get_nth_group_info(
/*==============================*/
	const byte*	buf,	/*!< in: buffer containing checkpoint info */
	ulint		n,	/*!< in: nth slot */
	lsn_t*		file_no)/*!< out: archived file number */
{
	ut_ad(n < LOG_MAX_N_GROUPS);

	*file_no = mach_read_from_8(buf + LOG_CHECKPOINT_GROUP_ARRAY +
				8 * n + LOG_CHECKPOINT_ARCHIVED_FILE_NO);
}

/******************************************************//**
Writes the checkpoint info to a log group header. */
static
void
log_group_checkpoint(
/*=================*/
	log_group_t*	group)	/*!< in: log group */
{
	log_group_t*	group2;
#ifdef UNIV_LOG_ARCHIVE
	ib_uint64_t	archived_lsn;
#endif /* UNIV_LOG_ARCHIVE */
	lsn_t		lsn_offset;
	ulint		write_offset;
	ulint		fold;
	byte*		buf;
	ulint		i;

	ut_ad(!srv_read_only_mode);
	ut_ad(srv_shutdown_state != SRV_SHUTDOWN_LAST_PHASE);
	ut_ad(mutex_own(&(log_sys->mutex)));
	ut_a(LOG_CHECKPOINT_SIZE <= OS_FILE_LOG_BLOCK_SIZE);

	buf = group->checkpoint_buf;

#ifdef UNIV_DEBUG
	lsn_t		old_next_checkpoint_lsn
		= mach_read_from_8(buf + LOG_CHECKPOINT_LSN);
	ut_ad(old_next_checkpoint_lsn <= log_sys->next_checkpoint_lsn);
#endif /* UNIV_DEBUG */
	mach_write_to_8(buf + LOG_CHECKPOINT_NO, log_sys->next_checkpoint_no);
	mach_write_to_8(buf + LOG_CHECKPOINT_LSN, log_sys->next_checkpoint_lsn);

	log_crypt_write_checkpoint_buf(buf);

	lsn_offset = log_group_calc_lsn_offset(log_sys->next_checkpoint_lsn,
					       group);
	mach_write_to_4(buf + LOG_CHECKPOINT_OFFSET_LOW32,
			lsn_offset & 0xFFFFFFFFUL);
	mach_write_to_4(buf + LOG_CHECKPOINT_OFFSET_HIGH32,
			lsn_offset >> 32);

	mach_write_to_4(buf + LOG_CHECKPOINT_LOG_BUF_SIZE, log_sys->buf_size);

#ifdef UNIV_LOG_ARCHIVE
	if (log_sys->archiving_state == LOG_ARCH_OFF) {
		archived_lsn = LSN_MAX;
	} else {
		archived_lsn = log_sys->archived_lsn;
	}

	mach_write_to_8(buf + LOG_CHECKPOINT_ARCHIVED_LSN, archived_lsn);
#else /* UNIV_LOG_ARCHIVE */
	mach_write_to_8(buf + LOG_CHECKPOINT_ARCHIVED_LSN, LSN_MAX);
#endif /* UNIV_LOG_ARCHIVE */

	for (i = 0; i < LOG_MAX_N_GROUPS; i++) {
		log_checkpoint_set_nth_group_info(buf, i, 0);
	}

	group2 = UT_LIST_GET_FIRST(log_sys->log_groups);

	while (group2) {
		log_checkpoint_set_nth_group_info(buf, group2->id,
#ifdef UNIV_LOG_ARCHIVE
						  group2->archived_file_no
#else /* UNIV_LOG_ARCHIVE */
						  0
#endif /* UNIV_LOG_ARCHIVE */
						  );

		group2 = UT_LIST_GET_NEXT(log_groups, group2);
	}

	fold = ut_fold_binary(buf, LOG_CHECKPOINT_CHECKSUM_1);
	mach_write_to_4(buf + LOG_CHECKPOINT_CHECKSUM_1, fold);

	fold = ut_fold_binary(buf + LOG_CHECKPOINT_LSN,
			      LOG_CHECKPOINT_CHECKSUM_2 - LOG_CHECKPOINT_LSN);
	mach_write_to_4(buf + LOG_CHECKPOINT_CHECKSUM_2, fold);

	/* We alternate the physical place of the checkpoint info in the first
	log file */

	if ((log_sys->next_checkpoint_no & 1) == 0) {
		write_offset = LOG_CHECKPOINT_1;
	} else {
		write_offset = LOG_CHECKPOINT_2;
	}

	if (log_do_write) {
		if (log_sys->n_pending_checkpoint_writes == 0) {

			rw_lock_x_lock_gen(&(log_sys->checkpoint_lock),
					   LOG_CHECKPOINT);
		}

		log_sys->n_pending_checkpoint_writes++;
		MONITOR_INC(MONITOR_PENDING_CHECKPOINT_WRITE);

		log_sys->n_log_ios++;

		MONITOR_INC(MONITOR_LOG_IO);

		/* We send as the last parameter the group machine address
		added with 1, as we want to distinguish between a normal log
		file write and a checkpoint field write */

		fil_io(OS_FILE_WRITE | OS_FILE_LOG, false, group->space_id, 0,
		       write_offset / UNIV_PAGE_SIZE,
		       write_offset % UNIV_PAGE_SIZE,
		       OS_FILE_LOG_BLOCK_SIZE,
		       buf, ((byte*) group + 1), 0);

		ut_ad(((ulint) group & 0x1UL) == 0);
	}
}
#endif /* !UNIV_HOTBACKUP */

#ifdef UNIV_HOTBACKUP
/******************************************************//**
Writes info to a buffer of a log group when log files are created in
backup restoration. */
UNIV_INTERN
void
log_reset_first_header_and_checkpoint(
/*==================================*/
	byte*		hdr_buf,/*!< in: buffer which will be written to the
				start of the first log file */
	ib_uint64_t	start)	/*!< in: lsn of the start of the first log file;
				we pretend that there is a checkpoint at
				start + LOG_BLOCK_HDR_SIZE */
{
	ulint		fold;
	byte*		buf;
	ib_uint64_t	lsn;

	mach_write_to_4(hdr_buf + LOG_GROUP_ID, 0);
	mach_write_to_8(hdr_buf + LOG_FILE_START_LSN, start);

	lsn = start + LOG_BLOCK_HDR_SIZE;

	/* Write the label of mysqlbackup --restore */
	strcpy((char*) hdr_buf + LOG_FILE_WAS_CREATED_BY_HOT_BACKUP,
	       "ibbackup ");
	ut_sprintf_timestamp((char*) hdr_buf
			     + (LOG_FILE_WAS_CREATED_BY_HOT_BACKUP
				+ (sizeof "ibbackup ") - 1));
	buf = hdr_buf + LOG_CHECKPOINT_1;

	mach_write_to_8(buf + LOG_CHECKPOINT_NO, 0);
	mach_write_to_8(buf + LOG_CHECKPOINT_LSN, lsn);

	log_crypt_write_checkpoint_buf(buf);

	mach_write_to_4(buf + LOG_CHECKPOINT_OFFSET_LOW32,
			LOG_FILE_HDR_SIZE + LOG_BLOCK_HDR_SIZE);
	mach_write_to_4(buf + LOG_CHECKPOINT_OFFSET_HIGH32, 0);

	mach_write_to_4(buf + LOG_CHECKPOINT_LOG_BUF_SIZE, 2 * 1024 * 1024);

	mach_write_to_8(buf + LOG_CHECKPOINT_ARCHIVED_LSN, LSN_MAX);

	fold = ut_fold_binary(buf, LOG_CHECKPOINT_CHECKSUM_1);
	mach_write_to_4(buf + LOG_CHECKPOINT_CHECKSUM_1, fold);

	fold = ut_fold_binary(buf + LOG_CHECKPOINT_LSN,
			      LOG_CHECKPOINT_CHECKSUM_2 - LOG_CHECKPOINT_LSN);
	mach_write_to_4(buf + LOG_CHECKPOINT_CHECKSUM_2, fold);

	/* Starting from InnoDB-3.23.50, we should also write info on
	allocated size in the tablespace, but unfortunately we do not
	know it here */
}
#endif /* UNIV_HOTBACKUP */

#ifndef UNIV_HOTBACKUP
/******************************************************//**
Reads a checkpoint info from a log group header to log_sys->checkpoint_buf. */
UNIV_INTERN
void
log_group_read_checkpoint_info(
/*===========================*/
	log_group_t*	group,	/*!< in: log group */
	ulint		field)	/*!< in: LOG_CHECKPOINT_1 or LOG_CHECKPOINT_2 */
{
	ut_ad(mutex_own(&(log_sys->mutex)));

	log_sys->n_log_ios++;

	MONITOR_INC(MONITOR_LOG_IO);

	fil_io(OS_FILE_READ | OS_FILE_LOG, true, group->space_id, 0,
	       field / UNIV_PAGE_SIZE, field % UNIV_PAGE_SIZE,
	       OS_FILE_LOG_BLOCK_SIZE, log_sys->checkpoint_buf, NULL, 0);
}

/******************************************************//**
Writes checkpoint info to groups. */
UNIV_INTERN
void
log_groups_write_checkpoint_info(void)
/*==================================*/
{
	log_group_t*	group;

	ut_ad(mutex_own(&(log_sys->mutex)));

	if (!srv_read_only_mode) {
		for (group = UT_LIST_GET_FIRST(log_sys->log_groups);
		     group;
		     group = UT_LIST_GET_NEXT(log_groups, group)) {

			log_group_checkpoint(group);
		}
	}
}

/******************************************************//**
Makes a checkpoint. Note that this function does not flush dirty
blocks from the buffer pool: it only checks what is lsn of the oldest
modification in the pool, and writes information about the lsn in
log files. Use log_make_checkpoint_at to flush also the pool.
@return	TRUE if success, FALSE if a checkpoint write was already running */
UNIV_INTERN
ibool
log_checkpoint(
/*===========*/
	ibool	sync,		/*!< in: TRUE if synchronous operation is
				desired */
	ibool	write_always,	/*!< in: the function normally checks if the
				the new checkpoint would have a greater
				lsn than the previous one: if not, then no
				physical write is done; by setting this
				parameter TRUE, a physical write will always be
				made to log files */
        ibool   safe_to_ignore) /*!< in: TRUE if checkpoint can be ignored in
                                  the case checkpoint's are disabled */
{
	lsn_t	oldest_lsn;

	ut_ad(!srv_read_only_mode);

	if (recv_recovery_is_on()) {
		recv_apply_hashed_log_recs(true);
	}

	if (srv_unix_file_flush_method != SRV_UNIX_NOSYNC &&
	    srv_unix_file_flush_method != SRV_UNIX_ALL_O_DIRECT) {
		fil_flush_file_spaces(FIL_TABLESPACE);
	}

	mutex_enter(&(log_sys->mutex));

	ut_ad(!recv_no_log_write);
	oldest_lsn = log_buf_pool_get_oldest_modification();

	mutex_exit(&(log_sys->mutex));

	/* Because log also contains headers and dummy log records,
	if the buffer pool contains no dirty buffers, oldest_lsn
	gets the value log_sys->lsn from the previous function,
	and we must make sure that the log is flushed up to that
	lsn. If there are dirty buffers in the buffer pool, then our
	write-ahead-logging algorithm ensures that the log has been flushed
	up to oldest_lsn. */

	log_write_up_to(oldest_lsn, LOG_WAIT_ALL_GROUPS, TRUE);

	mutex_enter(&(log_sys->mutex));

        /* Return if this is not a forced checkpoint and either there is no
           need for a checkpoint or if checkpoints are disabled */
	if (!write_always
	    && (log_sys->last_checkpoint_lsn >= oldest_lsn ||
                (safe_to_ignore && log_disable_checkpoint_active)))
        {

		mutex_exit(&(log_sys->mutex));

		return(TRUE);
	}

        if (log_disable_checkpoint_active)
        {
          	/* Wait until we are allowed to do a checkpoint */
		mutex_exit(&(log_sys->mutex));
		rw_lock_s_lock(&(log_sys->checkpoint_lock));
		rw_lock_s_unlock(&(log_sys->checkpoint_lock));
                mutex_enter(&(log_sys->mutex));
        }

	ut_ad(log_sys->flushed_to_disk_lsn >= oldest_lsn);

	if (log_sys->n_pending_checkpoint_writes > 0) {
		/* A checkpoint write is running */

		mutex_exit(&(log_sys->mutex));

		if (sync) {
			/* Wait for the checkpoint write to complete */
			rw_lock_s_lock(&(log_sys->checkpoint_lock));
			rw_lock_s_unlock(&(log_sys->checkpoint_lock));
		}

		return(FALSE);
	}

	ut_ad(oldest_lsn >= log_sys->next_checkpoint_lsn);
	log_sys->next_checkpoint_lsn = oldest_lsn;
#ifdef UNIV_DEBUG
	if (log_debug_writes) {
		fprintf(stderr, "Making checkpoint no "
			LSN_PF " at lsn " LSN_PF "\n",
			log_sys->next_checkpoint_no,
			oldest_lsn);
	}
#endif /* UNIV_DEBUG */

	/* generate key version and key used to encrypt future blocks,
	*
	* NOTE: the +1 is as the next_checkpoint_no will be updated once
	* the checkpoint info has been written and THEN blocks will be encrypted
	* with new key
	*/
	if (srv_encrypt_log) {
		log_crypt_set_ver_and_key(log_sys->next_checkpoint_no + 1);
	}

	log_groups_write_checkpoint_info();

	MONITOR_INC(MONITOR_NUM_CHECKPOINT);

	mutex_exit(&(log_sys->mutex));

	if (sync) {
		/* Wait for the checkpoint write to complete */
		rw_lock_s_lock(&(log_sys->checkpoint_lock));
		rw_lock_s_unlock(&(log_sys->checkpoint_lock));
	}

	return(TRUE);
}

/****************************************************************//**
Makes a checkpoint at a given lsn or later. */
UNIV_INTERN
void
log_make_checkpoint_at(
/*===================*/
	lsn_t	lsn,		/*!< in: make a checkpoint at this or a
				later lsn, if LSN_MAX, makes
				a checkpoint at the latest lsn */
	ibool	write_always)	/*!< in: the function normally checks if
				the new checkpoint would have a
				greater lsn than the previous one: if
				not, then no physical write is done;
				by setting this parameter TRUE, a
				physical write will always be made to
				log files */
{
	/* Preflush pages synchronously */

	while (!log_preflush_pool_modified_pages(lsn)) {
		/* Flush as much as we can */
	}

	while (!log_checkpoint(TRUE, write_always, FALSE)) {
		/* Force a checkpoint */
	}
}

/****************************************************************//**
Disable checkpoints. This is used when doing a volumne snapshot
to ensure that we don't get checkpoint between snapshoting two
different volumes */

UNIV_INTERN
ibool log_disable_checkpoint()
{
  mutex_enter(&(log_sys->mutex));

  /*
    Wait if a checkpoint write is running.
    This is the same code that is used in log_checkpoint() to ensure
    that two checkpoints are not happening at the same time.
  */
  while (log_sys->n_pending_checkpoint_writes > 0)
  {
    mutex_exit(&(log_sys->mutex));
    rw_lock_s_lock(&(log_sys->checkpoint_lock));
    rw_lock_s_unlock(&(log_sys->checkpoint_lock));
    mutex_enter(&(log_sys->mutex));
  }
  /*
    The following should never be true; It's is here just in case of
    wrong usage of this function. (Better safe than sorry).
  */

  if (log_disable_checkpoint_active)
  {
    mutex_exit(&(log_sys->mutex));
    return 1;                                   /* Already disabled */
  }
  /*
    Take the checkpoint lock to ensure we will not get any checkpoints
    running
  */
  rw_lock_x_lock_gen(&(log_sys->checkpoint_lock), LOG_CHECKPOINT);
  log_disable_checkpoint_active= 1;
  mutex_exit(&(log_sys->mutex));
  return 0;
}


/****************************************************************//**
Enable checkpoints that was disabled with log_disable_checkpoint()
This lock is called by MariaDB and only when we have done call earlier
to log_disable_checkpoint().

Note: We can't take a log->mutex lock here running log_checkpoint()
which is waiting (log_sys->checkpoint_lock may already have it.
This is however safe to do without a mutex as log_disable_checkpoint
is protected by log_sys->checkpoint_lock.
*/

UNIV_INTERN
void log_enable_checkpoint()
{
  ut_ad(log_disable_checkpoint_active);
  /* Test variable, mostly to protect against wrong usage */
  if (log_disable_checkpoint_active)
  {
    log_disable_checkpoint_active= 0;
    rw_lock_x_unlock_gen(&(log_sys->checkpoint_lock), LOG_CHECKPOINT);
  }
}

/****************************************************************//**
Tries to establish a big enough margin of free space in the log groups, such
that a new log entry can be catenated without an immediate need for a
checkpoint. NOTE: this function may only be called if the calling thread
owns no synchronization objects! */
static
void
log_checkpoint_margin(void)
/*=======================*/
{
	log_t*		log		= log_sys;
	lsn_t		age;
	lsn_t		checkpoint_age;
	ib_uint64_t	advance;
	lsn_t		oldest_lsn;
	ibool		checkpoint_sync;
	ibool		do_checkpoint;
	bool		success;
loop:
	checkpoint_sync = FALSE;
	do_checkpoint = FALSE;
	advance = 0;

	mutex_enter(&(log->mutex));
	ut_ad(!recv_no_log_write);

	if (log->check_flush_or_checkpoint == FALSE) {
		mutex_exit(&(log->mutex));

		return;
	}

	oldest_lsn = log_buf_pool_get_oldest_modification();

	age = log->lsn - oldest_lsn;

	if (age > log->max_modified_age_sync) {

		/* A flush is urgent: we have to do a synchronous preflush */
		advance = 2 * (age - log->max_modified_age_sync);
	}

	checkpoint_age = log->lsn - log->last_checkpoint_lsn;

	if (checkpoint_age > log->max_checkpoint_age) {
		/* A checkpoint is urgent: we do it synchronously */

		checkpoint_sync = TRUE;

		do_checkpoint = TRUE;

	} else if (checkpoint_age > log->max_checkpoint_age_async) {
		/* A checkpoint is not urgent: do it asynchronously */

		do_checkpoint = TRUE;

		log->check_flush_or_checkpoint = FALSE;
	} else {
		log->check_flush_or_checkpoint = FALSE;
	}

	mutex_exit(&(log->mutex));

	if (advance) {
		lsn_t	new_oldest = oldest_lsn + advance;

		success = log_preflush_pool_modified_pages(new_oldest);

		/* If the flush succeeded, this thread has done its part
		and can proceed. If it did not succeed, there was another
		thread doing a flush at the same time. */
		if (!success) {
			mutex_enter(&(log->mutex));

			log->check_flush_or_checkpoint = TRUE;

			mutex_exit(&(log->mutex));
			goto loop;
		}
	}

	if (do_checkpoint) {
                log_checkpoint(checkpoint_sync, FALSE, FALSE);

		if (checkpoint_sync) {

			goto loop;
		}
	}
}

/******************************************************//**
Reads a specified log segment to a buffer.  Optionally releases the log mutex
before the I/O.  */
UNIV_INTERN
void
log_group_read_log_seg(
/*===================*/
	ulint		type,		/*!< in: LOG_ARCHIVE or LOG_RECOVER */
	byte*		buf,		/*!< in: buffer where to read */
	log_group_t*	group,		/*!< in: log group */
	lsn_t		start_lsn,	/*!< in: read area start */
	lsn_t		end_lsn,	/*!< in: read area end */
	ibool		release_mutex)	/*!< in: whether the log_sys->mutex
					should be released before the read */
{
	ulint	len;
	lsn_t	source_offset;
	bool	sync;

	ut_ad(mutex_own(&(log_sys->mutex)));

	sync = (type == LOG_RECOVER);
loop:
	source_offset = log_group_calc_lsn_offset(start_lsn, group);

	ut_a(end_lsn - start_lsn <= ULINT_MAX);
	len = (ulint) (end_lsn - start_lsn);

	ut_ad(len != 0);

	if ((source_offset % group->file_size) + len > group->file_size) {

		/* If the above condition is true then len (which is ulint)
		is > the expression below, so the typecast is ok */
		len = (ulint) (group->file_size -
			(source_offset % group->file_size));
	}

#ifdef UNIV_LOG_ARCHIVE
	if (type == LOG_ARCHIVE) {

		log_sys->n_pending_archive_ios++;
	}
#endif /* UNIV_LOG_ARCHIVE */

	log_sys->n_log_ios++;

	MONITOR_INC(MONITOR_LOG_IO);

	ut_a(source_offset / UNIV_PAGE_SIZE <= ULINT_MAX);

	if (release_mutex) {
		mutex_exit(&(log_sys->mutex));
	}

	fil_io(OS_FILE_READ | OS_FILE_LOG, sync, group->space_id, 0,
	       (ulint) (source_offset / UNIV_PAGE_SIZE),
	       (ulint) (source_offset % UNIV_PAGE_SIZE),
	       len, buf, (type == LOG_ARCHIVE) ? &log_archive_io : NULL, 0);

	if (release_mutex) {
		mutex_enter(&log_sys->mutex);
	}

#ifdef DEBUG_CRYPT
	fprintf(stderr, "BEFORE DECRYPT: block: %lu checkpoint: %lu %.8lx %.8lx offset %lu\n",
		log_block_get_hdr_no(buf),
			log_block_get_checkpoint_no(buf),
			log_block_calc_checksum(buf),
		log_block_get_checksum(buf), source_offset);
#endif

	log_decrypt_after_read(buf, len);

#ifdef DEBUG_CRYPT
	fprintf(stderr, "AFTER DECRYPT: block: %lu checkpoint: %lu %.8lx %.8lx\n",
			log_block_get_hdr_no(buf),
			log_block_get_checkpoint_no(buf),
			log_block_calc_checksum(buf),
			log_block_get_checksum(buf));
#endif

	if (release_mutex) {
		mutex_exit(&log_sys->mutex);
	}

	start_lsn += len;
	buf += len;

<<<<<<< HEAD
	if (recv_sys && recv_sys->report(ut_time())) {
=======
	if (recv_recovery_is_on() && recv_sys->report(ut_time())) {
>>>>>>> f6cb4f0a
		ib_logf(IB_LOG_LEVEL_INFO, "Read redo log up to LSN=" LSN_PF,
			start_lsn);
		sd_notifyf(0, "STATUS=Read redo log up to LSN=" LSN_PF,
			   start_lsn);
	}

	if (start_lsn != end_lsn) {

		if (release_mutex) {
			mutex_enter(&(log_sys->mutex));
		}
		goto loop;
	}
}

#ifdef UNIV_LOG_ARCHIVE
/******************************************************//**
Generates an archived log file name. */
UNIV_INTERN
void
log_archived_file_name_gen(
/*=======================*/
	char*	buf,	/*!< in: buffer where to write */
	ulint	buf_len,/*!< in: buffer length */
	ulint	id MY_ATTRIBUTE((unused)),
			/*!< in: group id;
			currently we only archive the first group */
	lsn_t	file_no)/*!< in: file number */
{
	ulint	dirnamelen;

	dirnamelen = strlen(srv_arch_dir);

	ut_a(buf_len > dirnamelen +
		       IB_ARCHIVED_LOGS_SERIAL_LEN +
		       IB_ARCHIVED_LOGS_PREFIX_LEN + 2);

	strcpy(buf, srv_arch_dir);

	if (buf[dirnamelen-1] != SRV_PATH_SEPARATOR) {
		buf[dirnamelen++] = SRV_PATH_SEPARATOR;
	}
	sprintf(buf + dirnamelen, IB_ARCHIVED_LOGS_PREFIX 
		"%0" IB_TO_STR(IB_ARCHIVED_LOGS_SERIAL_LEN) "llu",
		(unsigned long long)file_no);
}

/******************************************************//**
Get offset within archived log file to continue to write
with. */
UNIV_INTERN
void
log_archived_get_offset(
/*=====================*/
	log_group_t*	group,		/*!< in: log group */
	lsn_t		file_no,	/*!< in: archive log file number */
	lsn_t		archived_lsn,	/*!< in: last archived LSN */
	lsn_t*		offset)		/*!< out: offset within archived file */
{
	char		file_name[OS_FILE_MAX_PATH];
	ibool		exists;
	os_file_type_t	type;

	log_archived_file_name_gen(file_name,
		sizeof(file_name), group->id, file_no);

	ut_a(os_file_status(file_name, &exists,	&type));

	if (!exists) {
		*offset = 0;
		return;
	}

	*offset = archived_lsn - file_no + LOG_FILE_HDR_SIZE;

	if (archived_lsn != LSN_MAX) {
		*offset = archived_lsn - file_no + LOG_FILE_HDR_SIZE;
	} else {
		/* Archiving was OFF prior startup */
		*offset = 0;
	}

	ut_a(group->file_size >= *offset + LOG_FILE_HDR_SIZE);

	return;
}

/******************************************************//**
Writes a log file header to a log file space. */
static
void
log_group_archive_file_header_write(
/*================================*/
	log_group_t*	group,		/*!< in: log group */
	ulint		nth_file,	/*!< in: header to the nth file in the
					archive log file space */
	lsn_t		file_no,	/*!< in: archived file number */
	ib_uint64_t	start_lsn)	/*!< in: log file data starts at this
					lsn */
{
	byte*	buf;
	ulint	dest_offset;

	ut_ad(mutex_own(&(log_sys->mutex)));

	ut_a(nth_file < group->n_files);

	buf = *(group->archive_file_header_bufs + nth_file);

	mach_write_to_4(buf + LOG_GROUP_ID, group->id);
	mach_write_to_8(buf + LOG_FILE_START_LSN, start_lsn);
	mach_write_to_4(buf + LOG_FILE_NO, file_no);

	mach_write_to_4(buf + LOG_FILE_ARCH_COMPLETED, FALSE);

	dest_offset = nth_file * group->file_size;

	log_sys->n_log_ios++;

	MONITOR_INC(MONITOR_LOG_IO);

	fil_io(OS_FILE_WRITE | OS_FILE_LOG, true, group->archive_space_id,
	       0,
	       dest_offset / UNIV_PAGE_SIZE,
	       dest_offset % UNIV_PAGE_SIZE,
	       2 * OS_FILE_LOG_BLOCK_SIZE,
	       buf, &log_archive_io, 0);
}

/******************************************************//**
Writes a log file header to a completed archived log file. */
static
void
log_group_archive_completed_header_write(
/*=====================================*/
	log_group_t*	group,		/*!< in: log group */
	ulint		nth_file,	/*!< in: header to the nth file in the
					archive log file space */
	ib_uint64_t	end_lsn)	/*!< in: end lsn of the file */
{
	byte*	buf;
	ulint	dest_offset;

	ut_ad(mutex_own(&(log_sys->mutex)));
	ut_a(nth_file < group->n_files);

	buf = *(group->archive_file_header_bufs + nth_file);

	mach_write_to_4(buf + LOG_FILE_ARCH_COMPLETED, TRUE);
	mach_write_to_8(buf + LOG_FILE_END_LSN, end_lsn);

	dest_offset = nth_file * group->file_size + LOG_FILE_ARCH_COMPLETED;

	log_sys->n_log_ios++;

	MONITOR_INC(MONITOR_LOG_IO);

	fil_io(OS_FILE_WRITE | OS_FILE_LOG, true, group->archive_space_id,
	       0,
	       dest_offset / UNIV_PAGE_SIZE,
	       dest_offset % UNIV_PAGE_SIZE,
	       OS_FILE_LOG_BLOCK_SIZE,
	       buf + LOG_FILE_ARCH_COMPLETED,
	       &log_archive_io, 0);
}

/******************************************************//**
Does the archive writes for a single log group. */
static
void
log_group_archive(
/*==============*/
	log_group_t*	group)	/*!< in: log group */
{
	pfs_os_file_t	file_handle;
	lsn_t		start_lsn;
	lsn_t		end_lsn;
	char		name[OS_FILE_MAX_PATH];
	byte*		buf;
	ulint		len;
	ibool		ret;
	lsn_t		next_offset;
	ulint		n_files;
	ulint		open_mode;

	ut_ad(mutex_own(&(log_sys->mutex)));

	start_lsn = log_sys->archived_lsn;

	ut_a(start_lsn % OS_FILE_LOG_BLOCK_SIZE == 0);

	end_lsn = log_sys->next_archived_lsn;

	ut_a(end_lsn % OS_FILE_LOG_BLOCK_SIZE == 0);

	buf = log_sys->archive_buf;

	n_files = 0;

	next_offset = group->archived_offset;
loop:
	if ((next_offset % group->file_size == 0)
	    || (fil_space_get_size(group->archive_space_id) == 0)) {

		/* Add the file to the archive file space; create or open the
		file */

		if (next_offset % group->file_size == 0) {
			open_mode = OS_FILE_CREATE;
			if (n_files == 0) {
				/* Adjust archived_file_no to match start_lsn
				   which is written in file header as well */
				group->archived_file_no = start_lsn;
			}
		} else {
			open_mode = OS_FILE_OPEN;
		}

		log_archived_file_name_gen(name, sizeof(name), group->id,
					   group->archived_file_no +
					   n_files * (group->file_size -
					   LOG_FILE_HDR_SIZE));

		file_handle = os_file_create(innodb_file_log_key,
					     name, open_mode,
					     OS_FILE_AIO,
					     OS_DATA_FILE, &ret, FALSE);

		if (!ret && (open_mode == OS_FILE_CREATE)) {
			file_handle = os_file_create(
				innodb_file_log_key, name, OS_FILE_OPEN,
				OS_FILE_AIO, OS_DATA_FILE, &ret, FALSE);
		}

		if (!ret) {
			ib_logf(IB_LOG_LEVEL_FATAL,
				"InnoDB: Cannot create or open"
				" archive log file %s.\n", name);
		}

#ifdef UNIV_DEBUG
		if (log_debug_writes) {
			fprintf(stderr, "Created archive file %s\n", name);
		}
#endif /* UNIV_DEBUG */

		ret = os_file_close(file_handle);

		ut_a(ret);

		/* Add the archive file as a node to the space */

		ut_a(fil_node_create(name, group->file_size / UNIV_PAGE_SIZE,
				     group->archive_space_id, FALSE));

		if (next_offset % group->file_size == 0) {
			log_group_archive_file_header_write(
				group, n_files,
				group->archived_file_no +
				n_files * (group->file_size - LOG_FILE_HDR_SIZE),
				start_lsn);

			next_offset += LOG_FILE_HDR_SIZE;
		}
	}

	len = end_lsn - start_lsn;

	if (group->file_size < (next_offset % group->file_size) + len) {

		len = group->file_size - (next_offset % group->file_size);
	}

#ifdef UNIV_DEBUG
	if (log_debug_writes) {
		fprintf(stderr,
			"Archiving starting at lsn " LSN_PF ", len %lu"
			" to group %lu\n",
			start_lsn,
			(ulong) len, (ulong) group->id);
	}
#endif /* UNIV_DEBUG */

	log_sys->n_pending_archive_ios++;

	log_sys->n_log_ios++;

	MONITOR_INC(MONITOR_LOG_IO);

	//TODO (jonaso): This must be dead code??
	log_encrypt_before_write(log_sys->next_checkpoint_no, buf, len);

	fil_io(OS_FILE_WRITE | OS_FILE_LOG, false, group->archive_space_id,
	       0,
	       (ulint) (next_offset / UNIV_PAGE_SIZE),
	       (ulint) (next_offset % UNIV_PAGE_SIZE),
	       ut_calc_align(len, OS_FILE_LOG_BLOCK_SIZE), buf,
	       &log_archive_io, 0);

	start_lsn += len;
	next_offset += len;
	buf += len;

	if (next_offset % group->file_size == 0) {
		n_files++;
	}

	if (end_lsn != start_lsn) {

		goto loop;
	}

	group->next_archived_file_no = group->archived_file_no +
			n_files * (group->file_size - LOG_FILE_HDR_SIZE);
	group->next_archived_offset = next_offset % group->file_size;

	ut_a(group->next_archived_offset % OS_FILE_LOG_BLOCK_SIZE == 0);
}

/*****************************************************//**
(Writes to the archive of each log group.) Currently, only the first
group is archived. */
static
void
log_archive_groups(void)
/*====================*/
{
	log_group_t*	group;

	ut_ad(mutex_own(&(log_sys->mutex)));

	group = UT_LIST_GET_FIRST(log_sys->log_groups);

	log_group_archive(group);
}

/*****************************************************//**
Completes the archiving write phase for (each log group), currently,
the first log group. */
static
void
log_archive_write_complete_groups(void)
/*===================================*/
{
	log_group_t*	group;
	lsn_t		end_offset;
	ulint		trunc_files;
	ulint		n_files;
	ib_uint64_t	start_lsn;
	ib_uint64_t	end_lsn;
	ulint		i;

	ut_ad(mutex_own(&(log_sys->mutex)));

	group = UT_LIST_GET_FIRST(log_sys->log_groups);

	group->archived_file_no = group->next_archived_file_no;
	group->archived_offset = group->next_archived_offset;

	/* Truncate from the archive file space all but the last
	file, or if it has been written full, all files */

	n_files = (UNIV_PAGE_SIZE
		   * fil_space_get_size(group->archive_space_id))
		/ group->file_size;
	ut_ad(n_files > 0);

	end_offset = group->archived_offset;

	if (end_offset % group->file_size == 0) {

		trunc_files = n_files;
	} else {
		trunc_files = n_files - 1;
	}

#ifdef UNIV_DEBUG
	if (log_debug_writes && trunc_files) {
		fprintf(stderr,
			"Complete file(s) archived to group %lu\n",
			(ulong) group->id);
	}
#endif /* UNIV_DEBUG */

	/* Calculate the archive file space start lsn */
	start_lsn = log_sys->next_archived_lsn
		- (end_offset - LOG_FILE_HDR_SIZE + trunc_files
		   * (group->file_size - LOG_FILE_HDR_SIZE));
	end_lsn = start_lsn;

	for (i = 0; i < trunc_files; i++) {

		end_lsn += group->file_size - LOG_FILE_HDR_SIZE;

		/* Write a notice to the headers of archived log
		files that the file write has been completed */

		log_group_archive_completed_header_write(group, i, end_lsn);
	}

	fil_space_truncate_start(group->archive_space_id,
				 trunc_files * group->file_size);

#ifdef UNIV_DEBUG
	if (log_debug_writes) {
		fputs("Archiving writes completed\n", stderr);
	}
#endif /* UNIV_DEBUG */
}

/******************************************************//**
Completes an archiving i/o. */
static
void
log_archive_check_completion_low(void)
/*==================================*/
{
	ut_ad(mutex_own(&(log_sys->mutex)));

	if (log_sys->n_pending_archive_ios == 0
	    && log_sys->archiving_phase == LOG_ARCHIVE_READ) {

#ifdef UNIV_DEBUG
		if (log_debug_writes) {
			fputs("Archiving read completed\n", stderr);
		}
#endif /* UNIV_DEBUG */

		/* Archive buffer has now been read in: start archive writes */

		log_sys->archiving_phase = LOG_ARCHIVE_WRITE;

		log_archive_groups();
	}

	if (log_sys->n_pending_archive_ios == 0
	    && log_sys->archiving_phase == LOG_ARCHIVE_WRITE) {

		log_archive_write_complete_groups();

		log_sys->archived_lsn = log_sys->next_archived_lsn;

		rw_lock_x_unlock_gen(&(log_sys->archive_lock), LOG_ARCHIVE);
	}
}

/******************************************************//**
Completes an archiving i/o. */
static
void
log_io_complete_archive(void)
/*=========================*/
{
	log_group_t*	group;

	mutex_enter(&(log_sys->mutex));

	group = UT_LIST_GET_FIRST(log_sys->log_groups);

	mutex_exit(&(log_sys->mutex));

	fil_flush(group->archive_space_id);

	mutex_enter(&(log_sys->mutex));

	ut_ad(log_sys->n_pending_archive_ios > 0);

	log_sys->n_pending_archive_ios--;

	log_archive_check_completion_low();

	mutex_exit(&(log_sys->mutex));
}

/********************************************************************//**
Starts an archiving operation.
@return	TRUE if succeed, FALSE if an archiving operation was already running */
UNIV_INTERN
ibool
log_archive_do(
/*===========*/
	ibool	sync,	/*!< in: TRUE if synchronous operation is desired */
	ulint*	n_bytes)/*!< out: archive log buffer size, 0 if nothing to
			archive */
{
	ibool   calc_new_limit;
	lsn_t	start_lsn;
	lsn_t	limit_lsn	= LSN_MAX;

	calc_new_limit = TRUE;
loop:
	mutex_enter(&(log_sys->mutex));

	switch (log_sys->archiving_state) {
	case LOG_ARCH_OFF:
arch_none:
		mutex_exit(&(log_sys->mutex));

		*n_bytes = 0;

		return(TRUE);
	case LOG_ARCH_STOPPED:
	case LOG_ARCH_STOPPING2:
		mutex_exit(&(log_sys->mutex));

		os_event_wait(log_sys->archiving_on);

		goto loop;
	}

	start_lsn = log_sys->archived_lsn;

	if (calc_new_limit) {
		ut_a(log_sys->archive_buf_size % OS_FILE_LOG_BLOCK_SIZE == 0);
		limit_lsn = start_lsn + log_sys->archive_buf_size;

		*n_bytes = log_sys->archive_buf_size;

		if (limit_lsn >= log_sys->lsn) {

			limit_lsn = ut_uint64_align_down(
				log_sys->lsn, OS_FILE_LOG_BLOCK_SIZE);
		}
	}

	if (log_sys->archived_lsn >= limit_lsn) {

		goto arch_none;
	}

	if (log_sys->written_to_all_lsn < limit_lsn) {

		mutex_exit(&(log_sys->mutex));

		log_write_up_to(limit_lsn, LOG_WAIT_ALL_GROUPS, TRUE);

		calc_new_limit = FALSE;

		goto loop;
	}

	if (log_sys->n_pending_archive_ios > 0) {
		/* An archiving operation is running */

		mutex_exit(&(log_sys->mutex));

		if (sync) {
			rw_lock_s_lock(&(log_sys->archive_lock));
			rw_lock_s_unlock(&(log_sys->archive_lock));
		}

		*n_bytes = log_sys->archive_buf_size;

		return(FALSE);
	}

	rw_lock_x_lock_gen(&(log_sys->archive_lock), LOG_ARCHIVE);

	log_sys->archiving_phase = LOG_ARCHIVE_READ;

	log_sys->next_archived_lsn = limit_lsn;

#ifdef UNIV_DEBUG
	if (log_debug_writes) {
		fprintf(stderr,
			"Archiving from lsn " LSN_PF " to lsn " LSN_PF "\n",
			log_sys->archived_lsn, limit_lsn);
	}
#endif /* UNIV_DEBUG */

	/* Read the log segment to the archive buffer */

	log_group_read_log_seg(LOG_ARCHIVE, log_sys->archive_buf,
			       UT_LIST_GET_FIRST(log_sys->log_groups),
			       start_lsn, limit_lsn, FALSE);

	mutex_exit(&(log_sys->mutex));

	if (sync) {
		rw_lock_s_lock(&(log_sys->archive_lock));
		rw_lock_s_unlock(&(log_sys->archive_lock));
	}

	*n_bytes = log_sys->archive_buf_size;

	return(TRUE);
}

/****************************************************************//**
Writes the log contents to the archive at least up to the lsn when this
function was called. */
static
void
log_archive_all(void)
/*=================*/
{
	lsn_t	present_lsn;

	mutex_enter(&(log_sys->mutex));

	if (log_sys->archiving_state == LOG_ARCH_OFF) {
		mutex_exit(&(log_sys->mutex));

		return;
	}

	present_lsn = log_sys->lsn;

	mutex_exit(&(log_sys->mutex));

	log_pad_current_log_block();

	for (;;) {

		ulint	archived_bytes;

		mutex_enter(&(log_sys->mutex));

		if (present_lsn <= log_sys->archived_lsn) {

			mutex_exit(&(log_sys->mutex));

			return;
		}

		mutex_exit(&(log_sys->mutex));

		log_archive_do(TRUE, &archived_bytes);

		if (archived_bytes == 0)
			return;
	}
}

/*****************************************************//**
Closes the possible open archive log file (for each group) the first group,
and if it was open, increments the group file count by 2, if desired. */
static
void
log_archive_close_groups(
/*=====================*/
	ibool	increment_file_count)	/*!< in: TRUE if we want to increment
					the file count */
{
	log_group_t*	group;
	ulint		trunc_len;

	ut_ad(mutex_own(&(log_sys->mutex)));

	if (log_sys->archiving_state == LOG_ARCH_OFF) {

		return;
	}

	group = UT_LIST_GET_FIRST(log_sys->log_groups);

	trunc_len = UNIV_PAGE_SIZE
		* fil_space_get_size(group->archive_space_id);
	if (trunc_len > 0) {
		ut_a(trunc_len == group->file_size);

		/* Write a notice to the headers of archived log
		files that the file write has been completed */

		log_group_archive_completed_header_write(
			group, 0, log_sys->archived_lsn);

		fil_space_truncate_start(group->archive_space_id,
					 trunc_len);
		if (increment_file_count) {
			group->archived_offset = 0;
		}

	}
}

/****************************************************************//**
Writes the log contents to the archive up to the lsn when this function was
called, and stops the archiving. When archiving is started again, the archived
log file numbers start from 2 higher, so that the archiving will not write
again to the archived log files which exist when this function returns. */
static
void
log_archive_stop(void)
/*==================*/
{
	ibool	success;

	mutex_enter(&(log_sys->mutex));

	ut_ad(log_sys->archiving_state == LOG_ARCH_ON);
	log_sys->archiving_state = LOG_ARCH_STOPPING;

	mutex_exit(&(log_sys->mutex));

	log_archive_all();

	mutex_enter(&(log_sys->mutex));

	log_sys->archiving_state = LOG_ARCH_STOPPING2;
	os_event_reset(log_sys->archiving_on);

	mutex_exit(&(log_sys->mutex));

	/* Wait for a possible archiving operation to end */

	rw_lock_s_lock(&(log_sys->archive_lock));
	rw_lock_s_unlock(&(log_sys->archive_lock));

	mutex_enter(&(log_sys->mutex));

	/* Close all archived log files, incrementing the file count by 2,
	if appropriate */

	log_archive_close_groups(TRUE);

	mutex_exit(&(log_sys->mutex));

	/* Make a checkpoint, so that if recovery is needed, the file numbers
	of new archived log files will start from the right value */

	success = FALSE;

	while (!success) {
		success = log_checkpoint(TRUE, TRUE, FALSE);
	}

	mutex_enter(&(log_sys->mutex));

	log_sys->archiving_state = LOG_ARCH_STOPPED;

	mutex_exit(&(log_sys->mutex));
}

/****************************************************************//**
Starts again archiving which has been stopped.
@return	DB_SUCCESS or DB_ERROR */
UNIV_INTERN
ulint
log_archive_start(void)
/*===================*/
{
	mutex_enter(&(log_sys->mutex));

	if (log_sys->archiving_state != LOG_ARCH_STOPPED) {

		mutex_exit(&(log_sys->mutex));

		return(DB_ERROR);
	}

	log_sys->archiving_state = LOG_ARCH_ON;

	os_event_set(log_sys->archiving_on);

	mutex_exit(&(log_sys->mutex));

	return(DB_SUCCESS);
}

/****************************************************************//**
Stop archiving the log so that a gap may occur in the archived log files.
@return	DB_SUCCESS or DB_ERROR */
UNIV_INTERN
ulint
log_archive_noarchivelog(void)
/*==========================*/
{
	ut_ad(!srv_read_only_mode);
loop:
	mutex_enter(&(log_sys->mutex));

	if (log_sys->archiving_state == LOG_ARCH_STOPPED
	    || log_sys->archiving_state == LOG_ARCH_OFF) {

		log_sys->archiving_state = LOG_ARCH_OFF;

		os_event_set(log_sys->archiving_on);

		mutex_exit(&(log_sys->mutex));

		return(DB_SUCCESS);
	}

	mutex_exit(&(log_sys->mutex));

	log_archive_stop();

	os_thread_sleep(500000);

	goto loop;
}

/****************************************************************//**
Start archiving the log so that a gap may occur in the archived log files.
@return	DB_SUCCESS or DB_ERROR */
UNIV_INTERN
ulint
log_archive_archivelog(void)
/*========================*/
{
	ut_ad(!srv_read_only_mode);

	mutex_enter(&(log_sys->mutex));

	if (log_sys->archiving_state == LOG_ARCH_OFF) {

		log_sys->archiving_state = LOG_ARCH_ON;

		log_sys->archived_lsn
			= ut_uint64_align_down(log_sys->lsn,
					       OS_FILE_LOG_BLOCK_SIZE);
		mutex_exit(&(log_sys->mutex));

		return(DB_SUCCESS);
	}

	mutex_exit(&(log_sys->mutex));

	return(DB_ERROR);
}

/****************************************************************//**
Tries to establish a big enough margin of free space in the log groups, such
that a new log entry can be catenated without an immediate need for
archiving. */
static
void
log_archive_margin(void)
/*====================*/
{
	log_t*	log		= log_sys;
	ulint	age;
	ibool	sync;
	ulint	dummy;
loop:
	mutex_enter(&(log->mutex));

	if (log->archiving_state == LOG_ARCH_OFF) {
		mutex_exit(&(log->mutex));

		return;
	}

	age = log->lsn - log->archived_lsn;

	if (age > log->max_archived_lsn_age) {

		/* An archiving is urgent: we have to do synchronous i/o */

		sync = TRUE;

	} else if (age > log->max_archived_lsn_age_async) {

		/* An archiving is not urgent: we do asynchronous i/o */

		sync = FALSE;
	} else {
		/* No archiving required yet */

		mutex_exit(&(log->mutex));

		return;
	}

	mutex_exit(&(log->mutex));

	log_archive_do(sync, &dummy);

	if (sync == TRUE) {
		/* Check again that enough was written to the archive */

		goto loop;
	}
}
#endif /* UNIV_LOG_ARCHIVE */

/********************************************************************//**
Checks that there is enough free space in the log to start a new query step.
Flushes the log buffer or makes a new checkpoint if necessary. NOTE: this
function may only be called if the calling thread owns no synchronization
objects! */
UNIV_INTERN
void
log_check_margins(void)
/*===================*/
{
loop:
	log_flush_margin();

	log_checkpoint_margin();

	mutex_enter(&(log_sys->mutex));
	if (log_check_tracking_margin(0)) {

		mutex_exit(&(log_sys->mutex));
		os_thread_sleep(10000);
		goto loop;
	}
	mutex_exit(&(log_sys->mutex));

#ifdef UNIV_LOG_ARCHIVE
	log_archive_margin();
#endif /* UNIV_LOG_ARCHIVE */

	mutex_enter(&(log_sys->mutex));
	ut_ad(!recv_no_log_write);

	if (log_sys->check_flush_or_checkpoint) {

		mutex_exit(&(log_sys->mutex));

		goto loop;
	}

	mutex_exit(&(log_sys->mutex));
}

/****************************************************************//**
Makes a checkpoint at the latest lsn and writes it to first page of each
data file in the database, so that we know that the file spaces contain
all modifications up to that lsn. This can only be called at database
shutdown. This function also writes all log in log files to the log archive. */
UNIV_INTERN
void
logs_empty_and_mark_files_at_shutdown(void)
/*=======================================*/
{
	lsn_t			lsn;
	lsn_t			tracked_lsn;
	ulint			count = 0;
	ulint			pending_io;
	ibool			server_busy;

	ib_logf(IB_LOG_LEVEL_INFO, "Starting shutdown...");

        /* Enable checkpoints if someone had turned them off */
	if (log_disable_checkpoint_active)
		log_enable_checkpoint();

	/* Wait until the master thread and all other operations are idle: our
	algorithm only works if the server is idle at shutdown */

	srv_shutdown_state = SRV_SHUTDOWN_CLEANUP;
loop:
	if (!srv_read_only_mode) {
		os_event_set(srv_error_event);
		os_event_set(srv_monitor_event);
		os_event_set(srv_buf_dump_event);
		os_event_set(lock_sys->timeout_event);
		os_event_set(dict_stats_event);
	}
	os_thread_sleep(100000);

	count++;

	/* Check that there are no longer transactions, except for
	PREPARED ones. We need this wait even for the 'very fast'
	shutdown, because the InnoDB layer may have committed or
	prepared transactions and we don't want to lose them. */

	if (ulint total_trx = srv_was_started && !srv_read_only_mode
	    && srv_force_recovery < SRV_FORCE_NO_TRX_UNDO
	    ? trx_sys_any_active_transactions() : 0) {
		if (srv_print_verbose_log && count > 600) {
			ib_logf(IB_LOG_LEVEL_INFO,
				"Waiting for %lu active transactions to finish",
				(ulong) total_trx);

			count = 0;
		}

		goto loop;
	}

	/* We need these threads to stop early in shutdown. */
	const char* thread_name;

	if (srv_error_monitor_active) {
		thread_name = "srv_error_monitor_thread";
	} else if (srv_monitor_active) {
		thread_name = "srv_monitor_thread";
	} else if (srv_dict_stats_thread_active) {
		thread_name = "dict_stats_thread";
	} else if (lock_sys->timeout_thread_active) {
		thread_name = "lock_wait_timeout_thread";
	} else if (srv_buf_dump_thread_active) {
		thread_name = "buf_dump_thread";
	} else if (btr_defragment_thread_active) {
		thread_name = "btr_defragment_thread";
	} else if (srv_fast_shutdown != 2 && trx_rollback_or_clean_is_active) {
		thread_name = "rollback of recovered transactions";
	} else {
		thread_name = NULL;
	}

	if (thread_name) {
		ut_ad(!srv_read_only_mode);
wait_suspend_loop:
		if (srv_print_verbose_log && count > 600) {
			ib_logf(IB_LOG_LEVEL_INFO,
				"Waiting for %s to exit", thread_name);
			count = 0;
		}
		goto loop;
	}

	/* Check that the background threads are suspended */

	switch (srv_get_active_thread_type()) {
	case SRV_NONE:
		if (!srv_n_fil_crypt_threads_started) {
			srv_shutdown_state = SRV_SHUTDOWN_FLUSH_PHASE;
			break;
		}
		os_event_set(fil_crypt_threads_event);
		thread_name = "fil_crypt_thread";
		goto wait_suspend_loop;
	case SRV_PURGE:
		srv_purge_wakeup();
		thread_name = "purge thread";
		goto wait_suspend_loop;
	case SRV_MASTER:
		thread_name = "master thread";
		goto wait_suspend_loop;
	case SRV_WORKER:
		thread_name = "worker threads";
		goto wait_suspend_loop;
	}

	/* At this point only page_cleaner should be active. We wait
	here to let it complete the flushing of the buffer pools
	before proceeding further. */

	count = 0;
	os_rmb;
	while (buf_page_cleaner_is_active || buf_lru_manager_is_active) {
		if (srv_print_verbose_log && count == 0) {
			ib_logf(IB_LOG_LEVEL_INFO,
				"Waiting for page_cleaner to "
				"finish flushing of buffer pool");
		}
		++count;
		os_thread_sleep(100000);
		if (count > 600) {
			count = 0;
		}
		os_rmb;
	}

	if (log_scrub_thread_active) {
		ut_ad(!srv_read_only_mode);
		os_event_set(log_scrub_event);
	}

	mutex_enter(&log_sys->mutex);
	server_busy = log_scrub_thread_active
		|| log_sys->n_pending_checkpoint_writes
#ifdef UNIV_LOG_ARCHIVE
		|| log_sys->n_pending_archive_ios
#endif /* UNIV_LOG_ARCHIVE */
		|| log_sys->n_pending_writes;
	mutex_exit(&log_sys->mutex);

	if (server_busy) {
		if (srv_print_verbose_log && count > 600) {
			ib_logf(IB_LOG_LEVEL_INFO,
				"Pending checkpoint_writes: %lu. "
				"Pending log flush writes: %lu",
				(ulong) log_sys->n_pending_checkpoint_writes,
				(ulong) log_sys->n_pending_writes);
			count = 0;
		}
		goto loop;
	}

	ut_ad(!log_scrub_thread_active);

	pending_io = buf_pool_check_no_pending_io();

	if (pending_io) {
		if (srv_print_verbose_log && count > 600) {
			ib_logf(IB_LOG_LEVEL_INFO,
				"Waiting for %lu buffer page I/Os to complete",
				(ulong) pending_io);
			count = 0;
		}

		goto loop;
	}

#ifdef UNIV_LOG_ARCHIVE
	log_archive_all();
#endif /* UNIV_LOG_ARCHIVE */
	if (srv_fast_shutdown == 2) {
		if (!srv_read_only_mode) {
			ib_logf(IB_LOG_LEVEL_INFO,
				"MySQL has requested a very fast shutdown "
				"without flushing the InnoDB buffer pool to "
				"data files. At the next mysqld startup "
				"InnoDB will do a crash recovery!");

			/* In this fastest shutdown we do not flush the
			buffer pool:

			it is essentially a 'crash' of the InnoDB server.
			Make sure that the log is all flushed to disk, so
			that we can recover all committed transactions in
			a crash recovery. We must not write the lsn stamps
			to the data files, since at a startup InnoDB deduces
			from the stamps if the previous shutdown was clean. */

			log_buffer_flush_to_disk();
		}

		srv_shutdown_state = SRV_SHUTDOWN_LAST_PHASE;

		/* Wake the log tracking thread which will then immediatelly
		quit because of srv_shutdown_state value */
		if (srv_redo_log_thread_started) {
			os_event_reset(srv_redo_log_tracked_event);
			os_event_set(srv_checkpoint_completed_event);
		}

		fil_close_all_files();
		return;
	}

	if (!srv_read_only_mode) {
		log_make_checkpoint_at(LSN_MAX, TRUE);

		mutex_enter(&log_sys->mutex);

		tracked_lsn = log_get_tracked_lsn();

		lsn = log_sys->lsn;

		if (lsn != log_sys->last_checkpoint_lsn
		    || (srv_track_changed_pages
			&& (tracked_lsn != log_sys->last_checkpoint_lsn))
#ifdef UNIV_LOG_ARCHIVE
		    || (srv_log_archive_on
			&& lsn != log_sys->archived_lsn + LOG_BLOCK_HDR_SIZE)
#endif /* UNIV_LOG_ARCHIVE */
		    ) {

			mutex_exit(&log_sys->mutex);

			goto loop;
		}

#ifdef UNIV_LOG_ARCHIVE
		log_archive_close_groups(TRUE);
#endif /* UNIV_LOG_ARCHIVE */

		mutex_exit(&log_sys->mutex);

		fil_flush_file_spaces(FIL_TABLESPACE);
		fil_flush_file_spaces(FIL_LOG);

		/* The call fil_write_flushed_lsn_to_data_files() will
		bypass the buffer pool: therefore it is essential that
		the buffer pool has been completely flushed to disk! */

		if (!buf_all_freed()) {
			if (srv_print_verbose_log && count > 600) {
				ib_logf(IB_LOG_LEVEL_INFO,
					"Waiting for dirty buffer pages"
					" to be flushed");
				count = 0;
			}

			goto loop;
		}
	} else {
		lsn = srv_start_lsn;
	}

	srv_shutdown_state = SRV_SHUTDOWN_LAST_PHASE;

	/* Signal the log following thread to quit */
	if (srv_redo_log_thread_started) {
		os_event_reset(srv_redo_log_tracked_event);
		os_event_set(srv_checkpoint_completed_event);
	}

	/* Make some checks that the server really is quiet */
	srv_thread_type	type = srv_get_active_thread_type();
	ut_a(type == SRV_NONE);

	bool	freed = buf_all_freed();
	ut_a(freed);

	ut_a(lsn == log_sys->lsn);
	ut_ad(srv_force_recovery >= SRV_FORCE_NO_LOG_REDO
	      || lsn == log_sys->last_checkpoint_lsn);

	if (lsn < srv_start_lsn) {
		ib_logf(IB_LOG_LEVEL_ERROR,
			"Log sequence number at shutdown " LSN_PF " "
			"is lower than at startup " LSN_PF "!",
			lsn, srv_start_lsn);
	}

	srv_shutdown_lsn = lsn;

	if (!srv_read_only_mode) {
		dberr_t err = fil_write_flushed_lsn(lsn);

		if (err != DB_SUCCESS) {
			ib_logf(IB_LOG_LEVEL_ERROR,
				"Failed to write flush lsn to the "
				"system tablespace at shutdown err=%s",
				ut_strerr(err));
		}
	}

	fil_close_all_files();

	/* Make some checks that the server really is quiet */
	type = srv_get_active_thread_type();
	ut_a(type == SRV_NONE);

	freed = buf_all_freed();
	ut_a(freed);

	ut_a(lsn == log_sys->lsn);
}

#ifdef UNIV_LOG_DEBUG
/******************************************************//**
Checks by parsing that the catenated log segment for a single mtr is
consistent. */
UNIV_INTERN
ibool
log_check_log_recs(
/*===============*/
	const byte*	buf,		/*!< in: pointer to the start of
					the log segment in the
					log_sys->buf log buffer */
	ulint		len,		/*!< in: segment length in bytes */
	ib_uint64_t	buf_start_lsn)	/*!< in: buffer start lsn */
{
	ib_uint64_t	contiguous_lsn;
	ib_uint64_t	scanned_lsn;
	const byte*	start;
	const byte*	end;
	byte*		buf1;
	byte*		scan_buf;

	ut_ad(mutex_own(&(log_sys->mutex)));

	if (len == 0) {

		return(TRUE);
	}

	start = ut_align_down(buf, OS_FILE_LOG_BLOCK_SIZE);
	end = ut_align(buf + len, OS_FILE_LOG_BLOCK_SIZE);

	buf1 = mem_alloc((end - start) + OS_FILE_LOG_BLOCK_SIZE);
	scan_buf = ut_align(buf1, OS_FILE_LOG_BLOCK_SIZE);

	ut_memcpy(scan_buf, start, end - start);

	recv_scan_log_recs((buf_pool_get_n_pages()
			   - (recv_n_pool_free_frames * srv_buf_pool_instances))
			   * UNIV_PAGE_SIZE, FALSE, scan_buf, end - start,
			   ut_uint64_align_down(buf_start_lsn,
						OS_FILE_LOG_BLOCK_SIZE),
			   &contiguous_lsn, &scanned_lsn);

	ut_a(scanned_lsn == buf_start_lsn + len);
	ut_a(recv_sys->recovered_lsn == scanned_lsn);

	mem_free(buf1);

	return(TRUE);
}
#endif /* UNIV_LOG_DEBUG */

/******************************************************//**
Peeks the current lsn.
@return	TRUE if success, FALSE if could not get the log system mutex */
UNIV_INTERN
ibool
log_peek_lsn(
/*=========*/
	lsn_t*	lsn)	/*!< out: if returns TRUE, current lsn is here */
{
	if (0 == mutex_enter_nowait(&(log_sys->mutex))) {
		*lsn = log_sys->lsn;

		mutex_exit(&(log_sys->mutex));

		return(TRUE);
	}

	return(FALSE);
}

/******************************************************//**
Prints info of the log. */
UNIV_INTERN
void
log_print(
/*======*/
	FILE*	file)	/*!< in: file where to print */
{
	double	time_elapsed;
	time_t	current_time;

	// mutex_enter(&(log_sys->mutex));

	fprintf(file,
		"Log sequence number " LSN_PF "\n"
		"Log flushed up to   " LSN_PF "\n"
		"Pages flushed up to " LSN_PF "\n"
		"Last checkpoint at  " LSN_PF "\n",
		log_sys->lsn,
		log_sys->flushed_to_disk_lsn,
		log_buf_pool_get_oldest_modification_peek(),
		log_sys->last_checkpoint_lsn);

	fprintf(file,
		"Max checkpoint age    " LSN_PF "\n"
		"Checkpoint age target " LSN_PF "\n"
		"Modified age          " LSN_PF "\n"
		"Checkpoint age        " LSN_PF "\n",
		log_sys->max_checkpoint_age,
		log_sys->max_checkpoint_age_async,
		log_sys->lsn -log_buf_pool_get_oldest_modification_peek(),
		log_sys->lsn - log_sys->last_checkpoint_lsn);

	current_time = time(NULL);

	time_elapsed = difftime(current_time,
				log_sys->last_printout_time);

	if (time_elapsed <= 0) {
		time_elapsed = 1;
	}

	fprintf(file,
		"%lu pending log writes, %lu pending chkp writes\n"
		"%lu log i/o's done, %.2f log i/o's/second\n",
		(ulong) log_sys->n_pending_writes,
		(ulong) log_sys->n_pending_checkpoint_writes,
		(ulong) log_sys->n_log_ios,
		((double)(log_sys->n_log_ios - log_sys->n_log_ios_old)
		 / time_elapsed));

	if (srv_track_changed_pages) {

		/* The maximum tracked LSN age is equal to the maximum
		checkpoint age */
		fprintf(file,
			"Log tracking enabled\n"
			"Log tracked up to   " LSN_PF "\n"
			"Max tracked LSN age " LSN_PF "\n",
			log_get_tracked_lsn(),
			log_sys->max_checkpoint_age);
	}

	log_sys->n_log_ios_old = log_sys->n_log_ios;
	log_sys->last_printout_time = current_time;

	//mutex_exit(&(log_sys->mutex));
}

/**********************************************************************//**
Refreshes the statistics used to print per-second averages. */
UNIV_INTERN
void
log_refresh_stats(void)
/*===================*/
{
	log_sys->n_log_ios_old = log_sys->n_log_ios;
	log_sys->last_printout_time = time(NULL);
}

/********************************************************//**
Closes a log group. */
static
void
log_group_close(
/*===========*/
	log_group_t*	group)		/* in,own: log group to close */
{
	ulint	i;

	for (i = 0; i < group->n_files; i++) {
		mem_free(group->file_header_bufs_ptr[i]);
#ifdef UNIV_LOG_ARCHIVE
		mem_free(group->archive_file_header_bufs_ptr[i]);
#endif /* UNIV_LOG_ARCHIVE */
	}

	mem_free(group->file_header_bufs_ptr);
	mem_free(group->file_header_bufs);

#ifdef UNIV_LOG_ARCHIVE
	mem_free(group->archive_file_header_bufs_ptr);
	mem_free(group->archive_file_header_bufs);
#endif /* UNIV_LOG_ARCHIVE */

	mem_free(group->checkpoint_buf_ptr);

	mem_free(group);
}

/********************************************************//**
Closes all log groups. */
UNIV_INTERN
void
log_group_close_all(void)
/*=====================*/
{
	log_group_t*	group;

	group = UT_LIST_GET_FIRST(log_sys->log_groups);

	while (UT_LIST_GET_LEN(log_sys->log_groups) > 0) {
		log_group_t*	prev_group = group;

		group = UT_LIST_GET_NEXT(log_groups, group);
		UT_LIST_REMOVE(log_groups, log_sys->log_groups, prev_group);

		log_group_close(prev_group);
	}
}

/********************************************************//**
Shutdown the log system but do not release all the memory. */
UNIV_INTERN
void
log_shutdown(void)
/*==============*/
{
	log_group_close_all();

	mem_free(log_sys->buf_ptr);
	log_sys->buf_ptr = NULL;
	log_sys->buf = NULL;
	mem_free(log_sys->checkpoint_buf_ptr);
	log_sys->checkpoint_buf_ptr = NULL;
	log_sys->checkpoint_buf = NULL;
	mem_free(log_sys->archive_buf_ptr);
	log_sys->archive_buf_ptr = NULL;
	log_sys->archive_buf = NULL;

	os_event_free(log_sys->no_flush_event);
	os_event_free(log_sys->one_flushed_event);

	rw_lock_free(&log_sys->checkpoint_lock);

	mutex_free(&log_sys->mutex);
	mutex_free(&log_sys->log_flush_order_mutex);

	if (!srv_read_only_mode && srv_scrub_log) {
		os_event_free(log_scrub_event);
		log_scrub_event = NULL;
	}

#ifdef UNIV_LOG_ARCHIVE
	rw_lock_free(&log_sys->archive_lock);
	os_event_free(log_sys->archiving_on);
#endif /* UNIV_LOG_ARCHIVE */

#ifdef UNIV_LOG_DEBUG
	recv_sys_debug_free();
#endif

	recv_sys_close();
}

/********************************************************//**
Free the log system data structures. */
UNIV_INTERN
void
log_mem_free(void)
/*==============*/
{
	if (log_sys != NULL) {
		recv_sys_mem_free();
		mem_free(log_sys);

		log_sys = NULL;
	}
}

/*****************************************************************//*
If no log record has been written for a while, fill current log
block with dummy records. */
static
void
log_scrub()
/*=========*/
{
	ulint cur_lbn = log_block_convert_lsn_to_no(log_sys->lsn);
	if (next_lbn_to_pad == cur_lbn)
	{
		log_pad_current_log_block();
	}
	next_lbn_to_pad = log_block_convert_lsn_to_no(log_sys->lsn);
}

/* log scrubbing speed, in bytes/sec */
UNIV_INTERN ulonglong innodb_scrub_log_speed;

/*****************************************************************//**
This is the main thread for log scrub. It waits for an event and
when waked up fills current log block with dummy records and
sleeps again.
@return this function does not return, it calls os_thread_exit() */
extern "C" UNIV_INTERN
os_thread_ret_t
DECLARE_THREAD(log_scrub_thread)(void*)
{
	ut_ad(!srv_read_only_mode);

	while (srv_shutdown_state < SRV_SHUTDOWN_FLUSH_PHASE) {
		/* log scrubbing interval in µs. */
		ulonglong interval = 1000*1000*512/innodb_scrub_log_speed;

		os_event_wait_time(log_scrub_event, interval);

		log_scrub();

		os_event_reset(log_scrub_event);
	}

	log_scrub_thread_active = false;

	/* We count the number of threads in os_thread_exit(). A created
	thread should always use that to exit and not use return() to exit. */
	os_thread_exit(NULL);

	OS_THREAD_DUMMY_RETURN;
}
#endif /* !UNIV_HOTBACKUP */<|MERGE_RESOLUTION|>--- conflicted
+++ resolved
@@ -2599,11 +2599,7 @@
 	start_lsn += len;
 	buf += len;
 
-<<<<<<< HEAD
-	if (recv_sys && recv_sys->report(ut_time())) {
-=======
-	if (recv_recovery_is_on() && recv_sys->report(ut_time())) {
->>>>>>> f6cb4f0a
+	if (recv_recovery_is_on() && recv_sys && recv_sys->report(ut_time())) {
 		ib_logf(IB_LOG_LEVEL_INFO, "Read redo log up to LSN=" LSN_PF,
 			start_lsn);
 		sd_notifyf(0, "STATUS=Read redo log up to LSN=" LSN_PF,
