--- conflicted
+++ resolved
@@ -45,17 +45,10 @@
 
 #define INNODB_VERSION_MAJOR	5
 #define INNODB_VERSION_MINOR	6
-<<<<<<< HEAD
-#define INNODB_VERSION_BUGFIX	23
-
-#ifndef PERCONA_INNODB_VERSION
-#define PERCONA_INNODB_VERSION 72.1
-=======
 #define INNODB_VERSION_BUGFIX	24
 
 #ifndef PERCONA_INNODB_VERSION
 #define PERCONA_INNODB_VERSION 72.2
->>>>>>> a6087e7d
 #endif
 
 /* Enable UNIV_LOG_ARCHIVE in XtraDB */
