--source include/have_rocksdb.inc
call mtr.add_suppression("Column family 'cf1' not found");
call mtr.add_suppression("Column family 'rev:cf2' not found");

--disable_warnings
DROP TABLE IF EXISTS t1;
DROP TABLE IF EXISTS t2;
DROP TABLE IF EXISTS t3;
DROP TABLE IF EXISTS t4;
DROP TABLE IF EXISTS t5;
--enable_warnings

call mtr.add_suppression("Column family 'cf1' not found");
call mtr.add_suppression("Column family 'rev:cf2' not found");
call mtr.add_suppression("LibRocksDB");

# Start from clean slate
set global rocksdb_compact_cf = 'cf1';
set global rocksdb_compact_cf = 'rev:cf2';
set global rocksdb_signal_drop_index_thread = 1;
--source include/restart_mysqld.inc

CREATE TABLE t1 (
  a int not null,
  b int not null,
  primary key (a,b) comment 'cf1',
  key (b) comment 'rev:cf2'
) ENGINE=RocksDB;

CREATE TABLE t2 (
  a int not null,
  b int not null,
  primary key (a,b) comment 'cf1',
  key (b) comment 'rev:cf2'
) ENGINE=RocksDB;

CREATE TABLE t3 (
  a int not null,
  b int not null,
  primary key (a,b) comment 'cf1',
  key (b) comment 'rev:cf2'
) ENGINE=RocksDB;

CREATE TABLE t4 (
  a int not null,
  b int not null,
  primary key (a,b) comment 'cf1',
  key (b) comment 'rev:cf2'
) ENGINE=RocksDB;

# Populate tables
let $max = 1000;
let $table = t1;
--source drop_table_repopulate_table.inc
let $table = t2;
--source drop_table_repopulate_table.inc
let $table = t3;
--source drop_table_repopulate_table.inc
let $table = t4;
--source drop_table_repopulate_table.inc

drop table t2;

# Restart the server before t2's indices are deleted
--source include/restart_mysqld.inc

let $table = t1;
--source drop_table_repopulate_table.inc
let $table = t4;
--source drop_table_repopulate_table.inc

drop table t3;

# Insert enough data to trigger compactions that eliminate t2 and t3
let $max = 50000;
let $table = t1;
--source drop_table_repopulate_table.inc
let $table = t4;
--source drop_table_repopulate_table.inc

drop table t4;

# Restart the server before t4's indices are deleted
--source include/restart_mysqld.inc

# Make sure new table gets unique indices
CREATE TABLE t5 (
  a int not null,
  b int not null,
  primary key (a,b) comment 'cf1',
  key (b) comment 'rev:cf2'
) ENGINE=RocksDB;

let $max = 1000;
let $table = t5;
--source drop_table_repopulate_table.inc

drop table t5;

# Manually compact column families, cleaning up all lingering data
set global rocksdb_compact_cf = 'cf1';
set global rocksdb_compact_cf = 'rev:cf2';

# Signal thread to check for dropped indices
set global rocksdb_signal_drop_index_thread = 1;

let $show_rpl_debug_info= 1; # to force post-failure printout
let $wait_timeout= 300; # Override default 30 seconds with 300.
let $wait_condition = select count(*) = 0
                      as c from information_schema.rocksdb_global_info
                      where TYPE = 'DDL_DROP_INDEX_ONGOING';
--source include/wait_condition.inc

<<<<<<< HEAD
# Get list of all indices needing to be dropped
# Check total compacted-away rows for all indices
# Check that all indices have been successfully dropped
perl;

sub print_array {
  $str = shift;
  $prev= $_[0];
  foreach (@_) {
    $dummy_idx = $_ - $prev;
    $prev= $_;
    print "$str $dummy_idx\n";
  }
}

$filename= "$ENV{MYSQLTEST_VARDIR}/log/mysqld.1.err";
open(F, '<', $filename) || die("Can't open file $filename: $!");
while (<F>) {
  %a = @b = @c = () if /CURRENT_TEST/;
  if (/Compacting away elements from dropped index \(\d+,(\d+)\): (\d+)/) {
    $a{$1} += $2;
  }
  if (/Begin filtering dropped index \(\d+,(\d+)\)/) {
    push @b, $1;
  }
  if (/Finished filtering dropped index \(\d+,(\d+)\)/) {
    push @c, $1;
  }
}

$prev= 0;
foreach (sort {$a <=> $b} keys %a){
  if ($prev) {
    $dummy_idx= $_ - $prev;
  }else {
    $dummy_idx= 0;
  }
  $prev= $_;
}
print_array("Begin filtering dropped index+", sort {$a <=> $b} @b);
print_array("Finished filtering dropped index+", sort {$a <=> $b} @c);
EOF

=======
>>>>>>> 3fae64b1
# Cleanup
drop table t1;<|MERGE_RESOLUTION|>--- conflicted
+++ resolved
@@ -111,10 +111,8 @@
                       where TYPE = 'DDL_DROP_INDEX_ONGOING';
 --source include/wait_condition.inc
 
-<<<<<<< HEAD
-# Get list of all indices needing to be dropped
-# Check total compacted-away rows for all indices
-# Check that all indices have been successfully dropped
+## Upstream has removed the following:
+--disable_parsing
 perl;
 
 sub print_array {
@@ -154,8 +152,7 @@
 print_array("Begin filtering dropped index+", sort {$a <=> $b} @b);
 print_array("Finished filtering dropped index+", sort {$a <=> $b} @c);
 EOF
+--enable_parsing
 
-=======
->>>>>>> 3fae64b1
 # Cleanup
 drop table t1;