--- conflicted
+++ resolved
@@ -41,12 +41,8 @@
 /*!50601 SET @enable_bulk_load = IF (@is_rocksdb_supported, 'SET SESSION rocksdb_bulk_load=1', 'SET @dummy = 0') */;
 /*!50601 PREPARE s FROM @enable_bulk_load */;
 /*!50601 EXECUTE s */;
-<<<<<<< HEAD
--- CHANGE MASTER TO MASTER_LOG_FILE='master-bin.000002', MASTER_LOG_POS=4832;
+-- CHANGE MASTER TO MASTER_LOG_FILE='master-bin.000001', MASTER_LOG_POS=BINLOG_START;
 -- SET GLOBAL gtid_slave_pos='0-1-18';
-=======
--- CHANGE MASTER TO MASTER_LOG_FILE='master-bin.000001', MASTER_LOG_POS=BINLOG_START;
->>>>>>> 5173e396
 DROP TABLE IF EXISTS `r1`;
 /*!40101 SET @saved_cs_client     = @@character_set_client */;
 /*!40101 SET character_set_client = utf8 */;
@@ -160,12 +156,8 @@
 /*!40014 SET @OLD_FOREIGN_KEY_CHECKS=@@FOREIGN_KEY_CHECKS, FOREIGN_KEY_CHECKS=0 */;
 /*!40101 SET @OLD_SQL_MODE=@@SQL_MODE, SQL_MODE='NO_AUTO_VALUE_ON_ZERO' */;
 /*!40111 SET @OLD_SQL_NOTES=@@SQL_NOTES, SQL_NOTES=0 */;
-<<<<<<< HEAD
--- CHANGE MASTER TO MASTER_LOG_FILE='master-bin.000002', MASTER_LOG_POS=4832;
+-- CHANGE MASTER TO MASTER_LOG_FILE='master-bin.000001', MASTER_LOG_POS=BINLOG_START;
 -- SET GLOBAL gtid_slave_pos='0-1-18';
-=======
--- CHANGE MASTER TO MASTER_LOG_FILE='master-bin.000001', MASTER_LOG_POS=BINLOG_START;
->>>>>>> 5173e396
 DROP TABLE IF EXISTS `r1`;
 /*!40101 SET @saved_cs_client     = @@character_set_client */;
 /*!40101 SET character_set_client = utf8 */;
@@ -212,12 +204,8 @@
 /*!40014 SET @OLD_FOREIGN_KEY_CHECKS=@@FOREIGN_KEY_CHECKS, FOREIGN_KEY_CHECKS=0 */;
 /*!40101 SET @OLD_SQL_MODE=@@SQL_MODE, SQL_MODE='NO_AUTO_VALUE_ON_ZERO' */;
 /*!40111 SET @OLD_SQL_NOTES=@@SQL_NOTES, SQL_NOTES=0 */;
-<<<<<<< HEAD
--- CHANGE MASTER TO MASTER_LOG_FILE='master-bin.000002', MASTER_LOG_POS=4832;
+-- CHANGE MASTER TO MASTER_LOG_FILE='master-bin.000001', MASTER_LOG_POS=BINLOG_START;
 -- SET GLOBAL gtid_slave_pos='0-1-18';
-=======
--- CHANGE MASTER TO MASTER_LOG_FILE='master-bin.000001', MASTER_LOG_POS=BINLOG_START;
->>>>>>> 5173e396
 DROP TABLE IF EXISTS `r1`;
 /*!40101 SET @saved_cs_client     = @@character_set_client */;
 /*!40101 SET character_set_client = utf8 */;
