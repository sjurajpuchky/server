
%define mysql_version		@VERSION@

# use "rpmbuild --with static" or "rpm --define '_with_static 1'" (for RPM 3.x)
# to enable static linking (off by default)
%{?_with_static:%define STATIC_BUILD 1}
%{!?_with_static:%define STATIC_BUILD 0}

# use "rpmbuild --with yassl" or "rpm --define '_with_yassl 1'" (for RPM 3.x)
# to build with yaSSL support (off by default)
%{?_with_yassl:%define YASSL_BUILD 1}
%{!?_with_yassl:%define YASSL_BUILD 0}

%if %{STATIC_BUILD}
%define release 0
%else
%define release 0.glibc23
%endif
%define license GPL
%define mysqld_user		mysql
%define mysqld_group	mysql
%define server_suffix -standard
%define mysqldatadir /var/lib/mysql

# We don't package all files installed into the build root by intention -
# See BUG#998 for details.
%define _unpackaged_files_terminate_build 0

%define see_base For a description of MySQL see the base MySQL RPM or http://www.mysql.com

Name: MySQL
Summary:	MySQL: a very fast and reliable SQL database server
Group:		Applications/Databases
Version:	@MYSQL_NO_DASH_VERSION@
Release:	%{release}
License:	%{license}
Source:		http://www.mysql.com/Downloads/MySQL-@MYSQL_BASE_VERSION@/mysql-%{mysql_version}.tar.gz
URL:		http://www.mysql.com/
Packager:	MySQL Production Engineering Team <build@mysql.com>
Vendor:		MySQL AB
Provides:	msqlormysql MySQL-server mysql
BuildRequires: ncurses-devel
Obsoletes:	mysql

# Think about what you use here since the first step is to
# run a rm -rf
BuildRoot:    %{_tmppath}/%{name}-%{version}-build

# From the manual
%description
The MySQL(TM) software delivers a very fast, multi-threaded, multi-user,
and robust SQL (Structured Query Language) database server. MySQL Server
is intended for mission-critical, heavy-load production systems as well
as for embedding into mass-deployed software. MySQL is a trademark of
MySQL AB.

The MySQL software has Dual Licensing, which means you can use the MySQL
software free of charge under the GNU General Public License
(http://www.gnu.org/licenses/). You can also purchase commercial MySQL
licenses from MySQL AB if you do not wish to be bound by the terms of
the GPL. See the chapter "Licensing and Support" in the manual for
further info.

The MySQL web site (http://www.mysql.com/) provides the latest
news and information about the MySQL software. Also please see the
documentation and the manual for more information.

%package server
Summary:	MySQL: a very fast and reliable SQL database server
Group:		Applications/Databases
Requires: coreutils grep procps /usr/sbin/useradd /usr/sbin/groupadd /sbin/chkconfig
Provides:	msqlormysql mysql-server mysql MySQL
Obsoletes:	MySQL mysql mysql-server

%description server
The MySQL(TM) software delivers a very fast, multi-threaded, multi-user,
and robust SQL (Structured Query Language) database server. MySQL Server
is intended for mission-critical, heavy-load production systems as well
as for embedding into mass-deployed software. MySQL is a trademark of
MySQL AB.

The MySQL software has Dual Licensing, which means you can use the MySQL
software free of charge under the GNU General Public License
(http://www.gnu.org/licenses/). You can also purchase commercial MySQL
licenses from MySQL AB if you do not wish to be bound by the terms of
the GPL. See the chapter "Licensing and Support" in the manual for
further info.

The MySQL web site (http://www.mysql.com/) provides the latest
news and information about the MySQL software. Also please see the
documentation and the manual for more information.

This package includes the MySQL server binary (incl. InnoDB) as well
as related utilities to run and administrate a MySQL server.

If you want to access and work with the database, you have to install
package "MySQL-client" as well!

%package client
Summary: MySQL - Client
Group: Applications/Databases
Obsoletes: mysql-client
Provides: mysql-client

%description client
This package contains the standard MySQL clients and administration tools. 

%{see_base}

%package ndb-storage
Summary:	MySQL - ndbcluster storage engine
Group:		Applications/Databases

%description ndb-storage
This package contains the ndbcluster storage engine. 
It is necessary to have this package installed on all 
computers that should store ndbcluster table data.

%{see_base}

%package ndb-management
Summary:	MySQL - ndbcluster storage engine management
Group:		Applications/Databases

%description ndb-management
This package contains ndbcluster storage engine management.
It is necessary to have this package installed on at least 
one computer in the cluster.

%{see_base}

%package ndb-tools
Summary:	MySQL - ndbcluster storage engine basic tools
Group:		Applications/Databases

%description ndb-tools
This package contains ndbcluster storage engine basic tools.

%{see_base}

%package ndb-extra
Summary:	MySQL - ndbcluster storage engine extra tools
Group:		Applications/Databases

%description ndb-extra
This package contains some extra ndbcluster storage engine tools for the advanced user.
They should be used with caution.

%{see_base}

%package devel
Summary: MySQL - Development header files and libraries
Group: Applications/Databases
Provides: mysql-devel
Obsoletes: mysql-devel

%description devel
This package contains the development header files and libraries
necessary to develop MySQL client applications.

%{see_base}

%package shared
Summary: MySQL - Shared libraries
Group: Applications/Databases

%description shared
This package contains the shared libraries (*.so*) which certain
languages and applications need to dynamically load and use MySQL.

%package embedded
Requires: %{name}-devel
Summary: MySQL - embedded library
Group: Applications/Databases
Obsoletes: mysql-embedded

%description embedded
This package contains the MySQL server as an embedded library.

The embedded MySQL server library makes it possible to run a
full-featured MySQL server inside the client application.
The main benefits are increased speed and more simple management
for embedded applications.

The API is identical for the embedded MySQL version and the
client/server version.

%{see_base}

%prep
# We unpack the source three times, for 'debug', 'max' and 'release' build.
%setup -T -a 0 -c -n mysql-%{mysql_version}
mv mysql-%{mysql_version} mysql-debug-%{mysql_version}
%setup -D -T -a 0 -n mysql-%{mysql_version}
mv mysql-%{mysql_version} mysql-max-%{mysql_version}
%setup -D -T -a 0 -n mysql-%{mysql_version}
mv mysql-%{mysql_version} mysql-release-%{mysql_version}

%build

BuildMySQL() {
# The --enable-assembler simply does nothing on systems that does not
# support assembler speedups.
sh -c  "PATH=\"${MYSQL_BUILD_PATH:-$PATH}\" \
	CC=\"${CC:-$MYSQL_BUILD_CC}\" \
	CXX=\"${CXX:-$MYSQL_BUILD_CXX}\" \
	CFLAGS=\"$CFLAGS\" \
	CXXFLAGS=\"$CXXFLAGS\" \
	LDFLAGS=\"$MYSQL_BUILD_LDFLAGS\" \
	./configure \
 	    $* \
	    --with-mysqld-ldflags='-static' \
	    --with-client-ldflags='-static' \
	    --with-zlib-dir=bundled \
	    --enable-assembler \
	    --enable-local-infile \
	    --with-fast-mutexes \
            --with-mysqld-user=%{mysqld_user} \
            --with-unix-socket-path=/var/lib/mysql/mysql.sock \
            --prefix=/ \
	    --with-extra-charsets=all \
%if %{YASSL_BUILD}
	    --with-yassl \
%endif
            --exec-prefix=%{_exec_prefix} \
            --libexecdir=%{_sbindir} \
            --libdir=%{_libdir} \
            --sysconfdir=%{_sysconfdir} \
            --datadir=%{_datadir} \
            --localstatedir=%{mysqldatadir} \
            --infodir=%{_infodir} \
            --includedir=%{_includedir} \
            --mandir=%{_mandir} \
	    --enable-thread-safe-client \
	    --with-readline \
	    "
}

# Use our own copy of glibc

OTHER_LIBC_DIR=/usr/local/mysql-glibc
USE_OTHER_LIBC_DIR=""
if test -d "$OTHER_LIBC_DIR"
then
  USE_OTHER_LIBC_DIR="--with-other-libc=$OTHER_LIBC_DIR"
fi

# Use the build root for temporary storage of the shared libraries.

RBR=$RPM_BUILD_ROOT

# Clean up the BuildRoot first
[ "$RBR" != "/" ] && [ -d $RBR ] && rm -rf $RBR;
mkdir -p $RBR%{_libdir}/mysql

#
# Use MYSQL_BUILD_PATH so that we can use a dedicated version of gcc
#
PATH=${MYSQL_BUILD_PATH:-/bin:/usr/bin}
export PATH

# Build the Debug binary.

# Use gcc for C and C++ code (to avoid a dependency on libstdc++ and
# including exceptions into the code
if [ -z "$CXX" -a -z "$CC" ]
then
	export CC="gcc"
	export CXX="gcc"
fi

##############################################################################
#
#  Build the debug version
#
##############################################################################

# Strip -Oxxx, add -g and --with-debug.
(cd mysql-debug-%{mysql_version} &&
CFLAGS=`echo "${MYSQL_BUILD_CFLAGS:-$RPM_OPT_FLAGS} -g" | sed -e 's/-O[0-9]*//g'` \
CXXFLAGS=`echo "${MYSQL_BUILD_CXXFLAGS:-$RPM_OPT_FLAGS -felide-constructors -fno-exceptions -fno-rtti} -g" | sed -e 's/-O[0-9]*//g'` \
BuildMySQL "--enable-shared \
		--with-debug \
		--with-innodb \
		--with-ndbcluster \
		--with-archive-storage-engine \
		--with-csv-storage-engine \
		--with-example-storage-engine \
		--with-blackhole-storage-engine \
		--with-federated-storage-engine \
	        --with-big-tables \
		--with-comment=\"MySQL Community Server - Debug (GPL)\"")

# We might want to save the config log file
if test -n "$MYSQL_DEBUGCONFLOG_DEST"
then
  cp -fp mysql-debug-%{mysql_version}/config.log "$MYSQL_DEBUGCONFLOG_DEST"
fi

(cd mysql-debug-%{mysql_version} ; \
 ./mysql-test-run.pl --comment=debug --skip-rpl --skip-ndbcluster --force ; \
 true)

##############################################################################
#
#  Build the max binary
#
##############################################################################

(cd mysql-max-%{mysql_version} &&
CFLAGS="${MYSQL_BUILD_CFLAGS:-$RPM_OPT_FLAGS} -g" \
CXXFLAGS="${MYSQL_BUILD_CXXFLAGS:-$RPM_OPT_FLAGS -felide-constructors -fno-exceptions -fno-rtti} -g" \
BuildMySQL "--enable-shared \
		--with-innodb \
		--with-ndbcluster \
		--with-archive-storage-engine \
		--with-csv-storage-engine \
		--with-example-storage-engine \
		--with-blackhole-storage-engine \
		--with-federated-storage-engine \
	        --with-big-tables \
		--with-comment=\"MySQL Community Server - Max (GPL)\"")

# We might want to save the config log file
if test -n "$MYSQL_MAXCONFLOG_DEST"
then
  cp -fp  mysql-max-%{mysql_version}/config.log "$MYSQL_MAXCONFLOG_DEST"
fi

(cd mysql-max-%{mysql_version} ; \
 ./mysql-test-run.pl --comment=max --skip-ndbcluster --do-test=bdb --force ; \
 true)

##############################################################################
#
#  Build the release binary
#
##############################################################################

(cd mysql-release-%{mysql_version} &&
CFLAGS="${MYSQL_BUILD_CFLAGS:-$RPM_OPT_FLAGS} -g" \
CXXFLAGS="${MYSQL_BUILD_CXXFLAGS:-$RPM_OPT_FLAGS -felide-constructors -fno-exceptions -fno-rtti} -g" \
BuildMySQL "--enable-shared \
		--with-innodb \
		--with-ndbcluster \
		--with-archive-storage-engine \
		--with-csv-storage-engine \
		--with-example-storage-engine \
		--with-blackhole-storage-engine \
		--with-federated-storage-engine \
	        --with-big-tables \
		--with-comment=\"MySQL Community Server (GPL)\"")

# We might want to save the config log file
if test -n "$MYSQL_CONFLOG_DEST"
then
  cp -fp  mysql-release-%{mysql_version}/config.log "$MYSQL_CONFLOG_DEST"
fi

(cd mysql-release-%{mysql_version} ; \
 ./mysql-test-run.pl --comment=normal --force ; \
 ./mysql-test-run.pl --comment=ps --ps-protocol --force ; \
 ./mysql-test-run.pl --comment=normal+rowrepl --mysqld=--binlog-format=row --force ; \
 ./mysql-test-run.pl --comment=ps+rowrepl --ps-protocol --mysqld=--binlog-format=row --force ; \
 true)

##############################################################################

%install
RBR=$RPM_BUILD_ROOT
MBD=$RPM_BUILD_DIR/mysql-%{mysql_version}/mysql-release-%{mysql_version}

# Ensure that needed directories exists
install -d $RBR%{_sysconfdir}/{logrotate.d,init.d}
install -d $RBR%{mysqldatadir}/mysql
install -d $RBR%{_datadir}/mysql-test
install -d $RBR%{_includedir}
install -d $RBR%{_libdir}
install -d $RBR%{_mandir}
install -d $RBR%{_sbindir}


# Install all binaries 
(cd $MBD && make install DESTDIR=$RBR)
# Old packages put shared libs in %{_libdir}/ (not %{_libdir}/mysql), so do
# the same here.
mv $RBR/%{_libdir}/mysql/*.so* $RBR/%{_libdir}/

# install "mysqld-debug" and "mysqld-max"
./libtool --mode=execute install -m 755 \
                 $RPM_BUILD_DIR/mysql-%{mysql_version}/mysql-debug-%{mysql_version}/sql/mysqld \
                 $RBR%{_sbindir}/mysqld-debug
./libtool --mode=execute install -m 755 \
                 $RPM_BUILD_DIR/mysql-%{mysql_version}/mysql-max-%{mysql_version}/sql/mysqld \
                 $RBR%{_sbindir}/mysqld-max

# install saved perror binary with NDB support (BUG#13740)
install -m 755 $MBD/extra/perror $RBR%{_bindir}/perror

# Install logrotate and autostart
install -m 644 $MBD/support-files/mysql-log-rotate $RBR%{_sysconfdir}/logrotate.d/mysql
install -m 755 $MBD/support-files/mysql.server $RBR%{_sysconfdir}/init.d/mysql

# Install embedded server library in the build root
install -m 644 libmysqld/libmysqld.a $RBR%{_libdir}/mysql/

# Create a symlink "rcmysql", pointing to the init.script. SuSE users
# will appreciate that, as all services usually offer this.
ln -s %{_sysconfdir}/init.d/mysql $RPM_BUILD_ROOT%{_sbindir}/rcmysql

# Create symbolic compatibility link safe_mysqld -> mysqld_safe
# (safe_mysqld will be gone in MySQL 4.1)
ln -sf ./mysqld_safe $RBR%{_bindir}/safe_mysqld

# Touch the place where the my.cnf config file and mysqlmanager.passwd
# (MySQL Instance Manager password file) might be located
# Just to make sure it's in the file list and marked as a config file
touch $RBR%{_sysconfdir}/my.cnf
touch $RBR%{_sysconfdir}/mysqlmanager.passwd

%pre server
# Shut down a previously installed server first
if test -x %{_sysconfdir}/init.d/mysql
then
  %{_sysconfdir}/init.d/mysql stop > /dev/null 2>&1
  echo "Giving mysqld a couple of seconds to exit nicely"
  sleep 5
elif test -x %{_sysconfdir}/rc.d/init.d/mysql
then
  %{_sysconfdir}/rc.d/init.d/mysql stop > /dev/null 2>&1
  echo "Giving mysqld a couple of seconds to exit nicely"
  sleep 5
fi

%post server
mysql_datadir=%{mysqldatadir}

# Create data directory if needed
if test ! -d $mysql_datadir; then mkdir -m 755 $mysql_datadir; fi
if test ! -d $mysql_datadir/mysql; then mkdir $mysql_datadir/mysql; fi
if test ! -d $mysql_datadir/test; then mkdir $mysql_datadir/test; fi

# Make MySQL start/shutdown automatically when the machine does it.
# use insserv for older SuSE Linux versions
if test -x /sbin/insserv
then
	/sbin/insserv %{_sysconfdir}/init.d/mysql
# use chkconfig on Red Hat and newer SuSE releases
elif test -x /sbin/chkconfig
then
	/sbin/chkconfig --add mysql
fi

# Create a MySQL user and group. Do not report any problems if it already
# exists.
groupadd -r %{mysqld_group} 2> /dev/null || true
useradd -M -r -d $mysql_datadir -s /bin/bash -c "MySQL server" -g %{mysqld_group} %{mysqld_user} 2> /dev/null || true 
# The user may already exist, make sure it has the proper group nevertheless (BUG#12823)
usermod -g %{mysqld_group} %{mysqld_user} 2> /dev/null || true

# Change permissions so that the user that will run the MySQL daemon
# owns all database files.
chown -R %{mysqld_user}:%{mysqld_group} $mysql_datadir

# Initiate databases if needed
%{_bindir}/mysql_install_db --rpm --user=%{mysqld_user}

# Upgrade databases if needed
%{_bindir}/mysql_upgrade --user=%{mysqld_user}

# Change permissions again to fix any new files.
chown -R %{mysqld_user}:%{mysqld_group} $mysql_datadir

# Fix permissions for the permission database so that only the user
# can read them.
chmod -R og-rw $mysql_datadir/mysql

# Restart in the same way that mysqld will be started normally.
%{_sysconfdir}/init.d/mysql start

# Allow safe_mysqld to start mysqld and print a message before we exit
sleep 2


%post ndb-storage
mysql_clusterdir=/var/lib/mysql-cluster

# Create cluster directory if needed
if test ! -d $mysql_clusterdir; then mkdir -m 755 $mysql_clusterdir; fi


%preun server
if test $1 = 0
then
  # Stop MySQL before uninstalling it
  if test -x %{_sysconfdir}/init.d/mysql
  then
    %{_sysconfdir}/init.d/mysql stop > /dev/null

    # Remove autostart of mysql
    # for older SuSE Linux versions
    if test -x /sbin/insserv
    then
      /sbin/insserv -r %{_sysconfdir}/init.d/mysql
    # use chkconfig on Red Hat and newer SuSE releases
    elif test -x /sbin/chkconfig
    then
      /sbin/chkconfig --del mysql
    fi
  fi
fi

# We do not remove the mysql user since it may still own a lot of
# database files.

# Clean up the BuildRoot
%clean
[ "$RPM_BUILD_ROOT" != "/" ] && [ -d $RPM_BUILD_ROOT ] && rm -rf $RPM_BUILD_ROOT;

%files server
%defattr(-,root,root,0755)

%doc mysql-release-%{mysql_version}/COPYING mysql-release-%{mysql_version}/README 
%doc mysql-release-%{mysql_version}/support-files/my-*.cnf
%doc mysql-release-%{mysql_version}/support-files/ndb-*.ini

%doc %attr(644, root, root) %{_infodir}/mysql.info*

%doc %attr(644, root, man) %{_mandir}/man1/myisamchk.1*
%doc %attr(644, root, man) %{_mandir}/man1/myisamlog.1*
%doc %attr(644, root, man) %{_mandir}/man1/myisampack.1*
%doc %attr(644, root, man) %{_mandir}/man1/mysqld.1*
%doc %attr(644, root, man) %{_mandir}/man1/mysqld_multi.1*
%doc %attr(644, root, man) %{_mandir}/man1/mysqld_safe.1*
%doc %attr(644, root, man) %{_mandir}/man1/mysql_fix_privilege_tables.1*
%doc %attr(644, root, man) %{_mandir}/man1/mysql_upgrade.1*
%doc %attr(644, root, man) %{_mandir}/man1/mysqlhotcopy.1*
%doc %attr(644, root, man) %{_mandir}/man1/mysqlmanager.1*
%doc %attr(644, root, man) %{_mandir}/man1/mysql.server.1*
%doc %attr(644, root, man) %{_mandir}/man1/mysql_zap.1*
%doc %attr(644, root, man) %{_mandir}/man1/perror.1*
%doc %attr(644, root, man) %{_mandir}/man1/replace.1*
%doc %attr(644, root, man) %{_mandir}/man1/safe_mysqld.1*

%ghost %config(noreplace,missingok) %{_sysconfdir}/my.cnf
%ghost %config(noreplace,missingok) %{_sysconfdir}/mysqlmanager.passwd

%attr(755, root, root) %{_bindir}/my_print_defaults
%attr(755, root, root) %{_bindir}/myisam_ftdump
%attr(755, root, root) %{_bindir}/myisamchk
%attr(755, root, root) %{_bindir}/myisamlog
%attr(755, root, root) %{_bindir}/myisampack
%attr(755, root, root) %{_bindir}/mysql_convert_table_format
%attr(755, root, root) %{_bindir}/mysql_create_system_tables
%attr(755, root, root) %{_bindir}/mysql_explain_log
%attr(755, root, root) %{_bindir}/mysql_fix_extensions
%attr(755, root, root) %{_bindir}/mysql_fix_privilege_tables
%attr(755, root, root) %{_bindir}/mysql_install_db
%attr(755, root, root) %{_bindir}/mysql_secure_installation
%attr(755, root, root) %{_bindir}/mysql_setpermission
%attr(755, root, root) %{_bindir}/mysql_tzinfo_to_sql
%attr(755, root, root) %{_bindir}/mysql_upgrade
%attr(755, root, root) %{_bindir}/mysql_zap
%attr(755, root, root) %{_bindir}/mysqlbug
%attr(755, root, root) %{_bindir}/mysqld_multi
%attr(755, root, root) %{_bindir}/mysqld_safe
%attr(755, root, root) %{_bindir}/mysqlhotcopy
%attr(755, root, root) %{_bindir}/mysqltest
%attr(755, root, root) %{_bindir}/perror
%attr(755, root, root) %{_bindir}/replace
%attr(755, root, root) %{_bindir}/resolve_stack_dump
%attr(755, root, root) %{_bindir}/resolveip
%attr(755, root, root) %{_bindir}/safe_mysqld

%attr(755, root, root) %{_sbindir}/mysqld
%attr(755, root, root) %{_sbindir}/mysqld-debug
%attr(755, root, root) %{_sbindir}/mysqld-max
%attr(755, root, root) %{_sbindir}/mysqlmanager
%attr(755, root, root) %{_sbindir}/rcmysql

%attr(644, root, root) %config(noreplace,missingok) %{_sysconfdir}/logrotate.d/mysql
%attr(755, root, root) %{_sysconfdir}/init.d/mysql

%attr(755, root, root) %{_datadir}/mysql/

%files client
%defattr(-, root, root, 0755)
%attr(755, root, root) %{_bindir}/msql2mysql
%attr(755, root, root) %{_bindir}/mysql
%attr(755, root, root) %{_bindir}/mysql_find_rows
%attr(755, root, root) %{_bindir}/mysql_waitpid
%attr(755, root, root) %{_bindir}/mysqlaccess
%attr(755, root, root) %{_bindir}/mysqladmin
%attr(755, root, root) %{_bindir}/mysqlbinlog
%attr(755, root, root) %{_bindir}/mysqlcheck
%attr(755, root, root) %{_bindir}/mysqldump
%attr(755, root, root) %{_bindir}/mysqldumpslow
%attr(755, root, root) %{_bindir}/mysqlimport
%attr(755, root, root) %{_bindir}/mysqlshow
%attr(755, root, root) %{_bindir}/mysqlslap

%doc %attr(644, root, man) %{_mandir}/man1/msql2mysql.1*
%doc %attr(644, root, man) %{_mandir}/man1/mysql.1*
%doc %attr(644, root, man) %{_mandir}/man1/mysqlaccess.1*
%doc %attr(644, root, man) %{_mandir}/man1/mysqladmin.1*
%doc %attr(644, root, man) %{_mandir}/man1/mysqlbinlog.1*
%doc %attr(644, root, man) %{_mandir}/man1/mysqlcheck.1*
%doc %attr(644, root, man) %{_mandir}/man1/mysqldump.1*
%doc %attr(644, root, man) %{_mandir}/man1/mysqlimport.1*
%doc %attr(644, root, man) %{_mandir}/man1/mysqlshow.1*
%doc %attr(644, root, man) %{_mandir}/man1/mysqlslap.1*

%post shared
/sbin/ldconfig

%postun shared
/sbin/ldconfig

%files ndb-storage
%defattr(-,root,root,0755)
%attr(755, root, root) %{_sbindir}/ndbd

%files ndb-management
%defattr(-,root,root,0755)
%attr(755, root, root) %{_sbindir}/ndb_mgmd
%attr(755, root, root) %{_bindir}/ndb_mgm

%files ndb-tools
%defattr(-,root,root,0755)
%attr(755, root, root) %{_bindir}/ndb_mgm
%attr(755, root, root) %{_bindir}/ndb_restore
%attr(755, root, root) %{_bindir}/ndb_waiter
%attr(755, root, root) %{_bindir}/ndb_select_all
%attr(755, root, root) %{_bindir}/ndb_select_count
%attr(755, root, root) %{_bindir}/ndb_desc
%attr(755, root, root) %{_bindir}/ndb_show_tables
%attr(755, root, root) %{_bindir}/ndb_test_platform
%attr(755, root, root) %{_bindir}/ndb_config

%files ndb-extra
%defattr(-,root,root,0755)
%attr(755, root, root) %{_bindir}/ndb_drop_index
%attr(755, root, root) %{_bindir}/ndb_drop_table
%attr(755, root, root) %{_bindir}/ndb_delete_all

%files devel
%defattr(-, root, root, 0755)
%doc mysql-release-%{mysql_version}/EXCEPTIONS-CLIENT
%doc %attr(644, root, man) %{_mandir}/man1/mysql_config.1*
%attr(755, root, root) %{_bindir}/comp_err
%attr(755, root, root) %{_bindir}/mysql_config
%dir %attr(755, root, root) %{_includedir}/mysql
%dir %attr(755, root, root) %{_libdir}/mysql
%{_includedir}/mysql/*
%{_libdir}/mysql/libdbug.a
%{_libdir}/mysql/libheap.a
%{_libdir}/mysql/libmyisam.a
%{_libdir}/mysql/libmyisammrg.a
%{_libdir}/mysql/libmysqlclient.a
%{_libdir}/mysql/libmysqlclient.la
%{_libdir}/mysql/libmysqlclient_r.a
%{_libdir}/mysql/libmysqlclient_r.la
%{_libdir}/mysql/libmystrings.a
%{_libdir}/mysql/libmysys.a
%{_libdir}/mysql/libndbclient.a
%{_libdir}/mysql/libndbclient.la
%{_libdir}/mysql/libvio.a
%{_libdir}/mysql/libz.a
%{_libdir}/mysql/libz.la

%files shared
%defattr(-, root, root, 0755)
# Shared libraries (omit for architectures that don't support them)
%{_libdir}/libmysql*.so*
%{_libdir}/libndb*.so*

%files embedded
%defattr(-, root, root, 0755) 
%attr(644, root, root) %{_libdir}/mysql/libmysqld.a

# The spec file changelog only includes changes made to the spec file
# itself - note that they must be ordered by date (important when
# merging BK trees)
%changelog 
<<<<<<< HEAD
 %changelog 
* Wed May 10 2006 Kent Boortz <kent@mysql.com>

- Use character set "all" for the "max", to make Cluster nodes
  independent on the character set directory, and the problem that
  two RPM sub packages both wants to install this directory.
=======
* Tue May 16 2006 Kent Boortz <kent@mysql.com>

- Removed Berkeley DB
>>>>>>> 61bd3fa0

* Mon May 01 2006 Kent Boortz <kent@mysql.com>

- Use "./libtool --mode=execute" instead of searching for the
  executable in current directory and ".libs".

* Fri Apr 28 2006 Kent Boortz <kent@mysql.com>

- Install and run "mysql_upgrade"

* Wed Apr 12 2006 Jim Winstead <jimw@mysql.com>

- Remove sql-bench, and MySQL-bench RPM (will be built as an independent
  project from the mysql-bench repository)

* Tue Apr 11 2006 Jim Winstead <jimw@mysql.com>

- Remove old mysqltestmanager and related programs
* Sat Apr 01 2006 Kent Boortz <kent@mysql.com>

- Set $LDFLAGS from $MYSQL_BUILD_LDFLAGS

* Wed Mar 07 2006 Kent Boortz <kent@mysql.com>

- Changed product name from "Community Edition" to "Community Server"

* Mon Mar 06 2006 Kent Boortz <kent@mysql.com>

- Fast mutexes is now disabled by default, but should be
  used in Linux builds.

* Mon Feb 20 2006 Kent Boortz <kent@mysql.com>

- Reintroduced a max build
- Limited testing of 'debug' and 'max' servers
- Berkeley DB only in 'max'

* Mon Feb 13 2006 Joerg Bruehe <joerg@mysql.com>

- Use "-i" on "make test-force";
  this is essential for later evaluation of this log file.

* Thu Feb 09 2006 Kent Boortz <kent@mysql.com>

- Pass '-static' to libtool, link static with our own libraries, dynamic
  with system libraries.  Link with the bundled zlib.

* Wed Feb 08 2006 Kristian Nielsen <knielsen@mysql.com>

- Modified RPM spec to match new 5.1 debug+max combined community packaging.

* Sun Dec 18 2005 Kent Boortz <kent@mysql.com>

- Added "client/mysqlslap"

* Mon Dec 12 2005 Rodrigo Novo <rodrigo@mysql.com>

- Added zlib to the list of (static) libraries installed
- Added check against libtool wierdness (WRT: sql/mysqld || sql/.libs/mysqld)
- Compile MySQL with bundled zlib
- Fixed %packager name to "MySQL Production Engineering Team"

* Mon Dec 05 2005 Joerg Bruehe <joerg@mysql.com>

- Avoid using the "bundled" zlib on "shared" builds: 
  As it is not installed (on the build system), this gives dependency 
  problems with "libtool" causing the build to fail.
  (Change was done on Nov 11, but left uncommented.)

* Tue Nov 22 2005 Joerg Bruehe <joerg@mysql.com>

- Extend the file existence check for "init.d/mysql" on un-install
  to also guard the call to "insserv"/"chkconfig".

* Thu Oct 27 2005 Lenz Grimmer <lenz@grimmer.com>

- added more man pages

* Wed Oct 19 2005 Kent Boortz <kent@mysql.com>

- Made yaSSL support an option (off by default)

* Wed Oct 19 2005 Kent Boortz <kent@mysql.com>

- Enabled yaSSL support

* Sat Oct 15 2005 Kent Boortz <kent@mysql.com>

- Give mode arguments the same way in all places
- Moved copy of mysqld.a to "standard" build, but
  disabled it as we don't do embedded yet in 5.0

* Fri Oct 14 2005 Kent Boortz <kent@mysql.com>

- For 5.x, always compile with --with-big-tables
- Copy the config.log file to location outside
  the build tree

* Fri Oct 14 2005 Kent Boortz <kent@mysql.com>

- Removed unneeded/obsolete configure options
- Added archive engine to standard server
- Removed the embedded server from experimental server
- Changed suffix "-Max" => "-max"
- Changed comment string "Max" => "Experimental"

* Thu Oct 13 2005 Lenz Grimmer <lenz@mysql.com>

- added a usermod call to assign a potential existing mysql user to the
  correct user group (BUG#12823)
- Save the perror binary built during Max build so it supports the NDB
  error codes (BUG#13740)
- added a separate macro "mysqld_group" to be able to define the
  user group of the mysql user seperately, if desired.

* Thu Sep 29 2005 Lenz Grimmer <lenz@mysql.com>

- fixed the removing of the RPM_BUILD_ROOT in the %clean section (the
  $RBR variable did not get expanded, thus leaving old build roots behind)

* Thu Aug 04 2005 Lenz Grimmer <lenz@mysql.com>

- Fixed the creation of the mysql user group account in the postinstall
  section (BUG 12348)
- Fixed enabling the Archive storage engine in the Max binary

* Tue Aug 02 2005 Lenz Grimmer <lenz@mysql.com>

- Fixed the Requires: tag for the server RPM (BUG 12233)

* Fri Jul 15 2005 Lenz Grimmer <lenz@mysql.com>

- create a "mysql" user group and assign the mysql user account to that group
  in the server postinstall section. (BUG 10984)

* Tue Jun 14 2005 Lenz Grimmer <lenz@mysql.com>

- Do not build statically on i386 by default, only when adding either "--with
  static" or "--define '_with_static 1'" to the RPM build options. Static
  linking really only makes sense when linking against the specially patched
  glibc 2.2.5.

* Mon Jun 06 2005 Lenz Grimmer <lenz@mysql.com>

- added mysql_client_test to the "bench" subpackage (BUG 10676)
- added the libndbclient static and shared libraries (BUG 10676)

* Wed Jun 01 2005 Lenz Grimmer <lenz@mysql.com>

- use "mysqldatadir" variable instead of hard-coding the path multiple times
- use the "mysqld_user" variable on all occasions a user name is referenced
- removed (incomplete) Brazilian translations
- removed redundant release tags from the subpackage descriptions

* Wed May 25 2005 Joerg Bruehe <joerg@mysql.com>

- Added a "make clean" between separate calls to "BuildMySQL".

* Thu May 12 2005 Guilhem Bichot <guilhem@mysql.com>

- Removed the mysql_tableinfo script made obsolete by the information schema

* Wed Apr 20 2005 Lenz Grimmer <lenz@mysql.com>

- Enabled the "blackhole" storage engine for the Max RPM

* Wed Apr 13 2005 Lenz Grimmer <lenz@mysql.com>

- removed the MySQL manual files (html/ps/texi) - they have been removed
  from the MySQL sources and are now available seperately.

* Mon Apr 4 2005 Petr Chardin <petr@mysql.com>

- old mysqlmanager, mysqlmanagerc and mysqlmanager-pwger renamed into
  mysqltestmanager, mysqltestmanager and mysqltestmanager-pwgen respectively

* Fri Mar 18 2005 Lenz Grimmer <lenz@mysql.com>

- Disabled RAID in the Max binaries once and for all (it has finally been
  removed from the source tree)

* Sun Feb 20 2005 Petr Chardin <petr@mysql.com>

- Install MySQL Instance Manager together with mysqld, touch mysqlmanager
  password file

* Mon Feb 14 2005 Lenz Grimmer <lenz@mysql.com>

- Fixed the compilation comments and moved them into the separate build sections
  for Max and Standard

* Mon Feb 7 2005 Tomas Ulin <tomas@mysql.com>

- enabled the "Ndbcluster" storage engine for the max binary
- added extra make install in ndb subdir after Max build to get ndb binaries
- added packages for ndbcluster storage engine

* Fri Jan 14 2005 Lenz Grimmer <lenz@mysql.com>

- replaced obsoleted "BuildPrereq" with "BuildRequires" instead

* Thu Jan 13 2005 Lenz Grimmer <lenz@mysql.com>

- enabled the "Federated" storage engine for the max binary

* Tue Jan 04 2005 Petr Chardin <petr@mysql.com>

- ISAM and merge storage engines were purged. As well as appropriate
  tools and manpages (isamchk and isamlog)

* Thu Dec 31 2004 Lenz Grimmer <lenz@mysql.com>

- enabled the "Archive" storage engine for the max binary
- enabled the "CSV" storage engine for the max binary
- enabled the "Example" storage engine for the max binary

* Thu Aug 26 2004 Lenz Grimmer <lenz@mysql.com>

- MySQL-Max now requires MySQL-server instead of MySQL (BUG 3860)

* Fri Aug 20 2004 Lenz Grimmer <lenz@mysql.com>

- do not link statically on IA64/AMD64 as these systems do not have
  a patched glibc installed

* Tue Aug 10 2004 Lenz Grimmer <lenz@mysql.com>

- Added libmygcc.a to the devel subpackage (required to link applications
  against the the embedded server libmysqld.a) (BUG 4921)

* Mon Aug 09 2004 Lenz Grimmer <lenz@mysql.com>

- Added EXCEPTIONS-CLIENT to the "devel" package

* Thu Jul 29 2004 Lenz Grimmer <lenz@mysql.com>

- disabled OpenSSL in the Max binaries again (the RPM packages were the
  only exception to this anyway) (BUG 1043)

* Wed Jun 30 2004 Lenz Grimmer <lenz@mysql.com>

- fixed server postinstall (mysql_install_db was called with the wrong
  parameter)

* Thu Jun 24 2004 Lenz Grimmer <lenz@mysql.com>

- added mysql_tzinfo_to_sql to the server subpackage
- run "make clean" instead of "make distclean"

* Mon Apr 05 2004 Lenz Grimmer <lenz@mysql.com>

- added ncurses-devel to the build prerequisites (BUG 3377)

* Thu Feb 12 2004 Lenz Grimmer <lenz@mysql.com>

- when using gcc, _always_ use CXX=gcc 
- replaced Copyright with License field (Copyright is obsolete)

* Tue Feb 03 2004 Lenz Grimmer <lenz@mysql.com>

- added myisam_ftdump to the Server package

* Tue Jan 13 2004 Lenz Grimmer <lenz@mysql.com>

- link the mysql client against libreadline instead of libedit (BUG 2289)

* Mon Dec 22 2003 Lenz Grimmer <lenz@mysql.com>

- marked /etc/logrotate.d/mysql as a config file (BUG 2156)

* Fri Dec 13 2003 Lenz Grimmer <lenz@mysql.com>

- fixed file permissions (BUG 1672)

* Thu Dec 11 2003 Lenz Grimmer <lenz@mysql.com>

- made testing for gcc3 a bit more robust

* Fri Dec 05 2003 Lenz Grimmer <lenz@mysql.com>

- added missing file mysql_create_system_tables to the server subpackage

* Fri Nov 21 2003 Lenz Grimmer <lenz@mysql.com>

- removed dependency on MySQL-client from the MySQL-devel subpackage
  as it is not really required. (BUG 1610)

* Fri Aug 29 2003 Lenz Grimmer <lenz@mysql.com>

- Fixed BUG 1162 (removed macro names from the changelog)
- Really fixed BUG 998 (disable the checking for installed but
  unpackaged files)

* Tue Aug 05 2003 Lenz Grimmer <lenz@mysql.com>

- Fixed BUG 959 (libmysqld not being compiled properly)
- Fixed BUG 998 (RPM build errors): added missing files to the
  distribution (mysql_fix_extensions, mysql_tableinfo, mysqldumpslow,
  mysql_fix_privilege_tables.1), removed "-n" from install section.

* Wed Jul 09 2003 Lenz Grimmer <lenz@mysql.com>

- removed the GIF Icon (file was not included in the sources anyway)
- removed unused variable shared_lib_version
- do not run automake before building the standard binary
  (should not be necessary)
- add server suffix '-standard' to standard binary (to be in line
  with the binary tarball distributions)
- Use more RPM macros (_exec_prefix, _sbindir, _libdir, _sysconfdir,
  _datadir, _includedir) throughout the spec file.
- allow overriding CC and CXX (required when building with other compilers)

* Fri May 16 2003 Lenz Grimmer <lenz@mysql.com>

- re-enabled RAID again

* Wed Apr 30 2003 Lenz Grimmer <lenz@mysql.com>

- disabled MyISAM RAID (--with-raid) - it throws an assertion which
  needs to be investigated first.

* Mon Mar 10 2003 Lenz Grimmer <lenz@mysql.com>

- added missing file mysql_secure_installation to server subpackage
  (BUG 141)

* Tue Feb 11 2003 Lenz Grimmer <lenz@mysql.com>

- re-added missing pre- and post(un)install scripts to server subpackage
- added config file /etc/my.cnf to the file list (just for completeness)
- make sure to create the datadir with 755 permissions

* Mon Jan 27 2003 Lenz Grimmer <lenz@mysql.com>

- removed unused CC and CXX variables
- CFLAGS and CXXFLAGS should honor RPM_OPT_FLAGS

* Fri Jan 24 2003 Lenz Grimmer <lenz@mysql.com>

- renamed package "MySQL" to "MySQL-server"
- fixed Copyright tag
- added mysql_waitpid to client subpackage (required for mysql-test-run)

* Wed Nov 27 2002 Lenz Grimmer <lenz@mysql.com>

- moved init script from /etc/rc.d/init.d to /etc/init.d (the majority of 
  Linux distributions now support this scheme as proposed by the LSB either
  directly or via a compatibility symlink)
- Use new "restart" init script action instead of starting and stopping
  separately
- Be more flexible in activating the automatic bootup - use insserv (on
  older SuSE versions) or chkconfig (Red Hat, newer SuSE versions and
  others) to create the respective symlinks

* Wed Sep 25 2002 Lenz Grimmer <lenz@mysql.com>

- MySQL-Max now requires MySQL >= 4.0 to avoid version mismatches
  (mixing 3.23 and 4.0 packages)

* Fri Aug 09 2002 Lenz Grimmer <lenz@mysql.com>
 
- Turn off OpenSSL in MySQL-Max for now until it works properly again
- enable RAID for the Max binary instead
- added compatibility link: safe_mysqld -> mysqld_safe to ease the
  transition from 3.23

* Thu Jul 18 2002 Lenz Grimmer <lenz@mysql.com>

- Reworked the build steps a little bit: the Max binary is supposed
  to include OpenSSL, which cannot be linked statically, thus trying
	to statically link against a special glibc is futile anyway
- because of this, it is not required to make yet another build run
  just to compile the shared libs (saves a lot of time)
- updated package description of the Max subpackage
- clean up the BuildRoot directory afterwards

* Mon Jul 15 2002 Lenz Grimmer <lenz@mysql.com>

- Updated Packager information
- Fixed the build options: the regular package is supposed to
  include InnoDB and linked statically, while the Max package
	should include BDB and SSL support

* Fri May 03 2002 Lenz Grimmer <lenz@mysql.com>

- Use more RPM macros (e.g. infodir, mandir) to make the spec
  file more portable
- reorganized the installation of documentation files: let RPM
  take care of this
- reorganized the file list: actually install man pages along
  with the binaries of the respective subpackage
- do not include libmysqld.a in the devel subpackage as well, if we
  have a special "embedded" subpackage
- reworked the package descriptions

* Mon Oct  8 2001 Monty

- Added embedded server as a separate RPM

* Fri Apr 13 2001 Monty

- Added mysqld-max to the distribution

* Tue Jan 2  2001  Monty

- Added mysql-test to the bench package

* Fri Aug 18 2000 Tim Smith <tim@mysql.com>

- Added separate libmysql_r directory; now both a threaded
  and non-threaded library is shipped.

* Wed Sep 28 1999 David Axmark <davida@mysql.com>

- Added the support-files/my-example.cnf to the docs directory.

- Removed devel dependency on base since it is about client
  development.

* Wed Sep 8 1999 David Axmark <davida@mysql.com>

- Cleaned up some for 3.23.

* Thu Jul 1 1999 David Axmark <davida@mysql.com>

- Added support for shared libraries in a separate sub
  package. Original fix by David Fox (dsfox@cogsci.ucsd.edu)

- The --enable-assembler switch is now automatically disables on
  platforms there assembler code is unavailable. This should allow
  building this RPM on non i386 systems.

* Mon Feb 22 1999 David Axmark <david@detron.se>

- Removed unportable cc switches from the spec file. The defaults can
  now be overridden with environment variables. This feature is used
  to compile the official RPM with optimal (but compiler version
  specific) switches.

- Removed the repetitive description parts for the sub rpms. Maybe add
  again if RPM gets a multiline macro capability.

- Added support for a pt_BR translation. Translation contributed by
  Jorge Godoy <jorge@bestway.com.br>.

* Wed Nov 4 1998 David Axmark <david@detron.se>

- A lot of changes in all the rpm and install scripts. This may even
  be a working RPM :-)

* Sun Aug 16 1998 David Axmark <david@detron.se>

- A developers changelog for MySQL is available in the source RPM. And
  there is a history of major user visible changed in the Reference
  Manual.  Only RPM specific changes will be documented here.<|MERGE_RESOLUTION|>--- conflicted
+++ resolved
@@ -311,6 +311,7 @@
 CFLAGS="${MYSQL_BUILD_CFLAGS:-$RPM_OPT_FLAGS} -g" \
 CXXFLAGS="${MYSQL_BUILD_CXXFLAGS:-$RPM_OPT_FLAGS -felide-constructors -fno-exceptions -fno-rtti} -g" \
 BuildMySQL "--enable-shared \
+		--with-berkeley-db \
 		--with-innodb \
 		--with-ndbcluster \
 		--with-archive-storage-engine \
@@ -318,7 +319,7 @@
 		--with-example-storage-engine \
 		--with-blackhole-storage-engine \
 		--with-federated-storage-engine \
-	        --with-big-tables \
+		--with-big-tables \
 		--with-comment=\"MySQL Community Server - Max (GPL)\"")
 
 # We might want to save the config log file
@@ -682,18 +683,12 @@
 # itself - note that they must be ordered by date (important when
 # merging BK trees)
 %changelog 
-<<<<<<< HEAD
  %changelog 
 * Wed May 10 2006 Kent Boortz <kent@mysql.com>
 
-- Use character set "all" for the "max", to make Cluster nodes
-  independent on the character set directory, and the problem that
-  two RPM sub packages both wants to install this directory.
-=======
-* Tue May 16 2006 Kent Boortz <kent@mysql.com>
-
-- Removed Berkeley DB
->>>>>>> 61bd3fa0
+- Use character set "all" when compiling with Cluster, to make Cluster
+  nodes independent on the character set directory, and the problem
+  that two RPM sub packages both wants to install this directory.
 
 * Mon May 01 2006 Kent Boortz <kent@mysql.com>
 
