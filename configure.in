dnl -*- ksh -*-
dnl Process this file with autoconf to produce a configure script.

# Minimum Autoconf version required.
AC_PREREQ(2.59)

dnl Various people throughout the community may parse configure.in to
dnl get the MySQL version from the source branch.  If the formatting
dnl of this line is going to be changed, please announce the change to
dnl internals@lists.mysql.com in advance of pushing the change.
dnl
dnl When changing the major version number please also check the switch
dnl statement in mysqlbinlog::check_master_version().  You may also need
dnl to update version.c in ndb.
<<<<<<< HEAD
AC_INIT([MariaDB Server], [5.1.68-MariaDB], [], [mysql])
=======
AC_INIT([MySQL Server], [5.1.73], [], [mysql])
>>>>>>> e0f3a0fa

AC_CONFIG_SRCDIR([sql/mysqld.cc])
AC_CANONICAL_SYSTEM
# USTAR format gives us the possibility to store longer path names in
# TAR files, the path name is split into two parts, a 155 chacater
# first part and a 100 character second part.
AM_INIT_AUTOMAKE([1.9 tar-ustar])
AC_PROG_LIBTOOL

AC_CONFIG_HEADERS([include/config.h])

# Request support for automake silent-rules if available.
# Default to verbose output. One can use the configure-time
# option --enable-silent-rules or make V=0 to activate
# silent rules.
m4_ifdef([AM_SILENT_RULES], [AM_SILENT_RULES([no])])

PROTOCOL_VERSION=10
DOT_FRM_VERSION=6
# See the libtool docs for information on how to do shared lib versions.
SHARED_LIB_MAJOR_VERSION=16
SHARED_LIB_VERSION=$SHARED_LIB_MAJOR_VERSION:0:0
NDB_SHARED_LIB_MAJOR_VERSION=3
NDB_SHARED_LIB_VERSION=$NDB_SHARED_LIB_MAJOR_VERSION:0:0

# Set all version vars based on $VERSION. How do we do this more elegant ?
# Remember that regexps needs to quote [ and ] since this is run through m4
# We take some made up examples
#
#  VERSION                  5.1.40sp1-alpha     5.0.34a  5.5.1-m2
#  MYSQL_U_SCORE_VERSION    5.1.40sp1_alpha     5.0.34a  5.5.1_m2
#  MYSQL_NO_DASH_VERSION    5.1.40sp1           5.0.34a  5.5.1
#  MYSQL_NUMERIC_VERSION    5.1.40              5.0.34   5.5.1
#  MYSQL_BASE_VERSION       5.1                 5.0      5.5
#  MYSQL_VERSION_ID         50140               50034    50501
#
MYSQL_U_SCORE_VERSION=`echo $VERSION | sed -e "s|-|_|"`
MYSQL_NO_DASH_VERSION=`echo $VERSION | sed -e "s|-.*$||"`
MYSQL_NUMERIC_VERSION=`echo $MYSQL_NO_DASH_VERSION | sed -e "s|[[a-z]][[a-z0-9]]*$||"`
MYSQL_BASE_VERSION=`echo $MYSQL_NUMERIC_VERSION | sed -e "s|\.[[^.]]*$||"`
MYSQL_VERSION_ID=`echo $MYSQL_NUMERIC_VERSION | \
    awk -F. '{printf "%d%0.2d%0.2d", $1, $2, $3}'`
MYSQL_COPYRIGHT_YEAR=`date '+%Y'`

# Add previous major version for debian package upgrade path
MYSQL_PREVIOUS_BASE_VERSION=5.0

# The port should be constant for a LONG time
MYSQL_TCP_PORT_DEFAULT=3306
MYSQL_UNIX_ADDR_DEFAULT="/tmp/mysql.sock"

dnl Include m4 
sinclude(config/ac-macros/maintainer.m4)
sinclude(config/ac-macros/alloca.m4)
sinclude(config/ac-macros/check_cpu.m4)
sinclude(config/ac-macros/character_sets.m4)
sinclude(config/ac-macros/compiler_flag.m4)
sinclude(config/ac-macros/plugins.m4)
sinclude(config/ac-macros/ha_ndbcluster.m4)
sinclude(config/ac-macros/large_file.m4)
sinclude(config/ac-macros/misc.m4)
sinclude(config/ac-macros/readline.m4)
sinclude(config/ac-macros/ssl.m4)
sinclude(config/ac-macros/libevent.m4)
sinclude(config/ac-macros/zlib.m4)

# Remember to add a directory sql/share/LANGUAGE
AVAILABLE_LANGUAGES="\
czech danish dutch english estonian french german greek hungarian \
italian japanese korean norwegian norwegian-ny polish portuguese \
romanian russian serbian slovak spanish swedish ukrainian"

#####
#####

AC_SUBST(MYSQL_U_SCORE_VERSION)
AC_SUBST(MYSQL_NO_DASH_VERSION)
AC_SUBST(MYSQL_BASE_VERSION)
AC_SUBST(MYSQL_VERSION_ID)
AC_SUBST(MYSQL_PREVIOUS_BASE_VERSION)
AC_SUBST(MYSQL_COPYRIGHT_YEAR)
AC_SUBST(PROTOCOL_VERSION)
AC_DEFINE_UNQUOTED([PROTOCOL_VERSION], [$PROTOCOL_VERSION],
                   [mysql client protocol version])
AC_SUBST(DOT_FRM_VERSION)
AC_DEFINE_UNQUOTED([DOT_FRM_VERSION], [$DOT_FRM_VERSION],
                   [Version of .frm files])
AC_SUBST(SHARED_LIB_MAJOR_VERSION)
AC_SUBST(SHARED_LIB_VERSION)
AC_SUBST(AVAILABLE_LANGUAGES)

# Check whether a debug mode should be enabled.
AC_ARG_WITH([debug],
    AS_HELP_STRING([--with-debug@<:@=full@:>@],
      [Enable various amounts of debugging support (full adds a slow memory checker).]),
    [with_debug=$withval],
    [with_debug=no])

AC_ARG_WITH([valgrind],
  [AS_HELP_STRING([--with-valgrind],
    [Valgrind instrumentation @<:@default=no@:>@])],
    [], [with_valgrind=no])

if test "$with_valgrind" != "no"
then
  AC_CHECK_HEADERS([valgrind/valgrind.h valgrind/memcheck.h],
    [AC_DEFINE([HAVE_VALGRIND], [1], [Define for Valgrind support])])
fi

# Whether the maintainer mode should be enabled.
# Note that this uses $with_debug and $with_valgrind
MY_MAINTAINER_MODE

# Canonicalize the configuration name.

# Check whether --with-system-type or --without-system-type was given.
AC_ARG_WITH(system-type,
    [  --with-system-type      Set the system type, like "sun-solaris10"],
    [SYSTEM_TYPE="$withval"],
    [SYSTEM_TYPE="$host_vendor-$host_os"])
AC_ARG_WITH(machine-type,
    [  --with-machine-type     Set the machine type, like "powerpc"],
    [MACHINE_TYPE="$withval"],
    [MACHINE_TYPE="$host_cpu"])
AC_SUBST(SYSTEM_TYPE)
AC_DEFINE_UNQUOTED([SYSTEM_TYPE], ["$SYSTEM_TYPE"],
                   [Name of system, eg sun-solaris])
AC_SUBST(MACHINE_TYPE)
AC_DEFINE_UNQUOTED([MACHINE_TYPE], ["$MACHINE_TYPE"],
                   [Machine type name, eg sparc])

# Detect intel x86 like processor
BASE_MACHINE_TYPE=$MACHINE_TYPE
case $MACHINE_TYPE in
  i?86) BASE_MACHINE_TYPE=i386 ;;
esac

# Save some variables and the command line options for mysqlbug
SAVE_CC="$CC"
SAVE_CXX="$CXX"
SAVE_ASFLAGS="$ASFLAGS"
SAVE_CFLAGS="$CFLAGS"
SAVE_CXXFLAGS="$CXXFLAGS"
SAVE_LDFLAGS="$LDFLAGS"
SAVE_CXXLDFLAGS="$CXXLDFLAGS"
CONF_COMMAND="$0 $ac_configure_args"
AC_SUBST(CONF_COMMAND)
AC_SUBST(SAVE_CC)
AC_SUBST(SAVE_CXX)
AC_SUBST(SAVE_ASFLAGS)
AC_SUBST(SAVE_CFLAGS)
AC_SUBST(SAVE_CXXFLAGS)
AC_SUBST(SAVE_LDFLAGS)
AC_SUBST(SAVE_CXXLDFLAGS)
AC_SUBST(CXXLDFLAGS)

#AC_ARG_PROGRAM			# Automaticly invoked by AM_INIT_AUTOMAKE

AM_SANITY_CHECK
# This is needed is SUBDIRS is set
AC_PROG_MAKE_SET

##############################################################################
# The below section needs to be done before AC_PROG_CC
##############################################################################

# Hack for OS X/Darwin and Metrowerks CodeWarrior
AC_ARG_WITH(darwin-mwcc,
[  --with-darwin-mwcc      Use Metrowerks CodeWarrior wrappers on OS X/Darwin],[
 if [ "with_darwin_mwcc" = yes ] ; then
  builddir=`pwd`
  ccwrapper="$builddir/support-files/MacOSX/mwcc-wrapper"
  arwrapper="$builddir/support-files/MacOSX/mwar-wrapper"
  CC="$ccwrapper"
  CXX="$ccwrapper"
  LD="$ccwrapper"
  AR="$arwrapper"
  RANLIB=:
  export CC CXX LD AR RANLIB
  AC_SUBST(AR)
  AC_SUBST(RANLIB)
 fi
])

AM_CONDITIONAL(DARWIN_MWCC, test x$with_darwin_mwcc = xyes)

if test "x${CFLAGS-}" = x ; then
  cflags_is_set=no
else
  cflags_is_set=yes
fi

if test "x${CPPFLAGS-}" = x ; then
  cppflags_is_set=no
else
  cppflags_is_set=yes
fi

if test "x${LDFLAGS-}" = x ; then
  ldflags_is_set=no
else
  ldflags_is_set=yes
fi

################ End of section to be done before AC_PROG_CC #################

# The following hack should ensure that configure doesn't add optimizing
# or debugging flags to CFLAGS or CXXFLAGS
# C_EXTRA_FLAGS are flags that are automaticly added to both
# CFLAGS and CXXFLAGS
CFLAGS="$CFLAGS $C_EXTRA_FLAGS "
CXXFLAGS="$CXXFLAGS $C_EXTRA_FLAGS "

dnl Checks for programs.
AC_PROG_AWK
AC_PROG_CC
AC_PROG_CXX
AC_PROG_CPP

# Print version of CC and CXX compiler (if they support --version)
case $SYSTEM_TYPE in
  *netware*)
CC_VERSION=`$CC -version | grep -i version`
    ;;
  *)
CC_VERSION=`$CC --version | sed 1q`
    ;;
esac
if test $? -eq "0"
then
  AC_MSG_CHECKING("C Compiler version")
  AC_MSG_RESULT("$CC $CC_VERSION")
else
CC_VERSION=""
fi
AC_SUBST(CC_VERSION)
MYSQL_CHECK_CXX_VERSION

# Fix for sgi gcc / sgiCC which tries to emulate gcc
if test "$CC" = "sgicc"
then
  ac_cv_prog_gcc="no"
fi
if test "$CXX" = "sgi++"
then
  GXX="no"
fi

# Still need ranlib for readline; local static use only so no libtool.
AC_PROG_RANLIB
# We use libtool
#AC_LIBTOOL_WIN32_DLL
AC_PROG_LIBTOOL

# Ensure that we have --preserve-dup-deps defines, otherwise we get link
# problems of 'mysql' with CXX=g++
#LIBTOOL="$LIBTOOL --preserve-dup-deps"
AC_SUBST(LIBTOOL)dnl

AC_SUBST(NM)dnl

##############################################################################
# In automake 1.12, the extension on generated yacc/bison header files changed
##############################################################################

YACC_HEXT="h"
MAKEFILE_1ST=`head -1 "$srcdir/Makefile.in"`
AMAKE_MAJOR=`expr "$MAKEFILE_1ST" : '.*generated by automake \([[0-9]]*\).*'`
if test $? -eq "0" ; then
  if test "$AMAKE_MAJOR" -gt "1" ; then
    YACC_HEXT="hh"
    CXXFLAGS="$CXXFLAGS -DYACC_HEXT_HH"
  elif test "$AMAKE_MAJOR" -eq "1" ; then
    AMAKE_MINOR=`expr "$MAKEFILE_1ST" : '.*generated by automake 1.\([[0-9]]*\).*'`
    if test $? -eq "0" ; then
      if test "$AMAKE_MINOR" -ge "12" ; then
	YACC_HEXT="hh"
        CXXFLAGS="$CXXFLAGS -DYACC_HEXT_HH"
      fi
    fi
  fi
fi
AC_SUBST(YACC_HEXT)

##############################################################################

# NM= "$NM -X64"
#archive_expsym_cmds= `echo "$archive_expsym_cmds" | sed -e '/"$(CC)"//'`
#archive_expsym_cmds= "$CC -q64 $archive_expsym_cmds"
#  CXXFLAGS=`echo "$CXXFLAGS -Werror" | sed -e 's/-fbranch-probabilities//; s/-Wall//; s/-ansi//; s/-pedantic//; s/-Wcheck//'`

#AC_LIBTOOL_DLOPEN AC_LIBTOOL_WIN32_DLL AC_DISABLE_FAST_INSTALL AC_DISABLE_SHARED AC_DISABLE_STATIC

# AC_PROG_INSTALL
AC_PROG_INSTALL
test -z "$INSTALL_SCRIPT" && INSTALL_SCRIPT='${INSTALL_PROGRAM}'

# Not critical since the generated file is distributed
AC_CHECK_PROGS(YACC, ['bison -y -p MYSQL'])

#check the return type of sprintf
AC_MSG_CHECKING("return type of sprintf")
AC_TRY_RUN([
  int main()
    {
      char* s = "hello";
      char buf[6];
      if((int)sprintf(buf, s) == strlen(s))
	return 0;
      
      return -1;
     }
   ],
   [AC_DEFINE(SPRINTF_RETURNS_INT, [1], [POSIX sprintf])
   AC_MSG_RESULT("int")],
   [AC_TRY_RUN([
 int main()
   {
     char* s = "hello";
     char buf[6];
     if((char*)sprintf(buf,s) == buf + strlen(s))
       return 0;
     return -1;
   }           ],
               [AC_DEFINE(SPRINTF_RETURNS_PTR, [1], [Broken sprintf])
                AC_MSG_RESULT("ptr")],
               [AC_DEFINE(SPRINTF_RETURNS_GARBAGE, [1], [Broken sprintf])
                AC_MSG_RESULT("garbage")]
   )],
   # Cross compile, assume POSIX
   [AC_DEFINE(SPRINTF_RETURNS_INT, [1], [POSIX sprintf])
    AC_MSG_RESULT("int (we assume)")]
)

AC_PATH_PROG(uname_prog, uname, no)

# We should go through this and put all the explictly system dependent
# stuff in one place
AC_MSG_CHECKING(operating system)
AC_CACHE_VAL(mysql_cv_sys_os,
[
if test "$uname_prog" != "no"; then
  mysql_cv_sys_os="`uname`"
else
  mysql_cv_sys_os="Not Solaris"
fi
])
AC_MSG_RESULT($mysql_cv_sys_os)

# This should be rewritten to use $target_os
case "$target_os" in
  sco3.2v5*) 
     CFLAGS="$CFLAGS -DSCO"
     CXXFLAGS="$CXXFLAGS -DSCO"
     LD='$(CC) $(CFLAGS)'
     case "$CFLAGS" in
       *-belf*) 
         AC_SYS_COMPILER_FLAG(-belf,sco_belf_option,CFLAGS,[],[
         case "$LDFLAGS" in
           *-belf*) ;;
           *) AC_MSG_WARN([Adding -belf option to ldflags.])
              LDFLAGS="$LDFLAGS -belf"
           ;;
         esac
         ])
       ;;
       *)
         AC_SYS_COMPILER_FLAG(-belf,sco_belf_option,CFLAGS,[],[
         case "$LDFLAGS" in
           *-belf*) ;;
           *)
	     AC_MSG_WARN([Adding -belf option to ldflags.])
             LDFLAGS="$LDFLAGS -belf"
           ;;
         esac
         ])
       ;;
     esac
  ;;
  sysv5UnixWare* | sysv5OpenUNIX8*) 
    if test "$GCC" != "yes"; then
      # Use the built-in alloca()
      CFLAGS="$CFLAGS -Kalloca"
    fi
    CXXFLAGS="$CXXFLAGS -DNO_CPLUSPLUS_ALLOCA"
  ;;
  sysv5SCO_SV6.0.0*)
    if test "$GCC" != "yes"; then
      # Use the built-in alloca()
      CFLAGS="$CFLAGS -Kalloca"
      CXXFLAGS="$CFLAGS -Kalloca"
      # Use no_implicit for templates
      CXXFLAGS="$CXXFLAGS -Tno_implicit"
      AC_DEFINE([HAVE_EXPLICIT_TEMPLATE_INSTANTIATION],
        [1], [Defined by configure. Use explicit template instantiation.])
    fi
  ;;
esac
AC_SUBST(CC)
AC_SUBST(CFLAGS)
AC_SUBST(CXX)
AC_SUBST(CXXFLAGS)
AC_SUBST(ASFLAGS)
AC_SUBST(LD)
AC_SUBST(INSTALL_SCRIPT)

export CC CXX CFLAGS LD LDFLAGS AR ARFLAGS

if test "$GCC" = "yes"
then
  # mysqld requires -fno-implicit-templates.
  # Disable exceptions as they seem to create problems with gcc and threads.
  # mysqld doesn't use run-time-type-checking, so we disable it.
  # We should use -Wno-invalid-offsetof flag to disable some warnings from gcc
  # regarding offset() usage in C++ which are done in a safe manner in the
  # server
  CXXFLAGS="$CXXFLAGS -fno-implicit-templates -fno-exceptions -fno-rtti"
  AC_DEFINE([HAVE_EXPLICIT_TEMPLATE_INSTANTIATION],
    [1], [Defined by configure. Use explicit template instantiation.])
fi

MYSQL_PROG_AR

# libmysqlclient versioning when linked with GNU ld.
if $LD --version 2>/dev/null| grep GNU >/dev/null 2>&1; then
  LD_VERSION_SCRIPT="-Wl,--version-script=\$(top_builddir)/libmysql/libmysql.ver"
  AC_CONFIG_FILES(libmysql/libmysql.ver)
fi
AC_SUBST(LD_VERSION_SCRIPT)


# Avoid bug in fcntl on some versions of linux
AC_MSG_CHECKING([if we should use 'skip-external-locking' as default for $target_os])
# Any variation of Linux
if expr "$target_os" : "[[Ll]]inux.*" > /dev/null
then
  MYSQLD_DEFAULT_SWITCHES="--skip-external-locking"
  TARGET_LINUX="true"
  AC_MSG_RESULT([yes])
  AC_DEFINE([TARGET_OS_LINUX], [1], [Whether we build for Linux])
else
  MYSQLD_DEFAULT_SWITCHES=""
  TARGET_LINUX="false"
  AC_MSG_RESULT([no])
fi
AC_SUBST(MYSQLD_DEFAULT_SWITCHES)
AC_SUBST(TARGET_LINUX)

dnl Find paths to some shell programs
AC_PATH_PROG(LN, ln, ln)
# This must be able to take a -f flag like normal unix ln.
AC_PATH_PROG(LN_CP_F, ln, ln)
case $SYSTEM_TYPE in
  *netware*) ;;
  *)
    # If ln -f does not exists use -s (AFS systems)
    if test -n "$LN_CP_F"; then
      LN_CP_F="$LN_CP_F -s"
    fi
    ;;
esac

AC_PATH_PROG(MV, mv, mv)
AC_PATH_PROG(RM, rm, rm)
AC_PATH_PROG(CP, cp, cp)
AC_PATH_PROG(SED, sed, sed)
AC_PATH_PROG(CMP, cmp, cmp)
AC_PATH_PROG(CHMOD, chmod, chmod)
AC_PATH_PROG(HOSTNAME, hostname, hostname)
AC_PATH_PROG(DIFF, diff, diff)
# Check for a GNU tar named 'gtar', or 'gnutar' (MacOS X) and
# fall back to 'tar' otherwise and hope that it's a GNU tar as well
AC_CHECK_PROGS(TAR, gnutar gtar tar)

dnl We use a path for perl so the script startup works
dnl We make sure to use perl, not perl5, in hopes that the RPMs will
dnl not depend on the perl5 binary being installed (probably a bug in RPM)
AC_PATH_PROG(PERL, perl, no)
if test "$PERL" != "no" && $PERL -e 'require 5' > /dev/null 2>&1
then
  PERL5=$PERL
else
  AC_PATH_PROG(PERL5, perl5, no)
  if test "$PERL5" != no
  then
    PERL=$PERL5
    ac_cv_path_PERL=$ac_cv_path_PERL5
  fi
fi

AC_SUBST(HOSTNAME)
AC_SUBST(PERL)
AC_SUBST(PERL5)

# Enable the abi_check rule only if gcc is available

if test "$GCC" != "yes" || expr "$CC" : ".*icc.*"
then
  ABI_CHECK=""
else
  ABI_CHECK="abi_check"
fi

AC_SUBST(ABI_CHECK)

# Look for PS usage.  We use double dollar-signs in FIND_PROC because this
# value is written to a makefile, which interprets away one level of
# dollar-signs.  So, interpretation stages are  m4 and then shell in autoconf,
# then Make, then shell.  The autoconf substitution uses single quotes, so 
# no unprotected single quotes should appear in the expression.
AC_PATH_PROG(PS, ps, ps)
AC_MSG_CHECKING("how to check if pid exists")
PS=$ac_cv_path_PS
# Linux style
if $PS wwwp $$ 2> /dev/null | grep -- "$0" > /dev/null
then
  FIND_PROC="$PS wwwp \$\$PID | grep -v \" grep\" | grep -v mysqld_safe | grep -- \"\$\$MYSQLD\" > /dev/null"
# Solaris
elif $PS -fp $$ 2> /dev/null | grep -- $0 > /dev/null
then
  FIND_PROC="$PS -p \$\$PID | grep -v \" grep\" | grep -v mysqld_safe | grep -- \"\$\$MYSQLD\" > /dev/null"
# BSD style
elif $PS -uaxww 2> /dev/null | grep -- $0 > /dev/null
then
  FIND_PROC="$PS -uaxww | grep -v \" grep\" | grep -v mysqld_safe | grep -- \"\$\$MYSQLD\" | grep \" \$\$PID \" > /dev/null"
# SysV style
elif $PS -ef 2> /dev/null | grep -- $0 > /dev/null
then
  FIND_PROC="$PS -ef | grep -v \" grep\" | grep -v mysqld_safe | grep -- \"\$\$MYSQLD\" | grep \" \$\$PID \" > /dev/null"
# Do anybody use this?
elif $PS $$ 2> /dev/null | grep -- $0 > /dev/null
then
  FIND_PROC="$PS \$\$PID | grep -v \" grep\" | grep -v mysqld_safe | grep -- \"\$\$MYSQLD\" > /dev/null"
else
  case $SYSTEM_TYPE in
    *freebsd*|*dragonfly*)
      FIND_PROC="$PS p \$\$PID | grep -v \" grep\" | grep -v mysqld_safe | grep -- \"\$\$MYSQLD\" > /dev/null"
      ;;
    *darwin*)
      FIND_PROC="$PS -uaxww | grep -v \" grep\" | grep -v mysqld_safe | grep -- \"\$\$MYSQLD\" | grep \" \$\$PID \" > /dev/null"
      ;;
    *cygwin*)
      FIND_PROC="$PS -e | grep -v \" grep\" | grep -v mysqld_safe | grep -- \"\$\$MYSQLD\" | grep \" \$\$PID \" > /dev/null"
      ;;
    *netware*)
      FIND_PROC=
      ;;
    *)
      AC_MSG_ERROR([Could not find the right ps and/or grep switches. Which OS is this?  See the Installation chapter in the Reference Manual.])
  esac
fi
AC_SUBST(FIND_PROC)
AC_MSG_RESULT("$FIND_PROC")

# Check if a pid is valid
AC_PATH_PROG(KILL, kill, kill)
AC_MSG_CHECKING("for kill switches")
if $ac_cv_path_KILL -0 $$
then
  CHECK_PID="$ac_cv_path_KILL -0 \$\$PID > /dev/null 2> /dev/null"
elif kill -s 0 $$
then
  CHECK_PID="$ac_cv_path_KILL -s 0 \$\$PID > /dev/null 2> /dev/null"
else
  AC_MSG_WARN([kill -0 to check for pid seems to fail])
    CHECK_PID="$ac_cv_path_KILL -s SIGCONT \$\$PID > /dev/null 2> /dev/null"
fi
AC_SUBST(CHECK_PID)
AC_MSG_RESULT("$CHECK_PID")

# We need an ANSI C compiler
AM_PROG_CC_STDC

# We need an assembler, too
AM_PROG_AS
CCASFLAGS="$CCASFLAGS $ASFLAGS"

# Check if we need noexec stack for assembler
AC_CHECK_NOEXECSTACK

if test "$am_cv_prog_cc_stdc" = "no"
then
  AC_MSG_ERROR([MySQL requires an ANSI C compiler (and a C++ compiler). Try gcc. See the Installation chapter in the Reference Manual.])
fi

NOINST_LDFLAGS="-static"

static_nss=""
STATIC_NSS_FLAGS=""
OTHER_LIBC_LIB=""
AC_ARG_WITH(other-libc,
 [  --with-other-libc=DIR   Link against libc and other standard libraries 
                          installed in the specified non-standard location 
                          overriding default. Originally added to be able to
                          link against glibc 2.2 without making the user 
                          upgrade the standard libc installation.],
 [
   other_libc_include="$withval/include"
   other_libc_lib="$withval/lib"
   with_other_libc="yes"
   enable_shared="no"
   all_is_static="yes"
   CFLAGS="$CFLAGS -I$other_libc_include"
   # There seems to be a feature in gcc that treats system and libc headers
   # silently when they violatate ANSI C++ standard, but it is strict otherwise
   # since gcc cannot now recognize that our headers are libc, we work around
   # by telling it to be permissive. Note that this option only works with
   # new versions of gcc (2.95.x and above)
   CXXFLAGS="$CXXFLAGS -fpermissive -I$other_libc_include"
   if test -f "$other_libc_lib/libnss_files.a"
   then
     # libc has been compiled with --enable-static-nss
     # we need special flags, but we will have to add those later
     STATIC_NSS_FLAGS="-lc -lnss_files -lnss_dns -lresolv"
     STATIC_NSS_FLAGS="$STATIC_NSS_FLAGS $STATIC_NSS_FLAGS"
     OTHER_LIBC_LIB="-static -L$other_libc_lib"
     static_nss=1
   else
     # this is a dirty hack. We if we detect static nss glibc in the special
     # location, we do not re-direct the linker to get libraries from there
     # during check. The reason is that if we did, we would have to find a
     # way to append the special static nss flags to LIBS every time we do
     # any check - this is definitely feasible, but not worthwhile the risk
     # of breaking other things. So for our purposes it would be sufficient
     # to assume that whoever is using static NSS knows what he is doing and
     # has sensible libraries in the regular location
     LDFLAGS="$LDFLAGS -static -L$other_libc_lib "
   fi
   
   # When linking against custom libc installed separately, we want to force
   # all binary builds to be static, including the build done by configure
   # itself to test for system features.
   with_mysqld_ldflags="-all-static"
   with_client_ldflags="-all-static"
   NOINST_LDFLAGS="-all-static"
 ],
 [
  other_libc_include=
  other_libc_lib=
  with_other_libc="no"
 ]
)
AC_SUBST(NOINST_LDFLAGS)

AC_ARG_ENABLE(distribution,
    AC_HELP_STRING(
        [--disable-distribution], 
        [Allow linking with system GPLv3 libraries. It may result in a binary that can not be legally distributed.]),
    [ enable_distribution=$enableval ],
    [ enable_distribution=yes ]
    )

#
# Check if we are using Linux and a glibc compiled with static nss
# (this is true on the MySQL build machines to avoid NSS problems)
#
AC_CHECK_TOOL([NM], [nm]) 

if test "$TARGET_LINUX" = "true" -a "$static_nss" = ""
then
  tmp=`$NM ${other_libc_lib:-/usr/lib*}/libc.a 2>&1 | grep _nss_files_getaliasent_r1`
  if test -n "$tmp"
  then
     STATIC_NSS_FLAGS="-lc -lnss_files -lnss_dns -lresolv"
     STATIC_NSS_FLAGS="$STATIC_NSS_FLAGS $STATIC_NSS_FLAGS"
     static_nss=1
  fi
fi

AC_MSG_CHECKING(whether features provided by the user community should be included.)
AC_ARG_ENABLE(community-features,
    AC_HELP_STRING(
        [--disable-community-features], 
        [Disable additional features provided by the user community.]),
    [ ENABLE_COMMUNITY_FEATURES=$enableval ],
    [ ENABLE_COMMUNITY_FEATURES=yes ]
    )

if test "$ENABLE_COMMUNITY_FEATURES" = "yes"
then
  AC_DEFINE([COMMUNITY_SERVER], [1],
            [Whether features provided by the user community should be included])
  AC_MSG_RESULT([yes])
else
  AC_MSG_RESULT([no])
fi

AC_ARG_WITH(server-suffix,
    [  --with-server-suffix    Append value to the version string.],
    [ MYSQL_SERVER_SUFFIX=`echo "$withval" | sed -e  's/^\(...................................\)..*$/\1/'` ],
    [ MYSQL_SERVER_SUFFIX= ]
    )
AC_SUBST(MYSQL_SERVER_SUFFIX)

# Set flags if we want to force to use pthreads
AC_ARG_WITH(pthread,
    [  --with-pthread          Force use of pthread library.],
    [ with_pthread=$withval ],
    [ with_pthread=no ]
    )

# Force use of thread libs LIBS
AC_ARG_WITH(named-thread-libs,
    [  --with-named-thread-libs=ARG
                          Use specified thread libraries instead of 
                          those automatically found by configure.],
    [ with_named_thread=$withval ],
    [ with_named_thread=no ]
    )

# Force use of a curses libs
AC_ARG_WITH(named-curses-libs,
    [  --with-named-curses-libs=ARG
                          Use specified curses libraries instead of 
                          those automatically found by configure.],
    [ with_named_curses=$withval ],
    [ with_named_curses=no ]
    )

# Make thread safe client
AC_ARG_ENABLE(thread-safe-client,
    [  --disable-thread-safe-client   
                          Compile the client without threads.],
    [ THREAD_SAFE_CLIENT=$enableval ],
    [ THREAD_SAFE_CLIENT=yes ]
    )

# compile with strings functions in assembler
AC_ARG_ENABLE(assembler,
    [  --enable-assembler      Use assembler versions of some string 
                          functions if available.],
    [ ENABLE_ASSEMBLER=$enableval ],
    [ ENABLE_ASSEMBLER=no ]
    )

# Don't use assembler if building on Solaris with native linker
# and with embedded. Because our asm code is not PIC and solaris ld
# aborts with an error when creating .so
if test "x$ENABLE_ASSEMBLER" = "xyes" -a \
     "x$LD_VERSION_SCRIPT" = "x" -a \
     "x$with_embedded_server" = "xyes" -a \
     `expr "$SYSTEM_TYPE" : "^.*solaris"` -gt 0; then
  ENABLE_ASSEMBLER=no
  AC_MSG_WARN([No assembler functions when non-GNU linker is used and embedded-server is enabled])
fi

AC_MSG_CHECKING(if we should use assembler functions)
# For now we only support assembler on i386 and sparc systems
AM_CONDITIONAL(ASSEMBLER_x86, test "$ENABLE_ASSEMBLER" = "yes" -a "$BASE_MACHINE_TYPE" = "i386" && $CCAS $CCASFLAGS -c strings/strings-x86.s -o checkassembler >/dev/null 2>&1 && test -f checkassembler && (rm -f checkassembler; exit 0;))
AM_CONDITIONAL(ASSEMBLER_sparc32, test "$ENABLE_ASSEMBLER" = "yes" -a "$BASE_MACHINE_TYPE" = "sparc")
AM_CONDITIONAL(ASSEMBLER_sparc64, test "$ENABLE_ASSEMBLER" = "yes" -a "$BASE_MACHINE_TYPE" = "sparcv9")
AM_CONDITIONAL(ASSEMBLER, test "$ASSEMBLER_x86_TRUE" = "" -o "$ASSEMBLER_sparc32_TRUE" = "")

if test "$ASSEMBLER_TRUE" = ""
then
  AC_MSG_RESULT([yes])
else
  AC_MSG_RESULT([no])
fi

# Add query profiler
AC_MSG_CHECKING(if SHOW PROFILE should be enabled.)
AC_ARG_ENABLE(profiling,
    AS_HELP_STRING([--enable-profiling], [Build a version with query profiling code (req. community-features)]),
    [ ENABLED_PROFILING=$enableval ],
    [ ENABLED_PROFILING=$ENABLE_COMMUNITY_FEATURES ])

if test "$ENABLED_PROFILING" = "yes"
then
  if test "$ENABLE_COMMUNITY_FEATURES" = "yes";
  then
    AC_DEFINE([ENABLED_PROFILING], [1],
              [If SHOW PROFILE should be enabled])
    AC_MSG_RESULT([yes]) 
  else
    ENABLED_PROFILING="no"
    AC_MSG_RESULT([no, overridden by community-features disabled])
  fi
else
  AC_MSG_RESULT([no])
fi

# Use this to set the place used for unix socket used to local communication.
AC_ARG_WITH(unix-socket-path,
    [  --with-unix-socket-path=SOCKET
                          Where to put the unix-domain socket.  SOCKET must be 
                          an absolute file name.],
    [ MYSQL_UNIX_ADDR=$withval ],
    [ MYSQL_UNIX_ADDR=$MYSQL_UNIX_ADDR_DEFAULT ]
    )
AC_SUBST(MYSQL_UNIX_ADDR)

AC_ARG_WITH(tcp-port,
    [  --with-tcp-port=port-number
                          Which port to use for MySQL services (default 3306)],
    [ MYSQL_TCP_PORT=$withval ],
    [ MYSQL_TCP_PORT=$MYSQL_TCP_PORT_DEFAULT
      # if we actually defaulted (as opposed to the pathological case of
      # --with-tcp-port=<MYSQL_TCP_PORT_DEFAULT> which might in theory
      # happen if whole batch of servers was built from a script), set
      # the default to zero to indicate that; we don't lose information
      # that way, because 0 obviously indicates that we can get the
      # default value from MYSQL_TCP_PORT. this seems really evil, but
      # testing for MYSQL_TCP_PORT==MYSQL_TCP_PORT_DEFAULT would make a
      # a port of MYSQL_TCP_PORT_DEFAULT magic even if the builder did not
      # intend it to mean "use the default, in fact, look up a good default
      # from /etc/services if you can", but really, really meant 3306 when
      # they passed in 3306. When they pass in a specific value, let them
      # have it; don't second guess user and think we know better, this will
      # just make people cross.  this makes the the logic work like this
      # (which is complicated enough):
      #
      # - if a port was set during build, use that as a default.
      #
      # - otherwise, try to look up a port in /etc/services; if that fails,
      #   use MYSQL_TCP_PORT_DEFAULT (at the time of this writing 3306)
      #
      # - allow the MYSQL_TCP_PORT environment variable to override that.
      #
      # - allow command-line parameters to override all of the above.
      #
      # the top-most MYSQL_TCP_PORT_DEFAULT is read from win/configure.js,
      # so don't mess with that.
      MYSQL_TCP_PORT_DEFAULT=0 ]
    )
AC_SUBST(MYSQL_TCP_PORT)
# We might want to document the assigned port in the manual.
AC_SUBST(MYSQL_TCP_PORT_DEFAULT)

# Use this to set the place used for unix socket used to local communication.
AC_ARG_WITH(mysqld-user,
    [  --with-mysqld-user=username   
                          What user the mysqld daemon shall be run as.],
    [ MYSQLD_USER=$withval ],
    [ MYSQLD_USER=mysql ]
    )
AC_SUBST(MYSQLD_USER)

# If we should allow LOAD DATA LOCAL
AC_MSG_CHECKING(If we should should enable LOAD DATA LOCAL by default)
AC_ARG_ENABLE(local-infile,
    [  --enable-local-infile   Enable LOAD DATA LOCAL INFILE (default: disabled)],
    [ ENABLED_LOCAL_INFILE=$enableval ],
    [ ENABLED_LOCAL_INFILE=no ]
    )
if test "$ENABLED_LOCAL_INFILE" = "yes"
then
  AC_MSG_RESULT([yes])
  AC_DEFINE([ENABLED_LOCAL_INFILE], [1],
            [If LOAD DATA LOCAL INFILE should be enabled by default])
else
  AC_MSG_RESULT([no])
fi

# If we should allow init-file, skip-grant-table and bootstrap options
AC_MSG_CHECKING(If we should should enable init-file, skip-grant-table options and bootstrap)
AC_ARG_ENABLE(grant-options,
    [  --disable-grant-options Disables the use of --init-file, --skip-grant-tables and --bootstrap options],
    [ mysql_grant_options_enabled=$enableval ],
    [ mysql_grant_options_enabled=yes ]
    )
if test "$mysql_grant_options_enabled" = "yes"
then
  AC_MSG_RESULT([yes])
else
  AC_DEFINE([DISABLE_GRANT_OPTIONS], [1],
            [Disables the use of --init-file, --skip-grant-tables and --bootstrap options])
  AC_MSG_RESULT([no])
fi

MYSQL_SYS_LARGEFILE

# Types that must be checked AFTER large file support is checked
AC_TYPE_SIZE_T

#--------------------------------------------------------------------
# Check for system header files
#--------------------------------------------------------------------

AC_HEADER_DIRENT
AC_HEADER_STDC
AC_HEADER_SYS_WAIT
AC_CHECK_HEADERS(fcntl.h fenv.h float.h floatingpoint.h fpu_control.h \
 ieeefp.h limits.h memory.h pwd.h select.h fnmatch.h \
 stdlib.h stddef.h sys/stat.h sys/sockio.h \
 strings.h string.h synch.h sys/mman.h sys/socket.h netinet/in.h arpa/inet.h \
 sys/timeb.h sys/types.h sys/un.h sys/vadvise.h sys/wait.h term.h \
 unistd.h utime.h sys/utime.h termio.h termios.h sched.h crypt.h alloca.h \
 sys/ioctl.h malloc.h sys/malloc.h sys/ipc.h sys/shm.h linux/config.h \
 sys/prctl.h sys/resource.h sys/param.h port.h ieeefp.h \
 execinfo.h)

AC_CHECK_HEADERS([xfs/xfs.h])

#--------------------------------------------------------------------
# Check for system libraries. Adds the library to $LIBS
# and defines HAVE_LIBM etc
#--------------------------------------------------------------------

AC_CHECK_LIB(m, floor, [], AC_CHECK_LIB(m, __infinity))

AC_CHECK_LIB(nsl_r, gethostbyname_r, [],
  AC_CHECK_LIB(nsl, gethostbyname_r))
AC_CHECK_FUNC(gethostbyname_r)

AC_SEARCH_LIBS(setsockopt, socket)
# This may get things to compile even if bind-8 is installed
AC_SEARCH_LIBS(bind, bind)
# Check if crypt() exists in libc or libcrypt, sets LIBS if needed
AC_SEARCH_LIBS(crypt, crypt, AC_DEFINE(HAVE_CRYPT, 1, [crypt]))
# See if we need a library for address lookup.
AC_SEARCH_LIBS(inet_aton, [socket nsl resolv])

# For the sched_yield() function on Solaris
AC_SEARCH_LIBS(sched_yield, posix4, 
  AC_DEFINE(HAVE_SCHED_YIELD, 1, [sched_yield]))

MYSQL_CHECK_ZLIB_WITH_COMPRESS

# For large pages support
if test "$TARGET_LINUX" = "true"
then
  # For SHM_HUGETLB on Linux
  AC_CHECK_DECLS(SHM_HUGETLB, 
      AC_DEFINE([HAVE_LARGE_PAGES], [1], 
                [Define if you have large pages support])
      AC_DEFINE([HUGETLB_USE_PROC_MEMINFO], [1],
                [Define if /proc/meminfo shows the huge page size (Linux only)])
      , ,
      [
#include <sys/shm.h>
      ]
  )
fi

#--------------------------------------------------------------------
# Check for TCP wrapper support
#--------------------------------------------------------------------

AC_ARG_WITH(libwrap,
[  --with-libwrap[=DIR]      Compile in libwrap (tcp_wrappers) support],[
  case "$with_libwrap" in
  no) : ;;
  yes|*)
    _cppflags=${CPPFLAGS}
    _ldflags=${LDFLAGS}

    if test "$with_libwrap" != "yes"; then
      CPPFLAGS="${CPPFLAGS} -I$with_libwrap/include"
      LDFLAGS="${LDFLAGS} -L$with_libwrap/lib"
    fi

    _libs=${LIBS}
    AC_CHECK_HEADER(tcpd.h,
      LIBS="-lwrap $LIBS"
      AC_MSG_CHECKING(for TCP wrappers library -lwrap)
      AC_TRY_LINK([#include <tcpd.h>
int allow_severity = 0;
int deny_severity  = 0;

struct request_info *req;
],[hosts_access (req)],
        AC_MSG_RESULT(yes)
        AC_DEFINE([LIBWRAP], [1], [Define if you have -lwrap])
        AC_DEFINE([HAVE_LIBWRAP], [1], [Define if have -lwrap])
	if test "$with_libwrap" != "yes"; then
	    WRAPLIBS="-L${with_libwrap}/lib"
	fi
	WRAPLIBS="${WRAPLIBS} -lwrap",
        AC_MSG_RESULT(no)
        CPPFLAGS=${_cppflags} LDFLAGS=${_ldflags}),
      CPPFLAGS=${_cppflags} LDFLAGS=${_ldflags})
    LDFLAGS=${_ldflags} LIBS=${_libs}
    ;;
  esac
])
AC_SUBST(WRAPLIBS)

# Check for gtty if termio.h doesn't exists
if test "$ac_cv_header_termio_h" = "no" -a "$ac_cv_header_termios_h" = "no"
then
  AC_SEARCH_LIBS(gtty, compat)
fi

# We make a special variable for non-threaded version of LIBS to avoid
# including thread libs into non-threaded version of MySQL client library.
# Later in this script LIBS will be augmented with a threads library.
NON_THREADED_LIBS="$LIBS"

AC_CHECK_TYPES([int8, uint8, int16, uint16, int32, uint32, int64, uint64,
                uchar, uint, ulong],[],[], [
#include <sys/types.h>
])
AC_CHECK_TYPES([in_addr_t], [], [], [
#include <sys/types.h>
#include <sys/socket.h>
#include <netinet/in.h>
#include <arpa/inet.h>
])
AC_CHECK_TYPES([fp_except], [], [], [
#include <sys/types.h>
#include <ieeefp.h>
])

#
# Some system specific hacks
#

MAX_C_OPTIMIZE="-O3"
MAX_CXX_OPTIMIZE="-O3"

case $SYSTEM_TYPE in
  *solaris2.7*)
    # Solaris 2.7 has a broken /usr/include/widec.h
    # Make a fixed copy in ./include
    AC_MSG_WARN([Fixing broken include files for $SYSTEM_TYPE])
    echo "  - Creating local copy of widec.h"
    if test ! -d include
    then
      mkdir ./include
    fi
    builddir=`pwd`
    sed -e "s|^#if[ 	]*!defined(lint) && !defined(__lint)|#if !defined\(lint\) \&\& !defined\(__lint\) \&\& !defined\(getwc\)|" < /usr/include/widec.h > include/widec.h
    CFLAGS="$CFLAGS -DHAVE_CURSES_H -I$builddir/include -DHAVE_RWLOCK_T"
    CXXFLAGS="$CXXFLAGS -DHAVE_CURSES_H -I$builddir/include -DHAVE_RWLOCK_T"
    ;;
  *solaris2.8*)
    # Solaris 2.8 has a broken /usr/include/widec.h
    # Make a fixed copy in ./include
    AC_MSG_WARN([Fixing broken include files for $SYSTEM_TYPE])
    echo "  - Creating local copy of widec.h"
    if test ! -d include
    then
      mkdir ./include
    fi
    builddir=`pwd`
    sed -e "s|^#if[ 	]*!defined(__lint)|#if !defined\(__lint\) \&\& !defined\(getwc\)|" < /usr/include/widec.h > include/widec.h
    CFLAGS="$CFLAGS -DHAVE_CURSES_H -I$builddir/include -DHAVE_RWLOCK_T"
    CXXFLAGS="$CXXFLAGS -DHAVE_CURSES_H -I$builddir/include -DHAVE_RWLOCK_T"
    ;;
  *solaris2.5.1*)
    AC_MSG_WARN([Enabling getpass() workaround for Solaris 2.5.1])
    CFLAGS="$CFLAGS -DHAVE_BROKEN_GETPASS -DSOLARIS -DHAVE_RWLOCK_T";
    CXXFLAGS="$CXXFLAGS -DHAVE_RWLOCK_T -DSOLARIS"
    ;;
  *solaris*)
    CFLAGS="$CFLAGS -DHAVE_RWLOCK_T"
    CXXFLAGS="$CXXFLAGS -DHAVE_RWLOCK_T"
    ;;
  *SunOS*)
    AC_MSG_WARN([Enabling getpass() workaround for SunOS])
    CFLAGS="$CFLAGS -DHAVE_BROKEN_GETPASS -DSOLARIS";
    ;;
  *hpux10.20*)
    AC_MSG_WARN([Enabling workarounds for hpux 10.20])
    CFLAGS="$CFLAGS -DHAVE_BROKEN_SNPRINTF -DSIGNALS_DONT_BREAK_READ -DDO_NOT_REMOVE_THREAD_WRAPPERS -DHPUX10 -DSIGNAL_WITH_VIO_CLOSE -DHAVE_BROKEN_PTHREAD_COND_TIMEDWAIT -DHAVE_POSIX1003_4a_MUTEX"
    CXXFLAGS="$CXXFLAGS -DHAVE_BROKEN_SNPRINTF -D_INCLUDE_LONGLONG -DSIGNALS_DONT_BREAK_READ -DDO_NOT_REMOVE_THREAD_WRAPPERS -DHPUX10 -DSIGNAL_WITH_VIO_CLOSE -DHAVE_BROKEN_PTHREAD_COND_TIMEDWAIT -DHAVE_POSIX1003_4a_MUTEX"
    if test "$with_named_thread" = "no"
    then 
      AC_MSG_WARN([Using --with-named-thread=-lpthread])
      with_named_thread="-lcma"
    fi
    ;;
  *hpux11.*)
    AC_MSG_WARN([Enabling workarounds for hpux 11])
    CFLAGS="$CFLAGS -DHPUX11  -DSNPRINTF_RETURN_TRUNC -DHAVE_BROKEN_PREAD -DHAVE_BROKEN_GETPASS -DNO_FCNTL_NONBLOCK -DDO_NOT_REMOVE_THREAD_WRAPPERS -DHAVE_BROKEN_PTHREAD_COND_TIMEDWAIT"
    CXXFLAGS="$CXXFLAGS -DHPUX11  -DSNPRINTF_RETURN_TRUNC -DHAVE_BROKEN_PREAD -D_INCLUDE_LONGLONG -DNO_FCNTL_NONBLOCK -DDO_NOT_REMOVE_THREAD_WRAPPERS -DHAVE_BROKEN_PTHREAD_COND_TIMEDWAIT"
    if test "$with_named_thread" = "no"
    then 
      AC_MSG_WARN([Using --with-named-thread=-lpthread])
      with_named_thread="-lpthread"
    fi
    # Fixes for HPUX 11.0 compiler
    if test "$ac_cv_prog_gcc" = "no"
    then
      CFLAGS="$CFLAGS -DHAVE_BROKEN_INLINE"
# set working flags first in line, letting override it (i. e. for debug):
      CXXFLAGS="+O2 $CXXFLAGS"
      MAX_C_OPTIMIZE=""
      MAX_CXX_OPTIMIZE=""
      ndb_cxxflags_fix="$ndb_cxxflags_fix -Aa"
    fi
    ;;
  *rhapsody*)
    if test "$ac_cv_prog_gcc" = "yes"
    then
      CPPFLAGS="$CPPFLAGS -traditional-cpp "
      CFLAGS="-DHAVE_CTHREADS_WRAPPER -DDO_NOT_REMOVE_THREAD_WRAPPERS"
      CXXFLAGS="-DHAVE_CTHREADS_WRAPPER"
      if test $with_named_curses = "no"
      then
	with_named_curses=""
      fi
    fi
    ;;
  *darwin5*)
    if test "$ac_cv_prog_gcc" = "yes"
    then
      FLAGS="-traditional-cpp -DHAVE_DARWIN5_THREADS -D_P1003_1B_VISIBLE -DSIGNAL_WITH_VIO_CLOSE -DSIGNALS_DONT_BREAK_READ -DHAVE_BROKEN_REALPATH"
      CFLAGS="$CFLAGS $FLAGS"
      CXXFLAGS="$CXXFLAGS $FLAGS"
      MAX_C_OPTIMIZE="-O"
      with_named_curses=""
    fi
    ;;
  *darwin6*)
    if test "$ac_cv_prog_gcc" = "yes"
    then
      FLAGS="-D_P1003_1B_VISIBLE -DSIGNAL_WITH_VIO_CLOSE -DSIGNALS_DONT_BREAK_READ -DHAVE_BROKEN_REALPATH -DDONT_DECLARE_CXA_PURE_VIRTUAL "
      CFLAGS="$CFLAGS $FLAGS"
      CXXFLAGS="$CXXFLAGS $FLAGS"
      MAX_C_OPTIMIZE="-O"
    fi
    ;;
  *darwin*)
    if test "$ac_cv_prog_gcc" = "yes"
    then
      FLAGS="-D_P1003_1B_VISIBLE -DSIGNAL_WITH_VIO_CLOSE -DSIGNALS_DONT_BREAK_READ -DIGNORE_SIGHUP_SIGQUIT  -DDONT_DECLARE_CXA_PURE_VIRTUAL"
      CFLAGS="$CFLAGS $FLAGS"
      CXXFLAGS="$CXXFLAGS $FLAGS"
      MAX_C_OPTIMIZE="-O"
    fi
    ;;
  *freebsd*|*dragonfly*)
    AC_MSG_WARN([Adding fix for interrupted reads])
    OSVERSION=`sysctl -a | grep osreldate | awk '{ print $2 }'`
    if test "$OSVERSION" -gt "480100" && \
       test "$OSVERSION" -lt "500000" || \
       test "$OSVERSION" -gt "500109"
    then
       CXXFLAGS="$CXXFLAGS -DMYSQLD_NET_RETRY_COUNT=1000000"
    else
       CFLAGS="$CFLAGS -DHAVE_BROKEN_REALPATH"
       CXXFLAGS="$CXXFLAGS -DMYSQLD_NET_RETRY_COUNT=1000000 -DHAVE_BROKEN_REALPATH"
    fi
    ;;
  *netbsd*)
    AC_MSG_WARN([Adding flag -Dunix])
    CFLAGS="$CFLAGS -Dunix"
    CXXFLAGS="$CXXFLAGS -Dunix"
    OVERRIDE_MT_LD_ADD="\$(top_srcdir)/mit-pthreads/obj/libpthread.a"
    ;;
  *bsdi*)
    AC_MSG_WARN([Adding fix for BSDI])
    CFLAGS="$CFLAGS -D__BSD__ -DHAVE_BROKEN_REALPATH"
    AC_DEFINE_UNQUOTED([SOCKOPT_OPTLEN_TYPE], [size_t],
                       [Last argument to get/setsockopt])
    ;;
   *sgi-irix6*)
    if test "$with_named_thread" = "no"
    then 
      AC_MSG_WARN([Using --with-named-thread=-lpthread])
      with_named_thread="-lpthread"
    fi
    CXXFLAGS="$CXXFLAGS -D_BOOL"
    ;;
    *aix4.3*)
      AC_MSG_WARN([Adding defines for AIX])
      CFLAGS="$CFLAGS -Wa,-many -DUNDEF_HAVE_INITGROUPS -DSIGNALS_DONT_BREAK_READ"
      CXXFLAGS="$CXXFLAGS -Wa,-many -DUNDEF_HAVE_INITGROUPS -DSIGNALS_DONT_BREAK_READ"
    ;;
dnl Is this the right match for DEC OSF on alpha?
    *dec-osf*)
      if test "$ac_cv_prog_gcc" = "yes" && test "$host_cpu" = "alpha"
      then
	  AC_MSG_WARN([Adding defines for DEC OSF on alpha])
	  CFLAGS="$CFLAGS -mieee"
	  CXXFLAGS="$CXXFLAGS -mieee"
      fi
      AC_MSG_WARN([Adding defines for OSF1])
      # gethostbyname_r is deprecated and doesn't work ok on OSF1
      CFLAGS="$CFLAGS -DUNDEF_HAVE_GETHOSTBYNAME_R -DSNPRINTF_RETURN_TRUNC"
      CXXFLAGS="$CXXFLAGS -DUNDEF_HAVE_GETHOSTBYNAME_R -DSNPRINTF_RETURN_TRUNC"
      # fix to handle include of <stdint.h> correctly on OSF1 with cxx compiler
      CXXFLAGS="$CXXFLAGS -I/usr/include/cxx -I/usr/include/cxx_cname -I/usr/include -I/usr/include.dtk"
    ;;
  *netware*)
    # No need for curses library so set it to null
    with_named_curses=""

    # No thread library - in LibC
    with_named_thread=""
    
    #
    # Edit Makefile.in files.
    #
    echo -n "configuring Makefile.in files for NetWare... "
    for file in sql/Makefile.in extra/Makefile.in client/Makefile.in
    do
    # echo "#### $file ####"
      filedir="`dirname $file`"
      filebase="`basename $file`"
      filesed=$filedir/$filebase.sed
      #
      # Backup and always use original file
      #
      if test -f $file.bk
      then
        cp -fp $file.bk $file
      else
        cp -fp $file $file.bk
      fi
      case $file in
        sql/Makefile.in)
          # Use gen_lex_hash.linux instead of gen_lex_hash
          # Add library dependencies to mysqld_DEPENDENCIES
          lib_DEPENDENCIES="\$(openssl_libs) \$(yassl_libs)"
          cat > $filesed << EOF
s,\(\./gen_lex_hash\)\$(EXEEXT),\1.linux,
s%\(mysqld_DEPENDENCIES = \)%\1$lib_DEPENDENCIES %
EOF
          ;;
        extra/Makefile.in)
          cat > $filesed << EOF
s,\(extra/comp_err\)\$(EXEEXT),\1.linux,
EOF
          ;;
        libmysql/Makefile.in)
          cat > $filesed << EOF
s,libyassl.la,.libs/libyassl.a,
s,libtaocrypt.la,.libs/libtaocrypt.a,
EOF
          ;;
        libmysql_r/Makefile.in)
          cat > $filesed << EOF
s,libyassl.la,.libs/libyassl.a,
s,libtaocrypt.la,.libs/libtaocrypt.a,
EOF
          ;;
        client/Makefile.in)
          #
          cat > $filesed << EOF
s,libmysqlclient.la,.libs/libmysqlclient.a,
EOF
          ;;
      esac
      if `sed -f $filesed $file > $file.nw`;\
      then
        mv -f $file.nw $file
        rm -f $filesed
      else
        exit 1
      fi
      # wait for file system changes to complete
      sleep 1
    done
    echo "done"

    #
    # Make sure the following files are writable.
    #
    # When the files are retrieved from some source code control systems they are read-only.
    #
    echo -n "making sure specific build files are writable... "
    for file in \
        Docs/manual.chm \
        Docs/mysql.info \
        Docs/INSTALL-BINARY \
        INSTALL-SOURCE \
        COPYING
    do
      if test -e $file; then
        chmod +w $file
      fi
    done
    echo "done"

    ;;
esac


#---START: Used in for client configure
# Check if we threads are in libc or if we should use
# -lpthread, -lpthreads or mit-pthreads
# We have to check libc last because else it fails on Solaris 2.6

with_posix_threads="no"
# Search thread lib on Linux
if test "$with_named_thread" = "no"
then
    AC_MSG_CHECKING("Linux threads")
    if test "$TARGET_LINUX" = "true"
    then
        AC_MSG_RESULT("starting")
        # use getconf to check glibc contents
        AC_MSG_CHECKING("getconf GNU_LIBPTHREAD_VERSION")
        case `getconf GNU_LIBPTHREAD_VERSION | tr abcdefghijklmnopqrstuvwxyz ABCDEFGHIJKLMNOPQRSTUVWXYZ` in
        NPTL* )
                AC_MSG_RESULT("NPTL")
                AC_DEFINE([HAVE_NPTL], [1], [NPTL threads implementation])
                with_named_thread="-lpthread"
                ;;
        LINUXTHREADS* )
                AC_MSG_RESULT("Linuxthreads")
                AC_DEFINE([HAVE_LINUXTHREADS], [1], 
                      [Whether we are using Xavier Leroy's LinuxThreads])
                with_named_thread="-lpthread"
                ;;
        * )
                AC_MSG_RESULT("unknown")
                ;;
        esac
        if test "$with_named_thread" = "no"
        then
          # old method, check headers
          # Look for LinuxThreads.
          AC_MSG_CHECKING("LinuxThreads in header file comment")
          res=`grep Linuxthreads /usr/include/pthread.h 2>/dev/null | wc -l`
          if test "$res" -gt 0
          then
            AC_MSG_RESULT("Found")
            AC_DEFINE([HAVE_LINUXTHREADS], [1],
                  [Whether we are using Xavier Leroy's LinuxThreads])
            # Linux 2.0 sanity check
            AC_TRY_COMPILE([#include <sched.h>], [int a = sched_get_priority_min(1);], ,
                  AC_MSG_ERROR([Syntax error in sched.h. Change _P to __P in the /usr/include/sched.h file. See the Installation chapter in the Reference Manual]))
            # RedHat 5.0 does not work with dynamic linking of this. -static also
            # gives a speed increase in linux so it does not hurt on other systems.
            with_named_thread="-lpthread"
          else
            AC_MSG_RESULT("Not found")
            # If this is a linux machine we should barf
            AC_MSG_ERROR([This is a Linux system without a working getconf, 
and Linuxthreads was not found. Please install it (or a new glibc) and try again.  
See the Installation chapter in the Reference Manual for more information.])
          fi
        else
            AC_MSG_RESULT("no need to check headers")
        fi
        
        AC_MSG_CHECKING("for pthread_create in -lpthread")
        ac_save_LIBS="$LIBS"
        LIBS="$LIBS -lpthread"
        AC_TRY_LINK( [#include <pthread.h>],
              [ (void) pthread_create((pthread_t*) 0,(pthread_attr_t*) 0, 0, 0); ],
              AC_MSG_RESULT("yes"),
              [ AC_MSG_RESULT("no")
                AC_MSG_ERROR([
This is a Linux system claiming to support threads, either Linuxthreads or NPTL, but linking a test program failed.  
Please install one of these (or a new glibc) and try again.  
See the Installation chapter in the Reference Manual for more information.]) ]
              )
        LIBS="$ac_save_LIBS"
    else
        AC_MSG_RESULT("no")
    fi  # "$TARGET_LINUX" 
fi  # "$with_named_thread" = "no" -a "$with_mit_threads" = "no"


# Hack for DEC-UNIX (OSF1 -> Tru64)
if test "$with_named_thread" = "no" -a "$with_mit_threads" = "no"
then
    AC_MSG_CHECKING("DEC threads post OSF/1 3.2")
    if test -f /usr/shlib/libpthread.so -a -f /usr/lib/libmach.a -a -f /usr/ccs/lib/cmplrs/cc/libexc.a
    then
      with_named_thread="-lpthread -lmach -lexc"
      CFLAGS="$CFLAGS -D_REENTRANT"
      CXXFLAGS="$CXXFLAGS -D_REENTRANT"
      AC_DEFINE(HAVE_DEC_THREADS, [1], [Whether we are using DEC threads])
      AC_MSG_RESULT("yes")
    else
      AC_MSG_RESULT("no")
    fi  # DEC threads
fi  # "$with_named_thread" = "no" -a "$with_mit_threads" = "no"


dnl This is needed because -lsocket has to come after the thread
dnl library on SCO.
AC_DEFUN([MYSQL_REMOVE_SOCKET_FROM_LIBS_HACK], [
  LIBS=`echo " $LIBS " | sed -e 's/ -lsocket / /g'`
])
# Hack for SCO UNIX
if test "$with_named_thread" = "no"
then
  AC_MSG_CHECKING("SCO threads")
  if expr "$SYSTEM_TYPE" : ".*sco.*" > /dev/null
  then
    if test -f /usr/lib/libgthreads.a -o -f /usr/lib/libgthreads.so
    then
      MYSQL_REMOVE_SOCKET_FROM_LIBS_HACK
      with_named_thread="-lgthreads -lsocket -lgthreads"
      # sched.h conflicts with fsu-threads
      touch ./include/sched.h
      touch ./include/semaphore.h

      # We must have gcc
      if expr "$CC" : ".*gcc.*"
      then
	AC_MSG_RESULT("yes")
      else
	AC_MSG_ERROR([On SCO UNIX MySQL must be compiled with gcc. See the Installation chapter in the Reference Manual.])
      fi
      AC_MSG_RESULT("yes")
    elif test -f /usr/local/lib/libpthread.a -o -f /usr/local/lib/libpthread.so
    then
      MYSQL_REMOVE_SOCKET_FROM_LIBS_HACK
      with_named_thread="-lpthread -lsocket"
      # sched.h conflicts with fsu-threads
      # touch ./include/sched.h

      AC_MSG_CHECKING("for gcc")
      # We must have gcc
      if expr "$CC" : ".*gcc.*"
      then
	AC_MSG_RESULT("yes")
      else
	AC_MSG_ERROR([On SCO UNIX MySQL must be compiled with gcc. See the Installation chapter in the Reference Manual.])
      fi
      AC_MSG_RESULT("yes")
    # Hack for SCO UnixWare 7.1.x
    #
    elif test "$with_named_thread" = "no"
    then
      AC_MSG_RESULT("no")
      AC_MSG_CHECKING("SCO UnixWare 7.1.x native threads")
      if expr "$SYSTEM_TYPE" : ".*sco.*" > /dev/null
      then
        if test -f /usr/lib/libthread.so -o -f /usr/lib/libthreadT.so
        then
	  MYSQL_REMOVE_SOCKET_FROM_LIBS_HACK
          if expr "$CC" : ".*gcc.*"
          then
            with_named_thread="-pthread -lsocket -lnsl"
          else
            with_named_thread="-Kthread -lsocket -lnsl"
          fi
          if expr "$SYSTEM_TYPE" : ".*unixware7.0.0" > /dev/null
          then
            AC_DEFINE(HAVE_UNIXWARE7_THREADS, [1])
          fi
          AC_MSG_RESULT("yes")
          # We must have cc
          AC_MSG_CHECKING("for gcc")
          if expr "$CC" : ".*gcc.*"
          then
	    CC="$CC -pthread -DUNIXWARE_7 -DHAVE_BROKEN_RWLOCK"
	    CXX="$CXX -pthread -DUNIXWARE_7 -DHAVE_BROKEN_RWLOCK"
          else
	    CC="$CC -Kthread -DUNIXWARE_7 -DHAVE_BROKEN_RWLOCK"
	    CXX="$CXX -Kthread -DUNIXWARE_7 -DHAVE_BROKEN_RWLOCK"
          fi
        else
          AC_MSG_ERROR([configure: error: Can't find thread libs on SCO UnixWare7. See the Installation chapter in the Reference Manual.]) 
        fi
      else
        AC_MSG_RESULT("no")
      fi
    else
      AC_MSG_ERROR([On SCO UNIX MySQL requires that the FSUThreads package is installed. See the Installation chapter in the Reference Manual.])
    fi
  else
    AC_MSG_RESULT("no")
  fi
fi

#
# Check for SCO threading libraries
#
if test "$with_named_thread" = "no"
then
  AC_MSG_CHECKING([SCO OpenServer 6, UnixWare 7 or OpenUNIX 8 native threads])
  if expr "$SYSTEM_TYPE" : ".*UnixWare.*" > /dev/null || \
     expr "$SYSTEM_TYPE" : ".*SCO_SV6.*" > /dev/null || \
     expr "$SYSTEM_TYPE" : ".*OpenUNIX.*" > /dev/null
  then
    if test -f /usr/lib/libthread.so -o -f /usr/lib/libthreadT.so
    then
      MYSQL_REMOVE_SOCKET_FROM_LIBS_HACK
      if expr "$CC" : ".*gcc.*" > /dev/null
      then
        with_named_thread="-pthread -lsocket -lnsl"
	CC="$CC -pthread -DUNIXWARE_7 -DHAVE_BROKEN_RWLOCK";
	CXX="$CXX -pthread -DUNIXWARE_7 -DHAVE_BROKEN_RWLOCK";
      else
        with_named_thread="-Kthread -lsocket -lnsl"
	CC="$CC -Kthread -DUNIXWARE_7 -DHAVE_BROKEN_RWLOCK";
	CXX="$CXX -Kthread -DUNIXWARE_7 -DHAVE_BROKEN_RWLOCK";
      fi
      if expr "$SYSTEM_TYPE" : ".*unixware7.0.0" > /dev/null
      then
        AC_DEFINE(HAVE_UNIXWARE7_THREADS, [1], [Have UnixWare 7 (or similar) almost-POSIX threading library])
      fi
      AC_MSG_RESULT(yes)
    else
      AC_MSG_ERROR([configure: error: Can't find thread library on SCO/Caldera system. See the Installation chapter in the Reference Manual.]) 
    fi
  else
    AC_MSG_RESULT(no)
  fi
fi

# Hack for Siemens UNIX
if test "$with_named_thread" = "no"
then
  AC_MSG_CHECKING("Siemens threads")
  if test -f /usr/lib/libxnet.so -a "$SYSTEM_TYPE" = "sni-sysv4"
  then
    LIBS="-lxnet $LIBS"
    NON_THREADED_LIBS="-lxnet $NON_THREADED_LIBS"
    with_named_thread="-Kthread $LDFLAGS -lxnet"
    LD_FLAGS=""
    CFLAGS="-Kthread $CFLAGS"
    CXXFLAGS="-Kthread $CXXFLAGS"
    AC_MSG_RESULT("yes")
  else
    AC_MSG_RESULT("no")
  fi
fi

# Use library named -lpthread
if test "$with_named_thread" = "no" -a "$with_pthread" = "yes"
then
    with_named_thread="-lpthread"
fi

#---END:

# Hack for Solaris >= 2.5
# We want both the new and the old interface
 
if test "$with_named_thread" = "no"
then
  AC_MSG_CHECKING("Solaris threads")
  if test -f /usr/lib/libpthread.so -a -f /usr/lib/libthread.so
  then
    with_named_thread="-lpthread -lthread"
    AC_MSG_RESULT("yes")
  else
    AC_MSG_RESULT("no")
  fi
fi

# Should we use named pthread library ?
AC_MSG_CHECKING("named thread libs:")
if test "$with_named_thread" != "no"
then
  LIBS="$with_named_thread $LIBS $with_named_thread"
  CLIENT_THREAD_LIBS="$with_named_thread"
  with_posix_threads="yes"
  AC_MSG_RESULT("$with_named_thread")
else
  AC_MSG_RESULT("no")
  # pthread_create is in standard libraries (As in BSDI 3.0)
  AC_MSG_CHECKING("for pthread_create in -libc");
  AC_TRY_LINK(
  [#include <pthread.h>],
  [ (void) pthread_create((pthread_t*) 0,(pthread_attr_t*) 0, 0, 0); ],
  with_posix_threads=yes, with_posix_threads=no)
  AC_MSG_RESULT("$with_posix_threads")
  if test "$with_posix_threads" = "no"
  then
    AC_MSG_CHECKING("for pthread_create in -lpthread")
    ac_save_LIBS="$LIBS"
    LIBS="$LIBS -lpthread"
    CLIENT_THREAD_LIBS="-lpthread"
    AC_TRY_LINK(
    [#include <pthread.h>],
    [ (void) pthread_create((pthread_t*) 0,(pthread_attr_t*) 0, 0, 0); ],
    with_posix_threads=yes, with_posix_threads=no)
    AC_MSG_RESULT("$with_posix_threads")
    if test "$with_posix_threads" = "no"
    then
      LIBS=" $ac_save_LIBS -lpthreads"
      CLIENT_THREAD_LIBS="-lpthreads"
      AC_MSG_CHECKING("for pthread_create in -lpthreads")
      AC_TRY_LINK(
      [#include <pthread.h>],
      [ pthread_create((pthread_t*) 0,(pthread_attr_t*) 0, 0, 0); ],
      with_posix_threads=yes, with_posix_threads=no)
      AC_MSG_RESULT("$with_posix_threads")
      if test "$with_posix_threads" = "no"
      then
        # This is for FreeBSD
        LIBS="$ac_save_LIBS -pthread"
        CLIENT_THREAD_LIBS="-pthread"
        AC_MSG_CHECKING("for pthread_create in -pthread")
        AC_TRY_LINK(
        [#include <pthread.h>],
        [ pthread_create((pthread_t*) 0,(pthread_attr_t*) 0, 0, 0); ],
        with_posix_threads=yes, with_posix_threads=no)
        AC_MSG_RESULT("$with_posix_threads")
      fi
    fi
  fi
fi

#
# Solaris bug http://bugs.opensolaris.org/bugdatabase/view_bug.do?bug_id=6611808
# Detect and work around.
#
AC_MSG_CHECKING([for OpenSolaris Bug 6611808])
save_CFLAGS="$CFLAGS"
CFLAGS="$CFLAGS -Werror"
AC_COMPILE_IFELSE([AC_LANG_SOURCE([
  #include <pthread.h>
  void dummy() {}
  int main()
  {
    pthread_once_t once_control = { PTHREAD_ONCE_INIT };
    pthread_once(&once_control, dummy);
    return 0;
  }
])], [
  AC_DEFINE([PTHREAD_ONCE_INITIALIZER], [{PTHREAD_ONCE_INIT}],
            [See OpenSolaris Bug 6611808])
  AC_MSG_RESULT([yes])
], [
  AC_MSG_RESULT([no])
]);
CFLAGS="$save_CFLAGS"

#---START: Used in for client configure
# Must be checked after, because strtok_r may be in -lpthread
# On AIX strtok_r is in libc_r

my_save_LIBS="$LIBS"
AC_CHECK_LIB(pthread,strtok_r)
LIBS="$my_save_LIBS"
if test "$ac_cv_lib_pthread_strtok_r" = "no"
then
  AC_CHECK_LIB(c_r,strtok_r)
  case "$with_osf32_threads---$target_os" in
    # Don't keep -lc_r in LIBS; -pthread handles it magically
    yes---* | *---freebsd* | *---hpux*) LIBS="$my_save_LIBS" ;;

  esac
  AC_CHECK_FUNCS(strtok_r pthread_init)
else
  AC_CHECK_FUNCS(strtok_r)
fi
#---END:

# dlopen, dlerror
case "$with_mysqld_ldflags " in

  *"-all-static "*)
    # No need to check for dlopen when mysqld is linked with
    # -all-static as it won't be able to load any functions.
    # NOTE! It would be better if it was possible to test if dlopen
    # can be used, but a good way to test it couldn't be found

    ;;

  *)
    # Check for dlopen, needed for user definable functions
    # This must be checked after threads on AIX
    # We only need this for mysqld, not for the clients.

    my_save_LIBS="$LIBS"
    LIBS=""
    AC_CHECK_LIB(dl,dlopen)
    LIBDL=$LIBS
    LIBS="$my_save_LIBS"
    AC_SUBST(LIBDL)

    my_save_LIBS="$LIBS"
    LIBS="$LIBS $LIBDL"
    AC_CHECK_FUNCS(dlopen dlerror)
    LIBS="$my_save_LIBS"

    ;;
esac


# System characteristics
case $SYSTEM_TYPE in
  *netware*) ;;
  *)
AC_SYS_RESTARTABLE_SYSCALLS
    ;;
esac

# Build optimized or debug version ?
# First check for gcc and g++
if test "$GCC" = "yes"
then
  DEBUG_CFLAGS="-g"
  DEBUG_OPTIMIZE_CC="-O"
  OPTIMIZE_CFLAGS="$MAX_C_OPTIMIZE"
else
  DEBUG_CFLAGS="-g"
  DEBUG_OPTIMIZE_CC=""
  case $SYSTEM_TYPE in                               
    *solaris*)
      OPTIMIZE_CFLAGS="-O1"
      ;;
    *)
      OPTIMIZE_CFLAGS="-O"
      ;;
  esac
fi
if test "$GXX" = "yes"
then
  DEBUG_CXXFLAGS="-g"
  DEBUG_OPTIMIZE_CXX="-O"
  OPTIMIZE_CXXFLAGS="$MAX_CXX_OPTIMIZE"
else
  DEBUG_OPTIMIZE_CXX=""
  case $SYSTEM_TYPE in
    *solaris*)
      DEBUG_CXXFLAGS="-g0"
      OPTIMIZE_CXXFLAGS="-O1"
      ;;
    *)
      DEBUG_CXXFLAGS="-g"
      OPTIMIZE_CXXFLAGS="-O"
      ;;
  esac
fi

case $SYSTEM_TYPE in
  *netware*)
    DEBUG_CFLAGS="-g -DDEBUG -sym internal,codeview4"
    DEBUG_CXXFLAGS="-g -DDEBUG -sym internal,codeview4"
    DEBUG_OPTIMIZE_CC="-DDEBUG"
    DEBUG_OPTIMIZE_CXX="-DDEBUG"
    OPTIMIZE_CFLAGS="-O3 -DNDEBUG"
    OPTIMIZE_CXXFLAGS="-O3 -DNDEBUG"
    ;;
esac

# If the user specified CFLAGS, we won't add any optimizations
if test -n "$SAVE_CFLAGS"
then
  OPTIMIZE_CFLAGS=""
  DEBUG_OPTIMIZE_CC=""
fi
# Ditto for CXXFLAGS
if test -n "$SAVE_CXXFLAGS"
then
  OPTIMIZE_CXXFLAGS=""
  DEBUG_OPTIMIZE_CXX=""
fi

if test "$with_debug" = "yes"
then
  # Medium debug.
  AC_DEFINE([DBUG_ON], [1], [Use libdbug])
  AC_DEFINE([SAFE_MUTEX], [1], [Use safe mutexes])
  CFLAGS="$DEBUG_CFLAGS $DEBUG_OPTIMIZE_CC $CFLAGS"
  CXXFLAGS="$DEBUG_CXXFLAGS $DEBUG_OPTIMIZE_CXX $CXXFLAGS"
elif test "$with_debug" = "full"
then
  # Full debug. Very slow in some cases
  AC_DEFINE([DBUG_ON], [1], [Use libdbug])
  AC_DEFINE([SAFE_MUTEX], [1], [Use safe mutexes])
  AC_DEFINE([SAFEMALLOC], [1], [Use safe malloc])
  CFLAGS="$DEBUG_CFLAGS $CFLAGS"
  CXXFLAGS="$DEBUG_CXXFLAGS $CXXFLAGS"
else
  # Optimized version. No debug
  AC_DEFINE([DBUG_OFF], [1], [Don't use libdbug])
  CFLAGS="$OPTIMIZE_CFLAGS $CFLAGS"
  CXXFLAGS="$OPTIMIZE_CXXFLAGS $CXXFLAGS"
fi

# Debug Sync Facility. NOTE: depends on 'with_debug'. Must be behind it.
AC_MSG_CHECKING(if Debug Sync Facility should be enabled.)
AC_ARG_ENABLE(debug_sync,
              AS_HELP_STRING([--enable-debug-sync],
                             [Build a version with Debug Sync Facility]),
              [ enable_debug_sync=$enableval ],
              [ enable_debug_sync=$with_debug ])

if test "$enable_debug_sync" != "no"
then
  AC_DEFINE([ENABLED_DEBUG_SYNC], [1],
            [If Debug Sync Facility should be enabled])
  AC_MSG_RESULT([yes]) 
else
  AC_MSG_RESULT([no])
fi

# If we should allow error injection tests
AC_ARG_WITH(error-inject,
    AC_HELP_STRING([--with-error-inject],[Enable error injection in MySQL Server]),
    [ with_error_inject=$withval ],
    [ with_error_inject=no ])

if test $with_debug != "no"
then
  if test "$with_error_inject" = "yes"
  then
    AC_DEFINE([ERROR_INJECT_SUPPORT], [1],
              [Enable error injection in MySQL Server])
  fi
fi

AC_ARG_WITH([fast-mutexes],
	    AC_HELP_STRING([--with-fast-mutexes], 
	    [Compile with fast mutexes (default is disabled)]),
	    [with_fast_mutexes=$withval], [with_fast_mutexes=no])

if test "$with_fast_mutexes" != "no"
then
  if test "$with_debug" != "no"
  then
    AC_MSG_WARN(['--with-fast-mutexes' ignored when '--with-debug' is given])
  else
    AC_DEFINE([MY_PTHREAD_FASTMUTEX], [1], 
	      [Define to 1 if you want to use fast mutexes])
  fi
fi

AC_CACHE_CHECK([whether the compiler provides atomic builtins],
	       [mysql_cv_gcc_atomic_builtins], [AC_TRY_RUN([
  int main()
  {
    int foo= -10; int bar= 10;
    if (!__sync_fetch_and_add(&foo, bar) || foo)
      return -1;
    bar= __sync_lock_test_and_set(&foo, bar);
    if (bar || foo != 10)
      return -1;
    bar= __sync_val_compare_and_swap(&bar, foo, 15);
    if (bar)
      return -1;
    return 0;
  }
], [mysql_cv_gcc_atomic_builtins=yes],
   [mysql_cv_gcc_atomic_builtins=no],
   [mysql_cv_gcc_atomic_builtins=no])])

if test "x$mysql_cv_gcc_atomic_builtins" = xyes; then
  AC_DEFINE(HAVE_GCC_ATOMIC_BUILTINS, 1,
	    [Define to 1 if compiler provides atomic builtins.])
fi

AC_ARG_WITH([atomic-ops],
	    AC_HELP_STRING([--with-atomic-ops=rwlocks|smp|up],
	    [Implement atomic operations using pthread rwlocks or atomic CPU
             instructions for multi-processor or uniprocessor
             configuration. By default gcc built-in sync functions are used,
             if available and 'smp' configuration otherwise.]))
case "$with_atomic_ops" in
  "up") AC_DEFINE([MY_ATOMIC_MODE_DUMMY], [1],
                  [Assume single-CPU mode, no concurrency]) ;;
  "rwlocks") AC_DEFINE([MY_ATOMIC_MODE_RWLOCKS], [1],
                  [Use pthread rwlocks for atomic ops]) ;;
  "smp") ;;
  "")
    if test "x$mysql_cv_gcc_atomic_builtins" = xyes_but_disabled; then
      AC_DEFINE([MY_ATOMIC_MODE_GCC_BUILTINS], [1],
                [Use GCC atomic builtins for atomic ops])
    fi
   ;;
   *) AC_MSG_ERROR(["$with_atomic_ops" is not a valid value for --with-atomic-ops]) ;;
esac

# Force static compilation to avoid linking problems/get more speed
AC_ARG_WITH(mysqld-ldflags,
    [  --with-mysqld-ldflags   Extra linking arguments for mysqld],
    [MYSQLD_EXTRA_LDFLAGS=$withval],
    [MYSQLD_EXTRA_LDFLAGS=])
AC_SUBST(MYSQLD_EXTRA_LDFLAGS)

AC_ARG_WITH(client-ldflags,
    [  --with-client-ldflags   Extra linking arguments for clients],
    [CLIENT_EXTRA_LDFLAGS=$withval],
    [CLIENT_EXTRA_LDFLAGS=])
AC_SUBST(CLIENT_EXTRA_LDFLAGS)

AC_ARG_WITH(mysqld-libs,
    [  --with-mysqld-libs   Extra libraries to link with for mysqld],
    [MYSQLD_EXTRA_LIBS=$withval],
    [MYSQLD_EXTRA_LIBS=])
AC_SUBST(MYSQLD_EXTRA_LIBS)

AC_ARG_WITH(lib-ccflags,
    [  --with-lib-ccflags      Extra CC options for libraries],
    [LIB_EXTRA_CCFLAGS=$withval],
    [LIB_EXTRA_CCFLAGS=])
AC_SUBST(LIB_EXTRA_CCFLAGS)

# Avoid stupid bug on some OS 
AC_ARG_WITH(low-memory,
    [  --with-low-memory       Try to use less memory to compile to avoid 
                          memory limitations.],
    [with_lowmem=$withval],
    [with_lowmem=no])
if test "$with_lowmem" = "yes"
then
  if test "$ac_cv_prog_gcc" = "yes" 
  then 
    LM_CFLAGS="-fno-inline"
  else
    LM_CFLAGS="-O0"
  fi
else
  LM_CFLAGS=""
fi
AC_SUBST(LM_CFLAGS)

AC_ARG_WITH(comment,
    [  --with-comment          Comment about compilation environment.],
    [with_comment=$withval],
    [with_comment=no])
if test "$with_comment" != "no"
then
  COMPILATION_COMMENT=$with_comment
else
  COMPILATION_COMMENT="Source distribution"
fi
AC_SUBST(COMPILATION_COMMENT)

AC_MSG_CHECKING("need of special linking flags")
if test "$TARGET_LINUX" = "true" -a "$ac_cv_prog_gcc" = "yes" -a "$all_is_static" != "yes"
then
  LDFLAGS="$LDFLAGS -rdynamic"
  AC_MSG_RESULT("-rdynamic")
else
  case "$SYSTEM_TYPE$with_mysqld_ldflags " in
  *freebsd*"-all-static "*|*dragonfly*"-all-static "*)
    AC_MSG_RESULT("none")
    ;;
  *freebsd*|*dragonfly*)
    MYSQLD_EXTRA_LDFLAGS="$MYSQLD_EXTRA_LDFLAGS -export-dynamic"
    AC_MSG_RESULT("-export-dynamic")
    ;;
  *)
    AC_MSG_RESULT("none")
    ;;
  esac
fi

dnl Checks for typedefs, structures, and compiler characteristics.
AC_C_CONST
AC_C_INLINE
AC_TYPE_OFF_T
AC_STRUCT_ST_RDEV
AC_HEADER_TIME
AC_STRUCT_TM
MYSQL_NEEDS_MYSYS_NEW
# AC_CHECK_SIZEOF return 0 when it does not find the size of a
# type. We want a error instead.
AC_CHECK_SIZEOF(char, 1)
if test "$ac_cv_sizeof_char" -eq 0
then
  AC_MSG_ERROR([No size for char type.
A likely cause for this could be that there isn't any
static libraries installed. You can verify this by checking if you have libm.a
in /lib, /usr/lib or some other standard place.  If this is the problem,
install the static libraries and try again.  If this isn't the problem,
examine config.log for possible errors.  If you want to report this, use
'scripts/mysqlbug' and include at least the last 20 rows from config.log!])
fi
AC_CHECK_SIZEOF(char*, 4)
AC_CHECK_SIZEOF(short, 2)
AC_CHECK_SIZEOF(int, 4)
if test "$ac_cv_sizeof_int" -eq 0
then
  AC_MSG_ERROR("No size for int type.")
fi
AC_CHECK_SIZEOF(long, 4)
if test "$ac_cv_sizeof_long" -eq 0
then
  AC_MSG_ERROR("No size for long type.")
fi
AC_CHECK_SIZEOF(long long, 8)
if test "$ac_cv_sizeof_long_long" -eq 0
then
  AC_MSG_ERROR("MySQL needs a long long type.")
fi
# off_t is not a builtin type
AC_CHECK_SIZEOF(off_t, 4)
if test "$ac_cv_sizeof_off_t" -eq 0
then
  AC_MSG_ERROR("MySQL needs a off_t type.")
fi

dnl
dnl check if time_t is unsigned
dnl

MYSQL_CHECK_TIME_T

dnl
dnl check size of time_t
dnl

AC_CHECK_SIZEOF(time_t, 8)
if test "$ac_cv_sizeof_time_t" -eq 0
then
  AC_MSG_ERROR("MySQL needs a time_t type.")
fi

# do we need #pragma interface/#pragma implementation ?
# yes if it's gcc 2.x, and not icc pretending to be gcc, and not cygwin
AC_MSG_CHECKING(the need for @%:@pragma interface/implementation)
# instead of trying to match SYSTEM_TYPE and CC_VERSION (that doesn't
# follow any standard), we'll use well-defined preprocessor macros:
AC_TRY_CPP([
#if !defined(__CYGWIN__) && !defined(__INTEL_COMPILER) && defined(__GNUC__) && (__GNUC__ < 3)
#error USE_PRAGMA_IMPLEMENTATION
#endif
],AC_MSG_RESULT(no) ,AC_MSG_RESULT(yes) ; CXXFLAGS="$CXXFLAGS -DUSE_PRAGMA_IMPLEMENTATION")

# This always gives a warning. Ignore it unless you are cross compiling
AC_C_BIGENDIAN
#---START: Used in for client configure
# Check base type of last arg to accept
MYSQL_TYPE_ACCEPT
#---END:
# Figure out what type of struct rlimit to use with setrlimit
MYSQL_TYPE_STRUCT_RLIMIT
# Find where the stack goes
MYSQL_STACK_DIRECTION
# We want to skip alloca on irix unconditionally. It may work on some version..
MYSQL_FUNC_ALLOCA
# Do struct timespec have members tv_sec or ts_sec
MYSQL_TIMESPEC_TS
# Do we have the tzname variable
MYSQL_TZNAME
# Do the c++ compiler have a bool type
MYSQL_CXX_BOOL
# Check some common bugs with gcc 2.8.# on sparc
case $SYSTEM_TYPE in
  *netware*) ;;
  *)
    MYSQL_CHECK_LONGLONG_TO_FLOAT
    if test "$ac_cv_conv_longlong_to_float" != "yes"
    then
      AC_MSG_ERROR([Your compiler cannot convert a longlong value to a float!
 If you are using gcc 2.8.# you should upgrade to egcs 1.0.3 or newer and try
    again])
    fi
    ;;
esac
AC_CHECK_TYPES([sigset_t, off_t], [], [], [#include <sys/types.h>])
AC_CHECK_TYPES([size_t], [], [], [#include <stdio.h>])
AC_CHECK_TYPES([u_int32_t])

MYSQL_PTHREAD_YIELD

######################################################################
# For readline/libedit (We simply move the mimimum amount of stuff from
# the readline/libedit configure.in here)

dnl Checks for header files.
AC_CHECK_HEADERS(malloc.h sys/cdefs.h)

dnl Checks for library functions.
AC_FUNC_ALLOCA
AC_PROG_GCC_TRADITIONAL
AC_TYPE_SIGNAL
AC_CHECK_FUNCS(re_comp regcomp strdup)

dnl Sun compilers have their own vis.h that is about something
dnl totally different. So, not to change the libedit source, we
dnl do some additional checks before we define HAVE_VIS_H.
AC_CHECK_HEADER(vis.h,
  [AC_CHECK_FUNC(strvis,
    [AC_DEFINE([HAVE_VIS_H], [1],[Found vis.h and the strvis() function])])])

AC_CHECK_FUNCS(strlcat strlcpy)
AC_CHECK_FUNCS(issetugid getuid geteuid getgid getegid)
AC_CHECK_FUNCS(fgetln)
AC_CHECK_FUNCS(getline flockfile)

# from old readline settting:

MAKE_SHELL=/bin/sh
AC_SUBST(MAKE_SHELL)

# Already-done: stdlib.h string.h unistd.h termios.h
AC_CHECK_HEADERS(varargs.h stdarg.h dirent.h locale.h ndir.h sys/dir.h \
 sys/file.h sys/ndir.h sys/ptem.h sys/pte.h sys/select.h sys/stream.h \
 sys/mman.h curses.h termcap.h termio.h termbits.h asm/termbits.h grp.h \
paths.h semaphore.h)

# Already-done: strcasecmp
AC_CHECK_FUNCS(lstat putenv select setenv setlocale strcoll tcgetattr)

AC_STAT_MACROS_BROKEN
MYSQL_SIGNAL_CHECK
MYSQL_CHECK_GETPW_FUNCS
MYSQL_HAVE_TIOCGWINSZ
MYSQL_HAVE_FIONREAD
MYSQL_HAVE_TIOCSTAT
MYSQL_STRUCT_DIRENT_D_INO
MYSQL_STRUCT_DIRENT_D_NAMLEN
MYSQL_TYPE_SIGHANDLER
MYSQL_CHECK_MULTIBYTE
if test "$with_named_curses" = "no"
then
  MYSQL_CHECK_LIB_TERMCAP
else
  TERMCAP_LIB="$with_named_curses"
fi
AC_SUBST(TERMCAP_LIB)

# Check if the termcap function 'tgoto' is already declared in
# system header files or if it need to be declared locally
AC_CHECK_DECLS(tgoto,,,[
#ifdef HAVE_CURSES_H
# include <curses.h>
#elif HAVE_NCURSES_H
# include <ncurses.h>
#endif
#ifdef HAVE_TERM_H
# include <term.h>
#endif
])

LIBEDIT_LOBJECTS=""
AC_CHECK_FUNC(strunvis, ,[LIBEDIT_LOBJECTS="$LIBEDIT_LOBJECTS unvis.o"])
AC_CHECK_FUNC(strvis,   ,[LIBEDIT_LOBJECTS="$LIBEDIT_LOBJECTS vis.o"])
AC_CHECK_FUNC(strlcpy,  ,[LIBEDIT_LOBJECTS="$LIBEDIT_LOBJECTS strlcpy.o"])
AC_CHECK_FUNC(strlcat,  ,[LIBEDIT_LOBJECTS="$LIBEDIT_LOBJECTS strlcat.o"])
AC_CHECK_FUNC(fgetln,   ,[LIBEDIT_LOBJECTS="$LIBEDIT_LOBJECTS fgetln.o"])
AC_SUBST(LIBEDIT_LOBJECTS)
enable_readline="yes"

# End of readline/libedit stuff
#########################################################################

dnl Checks for library functions.

#
# The following code disables intrinsic function support while we test for
# library functions.  This is to avoid configure problems with Intel ecc
# compiler

ORG_CFLAGS="$CFLAGS"
if test "$GCC" != "yes"; then
  AC_SYS_COMPILER_FLAG(-nolib_inline,nolib_inline,CFLAGS,[],[])
fi

#AC_FUNC_MMAP
AC_TYPE_SIGNAL
MYSQL_TYPE_QSORT
AC_FUNC_UTIME_NULL
AC_FUNC_VPRINTF

AC_CHECK_DECLS([fdatasync, bzero])

AC_CHECK_FUNCS(alarm bcmp bfill bmove bsearch bzero \
  chsize cuserid fchmod fcntl \
  fconvert fdatasync fesetround finite fpresetsticky fpsetmask fsync ftruncate \
  getcwd gethostbyaddr_r gethostbyname_r getpass getpassphrase getpwnam \
  getpwuid getrlimit getrusage getwd index initgroups isnan \
  localtime_r gethrtime gmtime_r \
  locking longjmp lrand48 madvise mallinfo memcpy memmove \
  mkstemp mlockall perror poll pread pthread_attr_create mmap mmap64 getpagesize \
  pthread_attr_getstacksize pthread_attr_setprio pthread_attr_setschedparam \
  pthread_attr_setstacksize pthread_condattr_create pthread_getsequence_np \
  pthread_key_delete pthread_rwlock_rdlock pthread_setprio \
  pthread_setprio_np pthread_setschedparam pthread_sigmask readlink \
  realpath rename rint rwlock_init setupterm \
  shmget shmat shmdt shmctl sigaction sigemptyset sigaddset \
  sighold sigset sigthreadmask port_create sleep thr_yield \
  snprintf socket stpcpy strcasecmp strerror strsignal strnlen strpbrk strstr \
  strtol strtoll strtoul strtoull tell tempnam thr_setconcurrency vidattr \
  posix_fallocate backtrace backtrace_symbols backtrace_symbols_fd printstack \
  fedisableexcept)

#
#
#
case "$target" in
 *-*-aix4* | *-*-sco*)
	# (grr) aix 4.3 has a stub for clock_gettime, (returning ENOSYS)
	# and using AC_TRY_RUN is hard when cross-compiling
	# We also disable for SCO for the time being, the headers for the
	# thread library we use conflicts with other headers.
    ;;
 *) AC_CHECK_FUNCS(clock_gettime)
    ;;
esac

case "$mysql_cv_sys_os" in
 OS400) # i5/OS (OS/400) emits a SIGILL (Function not implemented) when
        # unsupported priority values are passed to pthread_setschedprio.
        # Since the only supported value is 1, treat it as inexistent.
    ;;
 SunOS) # Bug#42599 error: `pthread_setschedprio' was not declared in this scope
        # In some installations, the pthread.h header used by GCC does not
        # declare the pthread_setscheprio prototype, but the function is
        # implemented. Since the function is used in C++ code, ensure that
        # the function prototype is present.
     AC_MSG_CHECKING([whether pthread_setschedprio is declared])
     AC_LANG_PUSH([C++])
     AC_COMPILE_IFELSE([
       AC_LANG_PROGRAM([#include <pthread.h>],
                      [(void)(pthread_setschedprio);])],
       [ac_cv_func_pthread_setschedprio=yes],
       [ac_cv_func_pthread_setschedprio=no])
     AC_LANG_POP([C++])
     AC_MSG_RESULT([$ac_cv_func_pthread_setschedprio])
     if test "$ac_cv_func_pthread_setschedprio" = yes; then
       AC_DEFINE(HAVE_PTHREAD_SETSCHEDPRIO, 1,
                 [Define to 1 if you have the `pthread_setschedprio' function.])
     fi
    ;;
 *) AC_CHECK_FUNCS(pthread_setschedprio)
    ;;
esac

# Check that isinf() is available in math.h and can be used in both C and C++ 
# code
AC_MSG_CHECKING(for isinf in <math.h>)
AC_TRY_LINK([#include <math.h>], [float f = 0.0; int r = isinf(f); return r],
  AC_MSG_RESULT(yes)
  AC_MSG_CHECKING(whether isinf() is safe to use in C code)
  AC_TRY_RUN([
#include <math.h>
int main()
{
  double a= 10.0;
  double b= 1e308;

  return !isinf(a * b);
}
],
  [AC_MSG_RESULT(yes)],
  [AC_MSG_RESULT(no)
   AC_DEFINE([HAVE_BROKEN_ISINF], [1],
             [Define to 1 if isinf() uses 80-bit register for intermediate values])
  ],
  [
# Let's be optimistic when cross-compiling, since the only compiler known
# to be affected by this isinf() bug is GCC 4.3 on 32-bit x86.
   AC_MSG_RESULT([[cross-compiling, assuming 'yes']])
  ])
  AC_MSG_CHECKING(whether isinf() can be used in C++ code)
  AC_LANG_SAVE
  AC_LANG_CPLUSPLUS
  AC_TRY_LINK([#include <math.h>], [float f = 0.0; int r = isinf(f); return r],
    AC_MSG_RESULT(yes)
    AC_DEFINE(HAVE_ISINF, [1], [isinf() macro or function]),
    AC_MSG_RESULT(no))
  AC_LANG_RESTORE,
  AC_MSG_RESULT(no))
 
CFLAGS="$ORG_CFLAGS"

# Sanity check: We chould not have any fseeko symbol unless
# large_file_support=yes
AC_CHECK_FUNC(fseeko,
[if test "$large_file_support" = no -a "$TARGET_LINUX" = "true";
then
  AC_MSG_ERROR("Found fseeko symbol but large_file_support is not enabled!")
fi]
)

# Check definition of gethostbyaddr_r (glibc2 defines this with 8 arguments)
ac_save_CXXFLAGS="$CXXFLAGS"
AC_CACHE_CHECK([style of gethost* routines], mysql_cv_gethost_style,
AC_LANG_SAVE
AC_LANG_CPLUSPLUS

# Test whether madvise() is declared in C++ code -- it is not on some
# systems, such as Solaris
AC_CHECK_DECLS(madvise, [], [], [#if HAVE_SYS_MMAN_H
#include <sys/types.h>
#include <sys/mman.h>
#endif])

# Do not treat warnings as errors if we are linking against other libc
# this is to work around gcc not being permissive on non-system includes
# with respect to ANSI C++
# We also remove the -fbranch-probabilities option as this will give warnings
# about not profiled code, which confuses configure
# We also must remove -W and -Wcheck which on icc produces warnings that
# we don't want to catch with -Werror

if test "$ac_cv_prog_gxx" = "yes" -a "$with_other_libc" = "no"
then
  CXXFLAGS=`echo "$CXXFLAGS -Werror" | sed -e 's/-fbranch-probabilities//; s/-Wall//; s/-ansi//; s/-pedantic//; s/-Wcheck//'`
fi

AC_TRY_COMPILE(
[#undef inline
#if !defined(SCO) && !defined(__osf__) && !defined(_REENTRANT)
#define _REENTRANT
#endif
#include <pthread.h>
#include <sys/types.h>
#include <sys/socket.h>
#include <netinet/in.h>
#include <arpa/inet.h>
#include <netdb.h>],
[int skr;
 struct hostent *foo = gethostbyaddr_r((const char *) 0,
  0, 0, (struct hostent *) 0, (char *) NULL,  0, &skr); return (foo == 0);],
mysql_cv_gethost_style=solaris, mysql_cv_gethost_style=other))
AC_LANG_RESTORE
CXXFLAGS="$ac_save_CXXFLAGS"
if test "$mysql_cv_gethost_style" = "solaris"
then
  AC_DEFINE([HAVE_SOLARIS_STYLE_GETHOST], [1],
            [Solaris define gethostbyaddr_r with 7 arguments. glibc2 defines this with 8 arguments])
fi

#---START: Used in for client configure

# Check definition of gethostbyname_r (glibc2.0.100 is different from Solaris)
ac_save_CXXFLAGS="$CXXFLAGS"
AC_CACHE_CHECK([style of gethostbyname_r routines], mysql_cv_gethostbyname_style,
AC_LANG_SAVE
AC_LANG_CPLUSPLUS
if test "$ac_cv_prog_gxx" = "yes" -a "$with_other_libc" = "no"
then
  CXXFLAGS=`echo "$CXXFLAGS -Werror" | sed -e 's/-fbranch-probabilities//; s/-Wall//; s/-ansi//; s/-pedantic//; s/-Wcheck//'`
fi
AC_TRY_COMPILE(
[#undef inline
#if !defined(SCO) && !defined(__osf__) && !defined(_REENTRANT)
#define _REENTRANT
#endif
#include <pthread.h>
#include <sys/types.h>
#include <sys/socket.h>
#include <netinet/in.h>
#include <arpa/inet.h>
#include <netdb.h>],
[int skr;

 skr = gethostbyname_r((const char *) 0,
  (struct hostent*) 0, (char*) 0, 0, (struct hostent **) 0, &skr);],
mysql_cv_gethostbyname_style=glibc2, mysql_cv_gethostbyname_style=other))
AC_LANG_RESTORE
CXXFLAGS="$ac_save_CXXFLAGS"
if test "$mysql_cv_gethostbyname_style" = "glibc2"
then
  AC_DEFINE([HAVE_GETHOSTBYNAME_R_GLIBC2_STYLE], [1],
            [Solaris define gethostbyname_r with 5 arguments. glibc2 defines this with 6 arguments])
fi

# Check 3rd argument of getthostbyname_r
ac_save_CXXFLAGS="$CXXFLAGS"
AC_CACHE_CHECK([3 argument to gethostbyname_r routines], mysql_cv_gethostbyname_arg,
AC_LANG_SAVE
AC_LANG_CPLUSPLUS
if test "$ac_cv_prog_gxx" = "yes" -a "$with_other_libc" = "no"
then
  CXXFLAGS=`echo "$CXXFLAGS -Werror" | sed -e 's/-fbranch-probabilities//; s/-Wall//; s/-ansi//; s/-pedantic//; s/-Wcheck//'`
fi
AC_TRY_COMPILE(
[#undef inline
#if !defined(SCO) && !defined(__osf__) && !defined(_REENTRANT)
#define _REENTRANT
#endif
#include <pthread.h>
#include <sys/types.h>
#include <sys/socket.h>
#include <netinet/in.h>
#include <arpa/inet.h>
#include <netdb.h>],
[int skr;

 skr = gethostbyname_r((const char *) 0, (struct hostent*) 0, (struct hostent_data*) 0);],
mysql_cv_gethostbyname_arg=hostent_data, mysql_cv_gethostbyname_arg=char))
AC_LANG_RESTORE
CXXFLAGS="$ac_save_CXXFLAGS"
if test "$mysql_cv_gethostbyname_arg" = "hostent_data"
then
  AC_DEFINE([HAVE_GETHOSTBYNAME_R_RETURN_INT], [1],
            [In OSF 4.0f the 3'd argument to gethostbyname_r is hostent_data *])
fi


# Check definition of pthread_getspecific
AC_CACHE_CHECK("args to pthread_getspecific", mysql_cv_getspecific_args,
AC_TRY_COMPILE(
[#if !defined(SCO) && !defined(__osf__) && !defined(_REENTRANT)
#define _REENTRANT
#endif
#define _POSIX_PTHREAD_SEMANTICS 
#include <pthread.h> ],
[ void *pthread_getspecific(pthread_key_t key);
pthread_getspecific((pthread_key_t) NULL); ],
mysql_cv_getspecific_args=POSIX, mysql_cv_getspecific_args=other))
  if test "$mysql_cv_getspecific_args" = "other"
  then
    AC_DEFINE([HAVE_NONPOSIX_PTHREAD_GETSPECIFIC], [1],
              [For some non posix threads])
  fi

  # Check definition of pthread_mutex_init
  AC_CACHE_CHECK("args to pthread_mutex_init", mysql_cv_mutex_init_args,
  AC_TRY_COMPILE(
[#if !defined(SCO) && !defined(__osf__)
#define _REENTRANT
#endif
#define _POSIX_PTHREAD_SEMANTICS 
#include <pthread.h> ],
[ 
  pthread_mutexattr_t attr;
  pthread_mutex_t mp;
  pthread_mutex_init(&mp,&attr); ],
mysql_cv_mutex_init_args=POSIX, mysql_cv_mutex_init_args=other))
  if test "$mysql_cv_mutex_init_args" = "other"
  then
    AC_DEFINE([HAVE_NONPOSIX_PTHREAD_MUTEX_INIT], [1],
              [For some non posix threads])
  fi
#---END:

#---START: Used in for client configure
# Check definition of readdir_r
AC_CACHE_CHECK("args to readdir_r", mysql_cv_readdir_r,
AC_TRY_LINK(
[#if !defined(SCO) && !defined(__osf__)
#define _REENTRANT
#endif
#define _POSIX_PTHREAD_SEMANTICS 
#include <pthread.h>
#include <dirent.h>],
[ int readdir_r(DIR *dirp, struct dirent *entry, struct dirent **result);
readdir_r((DIR *) NULL, (struct dirent *) NULL, (struct dirent **) NULL); ],
mysql_cv_readdir_r=POSIX, mysql_cv_readdir_r=other))
if test "$mysql_cv_readdir_r" = "POSIX"
then
  AC_DEFINE([HAVE_READDIR_R], [1], [POSIX readdir_r])
fi

# Check definition of posix sigwait()
AC_CACHE_CHECK("style of sigwait", mysql_cv_sigwait,
AC_TRY_LINK(
[#if !defined(SCO) && !defined(__osf__)
#define _REENTRANT
#endif
#define _POSIX_PTHREAD_SEMANTICS 
#include <pthread.h>
#include <signal.h>],
[#ifndef _AIX
sigset_t set;
int sig;
sigwait(&set,&sig);
#endif],
mysql_cv_sigwait=POSIX, mysql_cv_sigwait=other))
if test "$mysql_cv_sigwait" = "POSIX"
then
  AC_DEFINE([HAVE_SIGWAIT], [1], [POSIX sigwait])
fi

if test "$mysql_cv_sigwait" != "POSIX"
then
unset mysql_cv_sigwait
# Check definition of posix sigwait()
AC_CACHE_CHECK("style of sigwait", mysql_cv_sigwait,
AC_TRY_LINK(
[#if !defined(SCO) && !defined(__osf__)
#define _REENTRANT
#endif
#define _POSIX_PTHREAD_SEMANTICS 
#include <pthread.h>
#include <signal.h>],
[sigset_t set;
int sig;
sigwait(&set);],
mysql_cv_sigwait=NONPOSIX, mysql_cv_sigwait=other))
if test "$mysql_cv_sigwait" = "NONPOSIX"
then
  AC_DEFINE([HAVE_NONPOSIX_SIGWAIT], [1], [sigwait with one argument])
fi
fi
#---END:

# Check if pthread_attr_setscope() exists
AC_CACHE_CHECK("for pthread_attr_setscope", mysql_cv_pthread_attr_setscope,
AC_TRY_LINK(
[#if !defined(SCO) && !defined(__osf__)
#define _REENTRANT
#endif
#define _POSIX_PTHREAD_SEMANTICS 
#include <pthread.h>],
[pthread_attr_t thr_attr;
pthread_attr_setscope(&thr_attr,0);],
mysql_cv_pthread_attr_setscope=yes, mysql_cv_pthread_attr_setscope=no))
if test "$mysql_cv_pthread_attr_setscope" = "yes"
then
  AC_DEFINE([HAVE_PTHREAD_ATTR_SETSCOPE], [1], [pthread_attr_setscope])
fi

# Check for bad includes
AC_MSG_CHECKING("can netinet files be included")
AC_TRY_COMPILE(
[#include <sys/types.h>
#include <sys/socket.h>
#include <netinet/in_systm.h>
#include <netinet/in.h>
#include <netinet/ip.h>
#include <netinet/tcp.h>],
[ printf("1\n"); ],
netinet_inc=yes, netinet_inc=no)
if test "$netinet_inc" = "no"
then
  AC_DEFINE([HAVE_BROKEN_NETINET_INCLUDES], [1], [Can netinet be included])
fi
AC_MSG_RESULT("$netinet_inc")

AC_CACHE_CHECK([support for weak symbols], mysql_cv_weak_symbol,
[AC_TRY_LINK([],[
  extern void __attribute__((weak)) foo(void);
], [mysql_cv_weak_symbol=yes], [mysql_cv_weak_symbol=no])])

if test "x$mysql_cv_weak_symbol" = xyes; then
  AC_DEFINE(HAVE_WEAK_SYMBOL, 1,
            [Define to 1 if compiler supports weak symbol attribute.])
fi

AC_CACHE_CHECK([whether __bss_start is defined], mysql_cv_bss_start,
[AC_TRY_LINK([],[
  extern char *__bss_start;
  return __bss_start ? 1 : 0;
], [mysql_cv_bss_start=yes], [mysql_cv_bss_start=no])])

if test "x$mysql_cv_bss_start" = xyes; then
  AC_DEFINE(HAVE_BSS_START, 1,
            [Define to 1 if compiler defines __bss_start.])
fi

AC_LANG_SAVE
AC_LANG_CPLUSPLUS
AC_CHECK_HEADERS(cxxabi.h)
AC_CACHE_CHECK([for abi::__cxa_demangle], mysql_cv_cxa_demangle,
[AC_TRY_LINK([#include <cxxabi.h>], [
  char *foo= 0; int bar= 0;
  foo= abi::__cxa_demangle(foo, foo, 0, &bar);
], [mysql_cv_cxa_demangle=yes], [mysql_cv_cxa_demangle=no])])
AC_LANG_RESTORE

if test "x$mysql_cv_cxa_demangle" = xyes; then
  AC_DEFINE(HAVE_ABI_CXA_DEMANGLE, 1,
            [Define to 1 if you have the `abi::__cxa_demangle' function.])
fi

#--------------------------------------------------------------------
# Check for requested features
#--------------------------------------------------------------------

MYSQL_CHECK_BIG_TABLES
MYSQL_CHECK_MAX_INDEXES
MYSQL_CHECK_VIO
MYSQL_CHECK_SSL
MYSQL_CHECK_LIBEVENT

#--------------------------------------------------------------------
# Declare our plugin modules
# Has to be done late, as the plugin may need to check for existence of
# functions tested above
#--------------------------------------------------------------------

# MyISAM is declared here,not in storage/myisam/plug.in
# because we want it to be the first in the list of plugins,
# Maria needs it. When it'll be fixed the declaration below can
# be removed and restored (uncommented) in storage/myisam/plug.in
MYSQL_STORAGE_ENGINE(myisam,no, [MyISAM Storage Engine],
        [Traditional non-transactional MySQL tables])
MYSQL_PLUGIN_DIRECTORY(myisam,  [storage/myisam])
MYSQL_PLUGIN_STATIC(myisam,     [libmyisam_s.la], [libmyisam_embedded.la])
MYSQL_PLUGIN_MANDATORY(myisam)  dnl Default

MYSQL_STORAGE_ENGINE(partition, partition, [Partition Support],
        [MySQL Partitioning Support], [max,max-no-ndb])

dnl -- ndbcluster requires partition to be enabled

MYSQL_CONFIGURE_PLUGINS([default])

# Only build client code?
AC_ARG_WITH(server,
    [  --without-server        Only build the client.],
    [with_server=$withval],
    [with_server=yes]
)

AC_ARG_WITH(embedded-server,
    [  --with-embedded-server  Build the embedded server (libmysqld).],
    [with_embedded_server=$withval],
    [with_embedded_server=no]
)

AC_ARG_WITH(query_cache,
    [  --without-query-cache   Do not build query cache.],
    [with_query_cache=$withval],
    [with_query_cache=yes]
)

if test "$with_query_cache" = "yes"
then
  AC_DEFINE([HAVE_QUERY_CACHE], [1], [If we want to have query cache])
fi

AC_ARG_WITH(geometry,
    [  --without-geometry      Do not build geometry-related parts.],
    [with_geometry=$withval],
    [with_geometry=yes]
)

if test "$with_geometry" = "yes"
then
  AC_DEFINE([HAVE_SPATIAL], [1], [Spatial extentions])
  AC_DEFINE([HAVE_RTREE_KEYS], [1], [RTree keys])
fi

AC_ARG_WITH(embedded_privilege_control,
    [  --with-embedded-privilege-control
                          Build parts to check user's privileges.
			  Only affects embedded library.],
    [with_embedded_privilege_control=$withval],
    [with_embedded_privilege_control=no]
)

if test "$with_embedded_privilege_control" = "yes"
then
  AC_DEFINE([HAVE_EMBEDDED_PRIVILEGE_CONTROL], [1],
            [Access checks in embedded library])
fi

tools_dirs=""

AC_ARG_WITH([mysqlmanager],
  AC_HELP_STRING([--with-mysqlmanager], [Build the mysqlmanager binary: yes/no (default: build if server is built.)]),,)

if test "$with_mysqlmanager" = "yes" -o \
        '(' "$with_mysqlmanager:$with_server" = ":yes" -a \
            -d "$srcdir/server-tools" ')' ; then
  tools_dirs="server-tools"
fi

AC_SUBST(tools_dirs)

#MYSQL_CHECK_CPU

libmysqld_dirs=
if test "$with_embedded_server" = "yes"
then
  libmysqld_dirs=libmysqld

  # We can't build embedded library without building the server, because
  # we depend on libmysys, libmystrings, libmyisam, etc.
  with_server=yes
fi
# XXX: We need to add @libmysqld_extra_libs@ (or whatever) so that
# mysql_config --libmysqld-libs will print out something like
# -L/path/to/lib/mysql -lmysqld -lmyisam -lmysys -lmystrings -ldbug ...
AC_SUBST([libmysqld_dirs])

# Shall we build the docs?
AC_ARG_WITH(docs,
    [  --without-docs          Skip building of the documentation.],
    [with_docs=$withval],
    [with_docs=yes]
)

if test "$with_docs" = "yes"
then
  docs_dirs="Docs"
  if test -f "$srcdir/Docs/manual.chm" ; then
    extra_docs="manual.chm"
  fi
else
  docs_dirs=""
  extra_docs=""
fi
AC_SUBST(docs_dirs)
AC_SUBST(extra_docs)

# Shall we build the man pages?
AC_ARG_WITH(man,
    [  --without-man          Skip building of the man pages.],
    [with_man=$withval],
    [with_man=yes]
)

# Don't build readline, i have it already
AC_ARG_WITH(readline,
    [  --without-readline      Use system readline instead of bundled copy.],
    [ with_readline=$withval ],
    [ with_readline=undefined ]
    )
    
AC_ARG_WITH(libedit,
    [  --without-libedit       Use system libedit instead of bundled copy.],
    [ with_libedit=$withval ],
    [ with_libedit=undefined ]
    )

if test "$with_readline/$with_libedit" = "undefined/undefined" -a ! -e "$srcdir/cmd-line-utils"
then
  with_readline=no
  with_libedit=no
fi

#
# We support next variants of compilation:
#                              --with-readline
#                |       yes      |  no  |               undefined
# --with-libedit |                |      |
# ---------------+----------------+------+----------------------------------
#       yes      |      ERROR!    |   use libedit from mysql sources
# ---------------+----------------+------+----------------------------------
#       no       | use readline   | use system readline or external libedit
#                | from mysql     | according to results of m4 tests
# ---------------+ sources (if it +      +----------------------------------
#    undefined   | is presented)  |      | use libedit from mysql sources
                   

compile_readline="no"
compile_libedit="no"

if [test "$with_libedit" = "yes"] && [test "$with_readline" = "yes"]
then
    AC_MSG_ERROR([You can not use --with-readline and --with-libedit at the same time, please choose one of it])
fi

readline_topdir=""
readline_basedir=""
readline_dir=""
readline_h_ln_cmd=""
readline_link=""
want_to_use_readline="no"

case $SYSTEM_TYPE in
  *netware*)
    # For NetWare, do not need readline
    echo "Skipping readline"
    ;;
  *)
    if [test "$with_libedit" = "yes"] || ( [test "$with_libedit" = "undefined"] && [test "$with_readline" = "undefined"] )
    then
	readline_topdir="cmd-line-utils"
	readline_basedir="libedit"
	readline_dir="$readline_topdir/$readline_basedir"
	readline_link="\$(top_builddir)/cmd-line-utils/libedit/libedit.a"
	readline_h_ln_cmd="\$(LN) -s \$(top_srcdir)/cmd-line-utils/libedit/readline readline"
	compile_libedit=yes
	AC_DEFINE_UNQUOTED(HAVE_HIST_ENTRY, 1)
	AC_DEFINE_UNQUOTED(USE_LIBEDIT_INTERFACE, 1)
        AC_MSG_CHECKING([for libedit/readline])
        AC_MSG_RESULT([libedit bundled])
    elif test "$with_readline" = "yes"
    then
	readline_topdir="cmd-line-utils"
	readline_basedir="readline"
	readline_dir="$readline_topdir/$readline_basedir"
	readline_link="\$(top_builddir)/cmd-line-utils/readline/libreadline.a"
	readline_h_ln_cmd="\$(LN) -s \$(top_srcdir)/cmd-line-utils/readline readline"
	compile_readline=yes
	want_to_use_readline="yes"
	AC_DEFINE_UNQUOTED(USE_NEW_READLINE_INTERFACE, 1)
        AC_MSG_CHECKING([for libedit/readline])
        AC_MSG_RESULT([readline bundled])
    else
	# Use system readline library
	AC_LANG_SAVE
	AC_LANG_CPLUSPLUS
	MYSQL_CHECK_LIBEDIT_INTERFACE
	MYSQL_CHECK_NEW_RL_INTERFACE
	MYSQL_CHECK_READLINE_DECLARES_HIST_ENTRY
	AC_LANG_RESTORE
	if [test "$mysql_cv_new_rl_interface" = "yes"] && [test -d "$srcdir/cmd-line-utils/readline"]
	then
	    # Use the new readline interface, but only if the package includes a bundled libreadline
	    # this way we avoid linking commercial source with GPL readline
	    readline_link="-lreadline"
	    want_to_use_readline="yes"
            AC_MSG_CHECKING([for libedit/readline])
            AC_MSG_RESULT([readline system])
	elif [test "$mysql_cv_libedit_interface" = "yes"]
	then
	    # Use libedit
	    readline_link="-ledit"
            AC_MSG_CHECKING([for libedit/readline])
            AC_MSG_RESULT([libedit system])
	else
	   AC_MSG_ERROR([Could not find usable system readline or libedit libraries
	      Use --with-readline or --with-libedit to use the bundled
	      versions of libedit or readline])
	fi
    fi

    # if there is no readline, but we want to build with readline, we fail
    if [test "$want_to_use_readline" = "yes"] && [test ! -d "$srcdir/cmd-line-utils/readline"]
    then
	AC_MSG_ERROR([This commercially licensed MySQL source package can't
	      be built with libreadline. Please use --with-libedit to use
	      the bundled version of libedit instead.])
    fi
    ;;
esac

AC_SUBST(readline_dir)
AC_SUBST(readline_topdir)
AC_SUBST(readline_basedir)
AC_SUBST(readline_link)
AC_SUBST(readline_h_ln_cmd)

# Include man pages, if desired, adapted to the configured parts.
if test X"$with_man" = Xyes
then
  # First, create the list of all man pages present.
  MANLISTFIL=manlist.$$
  TMPLISTFIL=`echo $MANLISTFIL | sed -e 's/manlist/tmplist/'`
  if test -f $MANLISTFIL -o -f $TMPLISTFIL
  then
    echo "Temp file '$MANLISTFIL' or '$TMPLISTFIL' already exists in '`pwd`' - aborting"
    exit 1
  fi
  touch $MANLISTFIL $TMPLISTFIL

  ls $srcdir/man/*.[[18]] > $MANLISTFIL

  # Then, remove all those pages from the list which are specific to parts
  # (table handlers, features, ...) which are not configured in this run.
  AC_MSG_CHECKING("for man pages to remove")
  MAN_DROP="dropping"
  if test X"$with_plugin_ndbcluster" != Xyes
  then
    MAN_DROP="$MAN_DROP ndbcluster"
    grep -v '/ndb' $MANLISTFIL > $TMPLISTFIL ; mv -f $TMPLISTFIL $MANLISTFIL
  fi
  if test X"$with_embedded_server" != Xyes
  then
    MAN_DROP="$MAN_DROP embedded"
    grep -v 'embedded' $MANLISTFIL > $TMPLISTFIL ; mv -f $TMPLISTFIL $MANLISTFIL
  fi
  if test X"$with_plugin_innobase" != Xyes -a X"$with_plugin_innodb_plugin" != Xyes
  then
    MAN_DROP="$MAN_DROP innodb"
    grep -v 'inno' $MANLISTFIL > $TMPLISTFIL ; mv -f $TMPLISTFIL $MANLISTFIL
  fi
  AC_MSG_RESULT([$MAN_DROP])

  # Finally, split the man pages into sections 1 and 8.
  # Get rid of line breaks.
  man1_files=`sed -n -e '/\.1$/s/^.*man\///p' <$MANLISTFIL`
  man8_files=`sed -n -e '/\.8$/s/^.*man\///p' <$MANLISTFIL`

  man_dirs="man"
  man1_files=`echo $man1_files`
  man8_files=`echo $man8_files`
  rm -f $MANLISTFIL $TMPLISTFIL
else
  man_dirs=""
  man1_files=""
  man8_files=""
fi
AC_SUBST(man_dirs)
AC_SUBST(man1_files)
AC_SUBST(man8_files)

# If we have threads generate some library functions and test programs
sql_server_dirs=
sql_server=
server_scripts=

dnl This probably should be cleaned up more - for now the threaded
dnl client is just using plain-old libs.
sql_client_dirs="strings mysys dbug extra regex libmysql unittest"

AM_CONDITIONAL(THREAD_SAFE_CLIENT, test "$THREAD_SAFE_CLIENT" != "no")

if test "$THREAD_SAFE_CLIENT" != "no"
then
  sql_client_dirs="$sql_client_dirs libmysql_r"
  AC_DEFINE([THREAD_SAFE_CLIENT], [1], [Should the client be thread safe])
fi
sql_client_dirs="$sql_client_dirs client"

CLIENT_LIBS="$NON_THREADED_LIBS $openssl_libs $ZLIB_LIBS $STATIC_NSS_FLAGS"

AC_SUBST(CLIENT_LIBS)
AC_SUBST(CLIENT_THREAD_LIBS)
AC_SUBST(NON_THREADED_LIBS)
AC_SUBST(STATIC_NSS_FLAGS)
AC_SUBST(sql_client_dirs)

# If configuring for NetWare, build the netware directory
netware_dir=
if expr "$SYSTEM_TYPE" : ".*netware.*" > /dev/null
then
  netware_dir="netware"
fi
AC_SUBST(netware_dir)
AM_CONDITIONAL(HAVE_NETWARE, test "$netware_dir" = "netware")

if test "$with_server" != "no" -o "$THREAD_SAFE_CLIENT" != "no"
then
  AC_DEFINE([THREAD], [1],
            [Define if you want to have threaded code. This may be undef on client code])
fi
AM_CONDITIONAL(NEED_THREAD, test "$with_server" != "no" -o "$THREAD_SAFE_CLIENT" != "no")

if test "$with_server" != "no"
then
  server_scripts="mysqld_safe mysql_install_db"
  sql_server_dirs="strings mysys dbug extra regex storage plugin"

  sql_server="vio sql"
fi
AM_CONDITIONAL(THREAD, test "$with_server" = "yes" -o "$THREAD_SAFE_CLIENT" != "no")

# "innochecksum" is not in the "innobase/" subdirectory, but should be switched
AM_CONDITIONAL([BUILD_INNODB_TOOLS], [test X"$with_plugin_innobase" = Xyes -o X"$with_plugin_innodb_plugin" = Xyes ])

# IMPORTANT - do not modify LIBS past this line - this hack is the only way
# I know to add the static NSS magic if we have static NSS libraries with
# glibc - Sasha

LDFLAGS="$LDFLAGS $OTHER_LIBC_LIB"
LIBS="$LIBS $STATIC_NSS_FLAGS"

AC_SUBST(sql_server_dirs)
AC_SUBST(sql_server)
AC_SUBST(server_scripts)

AC_SUBST(mysql_plugin_dirs)
AC_SUBST(mysql_plugin_libs)
AC_SUBST(mysql_embedded_plugin_libs)
AC_SUBST(mysql_plugin_defs)


# Now that sql_client_dirs and sql_server_dirs are stable, determine the union.
# We support client-only builds by "--without-server", but not vice versa,
# so we start with the client list, then add each server item not yet present.
sql_union_dirs=" $sql_client_dirs "
for DIR in $sql_server_dirs
do
  if echo " $sql_union_dirs " | grep " $DIR " >/dev/null
  then
    :  # already present, skip
  else
    sql_union_dirs="$sql_union_dirs $DIR "
  fi
done
AC_SUBST(sql_union_dirs)

#
# Setup maintainer mode options by the end to not disturb
# system and other checks.
#
MY_MAINTAINER_MODE_SETUP

# Some usefull subst
AC_SUBST(CC)
AC_SUBST(GXX)

# Set configuration options for make_binary_distribution
case $SYSTEM_TYPE in
  *netware*)
    MAKE_BINARY_DISTRIBUTION_OPTIONS="$MAKE_BINARY_DISTRIBUTION_OPTIONS --no-strip"
    ;;
  *)
    : # no change for other platforms yet
    ;;
esac
AC_SUBST(MAKE_BINARY_DISTRIBUTION_OPTIONS)

# Output results
if test -d "$srcdir/cmd-line-utils/readline" ; then
  AC_CONFIG_FILES(cmd-line-utils/readline/Makefile)
fi

AC_CONFIG_FILES(Makefile extra/Makefile mysys/Makefile dnl
 unittest/Makefile unittest/mytap/Makefile unittest/mytap/t/Makefile dnl
 unittest/mysys/Makefile unittest/strings/Makefile dnl
 unittest/examples/Makefile unittest/my_decimal/Makefile dnl
 strings/Makefile regex/Makefile storage/Makefile dnl
 man/Makefile BUILD/Makefile vio/Makefile dnl
 libmysql/Makefile libmysql_r/Makefile client/Makefile dnl
 sql/Makefile sql/share/Makefile dnl
 sql/sql_builtin.cc sql-common/Makefile dnl
 dbug/Makefile scripts/Makefile include/Makefile dnl
 tests/Makefile Docs/Makefile support-files/Makefile dnl
 support-files/MacOSX/Makefile support-files/RHEL4-SElinux/Makefile dnl
 server-tools/Makefile server-tools/instance-manager/Makefile dnl
 cmd-line-utils/Makefile cmd-line-utils/libedit/Makefile dnl
 libmysqld/Makefile libmysqld/examples/Makefile dnl
 mysql-test/Makefile mysql-test/lib/My/SafeProcess/Makefile dnl
 netware/Makefile sql-bench/Makefile dnl
 include/mysql_version.h plugin/Makefile win/Makefile)

AC_CONFIG_COMMANDS([default], , test -z "$CONFIG_HEADERS" || echo timestamp > stamp-h)
AC_CONFIG_COMMANDS([my_config.h], cp include/config.h include/my_config.h)

# Ensure that table handlers gets all modifications to CFLAGS/CXXFLAGS
AC_CONFIG_COMMANDS_POST(ac_configure_args="$ac_configure_args CFLAGS='$CFLAGS' CXXFLAGS='$CXXFLAGS'")

AC_OUTPUT

echo
echo "You can find information about MariaDB at"
echo http://askmonty.org/wiki/index.php/MariaDB
echo
echo "Remember to check the platform specific part of the reference manual for"
echo "hints about installing MariaDB on your platform. Also have a look at the"
echo "files in the Docs directory."
echo

echo "---"
echo "Configuration summary for $PACKAGE_NAME version $VERSION"
echo ""
echo "   * Installation prefix:       $prefix"
echo "   * System type:               $SYSTEM_TYPE"
echo "   * Host CPU:                  $host_cpu"
echo "   * C Compiler:                $CC_VERSION"
echo "   * C++ Compiler:              $CXX_VERSION"
echo "   * Debug enabled:             $with_debug"
echo "   * Community Features:        $ENABLE_COMMUNITY_FEATURES"
echo ""
echo "---"

# Add warning if user configures with --with-ndbcluster
if test X"$with_plugin_ndbcluster" = Xyes ; then
  echo 
  echo This version of MySQL Cluster is no longer maintained.
  echo Please use the separate sources provided for MySQL Cluster instead.
  echo See http://dev.mysql.com/doc/refman/5.1/en/mysql-cluster.html
  echo for more details.
fi

if test "$enable_distribution" = "warn"
then
  echo "You have linked MariaDB with GPLv3 libraries!"
  echo "You may not distribute the resulting binary. If you do, you will "
  echo "put yourself into a legal problem with Free Software Foundation."
fi

# The first line "Thank you ..." is checked in ./Do-compile to verify that configure
# ended sucessfully - don't remove it.
echo
echo "Thank you for choosing MariaDB!"
echo<|MERGE_RESOLUTION|>--- conflicted
+++ resolved
@@ -12,11 +12,7 @@
 dnl When changing the major version number please also check the switch
 dnl statement in mysqlbinlog::check_master_version().  You may also need
 dnl to update version.c in ndb.
-<<<<<<< HEAD
-AC_INIT([MariaDB Server], [5.1.68-MariaDB], [], [mysql])
-=======
-AC_INIT([MySQL Server], [5.1.73], [], [mysql])
->>>>>>> e0f3a0fa
+AC_INIT([MariaDB Server], [5.1.73-MariaDB], [], [mysql])
 
 AC_CONFIG_SRCDIR([sql/mysqld.cc])
 AC_CANONICAL_SYSTEM
