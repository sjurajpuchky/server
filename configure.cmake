# Copyright (c) 2009, 2013, Oracle and/or its affiliates. All rights reserved.
# 
# This program is free software; you can redistribute it and/or modify
# it under the terms of the GNU General Public License as published by
# the Free Software Foundation; version 2 of the License.
# 
# This program is distributed in the hope that it will be useful,
# but WITHOUT ANY WARRANTY; without even the implied warranty of
# MERCHANTABILITY or FITNESS FOR A PARTICULAR PURPOSE.  See the
# GNU General Public License for more details.
# 
# You should have received a copy of the GNU General Public License
# along with this program; if not, write to the Free Software
# Foundation, Inc., 51 Franklin St, Fifth Floor, Boston, MA  02110-1301  USA
#

INCLUDE (CheckCSourceCompiles)
INCLUDE (CheckCXXSourceCompiles)
INCLUDE (CheckStructHasMember)
INCLUDE (CheckLibraryExists)
INCLUDE (CheckFunctionExists)
INCLUDE (CheckCCompilerFlag)
INCLUDE (CheckCSourceRuns)
INCLUDE (CheckSymbolExists)


# WITH_PIC options.Not of much use, PIC is taken care of on platforms
# where it makes sense anyway.
IF(UNIX)
  IF(APPLE)  
    # OSX  executable are always PIC
    SET(WITH_PIC ON)
  ELSE()
    OPTION(WITH_PIC "Generate PIC objects" OFF)
    IF(WITH_PIC)
      SET(CMAKE_C_FLAGS 
        "${CMAKE_C_FLAGS} ${CMAKE_SHARED_LIBRARY_C_FLAGS}")
      SET(CMAKE_CXX_FLAGS 
        "${CMAKE_CXX_FLAGS} ${CMAKE_SHARED_LIBRARY_CXX_FLAGS}")
    ENDIF()
  ENDIF()
ENDIF()



# System type affects version_compile_os variable 
IF(NOT SYSTEM_TYPE)
  IF(PLATFORM)
    SET(SYSTEM_TYPE ${PLATFORM})
  ELSE()
    SET(SYSTEM_TYPE ${CMAKE_SYSTEM_NAME})
  ENDIF()
ENDIF()


# Always enable -Wall for gnu C/C++
IF(CMAKE_COMPILER_IS_GNUCXX)
  SET(CMAKE_CXX_FLAGS "-Wall ${CMAKE_CXX_FLAGS} -Wno-unused-parameter")
ENDIF()
IF(CMAKE_COMPILER_IS_GNUCC)
  SET(CMAKE_C_FLAGS "-Wall ${CMAKE_C_FLAGS}")
ENDIF()


IF(CMAKE_COMPILER_IS_GNUCXX)
  # MySQL "canonical" GCC flags. At least -fno-rtti flag affects
  # ABI and cannot be simply removed. 
  SET(CMAKE_CXX_FLAGS 
    "${CMAKE_CXX_FLAGS} -fno-implicit-templates -fno-exceptions -fno-rtti")
  IF(CMAKE_CXX_FLAGS)
    STRING(REGEX MATCH "fno-implicit-templates" NO_IMPLICIT_TEMPLATES
      ${CMAKE_CXX_FLAGS})
    IF (NO_IMPLICIT_TEMPLATES)
      SET(HAVE_EXPLICIT_TEMPLATE_INSTANTIATION TRUE)
    ENDIF()
  ENDIF()

  IF (CMAKE_EXE_LINKER_FLAGS MATCHES " -static " 
     OR CMAKE_EXE_LINKER_FLAGS MATCHES " -static$")
     SET(HAVE_DLOPEN FALSE CACHE "Disable dlopen due to -static flag" FORCE)
     SET(WITHOUT_DYNAMIC_PLUGINS TRUE)
  ENDIF()
ENDIF()

IF(WITHOUT_DYNAMIC_PLUGINS)
  MESSAGE("Dynamic plugins are disabled.")
ENDIF(WITHOUT_DYNAMIC_PLUGINS)

# Large files, common flag
SET(_LARGEFILE_SOURCE  1)

# If finds the size of a type, set SIZEOF_<type> and HAVE_<type>
FUNCTION(MY_CHECK_TYPE_SIZE type defbase)
  CHECK_TYPE_SIZE("${type}" SIZEOF_${defbase})
  IF(SIZEOF_${defbase})
    SET(HAVE_${defbase} 1 PARENT_SCOPE)
  ENDIF()
ENDFUNCTION()

# Same for structs, setting HAVE_STRUCT_<name> instead
FUNCTION(MY_CHECK_STRUCT_SIZE type defbase)
  CHECK_TYPE_SIZE("struct ${type}" SIZEOF_${defbase})
  IF(SIZEOF_${defbase})
    SET(HAVE_STRUCT_${defbase} 1 PARENT_SCOPE)
  ENDIF()
ENDFUNCTION()

# Searches function in libraries
# if function is found, sets output parameter result to the name of the library
# if function is found in libc, result will be empty 
FUNCTION(MY_SEARCH_LIBS func libs result)
  IF(${${result}})
    # Library is already found or was predefined
    RETURN()
  ENDIF()
  CHECK_FUNCTION_EXISTS(${func} HAVE_${func}_IN_LIBC)
  IF(HAVE_${func}_IN_LIBC)
    SET(${result} "" PARENT_SCOPE)
    RETURN()
  ENDIF()
  FOREACH(lib  ${libs})
    CHECK_LIBRARY_EXISTS(${lib} ${func} "" HAVE_${func}_IN_${lib}) 
    IF(HAVE_${func}_IN_${lib})
      SET(${result} ${lib} PARENT_SCOPE)
      SET(HAVE_${result} 1 PARENT_SCOPE)
      RETURN()
    ENDIF()
  ENDFOREACH()
ENDFUNCTION()

# Find out which libraries to use.
IF(UNIX)
  MY_SEARCH_LIBS(floor m LIBM)
  IF(NOT LIBM)
    MY_SEARCH_LIBS(__infinity m LIBM)
  ENDIF()
  MY_SEARCH_LIBS(gethostbyname_r  "nsl_r;nsl" LIBNSL)
  MY_SEARCH_LIBS(bind "bind;socket" LIBBIND)
  MY_SEARCH_LIBS(crypt crypt LIBCRYPT)
  MY_SEARCH_LIBS(setsockopt socket LIBSOCKET)
  MY_SEARCH_LIBS(dlopen dl LIBDL)
  MY_SEARCH_LIBS(sched_yield rt LIBRT)
  IF(NOT LIBRT)
    MY_SEARCH_LIBS(clock_gettime rt LIBRT)
  ENDIF()
  FIND_PACKAGE(Threads)

  SET(CMAKE_REQUIRED_LIBRARIES 
<<<<<<< HEAD
    ${LIBM} ${LIBNSL} ${LIBBIND} ${LIBCRYPT} ${LIBSOCKET} ${LIBDL} ${CMAKE_THREAD_LIBS_INIT} ${LIBRT} ${LIBEXECINFO})
=======
    ${LIBM} ${LIBNSL} ${LIBBIND} ${LIBCRYPT} ${LIBSOCKET} ${LIBDL} ${CMAKE_THREAD_LIBS_INIT} ${LIBRT})
  # Need explicit pthread for gcc -fsanitize=address
  IF(CMAKE_USE_PTHREADS_INIT AND CMAKE_C_FLAGS MATCHES "-fsanitize=")
    SET(CMAKE_REQUIRED_LIBRARIES ${CMAKE_REQUIRED_LIBRARIES} pthread)
  ENDIF()
>>>>>>> 5caddbfd

  IF(CMAKE_REQUIRED_LIBRARIES)
    LIST(REMOVE_DUPLICATES CMAKE_REQUIRED_LIBRARIES)
  ENDIF()  
  LINK_LIBRARIES(${CMAKE_THREAD_LIBS_INIT})
  
  OPTION(WITH_LIBWRAP "Compile with tcp wrappers support" OFF)
  IF(WITH_LIBWRAP)
    SET(SAVE_CMAKE_REQUIRED_LIBRARIES ${CMAKE_REQUIRED_LIBRARIES})
    SET(CMAKE_REQUIRED_LIBRARIES ${CMAKE_REQUIRED_LIBRARIES} wrap)
    CHECK_C_SOURCE_COMPILES(
    "
    #include <sys/types.h>
    #include <tcpd.h>
    int allow_severity = 0;
    int deny_severity  = 0;
    int main()
    {
      hosts_access(0);
    }"
    HAVE_LIBWRAP)
    SET(CMAKE_REQUIRED_LIBRARIES ${SAVE_CMAKE_REQUIRED_LIBRARIES})
    IF(HAVE_LIBWRAP)
      SET(MYSYS_LIBWRAP_SOURCE  ${CMAKE_SOURCE_DIR}/mysys/my_libwrap.c)
      SET(LIBWRAP "wrap")
    ENDIF()
  ENDIF()
ENDIF()

#
# Tests for header files
#
INCLUDE (CheckIncludeFiles)
INCLUDE (CheckIncludeFileCXX)

CHECK_INCLUDE_FILES ("stdlib.h;stdarg.h;string.h;float.h" STDC_HEADERS)
CHECK_INCLUDE_FILES (sys/types.h HAVE_SYS_TYPES_H)
CHECK_INCLUDE_FILES (alloca.h HAVE_ALLOCA_H)
CHECK_INCLUDE_FILES (aio.h HAVE_AIO_H)
CHECK_INCLUDE_FILES (arpa/inet.h HAVE_ARPA_INET_H)
CHECK_INCLUDE_FILES (crypt.h HAVE_CRYPT_H)
CHECK_INCLUDE_FILE_CXX (cxxabi.h HAVE_CXXABI_H)
CHECK_INCLUDE_FILES (bfd.h BFD_H_EXISTS)
CHECK_INCLUDE_FILES (dirent.h HAVE_DIRENT_H)
CHECK_INCLUDE_FILES (dlfcn.h HAVE_DLFCN_H)
CHECK_INCLUDE_FILES (execinfo.h HAVE_EXECINFO_H)
CHECK_INCLUDE_FILES (fcntl.h HAVE_FCNTL_H)
CHECK_INCLUDE_FILES (fenv.h HAVE_FENV_H)
CHECK_INCLUDE_FILES (float.h HAVE_FLOAT_H)
CHECK_INCLUDE_FILES (floatingpoint.h HAVE_FLOATINGPOINT_H)
CHECK_INCLUDE_FILES (fpu_control.h HAVE_FPU_CONTROL_H)
CHECK_INCLUDE_FILES (grp.h HAVE_GRP_H)
CHECK_INCLUDE_FILES (ieeefp.h HAVE_IEEEFP_H)
CHECK_INCLUDE_FILES (inttypes.h HAVE_INTTYPES_H)
CHECK_INCLUDE_FILES (langinfo.h HAVE_LANGINFO_H)
CHECK_INCLUDE_FILES (linux/unistd.h HAVE_LINUX_UNISTD_H)
CHECK_INCLUDE_FILES (limits.h HAVE_LIMITS_H)
CHECK_INCLUDE_FILES (locale.h HAVE_LOCALE_H)
CHECK_INCLUDE_FILES (malloc.h HAVE_MALLOC_H)
CHECK_INCLUDE_FILES (memory.h HAVE_MEMORY_H)
CHECK_INCLUDE_FILES (ndir.h HAVE_NDIR_H)
CHECK_INCLUDE_FILES (netinet/in.h HAVE_NETINET_IN_H)
CHECK_INCLUDE_FILES (paths.h HAVE_PATHS_H)
CHECK_INCLUDE_FILES (port.h HAVE_PORT_H)
CHECK_INCLUDE_FILES (poll.h HAVE_POLL_H)
CHECK_INCLUDE_FILES (pwd.h HAVE_PWD_H)
CHECK_INCLUDE_FILES (sched.h HAVE_SCHED_H)
CHECK_INCLUDE_FILES (select.h HAVE_SELECT_H)
CHECK_INCLUDE_FILES (semaphore.h HAVE_SEMAPHORE_H)
CHECK_INCLUDE_FILES ("sys/types.h;sys/dir.h" HAVE_SYS_DIR_H)
CHECK_INCLUDE_FILES ("sys/types.h;sys/event.h" HAVE_SYS_EVENT_H)
CHECK_INCLUDE_FILES (sys/ndir.h HAVE_SYS_NDIR_H)
CHECK_INCLUDE_FILES (sys/pte.h HAVE_SYS_PTE_H)
CHECK_INCLUDE_FILES (stddef.h HAVE_STDDEF_H)
CHECK_INCLUDE_FILES (stdint.h HAVE_STDINT_H)
CHECK_INCLUDE_FILES (stdlib.h HAVE_STDLIB_H)
CHECK_INCLUDE_FILES (strings.h HAVE_STRINGS_H)
CHECK_INCLUDE_FILES (string.h HAVE_STRING_H)
CHECK_INCLUDE_FILES (synch.h HAVE_SYNCH_H)
CHECK_INCLUDE_FILES (sysent.h HAVE_SYSENT_H)
CHECK_INCLUDE_FILES (sys/cdefs.h HAVE_SYS_CDEFS_H)
CHECK_INCLUDE_FILES (sys/file.h HAVE_SYS_FILE_H)
CHECK_INCLUDE_FILES (sys/fpu.h HAVE_SYS_FPU_H)
CHECK_INCLUDE_FILES (sys/ioctl.h HAVE_SYS_IOCTL_H)
CHECK_INCLUDE_FILES ("sys/types.h;sys/ipc.h" HAVE_SYS_IPC_H)
CHECK_INCLUDE_FILES ("sys/types.h;sys/malloc.h" HAVE_SYS_MALLOC_H)
CHECK_INCLUDE_FILES (sys/mman.h HAVE_SYS_MMAN_H)
CHECK_INCLUDE_FILES (sys/prctl.h HAVE_SYS_PRCTL_H)
CHECK_INCLUDE_FILES (sys/resource.h HAVE_SYS_RESOURCE_H)
CHECK_INCLUDE_FILES (sys/select.h HAVE_SYS_SELECT_H)
CHECK_INCLUDE_FILES ("sys/types.h;sys/shm.h" HAVE_SYS_SHM_H)
CHECK_INCLUDE_FILES (sys/socket.h HAVE_SYS_SOCKET_H)
CHECK_INCLUDE_FILES (sys/stat.h HAVE_SYS_STAT_H)
CHECK_INCLUDE_FILES (sys/stream.h HAVE_SYS_STREAM_H)
CHECK_INCLUDE_FILES (sys/termcap.h HAVE_SYS_TERMCAP_H)
CHECK_INCLUDE_FILES ("curses.h;term.h" HAVE_TERM_H)
CHECK_INCLUDE_FILES (asm/termbits.h HAVE_ASM_TERMBITS_H)
CHECK_INCLUDE_FILES (termbits.h HAVE_TERMBITS_H)
CHECK_INCLUDE_FILES (termios.h HAVE_TERMIOS_H)
CHECK_INCLUDE_FILES (termio.h HAVE_TERMIO_H)
CHECK_INCLUDE_FILES (termcap.h HAVE_TERMCAP_H)
CHECK_INCLUDE_FILES (unistd.h HAVE_UNISTD_H)
CHECK_INCLUDE_FILES (utime.h HAVE_UTIME_H)
CHECK_INCLUDE_FILES (varargs.h HAVE_VARARGS_H)
CHECK_INCLUDE_FILES (sys/time.h HAVE_SYS_TIME_H)
CHECK_INCLUDE_FILES (sys/utime.h HAVE_SYS_UTIME_H)
CHECK_INCLUDE_FILES (sys/wait.h HAVE_SYS_WAIT_H)
CHECK_INCLUDE_FILES (sys/param.h HAVE_SYS_PARAM_H)
CHECK_INCLUDE_FILES (sys/vadvise.h HAVE_SYS_VADVISE_H)
CHECK_INCLUDE_FILES (fnmatch.h HAVE_FNMATCH_H)
CHECK_INCLUDE_FILES (stdarg.h  HAVE_STDARG_H)
CHECK_INCLUDE_FILES ("stdlib.h;sys/un.h" HAVE_SYS_UN_H)
CHECK_INCLUDE_FILES (vis.h HAVE_VIS_H)
CHECK_INCLUDE_FILES (wchar.h HAVE_WCHAR_H)
CHECK_INCLUDE_FILES (wctype.h HAVE_WCTYPE_H)
CHECK_INCLUDE_FILES (sys/sockio.h HAVE_SYS_SOCKIO_H)
CHECK_INCLUDE_FILES (sys/utsname.h HAVE_SYS_UTSNAME_H)

IF(BFD_H_EXISTS)
  IF(NOT_FOR_DISTRIBUTION)
    SET(NON_DISTRIBUTABLE_WARNING 1)
    SET(HAVE_BFD_H 1)
  ENDIF()
ENDIF()

IF(HAVE_SYS_STREAM_H)
  # Needs sys/stream.h on Solaris
  CHECK_INCLUDE_FILES ("sys/stream.h;sys/ptem.h" HAVE_SYS_PTEM_H)
ELSE()
  CHECK_INCLUDE_FILES (sys/ptem.h HAVE_SYS_PTEM_H)
ENDIF()

# Figure out threading library
#
FIND_PACKAGE (Threads)

FUNCTION(MY_CHECK_PTHREAD_ONCE_INIT)
  CHECK_C_COMPILER_FLAG("-Werror" HAVE_WERROR_FLAG)
  IF(NOT HAVE_WERROR_FLAG)
    RETURN()
  ENDIF()
  SET(CMAKE_REQUIRED_FLAGS "${CMAKE_REQUIRED_FLAGS} -Werror")
  CHECK_C_SOURCE_COMPILES("
    #include <pthread.h>
    void foo(void) {}
    int main()
    {
      pthread_once_t once_control = PTHREAD_ONCE_INIT;
      pthread_once(&once_control, foo);
      return 0;
    }"
    HAVE_PTHREAD_ONCE_INIT
  )
  # http://bugs.opensolaris.org/bugdatabase/printableBug.do?bug_id=6611808
  IF(NOT HAVE_PTHREAD_ONCE_INIT)
    CHECK_C_SOURCE_COMPILES("
      #include <pthread.h>
      void foo(void) {}
      int main()
      {
        pthread_once_t once_control = { PTHREAD_ONCE_INIT };
        pthread_once(&once_control, foo);
        return 0;
      }"
      HAVE_ARRAY_PTHREAD_ONCE_INIT
    )
  ENDIF()
  IF(HAVE_PTHREAD_ONCE_INIT)
    SET(PTHREAD_ONCE_INITIALIZER "PTHREAD_ONCE_INIT" PARENT_SCOPE)
  ENDIF()
  IF(HAVE_ARRAY_PTHREAD_ONCE_INIT)
    SET(PTHREAD_ONCE_INITIALIZER "{ PTHREAD_ONCE_INIT }" PARENT_SCOPE)
  ENDIF()
ENDFUNCTION()

IF(CMAKE_USE_PTHREADS_INIT)
  MY_CHECK_PTHREAD_ONCE_INIT()
ENDIF()

#
# Tests for functions
#
CHECK_FUNCTION_EXISTS (access HAVE_ACCESS)
#CHECK_FUNCTION_EXISTS (aiowait HAVE_AIOWAIT)
CHECK_FUNCTION_EXISTS (aio_read HAVE_AIO_READ)
CHECK_FUNCTION_EXISTS (alarm HAVE_ALARM)
SET(HAVE_ALLOCA 1)
CHECK_FUNCTION_EXISTS (backtrace HAVE_BACKTRACE)
CHECK_FUNCTION_EXISTS (backtrace_symbols HAVE_BACKTRACE_SYMBOLS)
CHECK_FUNCTION_EXISTS (backtrace_symbols_fd HAVE_BACKTRACE_SYMBOLS_FD)
CHECK_FUNCTION_EXISTS (printstack HAVE_PRINTSTACK)
CHECK_FUNCTION_EXISTS (bfill HAVE_BFILL)
CHECK_FUNCTION_EXISTS (bmove HAVE_BMOVE)
CHECK_FUNCTION_EXISTS (bsearch HAVE_BSEARCH)
CHECK_FUNCTION_EXISTS (index HAVE_INDEX)
CHECK_FUNCTION_EXISTS (bzero HAVE_BZERO)
CHECK_FUNCTION_EXISTS (clock_gettime HAVE_CLOCK_GETTIME)
CHECK_FUNCTION_EXISTS (cuserid HAVE_CUSERID)
CHECK_FUNCTION_EXISTS (directio HAVE_DIRECTIO)
CHECK_FUNCTION_EXISTS (_doprnt HAVE_DOPRNT)
CHECK_FUNCTION_EXISTS (flockfile HAVE_FLOCKFILE)
CHECK_FUNCTION_EXISTS (ftruncate HAVE_FTRUNCATE)
CHECK_FUNCTION_EXISTS (getline HAVE_GETLINE)
CHECK_FUNCTION_EXISTS (compress HAVE_COMPRESS)
CHECK_FUNCTION_EXISTS (crypt HAVE_CRYPT)
CHECK_FUNCTION_EXISTS (dlerror HAVE_DLERROR)
CHECK_FUNCTION_EXISTS (dlopen HAVE_DLOPEN)
CHECK_FUNCTION_EXISTS (fchmod HAVE_FCHMOD)
CHECK_FUNCTION_EXISTS (fcntl HAVE_FCNTL)
CHECK_FUNCTION_EXISTS (fconvert HAVE_FCONVERT)
CHECK_FUNCTION_EXISTS (fdatasync HAVE_FDATASYNC)
CHECK_SYMBOL_EXISTS(fdatasync "unistd.h" HAVE_DECL_FDATASYNC)
CHECK_FUNCTION_EXISTS (fesetround HAVE_FESETROUND)
CHECK_FUNCTION_EXISTS (fedisableexcept HAVE_FEDISABLEEXCEPT)
CHECK_FUNCTION_EXISTS (fpsetmask HAVE_FPSETMASK)
CHECK_FUNCTION_EXISTS (fseeko HAVE_FSEEKO)
CHECK_FUNCTION_EXISTS (fsync HAVE_FSYNC)
CHECK_FUNCTION_EXISTS (getcwd HAVE_GETCWD)
CHECK_FUNCTION_EXISTS (gethostbyaddr_r HAVE_GETHOSTBYADDR_R)
CHECK_FUNCTION_EXISTS (gethrtime HAVE_GETHRTIME)
CHECK_FUNCTION_EXISTS (getnameinfo HAVE_GETNAMEINFO)
CHECK_FUNCTION_EXISTS (getpass HAVE_GETPASS)
CHECK_FUNCTION_EXISTS (getpassphrase HAVE_GETPASSPHRASE)
CHECK_FUNCTION_EXISTS (getpwnam HAVE_GETPWNAM)
CHECK_FUNCTION_EXISTS (getpwuid HAVE_GETPWUID)
CHECK_FUNCTION_EXISTS (getrlimit HAVE_GETRLIMIT)
CHECK_FUNCTION_EXISTS (getrusage HAVE_GETRUSAGE)
CHECK_FUNCTION_EXISTS (getwd HAVE_GETWD)
CHECK_FUNCTION_EXISTS (gmtime_r HAVE_GMTIME_R)
CHECK_FUNCTION_EXISTS (initgroups HAVE_INITGROUPS)
CHECK_FUNCTION_EXISTS (issetugid HAVE_ISSETUGID)
CHECK_FUNCTION_EXISTS (getuid HAVE_GETUID)
CHECK_FUNCTION_EXISTS (geteuid HAVE_GETEUID)
CHECK_FUNCTION_EXISTS (getgid HAVE_GETGID)
CHECK_FUNCTION_EXISTS (getegid HAVE_GETEGID)
CHECK_FUNCTION_EXISTS (ldiv HAVE_LDIV)
CHECK_FUNCTION_EXISTS (localtime_r HAVE_LOCALTIME_R)
CHECK_FUNCTION_EXISTS (longjmp HAVE_LONGJMP)
CHECK_FUNCTION_EXISTS (lstat HAVE_LSTAT)
CHECK_FUNCTION_EXISTS (madvise HAVE_MADVISE)
CHECK_FUNCTION_EXISTS (mallinfo HAVE_MALLINFO)
CHECK_FUNCTION_EXISTS (memcpy HAVE_MEMCPY)
CHECK_FUNCTION_EXISTS (memmove HAVE_MEMMOVE)
CHECK_FUNCTION_EXISTS (mkstemp HAVE_MKSTEMP)
CHECK_FUNCTION_EXISTS (mlock HAVE_MLOCK)
CHECK_FUNCTION_EXISTS (mlockall HAVE_MLOCKALL)
CHECK_FUNCTION_EXISTS (mmap HAVE_MMAP)
CHECK_FUNCTION_EXISTS (mmap64 HAVE_MMAP64)
CHECK_FUNCTION_EXISTS (perror HAVE_PERROR)
CHECK_FUNCTION_EXISTS (poll HAVE_POLL)
CHECK_FUNCTION_EXISTS (port_create HAVE_PORT_CREATE)
CHECK_FUNCTION_EXISTS (posix_fallocate HAVE_POSIX_FALLOCATE)
CHECK_FUNCTION_EXISTS (pread HAVE_PREAD)
CHECK_FUNCTION_EXISTS (pthread_attr_create HAVE_PTHREAD_ATTR_CREATE)
CHECK_FUNCTION_EXISTS (pthread_attr_getstacksize HAVE_PTHREAD_ATTR_GETSTACKSIZE)
CHECK_FUNCTION_EXISTS (pthread_attr_setscope HAVE_PTHREAD_ATTR_SETSCOPE)
CHECK_FUNCTION_EXISTS (pthread_attr_getguardsize HAVE_PTHREAD_ATTR_GETGUARDSIZE)
CHECK_FUNCTION_EXISTS (pthread_attr_setstacksize HAVE_PTHREAD_ATTR_SETSTACKSIZE)
CHECK_FUNCTION_EXISTS (pthread_condattr_create HAVE_PTHREAD_CONDATTR_CREATE)
CHECK_FUNCTION_EXISTS (pthread_condattr_setclock HAVE_PTHREAD_CONDATTR_SETCLOCK)
CHECK_FUNCTION_EXISTS (pthread_key_delete HAVE_PTHREAD_KEY_DELETE)
CHECK_FUNCTION_EXISTS (pthread_rwlock_rdlock HAVE_PTHREAD_RWLOCK_RDLOCK)
CHECK_FUNCTION_EXISTS (pthread_sigmask HAVE_PTHREAD_SIGMASK)
CHECK_FUNCTION_EXISTS (pthread_threadmask HAVE_PTHREAD_THREADMASK)
CHECK_FUNCTION_EXISTS (pthread_yield_np HAVE_PTHREAD_YIELD_NP)
CHECK_FUNCTION_EXISTS (putenv HAVE_PUTENV)
CHECK_FUNCTION_EXISTS (readdir_r HAVE_READDIR_R)
CHECK_FUNCTION_EXISTS (readlink HAVE_READLINK)
CHECK_FUNCTION_EXISTS (re_comp HAVE_RE_COMP)
CHECK_FUNCTION_EXISTS (regcomp HAVE_REGCOMP)
CHECK_FUNCTION_EXISTS (realpath HAVE_REALPATH)
CHECK_FUNCTION_EXISTS (rename HAVE_RENAME)
CHECK_FUNCTION_EXISTS (rwlock_init HAVE_RWLOCK_INIT)
CHECK_FUNCTION_EXISTS (sched_yield HAVE_SCHED_YIELD)
CHECK_FUNCTION_EXISTS (setenv HAVE_SETENV)
CHECK_FUNCTION_EXISTS (setlocale HAVE_SETLOCALE)
CHECK_FUNCTION_EXISTS (setfd HAVE_SETFD)
CHECK_FUNCTION_EXISTS (sigaction HAVE_SIGACTION)
CHECK_FUNCTION_EXISTS (sigthreadmask HAVE_SIGTHREADMASK)
CHECK_FUNCTION_EXISTS (sigwait HAVE_SIGWAIT)
CHECK_FUNCTION_EXISTS (sigaddset HAVE_SIGADDSET)
CHECK_FUNCTION_EXISTS (sigemptyset HAVE_SIGEMPTYSET)
CHECK_FUNCTION_EXISTS (sighold HAVE_SIGHOLD) 
CHECK_FUNCTION_EXISTS (sigset HAVE_SIGSET)
CHECK_FUNCTION_EXISTS (sleep HAVE_SLEEP)
CHECK_FUNCTION_EXISTS (snprintf HAVE_SNPRINTF)
CHECK_FUNCTION_EXISTS (stpcpy HAVE_STPCPY)
CHECK_FUNCTION_EXISTS (strcoll HAVE_STRCOLL)
CHECK_FUNCTION_EXISTS (strerror HAVE_STRERROR)
CHECK_FUNCTION_EXISTS (strlcpy HAVE_STRLCPY)
CHECK_FUNCTION_EXISTS (strnlen HAVE_STRNLEN)
CHECK_FUNCTION_EXISTS (strlcat HAVE_STRLCAT)
CHECK_FUNCTION_EXISTS (strsignal HAVE_STRSIGNAL)
CHECK_FUNCTION_EXISTS (fgetln HAVE_FGETLN)
CHECK_FUNCTION_EXISTS (strpbrk HAVE_STRPBRK)
CHECK_FUNCTION_EXISTS (strstr HAVE_STRSTR)
CHECK_FUNCTION_EXISTS (strtok_r HAVE_STRTOK_R)
CHECK_FUNCTION_EXISTS (strtol HAVE_STRTOL)
CHECK_FUNCTION_EXISTS (strtoll HAVE_STRTOLL)
CHECK_FUNCTION_EXISTS (strtoul HAVE_STRTOUL)
CHECK_FUNCTION_EXISTS (strtoull HAVE_STRTOULL)
CHECK_FUNCTION_EXISTS (strcasecmp HAVE_STRCASECMP)
CHECK_FUNCTION_EXISTS (strncasecmp HAVE_STRNCASECMP)
CHECK_FUNCTION_EXISTS (strdup HAVE_STRDUP)
CHECK_FUNCTION_EXISTS (shmat HAVE_SHMAT) 
CHECK_FUNCTION_EXISTS (shmctl HAVE_SHMCTL)
CHECK_FUNCTION_EXISTS (shmdt HAVE_SHMDT)
CHECK_FUNCTION_EXISTS (shmget HAVE_SHMGET)
CHECK_FUNCTION_EXISTS (tell HAVE_TELL)
CHECK_FUNCTION_EXISTS (tempnam HAVE_TEMPNAM)
CHECK_FUNCTION_EXISTS (thr_setconcurrency HAVE_THR_SETCONCURRENCY)
CHECK_FUNCTION_EXISTS (thr_yield HAVE_THR_YIELD)
CHECK_FUNCTION_EXISTS (vasprintf HAVE_VASPRINTF)
CHECK_FUNCTION_EXISTS (vsnprintf HAVE_VSNPRINTF)
CHECK_FUNCTION_EXISTS (vprintf HAVE_VPRINTF)
CHECK_FUNCTION_EXISTS (valloc HAVE_VALLOC)
CHECK_FUNCTION_EXISTS (memalign HAVE_MEMALIGN)
CHECK_FUNCTION_EXISTS (chown HAVE_CHOWN)
CHECK_FUNCTION_EXISTS (nl_langinfo HAVE_NL_LANGINFO)

IF(HAVE_SYS_EVENT_H)
CHECK_FUNCTION_EXISTS (kqueue HAVE_KQUEUE)
ENDIF()

#--------------------------------------------------------------------
# Support for WL#2373 (Use cycle counter for timing)
#--------------------------------------------------------------------

CHECK_INCLUDE_FILES(time.h HAVE_TIME_H)
CHECK_INCLUDE_FILES(sys/time.h HAVE_SYS_TIME_H)
CHECK_INCLUDE_FILES(sys/times.h HAVE_SYS_TIMES_H)
CHECK_INCLUDE_FILES(asm/msr.h HAVE_ASM_MSR_H)
#msr.h has rdtscll()

CHECK_INCLUDE_FILES(ia64intrin.h HAVE_IA64INTRIN_H)

CHECK_FUNCTION_EXISTS(times HAVE_TIMES)
CHECK_FUNCTION_EXISTS(gettimeofday HAVE_GETTIMEOFDAY)
CHECK_FUNCTION_EXISTS(read_real_time HAVE_READ_REAL_TIME)
# This should work on AIX.

CHECK_FUNCTION_EXISTS(ftime HAVE_FTIME)
# This is still a normal call for milliseconds.

CHECK_FUNCTION_EXISTS(time HAVE_TIME)
# We can use time() on Macintosh if there is no ftime().

CHECK_FUNCTION_EXISTS(rdtscll HAVE_RDTSCLL)
# I doubt that we'll ever reach the check for this.


#
# Tests for symbols
#

#CHECK_SYMBOL_EXISTS(sys_errlist "stdio.h" HAVE_SYS_ERRLIST)
CHECK_SYMBOL_EXISTS(madvise "sys/mman.h" HAVE_DECL_MADVISE)
CHECK_SYMBOL_EXISTS(tzname "time.h" HAVE_TZNAME)
CHECK_SYMBOL_EXISTS(lrand48 "stdlib.h" HAVE_LRAND48)
CHECK_SYMBOL_EXISTS(getpagesize "unistd.h" HAVE_GETPAGESIZE)
CHECK_SYMBOL_EXISTS(TIOCGWINSZ "sys/ioctl.h" GWINSZ_IN_SYS_IOCTL)
CHECK_SYMBOL_EXISTS(FIONREAD "sys/ioctl.h" FIONREAD_IN_SYS_IOCTL)
CHECK_SYMBOL_EXISTS(TIOCSTAT "sys/ioctl.h" TIOCSTAT_IN_SYS_IOCTL)
CHECK_SYMBOL_EXISTS(FIONREAD "sys/filio.h" FIONREAD_IN_SYS_FILIO)
CHECK_SYMBOL_EXISTS(gettimeofday "sys/time.h" HAVE_GETTIMEOFDAY)

CHECK_SYMBOL_EXISTS(finite  "math.h" HAVE_FINITE_IN_MATH_H)
IF(HAVE_FINITE_IN_MATH_H)
  SET(HAVE_FINITE TRUE CACHE INTERNAL "")
ELSE()
  CHECK_SYMBOL_EXISTS(finite  "ieeefp.h" HAVE_FINITE)
ENDIF()
CHECK_SYMBOL_EXISTS(log2  math.h HAVE_LOG2)
CHECK_SYMBOL_EXISTS(isnan math.h HAVE_ISNAN)
CHECK_SYMBOL_EXISTS(rint  math.h HAVE_RINT)

# isinf() prototype not found on Solaris
CHECK_CXX_SOURCE_COMPILES(
"#include  <math.h>
int main() { 
  isinf(0.0); 
  return 0;
}" HAVE_ISINF)



#
# Test for endianess
#
INCLUDE(TestBigEndian)
IF(APPLE)
  # Cannot run endian test on universal PPC/Intel binaries 
  # would return inconsistent result.
  # config.h.cmake includes a special #ifdef for Darwin
ELSE()
  TEST_BIG_ENDIAN(WORDS_BIGENDIAN)
ENDIF()

#
# Tests for type sizes (and presence)
#
INCLUDE (CheckTypeSize)
set(CMAKE_REQUIRED_DEFINITIONS ${CMAKE_REQUIRED_DEFINITIONS}
        -D_LARGEFILE_SOURCE -D_LARGE_FILES -D_FILE_OFFSET_BITS=64
        -D__STDC_LIMIT_MACROS -D__STDC_CONSTANT_MACROS -D__STDC_FORMAT_MACROS)
SET(CMAKE_EXTRA_INCLUDE_FILES signal.h)
MY_CHECK_TYPE_SIZE(sigset_t SIGSET_T)
IF(NOT SIZEOF_SIGSET_T)
 SET(sigset_t int)
ENDIF()
MY_CHECK_TYPE_SIZE(mode_t MODE_T)
IF(NOT SIZEOF_MODE_T)
 SET(mode_t int)
ENDIF()

IF(HAVE_NETINET_IN_H)
  SET(CMAKE_EXTRA_INCLUDE_FILES netinet/in.h)
  MY_CHECK_TYPE_SIZE(in_addr_t IN_ADDR_T)
ENDIF(HAVE_NETINET_IN_H)

IF(HAVE_STDINT_H)
  SET(CMAKE_EXTRA_INCLUDE_FILES stdint.h)
ENDIF(HAVE_STDINT_H)

SET(HAVE_VOIDP 1)
SET(HAVE_CHARP 1)
SET(HAVE_LONG 1)
SET(HAVE_SIZE_T 1)

IF(NOT APPLE)
MY_CHECK_TYPE_SIZE("void *" VOIDP)
MY_CHECK_TYPE_SIZE("char *" CHARP)
MY_CHECK_TYPE_SIZE(long LONG)
MY_CHECK_TYPE_SIZE(size_t SIZE_T)
ENDIF()

MY_CHECK_TYPE_SIZE(char CHAR)
MY_CHECK_TYPE_SIZE(short SHORT)
MY_CHECK_TYPE_SIZE(int INT)
MY_CHECK_TYPE_SIZE("long long" LONG_LONG)
SET(CMAKE_EXTRA_INCLUDE_FILES stdio.h sys/types.h)
MY_CHECK_TYPE_SIZE(off_t OFF_T)
MY_CHECK_TYPE_SIZE(uchar UCHAR)
MY_CHECK_TYPE_SIZE(uint UINT)
MY_CHECK_TYPE_SIZE(ulong ULONG)
MY_CHECK_TYPE_SIZE(int8 INT8)
MY_CHECK_TYPE_SIZE(uint8 UINT8)
MY_CHECK_TYPE_SIZE(int16 INT16)
MY_CHECK_TYPE_SIZE(uint16 UINT16)
MY_CHECK_TYPE_SIZE(int32 INT32)
MY_CHECK_TYPE_SIZE(uint32 UINT32)
MY_CHECK_TYPE_SIZE(u_int32_t U_INT32_T)
MY_CHECK_TYPE_SIZE(int64 INT64)
MY_CHECK_TYPE_SIZE(uint64 UINT64)
MY_CHECK_TYPE_SIZE(time_t TIME_T)
SET (CMAKE_EXTRA_INCLUDE_FILES sys/types.h)
MY_CHECK_TYPE_SIZE(bool  BOOL)
SET(CMAKE_EXTRA_INCLUDE_FILES)
IF(HAVE_SYS_SOCKET_H)
  SET(CMAKE_EXTRA_INCLUDE_FILES sys/socket.h)
ENDIF(HAVE_SYS_SOCKET_H)
MY_CHECK_TYPE_SIZE(socklen_t SOCKLEN_T)
SET(CMAKE_EXTRA_INCLUDE_FILES)

IF(HAVE_IEEEFP_H)
  SET(CMAKE_EXTRA_INCLUDE_FILES ieeefp.h)
  MY_CHECK_TYPE_SIZE(fp_except FP_EXCEPT)
ENDIF()


#
# Code tests
#

# check whether time_t is unsigned
CHECK_C_SOURCE_COMPILES("
#include <time.h>
int main()
{
  int array[(((time_t)-1) > 0) ? 1 : -1];
  return 0;
}"
TIME_T_UNSIGNED)


CHECK_C_SOURCE_COMPILES("
#ifdef _WIN32
#include <winsock2.h>
#include <ws2tcpip.h>
#else
#include <sys/types.h>
#include <sys/socket.h>
#include <netdb.h>
#endif
int main()
{
  getaddrinfo( 0, 0, 0, 0);
  return 0;
}"
HAVE_GETADDRINFO)

CHECK_C_SOURCE_COMPILES("
#ifdef _WIN32
#include <winsock2.h>
#include <ws2tcpip.h>
#else
#include <sys/types.h>
#include <sys/socket.h>
#include <netdb.h>
#endif
int main()
{
  select(0,0,0,0,0);
  return 0;
}"
HAVE_SELECT)

#
# Check if timespec has ts_sec and ts_nsec fields
#

CHECK_C_SOURCE_COMPILES("
#include <pthread.h>

int main(int ac, char **av)
{
  struct timespec abstime;
  abstime.ts_sec = time(NULL)+1;
  abstime.ts_nsec = 0;
}
" HAVE_TIMESPEC_TS_SEC)


#
# Check return type of qsort()
#
CHECK_C_SOURCE_COMPILES("
#include <stdlib.h>
#ifdef __cplusplus
extern \"C\"
#endif
void qsort(void *base, size_t nel, size_t width,
  int (*compar) (const void *, const void *));
int main(int ac, char **av) {}
" QSORT_TYPE_IS_VOID)
IF(QSORT_TYPE_IS_VOID)
  SET(RETQSORTTYPE "void")
ELSE(QSORT_TYPE_IS_VOID)
  SET(RETQSORTTYPE "int")
ENDIF(QSORT_TYPE_IS_VOID)

IF(WIN32)
SET(SOCKET_SIZE_TYPE int)
ELSE()
CHECK_CXX_SOURCE_COMPILES("
#include <sys/socket.h>
int main(int argc, char **argv)
{
  getsockname(0,0,(socklen_t *) 0);
  return 0; 
}"
HAVE_SOCKET_SIZE_T_AS_socklen_t)

IF(HAVE_SOCKET_SIZE_T_AS_socklen_t)
  SET(SOCKET_SIZE_TYPE socklen_t)
ELSE()
  CHECK_CXX_SOURCE_COMPILES("
  #include <sys/socket.h>
  int main(int argc, char **argv)
  {
    getsockname(0,0,(int *) 0);
    return 0; 
  }"
  HAVE_SOCKET_SIZE_T_AS_int)
  IF(HAVE_SOCKET_SIZE_T_AS_int)
    SET(SOCKET_SIZE_TYPE int)
  ELSE()
    CHECK_CXX_SOURCE_COMPILES("
    #include <sys/socket.h>
    int main(int argc, char **argv)
    {
      getsockname(0,0,(size_t *) 0);
      return 0; 
    }"
    HAVE_SOCKET_SIZE_T_AS_size_t)
    IF(HAVE_SOCKET_SIZE_T_AS_size_t)
      SET(SOCKET_SIZE_TYPE size_t)
    ELSE()
      SET(SOCKET_SIZE_TYPE int)
    ENDIF()
  ENDIF()
ENDIF()
ENDIF()

CHECK_CXX_SOURCE_COMPILES("
#include <pthread.h>
int main()
{
  pthread_yield();
  return 0;
}
" HAVE_PTHREAD_YIELD_ZERO_ARG)

IF(NOT STACK_DIRECTION)
  IF(CMAKE_CROSSCOMPILING)
   MESSAGE(FATAL_ERROR 
   "STACK_DIRECTION is not defined.  Please specify -DSTACK_DIRECTION=1 "
   "or -DSTACK_DIRECTION=-1 when calling cmake.")
  ELSE()
    TRY_RUN(STACKDIR_RUN_RESULT STACKDIR_COMPILE_RESULT    
     ${CMAKE_BINARY_DIR} 
     ${CMAKE_SOURCE_DIR}/cmake/stack_direction.c
     )
     # Test program returns 0 (down) or 1 (up).
     # Convert to -1 or 1
     IF(STACKDIR_RUN_RESULT EQUAL 0)
       SET(STACK_DIRECTION -1 CACHE INTERNAL "Stack grows direction")
     ELSE()
       SET(STACK_DIRECTION 1 CACHE INTERNAL "Stack grows direction")
     ENDIF()
     MESSAGE(STATUS "Checking stack direction : ${STACK_DIRECTION}")
   ENDIF()
ENDIF()

#
# Check return type of signal handlers
#
CHECK_C_SOURCE_COMPILES("
#include <signal.h>
#ifdef signal
# undef signal
#endif
#ifdef __cplusplus
extern \"C\" void (*signal (int, void (*)(int)))(int);
#else
void (*signal ()) ();
#endif
int main(int ac, char **av) {}
" SIGNAL_RETURN_TYPE_IS_VOID)
IF(SIGNAL_RETURN_TYPE_IS_VOID)
  SET(RETSIGTYPE void)
  SET(VOID_SIGHANDLER 1)
ELSE(SIGNAL_RETURN_TYPE_IS_VOID)
  SET(RETSIGTYPE int)
ENDIF(SIGNAL_RETURN_TYPE_IS_VOID)


CHECK_INCLUDE_FILES("time.h;sys/time.h" TIME_WITH_SYS_TIME)
CHECK_SYMBOL_EXISTS(O_NONBLOCK "unistd.h;fcntl.h" HAVE_FCNTL_NONBLOCK)
IF(NOT HAVE_FCNTL_NONBLOCK)
 SET(NO_FCNTL_NONBLOCK 1)
ENDIF()

#
# Test for how the C compiler does inline, if at all
#
CHECK_C_SOURCE_COMPILES("
static inline int foo(){return 0;}
int main(int argc, char *argv[]){return 0;}"
                            C_HAS_inline)
IF(NOT C_HAS_inline)
  CHECK_C_SOURCE_COMPILES("
  static __inline int foo(){return 0;}
  int main(int argc, char *argv[]){return 0;}"
                            C_HAS___inline)
  SET(C_INLINE __inline)
ENDIF()

IF(NOT CMAKE_CROSSCOMPILING AND NOT MSVC)
  STRING(TOLOWER ${CMAKE_SYSTEM_PROCESSOR}  processor)
  IF(processor MATCHES "86" OR processor MATCHES "amd64" OR processor MATCHES "x64")
  #Check for x86 PAUSE instruction
  # We have to actually try running the test program, because of a bug
  # in Solaris on x86_64, where it wrongly reports that PAUSE is not
  # supported when trying to run an application.  See
  # http://bugs.opensolaris.org/bugdatabase/printableBug.do?bug_id=6478684
  CHECK_C_SOURCE_RUNS("
  int main()
  { 
    __asm__ __volatile__ (\"pause\"); 
    return 0;
  }"  HAVE_PAUSE_INSTRUCTION)
  ENDIF()
  IF (NOT HAVE_PAUSE_INSTRUCTION)
    CHECK_C_SOURCE_COMPILES("
    int main()
    {
     __asm__ __volatile__ (\"rep; nop\");
     return 0;
    }
   " HAVE_FAKE_PAUSE_INSTRUCTION)
  ENDIF()
ENDIF()
  
CHECK_SYMBOL_EXISTS(tcgetattr "termios.h" HAVE_TCGETATTR 1)

#
# Check type of signal routines (posix, 4.2bsd, 4.1bsd or v7)
#
CHECK_C_SOURCE_COMPILES("
  #include <signal.h>
  int main(int ac, char **av)
  {
    sigset_t ss;
    struct sigaction sa;
    sigemptyset(&ss); sigsuspend(&ss);
    sigaction(SIGINT, &sa, (struct sigaction *) 0);
    sigprocmask(SIG_BLOCK, &ss, (sigset_t *) 0);
  }"
  HAVE_POSIX_SIGNALS)

IF(NOT HAVE_POSIX_SIGNALS)
 CHECK_C_SOURCE_COMPILES("
  #include <signal.h>
  int main(int ac, char **av)
  {
    int mask = sigmask(SIGINT);
    sigsetmask(mask); sigblock(mask); sigpause(mask);
  }"
  HAVE_BSD_SIGNALS)
  IF (NOT HAVE_BSD_SIGNALS)
    CHECK_C_SOURCE_COMPILES("
    #include <signal.h>
    void foo() { }
    int main(int ac, char **av)
    {
      int mask = sigmask(SIGINT);
      sigset(SIGINT, foo); sigrelse(SIGINT);
      sighold(SIGINT); sigpause(SIGINT);
    }"
   HAVE_SVR3_SIGNALS)  
   IF (NOT HAVE_SVR3_SIGNALS)
    SET(HAVE_V7_SIGNALS 1)
   ENDIF(NOT HAVE_SVR3_SIGNALS)
 ENDIF(NOT HAVE_BSD_SIGNALS)
ENDIF(NOT HAVE_POSIX_SIGNALS)

# Assume regular sprintf
SET(SPRINTFS_RETURNS_INT 1)

IF(CMAKE_COMPILER_IS_GNUCXX AND HAVE_CXXABI_H)
CHECK_CXX_SOURCE_COMPILES("
 #include <cxxabi.h>
 int main(int argc, char **argv) 
  {
    char *foo= 0; int bar= 0;
    foo= abi::__cxa_demangle(foo, foo, 0, &bar);
    return 0;
  }"
  HAVE_ABI_CXA_DEMANGLE)
ENDIF()

CHECK_C_SOURCE_COMPILES("
  int main(int argc, char **argv) 
  {
    extern char *__bss_start;
    return __bss_start ? 1 : 0;
  }"
HAVE_BSS_START)

CHECK_C_SOURCE_COMPILES("
    int main()
    {
      extern void __attribute__((weak)) foo(void);
      return 0;
    }"
    HAVE_WEAK_SYMBOL
)


CHECK_CXX_SOURCE_COMPILES("
    #include <new>
    int main()
    {
      char *c = new char;
      return 0;
    }"
    HAVE_CXX_NEW
)

CHECK_CXX_SOURCE_COMPILES("
    #undef inline
    #if !defined(SCO) && !defined(__osf__) && !defined(_REENTRANT)
    #define _REENTRANT
    #endif
    #include <pthread.h>
    #include <sys/types.h>
    #include <sys/socket.h>
    #include <netinet/in.h>
    #include <arpa/inet.h>
    #include <netdb.h>
    int main()
    {

       struct hostent *foo =
       gethostbyaddr_r((const char *) 0,
          0, 0, (struct hostent *) 0, (char *) NULL,  0, (int *)0);
       return 0;
    }
  "
  HAVE_SOLARIS_STYLE_GETHOST)

# Use of ALARMs to wakeup on timeout on sockets
#
# This feature makes use of a mutex and is a scalability hog we
# try to avoid using. However we need support for SO_SNDTIMEO and
# SO_RCVTIMEO socket options for this to work. So we will check
# if this feature is supported by a simple TRY_RUN macro. However
# on some OS's there is support for setting those variables but
# they are silently ignored. For those OS's we will not attempt
# to use SO_SNDTIMEO and SO_RCVTIMEO even if it is said to work.
# See Bug#29093 for the problem with SO_SND/RCVTIMEO on HP/UX.
# Solaris11 has a similar problem
# To use alarm is simple, simply avoid setting anything.

IF(WIN32)
  SET(HAVE_SOCKET_TIMEOUT 1)
ELSEIF(CMAKE_SYSTEM MATCHES "HP-UX")
  SET(HAVE_SOCKET_TIMEOUT 0)
ELSEIF(CMAKE_SYSTEM_NAME MATCHES "SunOS")
  SET(HAVE_SOCKET_TIMEOUT 0)
ELSEIF(CMAKE_CROSSCOMPILING)
  SET(HAVE_SOCKET_TIMEOUT 0)
ELSE()
SET(CMAKE_REQUIRED_LIBRARIES ${LIBNSL} ${LIBSOCKET}) 
CHECK_C_SOURCE_RUNS(
"
 #include <sys/types.h>
 #include <sys/socket.h>
 #include <sys/time.h>
 
 int main()
 {    
   int fd = socket(AF_INET, SOCK_STREAM, 0);
   struct timeval tv;
   int ret= 0;
   tv.tv_sec= 2;
   tv.tv_usec= 0;
   ret|= setsockopt(fd, SOL_SOCKET, SO_SNDTIMEO, &tv, sizeof(tv));
   ret|= setsockopt(fd, SOL_SOCKET, SO_RCVTIMEO, &tv, sizeof(tv));
   return !!ret;
 }
" HAVE_SOCKET_TIMEOUT)
ENDIF()

SET(NO_ALARM "${HAVE_SOCKET_TIMEOUT}" CACHE BOOL 
   "No need to use alarm to implement socket timeout")
SET(SIGNAL_WITH_VIO_CLOSE "${HAVE_SOCKET_TIMEOUT}")
MARK_AS_ADVANCED(NO_ALARM)


IF(CMAKE_COMPILER_IS_GNUCXX)
IF(WITH_ATOMIC_OPS STREQUAL "up")
  SET(MY_ATOMIC_MODE_DUMMY 1 CACHE BOOL "Assume single-CPU mode, no concurrency")
ELSEIF(WITH_ATOMIC_OPS STREQUAL "rwlocks")
  SET(MY_ATOMIC_MODE_RWLOCK 1 CACHE BOOL "Use pthread rwlocks for atomic ops")
ELSEIF(WITH_ATOMIC_OPS STREQUAL "smp")
ELSEIF(NOT WITH_ATOMIC_OPS)
  CHECK_CXX_SOURCE_COMPILES("
  int main()
  {
    int foo= -10; int bar= 10;
    long long int foo64= -10; long long int bar64= 10;
    if (!__sync_fetch_and_add(&foo, bar) || foo)
      return -1;
    bar= __sync_lock_test_and_set(&foo, bar);
    if (bar || foo != 10)
      return -1;
    bar= __sync_val_compare_and_swap(&bar, foo, 15);
    if (bar)
      return -1;
    if (!__sync_fetch_and_add(&foo64, bar64) || foo64)
      return -1;
    bar64= __sync_lock_test_and_set(&foo64, bar64);
    if (bar64 || foo64 != 10)
      return -1;
    bar64= __sync_val_compare_and_swap(&bar64, foo, 15);
    if (bar64)
      return -1;
    return 0;
  }"
  HAVE_GCC_ATOMIC_BUILTINS)
ELSE()
  MESSAGE(FATAL_ERROR "${WITH_ATOMIC_OPS} is not a valid value for WITH_ATOMIC_OPS!")
ENDIF()
ENDIF()

SET(WITH_ATOMIC_LOCKS "${WITH_ATOMIC_LOCKS}" CACHE STRING
"Implement atomic operations using pthread rwlocks or atomic CPU
instructions for multi-processor or uniprocessor
configuration. By default gcc built-in sync functions are used,
if available and 'smp' configuration otherwise.")
MARK_AS_ADVANCED(WITH_ATOMIC_LOCKS MY_ATOMIC_MODE_RWLOCK MY_ATOMIC_MODE_DUMMY)

IF(WITH_VALGRIND)
  SET(HAVE_valgrind 1)
ENDIF()

CHECK_INCLUDE_FILES("valgrind/memcheck.h;valgrind/valgrind.h" 
  HAVE_VALGRIND)

#--------------------------------------------------------------------
# Check for IPv6 support
#--------------------------------------------------------------------
CHECK_INCLUDE_FILE(netinet/in6.h HAVE_NETINET_IN6_H)

IF(UNIX)
  SET(CMAKE_EXTRA_INCLUDE_FILES sys/types.h netinet/in.h sys/socket.h)
  IF(HAVE_NETINET_IN6_H)
    SET(CMAKE_EXTRA_INCLUDE_FILES ${CMAKE_EXTRA_INCLUDE_FILES} netinet/in6.h)
  ENDIF()
ELSEIF(WIN32)
  SET(CMAKE_EXTRA_INCLUDE_FILES ${CMAKE_EXTRA_INCLUDE_FILES} winsock2.h ws2ipdef.h)
ENDIF()

MY_CHECK_STRUCT_SIZE("sockaddr_in6" SOCKADDR_IN6)
MY_CHECK_STRUCT_SIZE("in6_addr" IN6_ADDR)

IF(HAVE_STRUCT_SOCKADDR_IN6 OR HAVE_STRUCT_IN6_ADDR)
  SET(HAVE_IPV6 TRUE CACHE INTERNAL "")
ENDIF()


# Check for sockaddr_storage.ss_family
# It is called differently under OS400 and older AIX

CHECK_STRUCT_HAS_MEMBER("struct sockaddr_storage"
 ss_family "${CMAKE_EXTRA_INCLUDE_FILES}" HAVE_SOCKADDR_STORAGE_SS_FAMILY)
IF(NOT HAVE_SOCKADDR_STORAGE_SS_FAMILY)
  CHECK_STRUCT_HAS_MEMBER("struct sockaddr_storage"
  __ss_family "${CMAKE_EXTRA_INCLUDE_FILES}" HAVE_SOCKADDR_STORAGE___SS_FAMILY)
  IF(HAVE_SOCKADDR_STORAGE___SS_FAMILY)
    SET(ss_family __ss_family)
  ENDIF()
ENDIF()

#
# Check if struct sockaddr_in::sin_len is available.
#

CHECK_STRUCT_HAS_MEMBER("struct sockaddr_in" sin_len
  "${CMAKE_EXTRA_INCLUDE_FILES}" HAVE_SOCKADDR_IN_SIN_LEN)

#
# Check if struct sockaddr_in6::sin6_len is available.
#

CHECK_STRUCT_HAS_MEMBER("struct sockaddr_in6" sin6_len
  "${CMAKE_EXTRA_INCLUDE_FILES}" HAVE_SOCKADDR_IN6_SIN6_LEN)

SET(CMAKE_EXTRA_INCLUDE_FILES) 

CHECK_STRUCT_HAS_MEMBER("struct dirent" d_ino "dirent.h"  STRUCT_DIRENT_HAS_D_INO)
CHECK_STRUCT_HAS_MEMBER("struct dirent" d_namlen "dirent.h"  STRUCT_DIRENT_HAS_D_NAMLEN)
SET(SPRINTF_RETURNS_INT 1)
CHECK_INCLUDE_FILE(ucontext.h HAVE_UCONTEXT_H)<|MERGE_RESOLUTION|>--- conflicted
+++ resolved
@@ -146,15 +146,11 @@
   FIND_PACKAGE(Threads)
 
   SET(CMAKE_REQUIRED_LIBRARIES 
-<<<<<<< HEAD
     ${LIBM} ${LIBNSL} ${LIBBIND} ${LIBCRYPT} ${LIBSOCKET} ${LIBDL} ${CMAKE_THREAD_LIBS_INIT} ${LIBRT} ${LIBEXECINFO})
-=======
-    ${LIBM} ${LIBNSL} ${LIBBIND} ${LIBCRYPT} ${LIBSOCKET} ${LIBDL} ${CMAKE_THREAD_LIBS_INIT} ${LIBRT})
   # Need explicit pthread for gcc -fsanitize=address
   IF(CMAKE_USE_PTHREADS_INIT AND CMAKE_C_FLAGS MATCHES "-fsanitize=")
     SET(CMAKE_REQUIRED_LIBRARIES ${CMAKE_REQUIRED_LIBRARIES} pthread)
   ENDIF()
->>>>>>> 5caddbfd
 
   IF(CMAKE_REQUIRED_LIBRARIES)
     LIST(REMOVE_DUPLICATES CMAKE_REQUIRED_LIBRARIES)
