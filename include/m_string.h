/* Copyright (C) 2000 MySQL AB

   This program is free software; you can redistribute it and/or modify
   it under the terms of the GNU General Public License as published by
   the Free Software Foundation; either version 2 of the License, or
   (at your option) any later version.

   This program is distributed in the hope that it will be useful,
   but WITHOUT ANY WARRANTY; without even the implied warranty of
   MERCHANTABILITY or FITNESS FOR A PARTICULAR PURPOSE.  See the
   GNU General Public License for more details.

   You should have received a copy of the GNU General Public License
   along with this program; if not, write to the Free Software
   Foundation, Inc., 59 Temple Place, Suite 330, Boston, MA  02111-1307  USA */

/* There may be prolems include all of theese. Try to test in
   configure with ones are needed? */

/*  This is needed for the definitions of strchr... on solaris */

#ifndef _m_string_h
#define _m_string_h
#ifndef __USE_GNU
#define __USE_GNU				/* We want to use stpcpy */
#endif
#if defined(HAVE_STRINGS_H)
#include <strings.h>
#endif
#if defined(HAVE_STRING_H)
#include <string.h>
#endif

/* need by my_vsnprintf */
#include <stdarg.h> 

/* Correct some things for UNIXWARE7 */
#ifdef HAVE_UNIXWARE7_THREADS
#undef HAVE_STRINGS_H
#undef HAVE_MEMORY_H
#define HAVE_MEMCPY
#ifndef HAVE_MEMMOVE
#define HAVE_MEMMOVE
#endif
#undef HAVE_BCMP
#undef bcopy
#undef bcmp
#undef bzero
#endif /* HAVE_UNIXWARE7_THREADS */
#ifdef _AIX
#undef HAVE_BCMP
#endif

/*  This is needed for the definitions of bzero... on solaris */
#if defined(HAVE_STRINGS_H) && !defined(HAVE_mit_thread)
#include <strings.h>
#endif

/*  This is needed for the definitions of memcpy... on solaris */
#if defined(HAVE_MEMORY_H) && !defined(__cplusplus)
#include <memory.h>
#endif

#if !defined(HAVE_MEMCPY) && !defined(HAVE_MEMMOVE)
# define memcpy(d, s, n)	bcopy ((s), (d), (n))
# define memset(A,C,B)		bfill((A),(B),(C))
# define memmove(d, s, n)	bmove ((d), (s), (n))
#elif defined(HAVE_MEMMOVE)
# define bmove(d, s, n)		memmove((d), (s), (n))
#else
# define memmove(d, s, n)	bmove((d), (s), (n)) /* our bmove */
#endif

/* Unixware 7 */
#if !defined(HAVE_BFILL)
# define bfill(A,B,C)           memset((A),(C),(B))
# define bmove_align(A,B,C)    memcpy((A),(B),(C))
#endif

#if !defined(HAVE_BCMP)
# define bcopy(s, d, n)		memcpy((d), (s), (n))
# define bcmp(A,B,C)		memcmp((A),(B),(C))
# define bzero(A,B)		memset((A),0,(B))
# define bmove_align(A,B,C)    memcpy((A),(B),(C))
#endif

#if defined(__cplusplus) && !defined(OS2)
extern "C" {
#endif

#if defined(HAVE_STPCPY) && !defined(HAVE_mit_thread)
#define strmov(A,B) stpcpy((A),(B))
#ifndef stpcpy
extern char *stpcpy(char *, const char *);	/* For AIX with gcc 2.95.3 */
#endif
#endif

/* Declared in int2str() */
extern char NEAR _dig_vec_upper[];
extern char NEAR _dig_vec_lower[];

#ifdef BAD_STRING_COMPILER
#define strmov(A,B)  (memccpy(A,B,0,INT_MAX)-1)
#else
#define strmov_overlapp(A,B) strmov(A,B)
#define strmake_overlapp(A,B,C) strmake(A,B,C)
#endif

#ifdef BAD_MEMCPY			/* Problem with gcc on Alpha */
#define memcpy_fixed(A,B,C) bmove((A),(B),(C))
#else
#define memcpy_fixed(A,B,C) memcpy((A),(B),(C))
#endif

#ifdef MSDOS
#undef bmove_align
#define bmove512(A,B,C) bmove_align(A,B,C)
extern	void bmove_align(gptr dst,const gptr src,uint len);
#endif

#if (!defined(USE_BMOVE512) || defined(HAVE_purify)) && !defined(bmove512)
#define bmove512(A,B,C) memcpy(A,B,C)
#endif

<<<<<<< HEAD
#ifdef HAVE_purify
#define memcpy_overlap(A,B,C) \
DBUG_ASSERT((A) <= (B) || ((B)+(C)) <= (A)); \
bmove((byte*) (A),(byte*) (B),(size_t) (C));
#else
#define memcpy_overlap(A,B,C) memcpy((A), (B), (C))
#endif /* HAVE_purify */


=======
>>>>>>> 6c89848d
	/* Prototypes for string functions */

#if !defined(bfill) && !defined(HAVE_BFILL)
extern	void bfill(gptr dst,uint len,pchar fill);
#endif

#if !defined(bzero) && !defined(HAVE_BZERO)
extern	void bzero(gptr dst,uint len);
#endif

#if !defined(bcmp) && !defined(HAVE_BCMP)
extern	int bcmp(const char *s1,const char *s2,uint len);
#endif
#ifdef HAVE_purify
extern	int my_bcmp(const char *s1,const char *s2,uint len);
#undef bcmp
#define bcmp(A,B,C) my_bcmp((A),(B),(C))
#endif

#ifndef bmove512
extern	void bmove512(gptr dst,const gptr src,uint len);
#endif

#if !defined(HAVE_BMOVE) && !defined(bmove)
extern	void bmove(char *dst, const char *src,uint len);
#endif

extern	void bmove_upp(char *dst,const char *src,uint len);
extern	void bchange(char *dst,uint old_len,const char *src,
		     uint new_len,uint tot_len);
extern	void strappend(char *s,uint len,pchar fill);
extern	char *strend(const char *s);
extern  char *strcend(const char *, pchar);
extern	char *strfield(char *src,int fields,int chars,int blanks,
			   int tabch);
extern	char *strfill(my_string s,uint len,pchar fill);
extern	uint strinstr(const char *str,const char *search);
extern  uint r_strinstr(reg1 my_string str,int from, reg4 my_string search);
extern	char *strkey(char *dst,char *head,char *tail,char *flags);
extern	char *strmake(char *dst,const char *src,uint length);
#ifndef strmake_overlapp
extern	char *strmake_overlapp(char *dst,const char *src, uint length);
#endif

#ifndef strmov
extern	char *strmov(char *dst,const char *src);
#endif
extern	char *strnmov(char *dst,const char *src,uint n);
extern	char *strsuff(const char *src,const char *suffix);
extern	char *strcont(const char *src,const char *set);
extern	char *strxcat _VARARGS((char *dst,const char *src, ...));
extern	char *strxmov _VARARGS((char *dst,const char *src, ...));
extern	char *strxcpy _VARARGS((char *dst,const char *src, ...));
extern	char *strxncat _VARARGS((char *dst,uint len, const char *src, ...));
extern	char *strxnmov _VARARGS((char *dst,uint len, const char *src, ...));
extern	char *strxncpy _VARARGS((char *dst,uint len, const char *src, ...));

/* Prototypes of normal stringfunctions (with may ours) */

#ifdef WANT_STRING_PROTOTYPES
extern char *strcat(char *, const char *);
extern char *strchr(const char *, pchar);
extern char *strrchr(const char *, pchar);
extern char *strcpy(char *, const char *);
extern int strcmp(const char *, const char *);
#ifndef __GNUC__
extern size_t strlen(const char *);
#endif
#endif
#ifndef HAVE_STRNLEN
extern uint strnlen(const char *s, uint n);
#endif

#if !defined(__cplusplus)
#ifndef HAVE_STRPBRK
extern char *strpbrk(const char *, const char *);
#endif
#ifndef HAVE_STRSTR
extern char *strstr(const char *, const char *);
#endif
#endif
extern int is_prefix(const char *, const char *);

/* Conversion routines */
double my_strtod(const char *str, char **end, int *error);
double my_atof(const char *nptr);

extern char *llstr(longlong value,char *buff);
#ifndef HAVE_STRTOUL
extern long strtol(const char *str, char **ptr, int base);
extern ulong strtoul(const char *str, char **ptr, int base);
#endif

extern char *int2str(long val, char *dst, int radix, int upcase);
extern char *int10_to_str(long val,char *dst,int radix);
extern char *str2int(const char *src,int radix,long lower,long upper,
			 long *val);
longlong my_strtoll10(const char *nptr, char **endptr, int *error);
#if SIZEOF_LONG == SIZEOF_LONG_LONG
#define longlong2str(A,B,C) int2str((A),(B),(C),1)
#define longlong10_to_str(A,B,C) int10_to_str((A),(B),(C))
#undef strtoll
#define strtoll(A,B,C) strtol((A),(B),(C))
#define strtoull(A,B,C) strtoul((A),(B),(C))
#ifndef HAVE_STRTOULL
#define HAVE_STRTOULL
#endif
#ifndef HAVE_STRTOLL
#define HAVE_STRTOLL
#endif
#else
#ifdef HAVE_LONG_LONG
extern char *longlong2str(longlong val,char *dst,int radix);
extern char *longlong10_to_str(longlong val,char *dst,int radix);
#if (!defined(HAVE_STRTOULL) || defined(HAVE_mit_thread)) || defined(NO_STRTOLL_PROTO)
extern longlong strtoll(const char *str, char **ptr, int base);
extern ulonglong strtoull(const char *str, char **ptr, int base);
#endif
#endif
#endif

/* my_vsnprintf.c */

extern int my_vsnprintf( char *str, size_t n,
                                const char *format, va_list ap );
extern int my_snprintf(char* to, size_t n, const char* fmt, ...);

#if defined(__cplusplus) && !defined(OS2)
}
#endif
#endif<|MERGE_RESOLUTION|>--- conflicted
+++ resolved
@@ -122,18 +122,6 @@
 #define bmove512(A,B,C) memcpy(A,B,C)
 #endif
 
-<<<<<<< HEAD
-#ifdef HAVE_purify
-#define memcpy_overlap(A,B,C) \
-DBUG_ASSERT((A) <= (B) || ((B)+(C)) <= (A)); \
-bmove((byte*) (A),(byte*) (B),(size_t) (C));
-#else
-#define memcpy_overlap(A,B,C) memcpy((A), (B), (C))
-#endif /* HAVE_purify */
-
-
-=======
->>>>>>> 6c89848d
 	/* Prototypes for string functions */
 
 #if !defined(bfill) && !defined(HAVE_BFILL)
