#!/bin/sh

#shift
TO=dev-public@mysql.com
FROM=$USER@mysql.com
INTERNALS=internals@lists.mysql.com
DOCS=docs-commit@mysql.com
LIMIT=10000

if [ "$REAL_EMAIL" = "" ]
then
 echo "Warning: you must set REAL_EMAIL in your profile"
else
 FROM=$REAL_EMAIL 
fi

BK_STATUS=$BK_STATUS$BK_COMMIT

if [ "$BK_STATUS" = OK ]
then 

#++
# dev-public@
#--
 echo "Commit successful, notifying developers at $TO"
 (
   cat <<EOF
List-ID: <bk.mysql-4.0>
From: $FROM
To: $TO
Subject: bk commit - 4.0 tree

EOF
  bk changes -v -r+
  bk cset -r+ -d
 ) | head -n $LIMIT | /usr/sbin/sendmail -t

#++
# internals@ mail
#--
 echo "Notifying internals list at $INTERNALS"
 (
   cat <<EOF
List-ID: <bk.mysql-4.0>
From: $FROM
To: $INTERNALS
Subject: bk commit into 4.0 tree

Below is the list of changes that have just been committed into a local
4.0 repository of $USER. When $USER does a push these changes will
be propagated to the main repository and, within 24 hours after the
push, to the public repository.
For information on how to access the public repository
see http://www.mysql.com/doc/I/n/Installing_source_tree.html

EOF
  bk changes -v -r+
  bk cset -r+ -d
 ) | head -n $LIMIT | /usr/sbin/sendmail -t

#++
# docs-commit@ mail
# Picks up anything under the Docs subdirectory (relevant for docs team).
#--
 bk changes -v -r+ | grep -q "  Docs/"
 if [ $? -eq 0 ]
 then
  echo "Notifying docs list at $DOCS"
  (
    cat <<EOF
List-ID: <bk.mysql-4.0>
From: $FROM
To: $DOCS
Subject: bk commit - 4.0 tree (Manual)

EOF
  bk changes -v -r+
  bk cset -r+ -d
 ) | head -n $LIMIT | /usr/sbin/sendmail -t
 fi

else
<<<<<<< HEAD
  echo "commit failed because '$BK_STATUS', you may need to re-clone..." 
=======
 echo "commit failed because '$BK_STATUS', you may need to re-clone..."
>>>>>>> e9e3fe56
fi<|MERGE_RESOLUTION|>--- conflicted
+++ resolved
@@ -80,9 +80,5 @@
  fi
 
 else
-<<<<<<< HEAD
   echo "commit failed because '$BK_STATUS', you may need to re-clone..." 
-=======
- echo "commit failed because '$BK_STATUS', you may need to re-clone..."
->>>>>>> e9e3fe56
 fi