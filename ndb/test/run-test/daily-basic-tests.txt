--- conflicted
+++ resolved
@@ -409,8 +409,10 @@
 cmd: testScan
 args: -l 100 -n Scan-bug8262 T7
 
-<<<<<<< HEAD
-=======
+max-time: 500
+cmd: testScan
+args: -n ScanParallelism
+
 max-time: 500
 cmd: testNodeRestart
 args: -n Bug15587 T1
@@ -426,12 +428,11 @@
 # OLD FLEX
 max-time: 500
 cmd: flexBench
-args: -c 25 -t 10 
-
->>>>>>> b00fbda2
-max-time: 500
-cmd: testScan
-args: -n ScanParallelism
+args: -c 25 -t 10
+
+max-time: 500
+cmd: flexHammer
+args: -r 5 -t 32
 
 #
 # DICT TESTS
