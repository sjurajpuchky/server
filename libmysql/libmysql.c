--- conflicted
+++ resolved
@@ -1631,14 +1631,6 @@
 
 
 char * STDCALL
-<<<<<<< HEAD
-mysql_odbc_escape_string(MYSQL *mysql,
-			 char *to, ulong to_length,
-			 const char *from, ulong from_length,
-			 void *param,
-			 char * (*extend_buffer)
-			 (void *, char *, ulong *))
-=======
 mysql_odbc_escape_string(MYSQL *mysql __attribute__((unused)),
                          char *to __attribute__((unused)),
                          ulong to_length __attribute__((unused)),
@@ -1647,7 +1639,6 @@
                          void *param __attribute__((unused)),
                          char * (*extend_buffer)(void *, char *, ulong *)
                          __attribute__((unused)))
->>>>>>> a95f54c6
 {
   return NULL;
 }
