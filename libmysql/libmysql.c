<<<<<<< HEAD
/* Copyright (c) 2000, 2014, Oracle and/or its affiliates
   Copyright (c) 2009, 2014, Monty Program Ab
=======
/* Copyright (c) 2000, 2017, Oracle and/or its affiliates. All rights reserved.
>>>>>>> 34cd74e5

   This program is free software; you can redistribute it and/or modify
   it under the terms of the GNU General Public License as published by
   the Free Software Foundation.

   There are special exceptions to the terms and conditions of the GPL as it
   is applied to this software. View the full text of the exception in file
   EXCEPTIONS-CLIENT in the directory of this software distribution.

   This program is distributed in the hope that it will be useful,
   but WITHOUT ANY WARRANTY; without even the implied warranty of
   MERCHANTABILITY or FITNESS FOR A PARTICULAR PURPOSE.  See the
   GNU General Public License for more details.

   You should have received a copy of the GNU General Public License
   along with this program; if not, write to the Free Software
   Foundation, Inc., 51 Franklin St, Fifth Floor, Boston, MA 02110-1301  USA */

#include <my_global.h>
#include <my_sys.h>
#include <my_time.h>
#include <mysys_err.h>
#include <m_string.h>
#include <m_ctype.h>
#include "mysql.h"
#include "mysql_version.h"
#include "mysqld_error.h"
#include "errmsg.h"
#include <violite.h>
#include <sys/stat.h>
#include <signal.h>
#include <time.h>
#ifdef	 HAVE_PWD_H
#include <pwd.h>
#endif
#if !defined(__WIN__)
#include <sys/socket.h>
#include <netinet/in.h>
#include <arpa/inet.h>
#include <netdb.h>
#ifdef HAVE_SELECT_H
#include <select.h>
#endif
#ifdef HAVE_SYS_SELECT_H
#include <sys/select.h>
#endif
#endif /* !defined(__WIN__) */
#ifdef HAVE_POLL
#include <sys/poll.h>
#endif
#ifdef HAVE_SYS_UN_H
#include <sys/un.h>
#endif
#if !defined(__WIN__)
#include <my_pthread.h>				/* because of signal()	*/
#endif
#ifndef INADDR_NONE
#define INADDR_NONE	-1
#endif

#include <sql_common.h>
#include "client_settings.h"

#undef net_buffer_length
#undef max_allowed_packet

ulong 		net_buffer_length=8192;
ulong		max_allowed_packet= 1024L*1024L*1024L;


#ifdef EMBEDDED_LIBRARY
#undef net_flush
my_bool	net_flush(NET *net);
#endif

#if defined(__WIN__)
/* socket_errno is defined in my_global.h for all platforms */
#define perror(A)
#else
#include <errno.h>
#define SOCKET_ERROR -1
#endif /* __WIN__ */

/*
  If allowed through some configuration, then this needs to
  be changed
*/
#define MAX_LONG_DATA_LENGTH 8192
#define unsigned_field(A) ((A)->flags & UNSIGNED_FLAG)

static void append_wild(char *to,char *end,const char *wild);
sig_handler my_pipe_sig_handler(int sig);

static my_bool mysql_client_init= 0;
static my_bool org_my_init_done= 0;

typedef struct st_mysql_stmt_extension
{
  MEM_ROOT fields_mem_root;
} MYSQL_STMT_EXT;


/*
  Initialize the MySQL client library

  SYNOPSIS
    mysql_server_init()

  NOTES
    Should be called before doing any other calls to the MySQL
    client library to initialize thread specific variables etc.
    It's called by mysql_init() to ensure that things will work for
    old not threaded applications that doesn't call mysql_server_init()
    directly.

  RETURN
    0  ok
    1  could not initialize environment (out of memory or thread keys)
*/

int STDCALL mysql_server_init(int argc __attribute__((unused)),
			      char **argv __attribute__((unused)),
			      char **groups __attribute__((unused)))
{
  int result= 0;
  if (!mysql_client_init)
  {
    mysql_client_init=1;
    org_my_init_done=my_init_done;
    if (my_init())				/* Will init threads */
      return 1;
    init_client_errs();
    if (mysql_client_plugin_init())
      return 1;
    if (!mysql_port)
    {
      char *env;
      struct servent *serv_ptr __attribute__((unused));

      mysql_port = MYSQL_PORT;

      /*
        if builder specifically requested a default port, use that
        (even if it coincides with our factory default).
        only if they didn't do we check /etc/services (and, failing
        on that, fall back to the factory default of 3306).
        either default can be overridden by the environment variable
        MYSQL_TCP_PORT, which in turn can be overridden with command
        line options.
      */

#if MYSQL_PORT_DEFAULT == 0
      if ((serv_ptr= getservbyname("mysql", "tcp")))
        mysql_port= (uint) ntohs((ushort) serv_ptr->s_port);
#endif
      if ((env= getenv("MYSQL_TCP_PORT")))
        mysql_port=(uint) atoi(env);
    }

    if (!mysql_unix_port)
    {
      char *env;
#ifdef __WIN__
      mysql_unix_port = (char*) MYSQL_NAMEDPIPE;
#else
      mysql_unix_port = (char*) MYSQL_UNIX_ADDR;
#endif
      if ((env = getenv("MYSQL_UNIX_PORT")))
	mysql_unix_port = env;
    }
    mysql_debug(NullS);
#if defined(SIGPIPE) && !defined(__WIN__)
    (void) signal(SIGPIPE, SIG_IGN);
#endif
#ifdef EMBEDDED_LIBRARY
    if (argc > -1)
       result= init_embedded_server(argc, argv, groups);
#endif
  }
  else
    result= (int)my_thread_init();         /* Init if new thread */
  return result;
}


/*
  Free all memory and resources used by the client library

  NOTES
    When calling this there should not be any other threads using
    the library.

    To make things simpler when used with windows dll's (which calls this
    function automaticly), it's safe to call this function multiple times.
*/


void STDCALL mysql_server_end()
{
  if (!mysql_client_init)
    return;

  mysql_client_plugin_deinit();

  finish_client_errs();
  if (mariadb_deinitialize_ssl)
    vio_end();
#ifdef EMBEDDED_LIBRARY
  end_embedded_server();
#endif

  /* If library called my_init(), free memory allocated by it */
  if (!org_my_init_done)
  {
    my_end(0);
  }
#ifdef NOT_NEEDED
  /*
    The following is not needed as if the program explicitely called
    my_init() then we can assume it will also call my_end().
    The reason to not also do it here is in that case we can't get
    statistics from my_end() to debug log.
  */
  else
  {
    free_charsets();
    mysql_thread_end();
  }
#endif

  mysql_client_init= org_my_init_done= 0;
}

static MYSQL_PARAMETERS mysql_internal_parameters=
{&max_allowed_packet, &net_buffer_length, 0};

MYSQL_PARAMETERS *STDCALL mysql_get_parameters(void)
{
  return &mysql_internal_parameters;
}

my_bool STDCALL mysql_thread_init()
{
  return my_thread_init();
}

void STDCALL mysql_thread_end()
{
  my_thread_end();
}


/*
  Expand wildcard to a sql string
*/

static void
append_wild(char *to, char *end, const char *wild)
{
  end-=5;					/* Some extra */
  if (wild && wild[0])
  {
    to=strmov(to," like '");
    while (*wild && to < end)
    {
      if (*wild == '\\' || *wild == '\'')
	*to++='\\';
      *to++= *wild++;
    }
    if (*wild)					/* Too small buffer */
      *to++='%';				/* Nicer this way */
    to[0]='\'';
    to[1]=0;
  }
}


/**************************************************************************
  Init debugging if MYSQL_DEBUG environment variable is found
**************************************************************************/

void STDCALL
mysql_debug(const char *debug __attribute__((unused)))
{
#ifndef DBUG_OFF
  char	*env;
  if (debug)
  {
    DBUG_PUSH(debug);
  }
  else if ((env = getenv("MYSQL_DEBUG")))
  {
    DBUG_PUSH(env);
#if !defined(_WINVER) && !defined(WINVER)
    puts("\n-------------------------------------------------------");
    puts("MYSQL_DEBUG found. libmysql started with the following:");
    puts(env);
    puts("-------------------------------------------------------\n");
#else
    {
      char buff[80];
      buff[sizeof(buff)-1]= 0;
      strxnmov(buff,sizeof(buff)-1,"libmysql: ", env, NullS);
      MessageBox((HWND) 0,"Debugging variable MYSQL_DEBUG used",buff,MB_OK);
    }
#endif
  }
#endif
}


/**************************************************************************
  Ignore SIGPIPE handler
   ARGSUSED
**************************************************************************/

sig_handler
my_pipe_sig_handler(int sig __attribute__((unused)))
{
  DBUG_PRINT("info",("Hit by signal %d",sig));
#ifdef SIGNAL_HANDLER_RESET_ON_DELIVERY
  (void) signal(SIGPIPE, my_pipe_sig_handler);
#endif
}


/**************************************************************************
  Connect to sql server
  If host == 0 then use localhost
**************************************************************************/

#ifdef USE_OLD_FUNCTIONS
MYSQL * STDCALL
mysql_connect(MYSQL *mysql,const char *host,
	      const char *user, const char *passwd)
{
  MYSQL *res;
  mysql=mysql_init(mysql);			/* Make it thread safe */
  {
    DBUG_ENTER("mysql_connect");
    if (!(res=mysql_real_connect(mysql,host,user,passwd,NullS,0,NullS,0)))
    {
      if (mysql->free_me)
	my_free(mysql);
    }
    mysql->reconnect= 1;
    DBUG_RETURN(res);
  }
}
#endif


/**************************************************************************
  Change user and database
**************************************************************************/

my_bool	STDCALL mysql_change_user(MYSQL *mysql, const char *user,
				  const char *passwd, const char *db)
{
  int rc;
  CHARSET_INFO *saved_cs= mysql->charset;
  char *saved_user= mysql->user;
  char *saved_passwd= mysql->passwd;
  char *saved_db= mysql->db;

  DBUG_ENTER("mysql_change_user");

  /* Get the connection-default character set. */

  if (mysql_init_character_set(mysql))
  {
    mysql->charset= saved_cs;
    DBUG_RETURN(TRUE);
  }

  /* Use an empty string instead of NULL. */

  mysql->user= (char*)(user ? user : "");
  mysql->passwd= (char*)(passwd ? passwd : "");
  mysql->db= 0;

  rc= run_plugin_auth(mysql, 0, 0, 0, db);

  /*
    The server will close all statements no matter was the attempt
    to change user successful or not.
  */
  mysql_detach_stmt_list(&mysql->stmts, "mysql_change_user");
  if (rc == 0)
  {
    /* Free old connect information */
    my_free(saved_user);
    my_free(saved_passwd);
    my_free(saved_db);

    /* alloc new connect information */
    mysql->user= my_strdup(mysql->user, MYF(MY_WME));
    mysql->passwd= my_strdup(mysql->passwd, MYF(MY_WME));
    mysql->db= db ? my_strdup(db, MYF(MY_WME)) : 0;
  }
  else
  {
    mysql->charset= saved_cs;
    mysql->user= saved_user;
    mysql->passwd= saved_passwd;
    mysql->db= saved_db;
  }

  DBUG_RETURN(rc);
}

#if defined(HAVE_GETPWUID) && defined(NO_GETPWUID_DECL)
struct passwd *getpwuid(uid_t);
char* getlogin(void);
#endif

#if !defined(__WIN__)

void read_user_name(char *name)
{
  DBUG_ENTER("read_user_name");
  if (geteuid() == 0)
    (void) strmov(name,"root");		/* allow use of surun */
  else
  {
#ifdef HAVE_GETPWUID
    struct passwd *skr;
    const char *str;
    if ((str=getlogin()) == NULL)
    {
      if ((skr=getpwuid(geteuid())) != NULL)
	str=skr->pw_name;
      else if (!(str=getenv("USER")) && !(str=getenv("LOGNAME")) &&
	       !(str=getenv("LOGIN")))
	str="UNKNOWN_USER";
    }
    (void) strmake(name,str,USERNAME_LENGTH);
#elif HAVE_CUSERID
    (void) cuserid(name);
#else
    strmov(name,"UNKNOWN_USER");
#endif
  }
  DBUG_VOID_RETURN;
}

#else /* If Windows */

void read_user_name(char *name)
{
  char *str=getenv("USER");		/* ODBC will send user variable */
  strmake(name,str ? str : "ODBC", USERNAME_LENGTH);
}

#endif

my_bool handle_local_infile(MYSQL *mysql, const char *net_filename)
{
  my_bool result= 1;
  uint packet_length=MY_ALIGN(mysql->net.max_packet-16,IO_SIZE);
  NET *net= &mysql->net;
  int readcount;
  void *li_ptr;          /* pass state to local_infile functions */
  char *buf;		/* buffer to be filled by local_infile_read */
  struct st_mysql_options *options= &mysql->options;
  DBUG_ENTER("handle_local_infile");

  /* check that we've got valid callback functions */
  if (!(options->local_infile_init &&
	options->local_infile_read &&
	options->local_infile_end &&
	options->local_infile_error))
  {
    /* if any of the functions is invalid, set the default */
    mysql_set_local_infile_default(mysql);
  }

  /* copy filename into local memory and allocate read buffer */
  if (!(buf=my_malloc(packet_length, MYF(0))))
  {
    set_mysql_error(mysql, CR_OUT_OF_MEMORY, unknown_sqlstate);
    DBUG_RETURN(1);
  }

  /* initialize local infile (open file, usually) */
  if ((*options->local_infile_init)(&li_ptr, net_filename,
    options->local_infile_userdata))
  {
    (void) my_net_write(net,(const uchar*) "",0); /* Server needs one packet */
    net_flush(net);
    strmov(net->sqlstate, unknown_sqlstate);
    net->last_errno=
      (*options->local_infile_error)(li_ptr,
                                     net->last_error,
                                     sizeof(net->last_error)-1);
    goto err;
  }

  /* read blocks of data from local infile callback */
  while ((readcount =
	  (*options->local_infile_read)(li_ptr, buf,
					packet_length)) > 0)
  {
    if (my_net_write(net, (uchar*) buf, readcount))
    {
      DBUG_PRINT("error",
		 ("Lost connection to MySQL server during LOAD DATA of local file"));
      set_mysql_error(mysql, CR_SERVER_LOST, unknown_sqlstate);
      goto err;
    }
  }

  /* Send empty packet to mark end of file */
  if (my_net_write(net, (const uchar*) "", 0) || net_flush(net))
  {
    set_mysql_error(mysql, CR_SERVER_LOST, unknown_sqlstate);
    goto err;
  }

  if (readcount < 0)
  {
    net->last_errno=
      (*options->local_infile_error)(li_ptr,
                                     net->last_error,
                                     sizeof(net->last_error)-1);
    goto err;
  }

  result=0;					/* Ok */

err:
  /* free up memory allocated with _init, usually */
  (*options->local_infile_end)(li_ptr);
  my_free(buf);
  DBUG_RETURN(result);
}


/****************************************************************************
  Default handlers for LOAD LOCAL INFILE
****************************************************************************/

typedef struct st_default_local_infile
{
  int fd;
  int error_num;
  const char *filename;
  char error_msg[LOCAL_INFILE_ERROR_LEN];
} default_local_infile_data;


/*
  Open file for LOAD LOCAL INFILE

  SYNOPSIS
    default_local_infile_init()
    ptr			Store pointer to internal data here
    filename		File name to open. This may be in unix format !


  NOTES
    Even if this function returns an error, the load data interface
    guarantees that default_local_infile_end() is called.

  RETURN
    0	ok
    1	error
*/

static int default_local_infile_init(void **ptr, const char *filename,
             void *userdata __attribute__ ((unused)))
{
  default_local_infile_data *data;
  char tmp_name[FN_REFLEN];

  if (!(*ptr= data= ((default_local_infile_data *)
		     my_malloc(sizeof(default_local_infile_data),  MYF(0)))))
    return 1; /* out of memory */

  data->error_msg[0]= 0;
  data->error_num=    0;
  data->filename= filename;

  fn_format(tmp_name, filename, "", "", MY_UNPACK_FILENAME);
  if ((data->fd = my_open(tmp_name, O_RDONLY, MYF(0))) < 0)
  {
    data->error_num= my_errno;
    my_snprintf(data->error_msg, sizeof(data->error_msg)-1,
                EE(EE_FILENOTFOUND), tmp_name, data->error_num);
    return 1;
  }
  return 0; /* ok */
}


/*
  Read data for LOAD LOCAL INFILE

  SYNOPSIS
    default_local_infile_read()
    ptr			Points to handle allocated by _init
    buf			Read data here
    buf_len		Ammount of data to read

  RETURN
    > 0		number of bytes read
    == 0	End of data
    < 0		Error
*/

static int default_local_infile_read(void *ptr, char *buf, uint buf_len)
{
  int count;
  default_local_infile_data*data = (default_local_infile_data *) ptr;

  if ((count= (int) my_read(data->fd, (uchar *) buf, buf_len, MYF(0))) < 0)
  {
    data->error_num= EE_READ; /* the errmsg for not entire file read */
    my_snprintf(data->error_msg, sizeof(data->error_msg)-1,
		EE(EE_READ),
		data->filename, my_errno);
  }
  return count;
}


/*
  Read data for LOAD LOCAL INFILE

  SYNOPSIS
    default_local_infile_end()
    ptr			Points to handle allocated by _init
			May be NULL if _init failed!

  RETURN
*/

static void default_local_infile_end(void *ptr)
{
  default_local_infile_data *data= (default_local_infile_data *) ptr;
  if (data)					/* If not error on open */
  {
    if (data->fd >= 0)
      my_close(data->fd, MYF(MY_WME));
    my_free(ptr);
  }
}


/*
  Return error from LOAD LOCAL INFILE

  SYNOPSIS
    default_local_infile_end()
    ptr			Points to handle allocated by _init
			May be NULL if _init failed!
    error_msg		Store error text here
    error_msg_len	Max lenght of error_msg

  RETURN
    error message number
*/

static int
default_local_infile_error(void *ptr, char *error_msg, uint error_msg_len)
{
  default_local_infile_data *data = (default_local_infile_data *) ptr;
  if (data)					/* If not error on open */
  {
    strmake(error_msg, data->error_msg, error_msg_len);
    return data->error_num;
  }
  /* This can only happen if we got error on malloc of handle */
  strmov(error_msg, ER(CR_OUT_OF_MEMORY));
  return CR_OUT_OF_MEMORY;
}


void
mysql_set_local_infile_handler(MYSQL *mysql,
                               int (*local_infile_init)(void **, const char *,
                               void *),
                               int (*local_infile_read)(void *, char *, uint),
                               void (*local_infile_end)(void *),
                               int (*local_infile_error)(void *, char *, uint),
                               void *userdata)
{
  mysql->options.local_infile_init=  local_infile_init;
  mysql->options.local_infile_read=  local_infile_read;
  mysql->options.local_infile_end=   local_infile_end;
  mysql->options.local_infile_error= local_infile_error;
  mysql->options.local_infile_userdata = userdata;
}


void mysql_set_local_infile_default(MYSQL *mysql)
{
  mysql->options.local_infile_init=  default_local_infile_init;
  mysql->options.local_infile_read=  default_local_infile_read;
  mysql->options.local_infile_end=   default_local_infile_end;
  mysql->options.local_infile_error= default_local_infile_error;
}


/**************************************************************************
  Do a query. If query returned rows, free old rows.
  Read data by mysql_store_result or by repeat call of mysql_fetch_row
**************************************************************************/

int STDCALL
mysql_query(MYSQL *mysql, const char *query)
{
  return mysql_real_query(mysql,query, (uint) strlen(query));
}


/**************************************************************************
  Return next field of the query results
**************************************************************************/

MYSQL_FIELD * STDCALL
mysql_fetch_field(MYSQL_RES *result)
{
  if (result->current_field >= result->field_count)
    return(NULL);
  return &result->fields[result->current_field++];
}


/**************************************************************************
  Move to a specific row and column
**************************************************************************/

void STDCALL
mysql_data_seek(MYSQL_RES *result, my_ulonglong row)
{
  MYSQL_ROWS	*tmp=0;
  DBUG_PRINT("info",("mysql_data_seek(%ld)",(long) row));
  if (result->data)
    for (tmp=result->data->data; row-- && tmp ; tmp = tmp->next) ;
  result->current_row=0;
  result->data_cursor = tmp;
}


/*************************************************************************
  put the row or field cursor one a position one got from mysql_row_tell()
  This doesn't restore any data. The next mysql_fetch_row or
  mysql_fetch_field will return the next row or field after the last used
*************************************************************************/

MYSQL_ROW_OFFSET STDCALL
mysql_row_seek(MYSQL_RES *result, MYSQL_ROW_OFFSET row)
{
  MYSQL_ROW_OFFSET return_value=result->data_cursor;
  result->current_row= 0;
  result->data_cursor= row;
  return return_value;
}


MYSQL_FIELD_OFFSET STDCALL
mysql_field_seek(MYSQL_RES *result, MYSQL_FIELD_OFFSET field_offset)
{
  MYSQL_FIELD_OFFSET return_value=result->current_field;
  result->current_field=field_offset;
  return return_value;
}


/*****************************************************************************
  List all databases
*****************************************************************************/

MYSQL_RES * STDCALL
mysql_list_dbs(MYSQL *mysql, const char *wild)
{
  char buff[255];
  DBUG_ENTER("mysql_list_dbs");

  append_wild(strmov(buff,"show databases"),buff+sizeof(buff),wild);
  if (mysql_query(mysql,buff))
    DBUG_RETURN(0);
  DBUG_RETURN (mysql_store_result(mysql));
}


/*****************************************************************************
  List all tables in a database
  If wild is given then only the tables matching wild is returned
*****************************************************************************/

MYSQL_RES * STDCALL
mysql_list_tables(MYSQL *mysql, const char *wild)
{
  char buff[255];
  DBUG_ENTER("mysql_list_tables");

  append_wild(strmov(buff,"show tables"),buff+sizeof(buff),wild);
  if (mysql_query(mysql,buff))
    DBUG_RETURN(0);
  DBUG_RETURN (mysql_store_result(mysql));
}


MYSQL_FIELD *cli_list_fields(MYSQL *mysql)
{
  MYSQL_DATA *query;
  if (!(query= cli_read_rows(mysql,(MYSQL_FIELD*) 0, 
			     protocol_41(mysql) ? 8 : 6)))
    return NULL;

  mysql->field_count= (uint) query->rows;
  return unpack_fields(mysql, query,&mysql->field_alloc,
		       mysql->field_count, 1, mysql->server_capabilities);
}


/**************************************************************************
  List all fields in a table
  If wild is given then only the fields matching wild is returned
  Instead of this use query:
  show fields in 'table' like "wild"
**************************************************************************/

MYSQL_RES * STDCALL
mysql_list_fields(MYSQL *mysql, const char *table, const char *wild)
{
  MYSQL_RES   *result;
  MYSQL_FIELD *fields;
  char	     buff[258],*end;
  DBUG_ENTER("mysql_list_fields");
  DBUG_PRINT("enter",("table: '%s'  wild: '%s'",table,wild ? wild : ""));

  end=strmake(strmake(buff, table,128)+1,wild ? wild : "",128);
  free_old_query(mysql);
  if (simple_command(mysql, COM_FIELD_LIST, (uchar*) buff,
                     (ulong) (end-buff), 1) ||
      !(fields= (*mysql->methods->list_fields)(mysql)))
    DBUG_RETURN(NULL);

  if (!(result = (MYSQL_RES *) my_malloc(sizeof(MYSQL_RES),
					 MYF(MY_WME | MY_ZEROFILL))))
    DBUG_RETURN(NULL);

  result->methods= mysql->methods;
  result->field_alloc=mysql->field_alloc;
  mysql->fields=0;
  result->field_count = mysql->field_count;
  result->fields= fields;
  result->eof=1;
  DBUG_RETURN(result);
}

/* List all running processes (threads) in server */

MYSQL_RES * STDCALL
mysql_list_processes(MYSQL *mysql)
{
  MYSQL_DATA *fields;
  uint field_count;
  uchar *pos;
  DBUG_ENTER("mysql_list_processes");

  LINT_INIT(fields);
  if (simple_command(mysql,COM_PROCESS_INFO,0,0,0))
    DBUG_RETURN(0);
  free_old_query(mysql);
  pos=(uchar*) mysql->net.read_pos;
  field_count=(uint) net_field_length(&pos);
  if (!(fields = (*mysql->methods->read_rows)(mysql,(MYSQL_FIELD*) 0,
					      protocol_41(mysql) ? 7 : 5)))
    DBUG_RETURN(NULL);
  if (!(mysql->fields=unpack_fields(mysql, fields,&mysql->field_alloc,field_count,0,
				    mysql->server_capabilities)))
    DBUG_RETURN(0);
  mysql->status=MYSQL_STATUS_GET_RESULT;
  mysql->field_count=field_count;
  DBUG_RETURN(mysql_store_result(mysql));
}


#ifdef USE_OLD_FUNCTIONS
int  STDCALL
mysql_create_db(MYSQL *mysql, const char *db)
{
  DBUG_ENTER("mysql_createdb");
  DBUG_PRINT("enter",("db: %s",db));
  DBUG_RETURN(simple_command(mysql,COM_CREATE_DB,db, (ulong) strlen(db),0));
}


int  STDCALL
mysql_drop_db(MYSQL *mysql, const char *db)
{
  DBUG_ENTER("mysql_drop_db");
  DBUG_PRINT("enter",("db: %s",db));
  DBUG_RETURN(simple_command(mysql,COM_DROP_DB,db,(ulong) strlen(db),0));
}
#endif


int STDCALL
mysql_shutdown(MYSQL *mysql, enum mysql_enum_shutdown_level shutdown_level)
{
  uchar level[1];
  DBUG_ENTER("mysql_shutdown");
  level[0]= (uchar) shutdown_level;
  DBUG_RETURN(simple_command(mysql, COM_SHUTDOWN, level, 1, 0));
}


int STDCALL
mysql_refresh(MYSQL *mysql,uint options)
{
  uchar bits[1];
  DBUG_ENTER("mysql_refresh");
  bits[0]= (uchar) options;
  DBUG_RETURN(simple_command(mysql, COM_REFRESH, bits, 1, 0));
}


int STDCALL
mysql_kill(MYSQL *mysql,ulong pid)
{
  uchar buff[4];
  DBUG_ENTER("mysql_kill");
  int4store(buff,pid);
  DBUG_RETURN(simple_command(mysql,COM_PROCESS_KILL,buff,sizeof(buff),0));
}


int STDCALL
mysql_set_server_option(MYSQL *mysql, enum enum_mysql_set_option option)
{
  uchar buff[2];
  DBUG_ENTER("mysql_set_server_option");
  int2store(buff, (uint) option);
  DBUG_RETURN(simple_command(mysql, COM_SET_OPTION, buff, sizeof(buff), 0));
}


int STDCALL
mysql_dump_debug_info(MYSQL *mysql)
{
  DBUG_ENTER("mysql_dump_debug_info");
  DBUG_RETURN(simple_command(mysql,COM_DEBUG,0,0,0));
}


const char *cli_read_statistics(MYSQL *mysql)
{
  mysql->net.read_pos[mysql->packet_length]=0;	/* End of stat string */
  if (!mysql->net.read_pos[0])
  {
    set_mysql_error(mysql, CR_WRONG_HOST_INFO, unknown_sqlstate);
    return mysql->net.last_error;
  }
  return (char*) mysql->net.read_pos;
}


const char * STDCALL
mysql_stat(MYSQL *mysql)
{
  DBUG_ENTER("mysql_stat");
  if (simple_command(mysql,COM_STATISTICS,0,0,0))
    DBUG_RETURN(mysql->net.last_error);
  DBUG_RETURN((*mysql->methods->read_statistics)(mysql));
}


int STDCALL
mysql_ping(MYSQL *mysql)
{
  int res;
  DBUG_ENTER("mysql_ping");
  res= simple_command(mysql,COM_PING,0,0,0);
  if (res == CR_SERVER_LOST && mysql->reconnect)
    res= simple_command(mysql,COM_PING,0,0,0);
  DBUG_RETURN(res);
}


const char * STDCALL
mysql_get_server_info(MYSQL *mysql)
{
  return((char*) mysql->server_version);
}


my_bool STDCALL mariadb_connection(MYSQL *mysql)
{
  return (strstr(mysql->server_version, "MariaDB") ||
          strstr(mysql->server_version, "-maria-"));
}

const char * STDCALL
mysql_get_server_name(MYSQL *mysql)
{
  return mariadb_connection(mysql) ? "MariaDB" : "MySQL";
}


const char * STDCALL
mysql_get_host_info(MYSQL *mysql)
{
  return(mysql->host_info);
}


uint STDCALL
mysql_get_proto_info(MYSQL *mysql)
{
  return (mysql->protocol_version);
}

const char * STDCALL
mysql_get_client_info(void)
{
  return (char*) MYSQL_SERVER_VERSION;
}

ulong STDCALL mysql_get_client_version(void)
{
  return MYSQL_VERSION_ID;
}

my_bool STDCALL mysql_eof(MYSQL_RES *res)
{
  return res->eof;
}

MYSQL_FIELD * STDCALL mysql_fetch_field_direct(MYSQL_RES *res,uint fieldnr)
{
  return &(res)->fields[fieldnr];
}

MYSQL_FIELD * STDCALL mysql_fetch_fields(MYSQL_RES *res)
{
  return (res)->fields;
}

MYSQL_ROW_OFFSET STDCALL mysql_row_tell(MYSQL_RES *res)
{
  return res->data_cursor;
}

MYSQL_FIELD_OFFSET STDCALL mysql_field_tell(MYSQL_RES *res)
{
  return (res)->current_field;
}

/* MYSQL */

unsigned int STDCALL mysql_field_count(MYSQL *mysql)
{
  return mysql->field_count;
}

my_ulonglong STDCALL mysql_affected_rows(MYSQL *mysql)
{
  return mysql->affected_rows;
}

my_ulonglong STDCALL mysql_insert_id(MYSQL *mysql)
{
  return mysql->insert_id;
}

const char *STDCALL mysql_sqlstate(MYSQL *mysql)
{
  return mysql ? mysql->net.sqlstate : cant_connect_sqlstate;
}

uint STDCALL mysql_warning_count(MYSQL *mysql)
{
  return mysql->warning_count;
}

const char *STDCALL mysql_info(MYSQL *mysql)
{
  return mysql->info;
}

ulong STDCALL mysql_thread_id(MYSQL *mysql)
{
  return (mysql)->thread_id;
}

const char * STDCALL mysql_character_set_name(MYSQL *mysql)
{
  return mysql->charset->csname;
}

void STDCALL mysql_get_character_set_info(MYSQL *mysql, MY_CHARSET_INFO *csinfo)
{
  csinfo->number   = mysql->charset->number;
  csinfo->state    = mysql->charset->state;
  csinfo->csname   = mysql->charset->csname;
  csinfo->name     = mysql->charset->name;
  csinfo->comment  = mysql->charset->comment;
  csinfo->mbminlen = mysql->charset->mbminlen;
  csinfo->mbmaxlen = mysql->charset->mbmaxlen;

  if (mysql->options.charset_dir)
    csinfo->dir = mysql->options.charset_dir;
  else
    csinfo->dir = charsets_dir;
}

uint STDCALL mysql_thread_safe(void)
{
  return 1;
}


my_bool STDCALL mysql_embedded(void)
{
#ifdef EMBEDDED_LIBRARY
  return 1;
#else
  return 0;
#endif
}

/****************************************************************************
  Some support functions
****************************************************************************/

/*
  Functions called my my_net_init() to set some application specific variables
*/

void my_net_local_init(NET *net)
{
  net->max_packet=   (uint) net_buffer_length;
  my_net_set_read_timeout(net, CLIENT_NET_READ_TIMEOUT);
  my_net_set_write_timeout(net, CLIENT_NET_WRITE_TIMEOUT);
  net->retry_count=  1;
  net->max_packet_size= max(net_buffer_length, max_allowed_packet);
}

/*
  This function is used to create HEX string that you
  can use in a SQL statement in of the either ways:
    INSERT INTO blob_column VALUES (0xAABBCC);  (any MySQL version)
    INSERT INTO blob_column VALUES (X'AABBCC'); (4.1 and higher)
  
  The string in "from" is encoded to a HEX string.
  The result is placed in "to" and a terminating null byte is appended.
  
  The string pointed to by "from" must be "length" bytes long.
  You must allocate the "to" buffer to be at least length*2+1 bytes long.
  Each character needs two bytes, and you need room for the terminating
  null byte. When mysql_hex_string() returns, the contents of "to" will
  be a null-terminated string. The return value is the length of the
  encoded string, not including the terminating null character.

  The return value does not contain any leading 0x or a leading X' and
  trailing '. The caller must supply whichever of those is desired.
*/

ulong STDCALL
mysql_hex_string(char *to, const char *from, ulong length)
{
  char *to0= to;
  const char *end;
            
  for (end= from + length; from < end; from++)
  {
    *to++= _dig_vec_upper[((unsigned char) *from) >> 4];
    *to++= _dig_vec_upper[((unsigned char) *from) & 0x0F];
  }
  *to= '\0';
  return (ulong) (to-to0);
}

/*
  Add escape characters to a string (blob?) to make it suitable for a insert
  to should at least have place for length*2+1 chars
  Returns the length of the to string
*/

ulong STDCALL
mysql_escape_string(char *to,const char *from,ulong length)
{
  return (uint) escape_string_for_mysql(default_charset_info, to, 0, from, length);
}

ulong STDCALL
mysql_real_escape_string(MYSQL *mysql, char *to,const char *from,
			 ulong length)
{
  if (mysql->server_status & SERVER_STATUS_NO_BACKSLASH_ESCAPES)
    return (uint) escape_quotes_for_mysql(mysql->charset, to, 0, from, length);
  return (uint) escape_string_for_mysql(mysql->charset, to, 0, from, length);
}

void STDCALL
myodbc_remove_escape(MYSQL *mysql,char *name)
{
  char *to;
#ifdef USE_MB
  my_bool use_mb_flag=use_mb(mysql->charset);
  char *UNINIT_VAR(end);
  if (use_mb_flag)
    for (end=name; *end ; end++) ;
#endif

  for (to=name ; *name ; name++)
  {
#ifdef USE_MB
    int l;
    if (use_mb_flag && (l = my_ismbchar( mysql->charset, name , end ) ) )
    {
      while (l--)
	*to++ = *name++;
      name--;
      continue;
    }
#endif
    if (*name == '\\' && name[1])
      name++;
    *to++= *name;
  }
  *to=0;
}

/********************************************************************
 Implementation of new client API for 4.1 version.

 mysql_stmt_* are real prototypes used by applications.

 To make API work in embedded library all functions performing
 real I/O are prefixed with 'cli_' (abbreviated from 'Call Level
 Interface'). This functions are invoked via pointers set in
 MYSQL::methods structure. Embedded counterparts, prefixed with
 'emb_' reside in libmysqld/lib_sql.cc.
*********************************************************************/

/******************* Declarations ***********************************/

/* Default number of rows fetched per one COM_STMT_FETCH command. */

#define DEFAULT_PREFETCH_ROWS (ulong) 1

/*
  These functions are called by function pointer MYSQL_STMT::read_row_func.
  Each function corresponds to one of the read methods:
  - mysql_stmt_fetch without prior mysql_stmt_store_result,
  - mysql_stmt_fetch when result is stored,
  - mysql_stmt_fetch when there are no rows (always returns MYSQL_NO_DATA)
*/

static int stmt_read_row_unbuffered(MYSQL_STMT *stmt, unsigned char **row);
static int stmt_read_row_buffered(MYSQL_STMT *stmt, unsigned char **row);
static int stmt_read_row_from_cursor(MYSQL_STMT *stmt, unsigned char **row);
static int stmt_read_row_no_data(MYSQL_STMT *stmt, unsigned char **row);
static int stmt_read_row_no_result_set(MYSQL_STMT *stmt, unsigned char **row);

/*
  This function is used in mysql_stmt_store_result if
  STMT_ATTR_UPDATE_MAX_LENGTH attribute is set.
*/
static void stmt_update_metadata(MYSQL_STMT *stmt, MYSQL_ROWS *data);
static my_bool setup_one_fetch_function(MYSQL_BIND *, MYSQL_FIELD *field);

/* Auxilary function used to reset statement handle. */

#define RESET_SERVER_SIDE 1
#define RESET_LONG_DATA 2
#define RESET_STORE_RESULT 4
#define RESET_CLEAR_ERROR 8

static my_bool reset_stmt_handle(MYSQL_STMT *stmt, uint flags);

/*
  Maximum sizes of MYSQL_TYPE_DATE, MYSQL_TYPE_TIME, MYSQL_TYPE_DATETIME
  values stored in network buffer.
*/

/* 1 (length) + 2 (year) + 1 (month) + 1 (day) */
#define MAX_DATE_REP_LENGTH 5

/*
  1 (length) + 1 (is negative) + 4 (day count) + 1 (hour)
  + 1 (minute) + 1 (seconds) + 4 (microseconds)
*/
#define MAX_TIME_REP_LENGTH 13

/*
  1 (length) + 2 (year) + 1 (month) + 1 (day) +
  1 (hour) + 1 (minute) + 1 (second) + 4 (microseconds)
*/
#define MAX_DATETIME_REP_LENGTH 12

#define MAX_DOUBLE_STRING_REP_LENGTH 331

/* A macro to check truncation errors */

#define IS_TRUNCATED(value, is_unsigned, min, max, umax) \
        ((is_unsigned) ? (((value) > (umax) || (value) < 0) ? 1 : 0) : \
                         (((value) > (max)  || (value) < (min)) ? 1 : 0))

#define BIND_RESULT_DONE 1
/*
  We report truncations only if at least one of MYSQL_BIND::error
  pointers is set. In this case stmt->bind_result_done |-ed with
  this flag.
*/
#define REPORT_DATA_TRUNCATION 2

/**************** Misc utility functions ****************************/

/*
  Reallocate the NET package to have at least length bytes available.

  SYNPOSIS
    my_realloc_str()
    net                 The NET structure to modify.
    length              Ensure that net->buff has space for at least
                        this number of bytes.

  RETURN VALUES
    0   Success.
    1   Error, i.e. out of memory or requested packet size is bigger
        than max_allowed_packet. The error code is stored in net->last_errno.
*/

static my_bool my_realloc_str(NET *net, ulong length)
{
  ulong buf_length= (ulong) (net->write_pos - net->buff);
  my_bool res=0;
  DBUG_ENTER("my_realloc_str");
  if (buf_length + length > net->max_packet)
  {
    res= net_realloc(net, buf_length + length);
    if (res)
    {
      if (net->last_errno == ER_OUT_OF_RESOURCES)
        net->last_errno= CR_OUT_OF_MEMORY;
      else if (net->last_errno == ER_NET_PACKET_TOO_LARGE)
        net->last_errno= CR_NET_PACKET_TOO_LARGE;
      strmov(net->sqlstate, unknown_sqlstate);
      strmov(net->last_error, ER(net->last_errno));
    }
    net->write_pos= net->buff+ buf_length;
  }
  DBUG_RETURN(res);
}


static void stmt_clear_error(MYSQL_STMT *stmt)
{
  if (stmt->last_errno)
  {
    stmt->last_errno= 0;
    stmt->last_error[0]= '\0';
    strmov(stmt->sqlstate, not_error_sqlstate);
  }
}

/**
  Set statement error code, sqlstate, and error message
  from given errcode and sqlstate.
*/

void set_stmt_error(MYSQL_STMT * stmt, int errcode,
                    const char *sqlstate, const char *err)
{
  DBUG_ENTER("set_stmt_error");
  DBUG_PRINT("enter", ("error: %d '%s'", errcode, ER(errcode)));
  DBUG_ASSERT(stmt != 0);

  if (err == 0)
    err= ER(errcode);

  stmt->last_errno= errcode;
  strmov(stmt->last_error, ER(errcode));
  strmov(stmt->sqlstate, sqlstate);

  DBUG_VOID_RETURN;
}


/**
  Set statement error code, sqlstate, and error message from NET.

  @param stmt  a statement handle. Copy the error here.
  @param net   mysql->net. Source of the error.
*/

void set_stmt_errmsg(MYSQL_STMT *stmt, NET *net)
{
  DBUG_ENTER("set_stmt_errmsg");
  DBUG_PRINT("enter", ("error: %d/%s '%s'",
                       net->last_errno,
                       net->sqlstate,
                       net->last_error));
  DBUG_ASSERT(stmt != 0);

  stmt->last_errno= net->last_errno;
  if (net->last_error && net->last_error[0])
    strmov(stmt->last_error, net->last_error);
  strmov(stmt->sqlstate, net->sqlstate);

  DBUG_VOID_RETURN;
}

/*
  Read and unpack server reply to COM_STMT_PREPARE command (sent from
  mysql_stmt_prepare).

  SYNOPSIS
    cli_read_prepare_result()
    mysql   connection handle
    stmt    statement handle

  RETURN VALUES
    0	ok
    1	error
*/

my_bool cli_read_prepare_result(MYSQL *mysql, MYSQL_STMT *stmt)
{
  uchar *pos;
  uint field_count, param_count;
  ulong packet_length;
  MYSQL_DATA *fields_data;
  DBUG_ENTER("cli_read_prepare_result");

  if ((packet_length= cli_safe_read(mysql)) == packet_error)
    DBUG_RETURN(1);
  mysql->warning_count= 0;

  pos= (uchar*) mysql->net.read_pos;
  stmt->stmt_id= uint4korr(pos+1); pos+= 5;
  /* Number of columns in result set */
  field_count=   uint2korr(pos);   pos+= 2;
  /* Number of placeholders in the statement */
  param_count=   uint2korr(pos);   pos+= 2;
  if (packet_length >= 12)
    mysql->warning_count= uint2korr(pos+1);

  if (param_count != 0)
  {
    MYSQL_DATA *param_data;

    /* skip parameters data: we don't support it yet */
    if (!(param_data= (*mysql->methods->read_rows)(mysql, (MYSQL_FIELD*)0, 7)))
      DBUG_RETURN(1);
    free_rows(param_data);
  }

  if (field_count != 0)
  {
    if (!(mysql->server_status & SERVER_STATUS_AUTOCOMMIT))
      mysql->server_status|= SERVER_STATUS_IN_TRANS;

    if (!(fields_data= (*mysql->methods->read_rows)(mysql,(MYSQL_FIELD*)0,7)))
      DBUG_RETURN(1);
    if (!(stmt->fields= unpack_fields(mysql, fields_data,&stmt->mem_root,
				      field_count,0,
				      mysql->server_capabilities)))
      DBUG_RETURN(1);
  }
  stmt->field_count=  field_count;
  stmt->param_count=  (ulong) param_count;
  DBUG_PRINT("exit",("field_count: %u  param_count: %u  warning_count: %u",
                     field_count, param_count, (uint) mysql->warning_count));

  DBUG_RETURN(0);
}


/*
  Allocate memory and init prepared statement structure.

  SYNOPSIS
    mysql_stmt_init()
    mysql   connection handle

  DESCRIPTION
    This is an entry point of the new API. Returned handle stands for
    a server-side prepared statement. Memory for this structure (~700
    bytes) is allocated using 'malloc'. Once created, the handle can be
    reused many times. Created statement handle is bound to connection
    handle provided to this call: its lifetime is limited by lifetime
    of connection.
    'mysql_stmt_init()' is a pure local call, server side structure is
    created only in mysql_stmt_prepare.
    Next steps you may want to make:
    - set a statement attribute (mysql_stmt_attr_set()),
    - prepare statement handle with a query (mysql_stmt_prepare()),
    - close statement handle and free its memory (mysql_stmt_close()),
    - reset statement with mysql_stmt_reset() (a no-op which will
      just return).
    Behaviour of the rest of API calls on this statement is not defined yet
    (though we're working on making each wrong call sequence return
    error).

  RETURN VALUE
    statement structure upon success and NULL if out of
    memory
*/

MYSQL_STMT * STDCALL
mysql_stmt_init(MYSQL *mysql)
{
  MYSQL_STMT *stmt;
  DBUG_ENTER("mysql_stmt_init");

  if (!(stmt=
          (MYSQL_STMT *) my_malloc(sizeof (MYSQL_STMT),
                                   MYF(MY_WME | MY_ZEROFILL))) ||
      !(stmt->extension=
          (MYSQL_STMT_EXT *) my_malloc(sizeof (MYSQL_STMT_EXT),
                                       MYF(MY_WME | MY_ZEROFILL))))
  {
    set_mysql_error(mysql, CR_OUT_OF_MEMORY, unknown_sqlstate);
    my_free(stmt);
    DBUG_RETURN(NULL);
  }

  init_alloc_root(&stmt->mem_root, 2048, 2048);
  init_alloc_root(&stmt->result.alloc, 4096, 4096);
  stmt->result.alloc.min_malloc= sizeof(MYSQL_ROWS);
  mysql->stmts= list_add(mysql->stmts, &stmt->list);
  stmt->list.data= stmt;
  stmt->state= MYSQL_STMT_INIT_DONE;
  stmt->mysql= mysql;
  stmt->read_row_func= stmt_read_row_no_result_set;
  stmt->prefetch_rows= DEFAULT_PREFETCH_ROWS;
  strmov(stmt->sqlstate, not_error_sqlstate);
  /* The rest of statement members was bzeroed inside malloc */

  init_alloc_root(&stmt->extension->fields_mem_root, 2048, 0);

  DBUG_RETURN(stmt);
}


/*
  Prepare server side statement with query.

  SYNOPSIS
    mysql_stmt_prepare()
    stmt    statement handle
    query   statement to prepare
    length  statement length

  DESCRIPTION
    Associate statement with statement handle. This is done both on
    client and server sides. At this point the server parses given query
    and creates an internal structure to represent it.
    Next steps you may want to make:
    - find out if this statement returns a result set by
      calling mysql_stmt_field_count(), and get result set metadata
      with mysql_stmt_result_metadata(),
    - if query contains placeholders, bind input parameters to placeholders
      using mysql_stmt_bind_param(),
    - otherwise proceed directly to mysql_stmt_execute().

  IMPLEMENTATION NOTES
  - if this is a re-prepare of the statement, first close previous data
    structure on the server and free old statement data
  - then send the query to server and get back number of placeholders,
    number of columns in result set (if any), and result set metadata.
    At the same time allocate memory for input and output parameters
    to have less checks in mysql_stmt_bind_{param, result}.

  RETURN VALUES
    0  success
   !0  error
*/

int STDCALL
mysql_stmt_prepare(MYSQL_STMT *stmt, const char *query, ulong length)
{
  MYSQL *mysql= stmt->mysql;
  DBUG_ENTER("mysql_stmt_prepare");

  if (!mysql)
  {
    /* mysql can be reset in mysql_close called from mysql_reconnect */
    set_stmt_error(stmt, CR_SERVER_LOST, unknown_sqlstate, NULL);
    DBUG_RETURN(1);
  }

  /*
    Reset the last error in any case: that would clear the statement
    if the previous prepare failed.
  */
  stmt->last_errno= 0;
  stmt->last_error[0]= '\0';

  if ((int) stmt->state > (int) MYSQL_STMT_INIT_DONE)
  {
    /* This is second prepare with another statement */
    uchar buff[MYSQL_STMT_HEADER];               /* 4 bytes - stmt id */

    if (reset_stmt_handle(stmt, RESET_LONG_DATA | RESET_STORE_RESULT))
      DBUG_RETURN(1);
    /*
      These members must be reset for API to
      function in case of error or misuse.
    */
    stmt->bind_param_done= stmt->bind_result_done= FALSE;
    stmt->param_count= stmt->field_count= 0;
    free_root(&stmt->mem_root, MYF(MY_KEEP_PREALLOC));
    free_root(&stmt->extension->fields_mem_root, MYF(0));

    int4store(buff, stmt->stmt_id);

    /*
      Close statement in server

      If there was a 'use' result from another statement, or from
      mysql_use_result it won't be freed in mysql_stmt_free_result and
      we should get 'Commands out of sync' here.
    */
    stmt->state= MYSQL_STMT_INIT_DONE;
    if (stmt_command(mysql, COM_STMT_CLOSE, buff, 4, stmt))
    {
      set_stmt_errmsg(stmt, &mysql->net);
      DBUG_RETURN(1);
    }
  }

  if (stmt_command(mysql, COM_STMT_PREPARE, (const uchar*) query, length, stmt))
  {
    set_stmt_errmsg(stmt, &mysql->net);
    DBUG_RETURN(1);
  }

  if ((*mysql->methods->read_prepare_result)(mysql, stmt))
  {
    set_stmt_errmsg(stmt, &mysql->net);
    DBUG_RETURN(1);
  }

  /*
    alloc_root will return valid address even in case when param_count
    and field_count are zero. Thus we should never rely on stmt->bind
    or stmt->params when checking for existence of placeholders or
    result set.
  */
  if (!(stmt->params= (MYSQL_BIND *) alloc_root(&stmt->mem_root,
						sizeof(MYSQL_BIND)*
                                                (stmt->param_count +
                                                 stmt->field_count))))
  {
    set_stmt_error(stmt, CR_OUT_OF_MEMORY, unknown_sqlstate, NULL);
    DBUG_RETURN(1);
  }
  stmt->bind= stmt->params + stmt->param_count;
  stmt->state= MYSQL_STMT_PREPARE_DONE;
  DBUG_PRINT("info", ("Parameter count: %u", stmt->param_count));
  DBUG_RETURN(0);
}

/*
  Get result set metadata from reply to mysql_stmt_execute.
  This is used mainly for SHOW commands, as metadata for these
  commands is sent only with result set.
  To be removed when all commands will fully support prepared mode.
*/

static void alloc_stmt_fields(MYSQL_STMT *stmt)
{
  MYSQL_FIELD *fields, *field, *end;
  MEM_ROOT *fields_mem_root= &stmt->extension->fields_mem_root;
  MYSQL *mysql= stmt->mysql;

  DBUG_ASSERT(stmt->field_count);

  free_root(fields_mem_root, MYF(0));

  /*
    Get the field information for non-select statements
    like SHOW and DESCRIBE commands
  */
  if (!(stmt->fields= (MYSQL_FIELD *) alloc_root(fields_mem_root,
						 sizeof(MYSQL_FIELD) *
						 stmt->field_count)) ||
      !(stmt->bind= (MYSQL_BIND *) alloc_root(fields_mem_root,
					      sizeof(MYSQL_BIND) *
					      stmt->field_count)))
  {
    set_stmt_error(stmt, CR_OUT_OF_MEMORY, unknown_sqlstate, NULL);
    return;
  }

  for (fields= mysql->fields, end= fields+stmt->field_count,
	 field= stmt->fields;
       field && fields < end; fields++, field++)
  {
    *field= *fields; /* To copy all numeric parts. */
    field->catalog=   strmake_root(fields_mem_root,
                                   fields->catalog,
                                   fields->catalog_length);
    field->db=        strmake_root(fields_mem_root,
                                   fields->db,
                                   fields->db_length);
    field->table=     strmake_root(fields_mem_root,
                                   fields->table,
                                   fields->table_length);
    field->org_table= strmake_root(fields_mem_root,
                                   fields->org_table,
                                   fields->org_table_length);
    field->name=      strmake_root(fields_mem_root,
                                   fields->name,
                                   fields->name_length);
    field->org_name=  strmake_root(fields_mem_root,
                                   fields->org_name,
                                   fields->org_name_length);
    if (fields->def)
    {
      field->def= strmake_root(fields_mem_root,
                               fields->def,
                               fields->def_length);
      field->def_length= fields->def_length;
    }
    else
    {
      field->def= NULL;
      field->def_length= 0;
    }
    field->extension= 0; /* Avoid dangling links. */
    field->max_length= 0; /* max_length is set in mysql_stmt_store_result() */
  }
}


/**
  Update result set columns metadata if it was sent again in
  reply to COM_STMT_EXECUTE.

  @note If the new field count is different from the original one,
        an error is set and no update is performed.
*/

static void update_stmt_fields(MYSQL_STMT *stmt)
{
  MYSQL_FIELD *field= stmt->mysql->fields;
  MYSQL_FIELD *field_end= field + stmt->field_count;
  MYSQL_FIELD *stmt_field= stmt->fields;
  MYSQL_BIND *my_bind= stmt->bind_result_done ? stmt->bind : 0;

  if (stmt->field_count != stmt->mysql->field_count)
  {
    /*
      The tables used in the statement were altered,
      and the query now returns a different number of columns.
      There is no way to continue without reallocating the bind
      array:
      - if the number of columns increased, mysql_stmt_fetch()
      will write beyond allocated memory
      - if the number of columns decreased, some user-bound
      buffers will be left unassigned without user knowing
      that.
    */
    set_stmt_error(stmt, CR_NEW_STMT_METADATA, unknown_sqlstate, NULL);
    return;
  }

  for (; field < field_end; ++field, ++stmt_field)
  {
    stmt_field->charsetnr= field->charsetnr;
    stmt_field->length   = field->length;
    stmt_field->type     = field->type;
    stmt_field->flags    = field->flags;
    stmt_field->decimals = field->decimals;
    if (my_bind)
    {
      /* Ignore return value: it should be 0 if bind_result succeeded. */
      (void) setup_one_fetch_function(my_bind++, stmt_field);
    }
  }
}

/*
  Returns prepared statement metadata in the form of a result set.

  SYNOPSIS
    mysql_stmt_result_metadata()
    stmt  statement handle

  DESCRIPTION
    This function should be used after mysql_stmt_execute().
    You can safely check that prepared statement has a result set by calling
    mysql_stmt_field_count(): if number of fields is not zero, you can call
    this function to get fields metadata.
    Next steps you may want to make:
    - find out number of columns in result set by calling
      mysql_num_fields(res) (the same value is returned by
      mysql_stmt_field_count())
    - fetch metadata for any column with mysql_fetch_field,
      mysql_fetch_field_direct, mysql_fetch_fields, mysql_field_seek.
    - free returned MYSQL_RES structure with mysql_free_result.
    - proceed to binding of output parameters.

  RETURN
    NULL  statement contains no result set or out of memory.
          In the latter case you can retreive error message
          with mysql_stmt_error.
    MYSQL_RES  a result set with no rows
*/

MYSQL_RES * STDCALL
mysql_stmt_result_metadata(MYSQL_STMT *stmt)
{
  MYSQL_RES *result;
  DBUG_ENTER("mysql_stmt_result_metadata");

  /*
    stmt->fields is only defined if stmt->field_count is not null;
    stmt->field_count is initialized in prepare.
  */
  if (!stmt->field_count)
     DBUG_RETURN(0);

  if (!(result=(MYSQL_RES*) my_malloc(sizeof(*result),
                                      MYF(MY_WME | MY_ZEROFILL))))
  {
    set_stmt_error(stmt, CR_OUT_OF_MEMORY, unknown_sqlstate, NULL);
    DBUG_RETURN(0);
  }

  result->methods=	stmt->mysql->methods;
  result->eof=		1;                      /* Marker for buffered */
  result->fields=	stmt->fields;
  result->field_count=	stmt->field_count;
  /* The rest of members of 'result' was bzeroed inside malloc */
  DBUG_RETURN(result);
}


/*
  Returns parameter columns meta information in the form of
  result set.

  SYNOPSYS
    mysql_stmt_param_metadata()
    stmt    statement handle

  DESCRIPTION
    This function can be called after you prepared the statement handle
    with mysql_stmt_prepare().
    XXX: not implemented yet.

  RETURN
    MYSQL_RES on success, 0 if there is no metadata.
    Currently this function always returns 0.
*/

MYSQL_RES * STDCALL
mysql_stmt_param_metadata(MYSQL_STMT *stmt)
{
  DBUG_ENTER("mysql_stmt_param_metadata");

  if (!stmt->param_count)
    DBUG_RETURN(0);

  /*
    TODO: Fix this when server sends the information.
    Till then keep a dummy prototype.
  */
  DBUG_RETURN(0); 
}


/* Store type of parameter in network buffer. */

static void store_param_type(unsigned char **pos, MYSQL_BIND *param)
{
  uint typecode= param->buffer_type | (param->is_unsigned ? 32768 : 0);
  int2store(*pos, typecode);
  *pos+= 2;
}


/*
  Functions to store parameter data in network packet.

  SYNOPSIS
    store_param_xxx()
    net			MySQL NET connection
    param		MySQL bind param

  DESCRIPTION
    These funtions are invoked from mysql_stmt_execute() by
    MYSQL_BIND::store_param_func pointer. This pointer is set once per
    many executions in mysql_stmt_bind_param(). The caller must ensure
    that network buffer have enough capacity to store parameter
    (MYSQL_BIND::buffer_length contains needed number of bytes).
*/

static void store_param_tinyint(NET *net, MYSQL_BIND *param)
{
  *(net->write_pos++)= *(uchar *) param->buffer;
}

static void store_param_short(NET *net, MYSQL_BIND *param)
{
  short value= *(short*) param->buffer;
  int2store(net->write_pos,value);
  net->write_pos+=2;
}

static void store_param_int32(NET *net, MYSQL_BIND *param)
{
  int32 value= *(int32*) param->buffer;
  int4store(net->write_pos,value);
  net->write_pos+=4;
}

static void store_param_int64(NET *net, MYSQL_BIND *param)
{
  longlong value= *(longlong*) param->buffer;
  int8store(net->write_pos,value);
  net->write_pos+= 8;
}

static void store_param_float(NET *net, MYSQL_BIND *param)
{
  float value= *(float*) param->buffer;
  float4store(net->write_pos, value);
  net->write_pos+= 4;
}

static void store_param_double(NET *net, MYSQL_BIND *param)
{
  double value= *(double*) param->buffer;
  float8store(net->write_pos, value);
  net->write_pos+= 8;
}

static void store_param_time(NET *net, MYSQL_BIND *param)
{
  MYSQL_TIME *tm= (MYSQL_TIME *) param->buffer;
  char buff[MAX_TIME_REP_LENGTH], *pos;
  uint length;

  pos= buff+1;
  pos[0]= tm->neg ? 1: 0;
  int4store(pos+1, tm->day);
  pos[5]= (uchar) tm->hour;
  pos[6]= (uchar) tm->minute;
  pos[7]= (uchar) tm->second;
  int4store(pos+8, tm->second_part);
  if (tm->second_part)
    length= 12;
  else if (tm->hour || tm->minute || tm->second || tm->day)
    length= 8;
  else
    length= 0;
  buff[0]= (char) length++;
  memcpy((char *)net->write_pos, buff, length);
  net->write_pos+= length;
}

static void net_store_datetime(NET *net, MYSQL_TIME *tm)
{
  char buff[MAX_DATETIME_REP_LENGTH], *pos;
  uint length;

  pos= buff+1;

  int2store(pos, tm->year);
  pos[2]= (uchar) tm->month;
  pos[3]= (uchar) tm->day;
  pos[4]= (uchar) tm->hour;
  pos[5]= (uchar) tm->minute;
  pos[6]= (uchar) tm->second;
  int4store(pos+7, tm->second_part);
  if (tm->second_part)
    length= 11;
  else if (tm->hour || tm->minute || tm->second)
    length= 7;
  else if (tm->year || tm->month || tm->day)
    length= 4;
  else
    length= 0;
  buff[0]= (char) length++;
  memcpy((char *)net->write_pos, buff, length);
  net->write_pos+= length;
}

static void store_param_date(NET *net, MYSQL_BIND *param)
{
  MYSQL_TIME tm= *((MYSQL_TIME *) param->buffer);
  tm.hour= tm.minute= tm.second= tm.second_part= 0;
  net_store_datetime(net, &tm);
}

static void store_param_datetime(NET *net, MYSQL_BIND *param)
{
  MYSQL_TIME *tm= (MYSQL_TIME *) param->buffer;
  net_store_datetime(net, tm);
}

static void store_param_str(NET *net, MYSQL_BIND *param)
{
  /* param->length is always set in mysql_stmt_bind_param */
  ulong length= *param->length;
  uchar *to= net_store_length(net->write_pos, length);
  memcpy(to, param->buffer, length);
  net->write_pos= to+length;
}


/*
  Mark if the parameter is NULL.

  SYNOPSIS
    store_param_null()
    net			MySQL NET connection
    param		MySQL bind param

  DESCRIPTION
    A data package starts with a string of bits where we set a bit
    if a parameter is NULL. Unlike bit string in result set row, here
    we don't have reserved bits for OK/error packet.
*/

static void store_param_null(NET *net, MYSQL_BIND *param)
{
  uint pos= param->param_number;
  net->buff[pos/8]|=  (uchar) (1 << (pos & 7));
}


/*
  Store one parameter in network packet: data is read from
  client buffer and saved in network packet by means of one
  of store_param_xxxx functions.
*/

static my_bool store_param(MYSQL_STMT *stmt, MYSQL_BIND *param)
{
  NET *net= &stmt->mysql->net;
  DBUG_ENTER("store_param");
  DBUG_PRINT("enter",("type: %d  buffer: 0x%lx  length: %lu  is_null: %d",
		      param->buffer_type,
		      (long) (param->buffer ? param->buffer : NullS),
                      *param->length, *param->is_null));

  if (*param->is_null)
    store_param_null(net, param);
  else
  {
    /*
      Param->length should ALWAYS point to the correct length for the type
      Either to the length pointer given by the user or param->buffer_length
    */
    if ((my_realloc_str(net, *param->length)))
    {
      set_stmt_errmsg(stmt, net);
      DBUG_RETURN(1);
    }
    (*param->store_param_func)(net, param);
  }
  DBUG_RETURN(0);
}


/*
  Auxilary function to send COM_STMT_EXECUTE packet to server and read reply.
  Used from cli_stmt_execute, which is in turn used by mysql_stmt_execute.
*/

static my_bool execute(MYSQL_STMT *stmt, char *packet, ulong length)
{
  MYSQL *mysql= stmt->mysql;
  NET	*net= &mysql->net;
  uchar buff[4 /* size of stmt id */ +
             5 /* execution flags */];
  my_bool res;
  DBUG_ENTER("execute");
  DBUG_DUMP("packet", (uchar *) packet, length);

  int4store(buff, stmt->stmt_id);		/* Send stmt id to server */
  buff[4]= (char) stmt->flags;
  int4store(buff+5, 1);                         /* iteration count */

  res= test(cli_advanced_command(mysql, COM_STMT_EXECUTE, buff, sizeof(buff),
                                 (uchar*) packet, length, 1, stmt) ||
            (*mysql->methods->read_query_result)(mysql));
  stmt->affected_rows= mysql->affected_rows;
  stmt->server_status= mysql->server_status;
  stmt->insert_id= mysql->insert_id;
  if (res)
  {
    /* 
      Don't set stmt error if stmt->mysql is NULL, as the error in this case 
      has already been set by mysql_prune_stmt_list(). 
    */
    if (stmt->mysql)
      set_stmt_errmsg(stmt, net);
    DBUG_RETURN(1);
  }
  else if (mysql->status == MYSQL_STATUS_GET_RESULT)
    stmt->mysql->status= MYSQL_STATUS_STATEMENT_GET_RESULT;
  DBUG_RETURN(0);
}


int cli_stmt_execute(MYSQL_STMT *stmt)
{
  DBUG_ENTER("cli_stmt_execute");

  if (stmt->param_count)
  {
    MYSQL *mysql= stmt->mysql;
    NET        *net= &mysql->net;
    MYSQL_BIND *param, *param_end;
    char       *param_data;
    ulong length;
    uint null_count;
    my_bool    result;

    if (!stmt->bind_param_done)
    {
      set_stmt_error(stmt, CR_PARAMS_NOT_BOUND, unknown_sqlstate, NULL);
      DBUG_RETURN(1);
    }
    if (mysql->status != MYSQL_STATUS_READY ||
        mysql->server_status & SERVER_MORE_RESULTS_EXISTS)
    {
      set_stmt_error(stmt, CR_COMMANDS_OUT_OF_SYNC, unknown_sqlstate, NULL);
      DBUG_RETURN(1);
    }

    if (net->vio)
      net_clear(net, 1);          /* Sets net->write_pos */
    else
    {
      set_stmt_errmsg(stmt, net);
      DBUG_RETURN(1);             
    }

    /* Reserve place for null-marker bytes */
    null_count= (stmt->param_count+7) /8;
    if (my_realloc_str(net, null_count + 1))
    {
      set_stmt_errmsg(stmt, net);
      DBUG_RETURN(1);
    }
    bzero((char*) net->write_pos, null_count);
    net->write_pos+= null_count;
    param_end= stmt->params + stmt->param_count;

    /* In case if buffers (type) altered, indicate to server */
    *(net->write_pos)++= (uchar) stmt->send_types_to_server;
    if (stmt->send_types_to_server)
    {
      if (my_realloc_str(net, 2 * stmt->param_count))
      {
        set_stmt_errmsg(stmt, net);
        DBUG_RETURN(1);
      }
      /*
	Store types of parameters in first in first package
	that is sent to the server.
      */
      for (param= stmt->params;	param < param_end ; param++)
        store_param_type(&net->write_pos, param);
    }

    for (param= stmt->params; param < param_end; param++)
    {
      /* check if mysql_stmt_send_long_data() was used */
      if (param->long_data_used)
	param->long_data_used= 0;	/* Clear for next execute call */
      else if (store_param(stmt, param))
	DBUG_RETURN(1);
    }
    length= (ulong) (net->write_pos - net->buff);
    /* TODO: Look into avoding the following memdup */
    if (!(param_data= my_memdup(net->buff, length, MYF(0))))
    {
      set_stmt_error(stmt, CR_OUT_OF_MEMORY, unknown_sqlstate, NULL);
      DBUG_RETURN(1);
    }
    result= execute(stmt, param_data, length);
    stmt->send_types_to_server=0;
    my_free(param_data);
    DBUG_RETURN(result);
  }
  DBUG_RETURN((int) execute(stmt,0,0));
}

/*
  Read one row from buffered result set.  Result set is created by prior
  call to mysql_stmt_store_result().
  SYNOPSIS
    stmt_read_row_buffered()

  RETURN VALUE
    0             - success; *row is set to valid row pointer (row data
                    is stored in result set buffer)
    MYSQL_NO_DATA - end of result set. *row is set to NULL
*/

static int stmt_read_row_buffered(MYSQL_STMT *stmt, unsigned char **row)
{
  if (stmt->data_cursor)
  {
    *row= (uchar *) stmt->data_cursor->data;
    stmt->data_cursor= stmt->data_cursor->next;
    return 0;
  }
  *row= 0;
  return MYSQL_NO_DATA;
}

/*
  Read one row from network: unbuffered non-cursor fetch.
  If last row was read, or error occured, erase this statement
  from record pointing to object unbuffered fetch is performed from.

  SYNOPSIS
    stmt_read_row_unbuffered()
    stmt  statement handle
    row   pointer to write pointer to row data;

  RETURN VALUE
    0           - success; *row contains valid address of a row;
                  row data is stored in network buffer
    1           - error; error code is written to
                  stmt->last_{errno,error}; *row is not changed
  MYSQL_NO_DATA - end of file was read from network;
                  *row is set to NULL
*/

static int stmt_read_row_unbuffered(MYSQL_STMT *stmt, unsigned char **row)
{
  int rc= 1;
  MYSQL *mysql= stmt->mysql;
  /*
    This function won't be called if stmt->field_count is zero
    or execution wasn't done: this is ensured by mysql_stmt_execute.
  */
  if (!mysql)
  {
    set_stmt_error(stmt, CR_SERVER_LOST, unknown_sqlstate, NULL);
    return 1;
  }
  if (mysql->status != MYSQL_STATUS_STATEMENT_GET_RESULT)
  {
    set_stmt_error(stmt, stmt->unbuffered_fetch_cancelled ?
                   CR_FETCH_CANCELED : CR_COMMANDS_OUT_OF_SYNC,
                   unknown_sqlstate, NULL);
    goto error;
  }
  if ((*mysql->methods->unbuffered_fetch)(mysql, (char**) row))
  {
    set_stmt_errmsg(stmt, &mysql->net);
    /*
      If there was an error, there are no more pending rows:
      reset statement status to not hang up in following
      mysql_stmt_close (it will try to flush result set before
      closing the statement).
    */
    mysql->status= MYSQL_STATUS_READY;
    goto error;
  }
  if (!*row)
  {
    mysql->status= MYSQL_STATUS_READY;
    rc= MYSQL_NO_DATA;
    goto error;
  }
  return 0;
error:
  if (mysql->unbuffered_fetch_owner == &stmt->unbuffered_fetch_cancelled)
    mysql->unbuffered_fetch_owner= 0;
  return rc;
}


/*
  Fetch statement row using server side cursor.

  SYNOPSIS
    stmt_read_row_from_cursor()

  RETURN VALUE
    0            success
    1            error
  MYSQL_NO_DATA  end of data
*/

static int
stmt_read_row_from_cursor(MYSQL_STMT *stmt, unsigned char **row)
{
  if (stmt->data_cursor)
    return stmt_read_row_buffered(stmt, row);
  if (stmt->server_status & SERVER_STATUS_LAST_ROW_SENT)
    stmt->server_status &= ~SERVER_STATUS_LAST_ROW_SENT;
  else
  {
    MYSQL *mysql= stmt->mysql;
    NET *net= &mysql->net;
    MYSQL_DATA *result= &stmt->result;
    uchar buff[4 /* statement id */ +
               4 /* number of rows to fetch */];

    free_root(&result->alloc, MYF(MY_KEEP_PREALLOC));
    result->data= NULL;
    result->rows= 0;
    /* Send row request to the server */
    int4store(buff, stmt->stmt_id);
    int4store(buff + 4, stmt->prefetch_rows); /* number of rows to fetch */
    if ((*mysql->methods->advanced_command)(mysql, COM_STMT_FETCH,
                                            buff, sizeof(buff), (uchar*) 0, 0,
                                            1, stmt))
    {
      /* 
        Don't set stmt error if stmt->mysql is NULL, as the error in this case 
        has already been set by mysql_prune_stmt_list(). 
      */
      if (stmt->mysql)
        set_stmt_errmsg(stmt, net);
      return 1;
    }
    if ((*mysql->methods->read_rows_from_cursor)(stmt))
      return 1;
    stmt->server_status= mysql->server_status;

    stmt->data_cursor= result->data;
    return stmt_read_row_buffered(stmt, row);
  }
  *row= 0;
  return MYSQL_NO_DATA;
}


/*
  Default read row function to not SIGSEGV in client in
  case of wrong sequence of API calls.
*/

static int
stmt_read_row_no_data(MYSQL_STMT *stmt  __attribute__((unused)),
                      unsigned char **row  __attribute__((unused)))
{
  return MYSQL_NO_DATA;
}

static int
stmt_read_row_no_result_set(MYSQL_STMT *stmt  __attribute__((unused)),
                      unsigned char **row  __attribute__((unused)))
{
  set_stmt_error(stmt, CR_NO_RESULT_SET, unknown_sqlstate, NULL);
  return 1;
}


/*
  Get/set statement attributes

  SYNOPSIS
    mysql_stmt_attr_get()
    mysql_stmt_attr_set()

    attr_type  statement attribute
    value      casted to const void * pointer to value.

  RETURN VALUE
    0 success
   !0 wrong attribute type
*/

my_bool STDCALL mysql_stmt_attr_set(MYSQL_STMT *stmt,
                                    enum enum_stmt_attr_type attr_type,
                                    const void *value)
{
  switch (attr_type) {
  case STMT_ATTR_UPDATE_MAX_LENGTH:
    stmt->update_max_length= value ? *(const my_bool*) value : 0;
    break;
  case STMT_ATTR_CURSOR_TYPE:
  {
    ulong cursor_type;
    cursor_type= value ? *(ulong*) value : 0UL;
    if (cursor_type > (ulong) CURSOR_TYPE_READ_ONLY)
      goto err_not_implemented;
    stmt->flags= cursor_type;
    break;
  }
  case STMT_ATTR_PREFETCH_ROWS:
  {
    ulong prefetch_rows= value ? *(ulong*) value : DEFAULT_PREFETCH_ROWS;
    if (value == 0)
      return TRUE;
    stmt->prefetch_rows= prefetch_rows;
    break;
  }
  default:
    goto err_not_implemented;
  }
  return FALSE;
err_not_implemented:
  set_stmt_error(stmt, CR_NOT_IMPLEMENTED, unknown_sqlstate, NULL);
  return TRUE;
}


my_bool STDCALL mysql_stmt_attr_get(MYSQL_STMT *stmt,
                                    enum enum_stmt_attr_type attr_type,
                                    void *value)
{
  switch (attr_type) {
  case STMT_ATTR_UPDATE_MAX_LENGTH:
    *(my_bool*) value= stmt->update_max_length;
    break;
  case STMT_ATTR_CURSOR_TYPE:
    *(ulong*) value= stmt->flags;
    break;
  case STMT_ATTR_PREFETCH_ROWS:
    *(ulong*) value= stmt->prefetch_rows;
    break;
  default:
    return TRUE;
  }
  return FALSE;
}


/**
  Update statement result set metadata from with the new field
  information sent during statement execute.

  @pre mysql->field_count is not zero

  @retval TRUE   if error: out of memory or the new
                 result set has a different number of columns
  @retval FALSE  success
*/

static void reinit_result_set_metadata(MYSQL_STMT *stmt)
{
  /* Server has sent result set metadata */
  if (stmt->field_count == 0)
  {
    /*
      This is 'SHOW'/'EXPLAIN'-like query. Current implementation of
      prepared statements can't send result set metadata for these queries
      on prepare stage. Read it now.
    */

    stmt->field_count= stmt->mysql->field_count;

    alloc_stmt_fields(stmt);
  }
  else
  {
    /*
      Update result set metadata if it for some reason changed between
      prepare and execute, i.e.:
      - in case of 'SELECT ?' we don't know column type unless data was
      supplied to mysql_stmt_execute, so updated column type is sent
      now.
      - if data dictionary changed between prepare and execute, for
      example a table used in the query was altered.
      Note, that now (4.1.3) we always send metadata in reply to
      COM_STMT_EXECUTE (even if it is not necessary), so either this or
      previous branch always works.
      TODO: send metadata only when it's really necessary and add a warning
      'Metadata changed' when it's sent twice.
    */
    update_stmt_fields(stmt);
  }
}


static void prepare_to_fetch_result(MYSQL_STMT *stmt)
{
  if (stmt->server_status & SERVER_STATUS_CURSOR_EXISTS)
  {
    stmt->mysql->status= MYSQL_STATUS_READY;
    stmt->read_row_func= stmt_read_row_from_cursor;
  }
  else if (stmt->flags & CURSOR_TYPE_READ_ONLY)
  {
    /*
      This is a single-row result set, a result set with no rows, EXPLAIN,
      SHOW VARIABLES, or some other command which either a) bypasses the
      cursors framework in the server and writes rows directly to the
      network or b) is more efficient if all (few) result set rows are
      precached on client and server's resources are freed.
    */
    mysql_stmt_store_result(stmt);
  }
  else
  {
    stmt->mysql->unbuffered_fetch_owner= &stmt->unbuffered_fetch_cancelled;
    stmt->unbuffered_fetch_cancelled= FALSE;
    stmt->read_row_func= stmt_read_row_unbuffered;
  }
}


/*
  Send placeholders data to server (if there are placeholders)
  and execute prepared statement.

  SYNOPSIS
    mysql_stmt_execute()
    stmt  statement handle. The handle must be created
          with mysql_stmt_init() and prepared with
          mysql_stmt_prepare(). If there are placeholders
          in the statement they must be bound to local
          variables with mysql_stmt_bind_param().

  DESCRIPTION
    This function will automatically flush pending result
    set (if there is one), send parameters data to the server
    and read result of statement execution.
    If previous result set was cached with mysql_stmt_store_result()
    it will also be freed in the beginning of this call.
    The server can return 3 types of responses to this command:
    - error, can be retrieved with mysql_stmt_error()
    - ok, no result set pending. In this case we just update
      stmt->insert_id and stmt->affected_rows.
    - the query returns a result set: there could be 0 .. N
    rows in it. In this case the server can also send updated
    result set metadata.

    Next steps you may want to make:
    - find out if there is result set with mysql_stmt_field_count().
    If there is one:
    - optionally, cache entire result set on client to unblock
    connection with mysql_stmt_store_result()
    - bind client variables to result set columns and start read rows
    with mysql_stmt_fetch().
    - reset statement with mysql_stmt_reset() or close it with
    mysql_stmt_close()
    Otherwise:
    - find out last insert id and number of affected rows with
    mysql_stmt_insert_id(), mysql_stmt_affected_rows()

  RETURN
    0   success
    1   error, message can be retrieved with mysql_stmt_error().
*/

int STDCALL mysql_stmt_execute(MYSQL_STMT *stmt)
{
  MYSQL *mysql= stmt->mysql;
  DBUG_ENTER("mysql_stmt_execute");

  if (!mysql)
  {
    /* Error is already set in mysql_detatch_stmt_list */
    DBUG_RETURN(1);
  }

  if (reset_stmt_handle(stmt, RESET_STORE_RESULT | RESET_CLEAR_ERROR))
    DBUG_RETURN(1);
  /*
    No need to check for stmt->state: if the statement wasn't
    prepared we'll get 'unknown statement handler' error from server.
  */
  if (mysql->methods->stmt_execute(stmt))
    DBUG_RETURN(1);
  stmt->state= MYSQL_STMT_EXECUTE_DONE;
  if (mysql->field_count)
  {
    reinit_result_set_metadata(stmt);
    prepare_to_fetch_result(stmt);
  }
  DBUG_RETURN(test(stmt->last_errno));
}


/*
  Return total parameters count in the statement
*/

ulong STDCALL mysql_stmt_param_count(MYSQL_STMT * stmt)
{
  DBUG_ENTER("mysql_stmt_param_count");
  DBUG_RETURN(stmt->param_count);
}

/*
  Return total affected rows from the last statement
*/

my_ulonglong STDCALL mysql_stmt_affected_rows(MYSQL_STMT *stmt)
{
  return stmt->affected_rows;
}


/*
  Returns the number of result columns for the most recent query
  run on this statement.
*/

unsigned int STDCALL mysql_stmt_field_count(MYSQL_STMT *stmt)
{
  return stmt->field_count;
}

/*
  Return last inserted id for auto_increment columns.

  SYNOPSIS
    mysql_stmt_insert_id()
    stmt    statement handle

  DESCRIPTION
    Current implementation of this call has a caveat: stmt->insert_id is
    unconditionally updated from mysql->insert_id in the end of each
    mysql_stmt_execute(). This works OK if mysql->insert_id contains new
    value (sent in reply to mysql_stmt_execute()), otherwise stmt->insert_id
    value gets undefined, as it's updated from some arbitrary value saved in
    connection structure during some other call.
*/

my_ulonglong STDCALL mysql_stmt_insert_id(MYSQL_STMT *stmt)
{
  return stmt->insert_id;
}


static my_bool int_is_null_true= 1;		/* Used for MYSQL_TYPE_NULL */
static my_bool int_is_null_false= 0;


/*
  Set up input data buffers for a statement.

  SYNOPSIS
    mysql_stmt_bind_param()
    stmt    statement handle
            The statement must be prepared with mysql_stmt_prepare().
    my_bind Array of mysql_stmt_param_count() bind parameters.
            This function doesn't check that size of this argument
            is >= mysql_stmt_field_count(): it's user's responsibility.

  DESCRIPTION
    Use this call after mysql_stmt_prepare() to bind user variables to
    placeholders.
    Each element of bind array stands for a placeholder. Placeholders
    are counted from 0.  For example statement
    'INSERT INTO t (a, b) VALUES (?, ?)'
    contains two placeholders, and for such statement you should supply
    bind array of two elements (MYSQL_BIND bind[2]).

    By properly initializing bind array you can bind virtually any
    C language type to statement's placeholders:
    First, it's strongly recommended to always zero-initialize entire
    bind structure before setting its members. This will both shorten
    your application code and make it robust to future extensions of
    MYSQL_BIND structure.
    Then you need to assign typecode of your application buffer to
    MYSQL_BIND::buffer_type. The following typecodes with their
    correspondence to C language types are supported:
    MYSQL_TYPE_TINY       for 8-bit integer variables. Normally it's
                          'signed char' and 'unsigned char';
    MYSQL_TYPE_SHORT      for 16-bit signed and unsigned variables. This
                          is usually 'short' and 'unsigned short';
    MYSQL_TYPE_LONG       for 32-bit signed and unsigned variables. It
                          corresponds to 'int' and 'unsigned int' on
                          vast majority of platforms. On IA-32 and some
                          other 32-bit systems you can also use 'long'
                          here;
    MYSQL_TYPE_LONGLONG   64-bit signed or unsigned integer.  Stands for
                          '[unsigned] long long' on most platforms;
    MYSQL_TYPE_FLOAT      32-bit floating point type, 'float' on most
                          systems;
    MYSQL_TYPE_DOUBLE     64-bit floating point type, 'double' on most
                          systems;
    MYSQL_TYPE_TIME       broken-down time stored in MYSQL_TIME
                          structure
    MYSQL_TYPE_DATE       date stored in MYSQL_TIME structure
    MYSQL_TYPE_DATETIME   datetime stored in MYSQL_TIME structure See
                          more on how to use these types for sending
                          dates and times below;
    MYSQL_TYPE_STRING     character string, assumed to be in
                          character-set-client. If character set of
                          client is not equal to character set of
                          column, value for this placeholder will be
                          converted to destination character set before
                          insert.
    MYSQL_TYPE_BLOB       sequence of bytes. This sequence is assumed to
                          be in binary character set (which is the same
                          as no particular character set), and is never
                          converted to any other character set. See also
                          notes about supplying string/blob length
                          below.
    MYSQL_TYPE_NULL       special typecode for binding nulls.
    These C/C++ types are not supported yet by the API: long double,
    bool.

    As you can see from the list above, it's responsibility of
    application programmer to ensure that chosen typecode properly
    corresponds to host language type. For example on all platforms
    where we build MySQL packages (as of MySQL 4.1.4) int is a 32-bit
    type. So for int you can always assume that proper typecode is
    MYSQL_TYPE_LONG (however queer it sounds, the name is legacy of the
    old MySQL API). In contrary sizeof(long) can be 4 or 8 8-bit bytes,
    depending on platform.

    TODO: provide client typedefs for each integer and floating point
    typecode, i. e. int8, uint8, float32, etc.

    Once typecode was set, it's necessary to assign MYSQL_BIND::buffer
    to point to the buffer of given type. Finally, additional actions
    may be taken for some types or use cases:

    Binding integer types.
      For integer types you might also need to set MYSQL_BIND::is_unsigned
      member. Set it to TRUE when binding unsigned char, unsigned short,
      unsigned int, unsigned long, unsigned long long.

    Binding floating point types.
      For floating point types you just need to set
      MYSQL_BIND::buffer_type and MYSQL_BIND::buffer. The rest of the
      members should be zero-initialized.

    Binding NULLs.
      You might have a column always NULL, never NULL, or sometimes
      NULL.  For an always NULL column set MYSQL_BIND::buffer_type to
      MYSQL_TYPE_NULL.  The rest of the members just need to be
      zero-initialized.  For never NULL columns set
      MYSQL_BIND::is_null to 0, or this has already been done if you
      zero-initialized the entire structure.  If you set
      MYSQL_TYPE::is_null to point to an application buffer of type
      'my_bool', then this buffer will be checked on each execution:
      this way you can set the buffer to TRUE, or any non-0 value for
      NULLs, and to FALSE or 0 for not NULL data.

    Binding text strings and sequences of bytes.
      For strings, in addition to MYSQL_BIND::buffer_type and
      MYSQL_BIND::buffer you need to set MYSQL_BIND::length or
      MYSQL_BIND::buffer_length.  If 'length' is set, 'buffer_length'
      is ignored. 'buffer_length' member should be used when size of
      string doesn't change between executions. If you want to vary
      buffer length for each value, set 'length' to point to an
      application buffer of type 'unsigned long' and set this long to
      length of the string before each mysql_stmt_execute().

    Binding dates and times.
      For binding dates and times prepared statements API provides
      clients with MYSQL_TIME structure. A pointer to instance of this
      structure should be assigned to MYSQL_BIND::buffer whenever
      MYSQL_TYPE_TIME, MYSQL_TYPE_DATE, MYSQL_TYPE_DATETIME typecodes
      are used.  When typecode is MYSQL_TYPE_TIME, only members
      'hour', 'minute', 'second' and 'neg' (is time offset negative)
      are used. These members only will be sent to the server.
      MYSQL_TYPE_DATE implies use of 'year', 'month', 'day', 'neg'.
      MYSQL_TYPE_DATETIME utilizes both parts of MYSQL_TIME structure.
      You don't have to set MYSQL_TIME::time_type member: it's not
      used when sending data to the server, typecode information is
      enough.  'second_part' member can hold microsecond precision of
      time value, but now it's only supported on protocol level: you
      can't store microsecond in a column, or use in temporal
      calculations. However, if you send a time value with microsecond
      part for 'SELECT ?', statement, you'll get it back unchanged
      from the server.

    Data conversion.
      If conversion from host language type to data representation,
      corresponding to SQL type, is required it's done on the server.
      Data truncation is possible when conversion is lossy. For
      example, if you supply MYSQL_TYPE_DATETIME value out of valid
      SQL type TIMESTAMP range, the same conversion will be applied as
      if this value would have been sent as string in the old
      protocol.  TODO: document how the server will behave in case of
      truncation/data loss.

    After variables were bound, you can repeatedly set/change their
    values and mysql_stmt_execute() the statement.

    See also: mysql_stmt_send_long_data() for sending long text/blob
    data in pieces, examples in tests/mysql_client_test.c.
    Next steps you might want to make:
    - execute statement with mysql_stmt_execute(),
    - reset statement using mysql_stmt_reset() or reprepare it with
      another query using mysql_stmt_prepare()
    - close statement with mysql_stmt_close().

  IMPLEMENTATION
    The function copies given bind array to internal storage of the
    statement, and sets up typecode-specific handlers to perform
    serialization of bound data. This means that although you don't need
    to call this routine after each assignment to bind buffers, you
    need to call it each time you change parameter typecodes, or other
    members of MYSQL_BIND array.
    This is a pure local call. Data types of client buffers are sent
    along with buffers' data at first execution of the statement.

  RETURN
    0  success
    1  error, can be retrieved with mysql_stmt_error.
*/

my_bool STDCALL mysql_stmt_bind_param(MYSQL_STMT *stmt, MYSQL_BIND *my_bind)
{
  uint count=0;
  MYSQL_BIND *param, *end;
  DBUG_ENTER("mysql_stmt_bind_param");

  if (!stmt->param_count)
  {
    if ((int) stmt->state < (int) MYSQL_STMT_PREPARE_DONE)
    {
      set_stmt_error(stmt, CR_NO_PREPARE_STMT, unknown_sqlstate, NULL);
      DBUG_RETURN(1);
    }
    DBUG_RETURN(0);
  }

  /* Allocated on prepare */
  memcpy((char*) stmt->params, (char*) my_bind,
	 sizeof(MYSQL_BIND) * stmt->param_count);

  for (param= stmt->params, end= param+stmt->param_count;
       param < end ;
       param++)
  {
    param->param_number= count++;
    param->long_data_used= 0;

    /* If param->is_null is not set, then the value can never be NULL */
    if (!param->is_null)
      param->is_null= &int_is_null_false;

    /* Setup data copy functions for the different supported types */
    switch (param->buffer_type) {
    case MYSQL_TYPE_NULL:
      param->is_null= &int_is_null_true;
      break;
    case MYSQL_TYPE_TINY:
      /* Force param->length as this is fixed for this type */
      param->length= &param->buffer_length;
      param->buffer_length= 1;
      param->store_param_func= store_param_tinyint;
      break;
    case MYSQL_TYPE_SHORT:
      param->length= &param->buffer_length;
      param->buffer_length= 2;
      param->store_param_func= store_param_short;
      break;
    case MYSQL_TYPE_LONG:
      param->length= &param->buffer_length;
      param->buffer_length= 4;
      param->store_param_func= store_param_int32;
      break;
    case MYSQL_TYPE_LONGLONG:
      param->length= &param->buffer_length;
      param->buffer_length= 8;
      param->store_param_func= store_param_int64;
      break;
    case MYSQL_TYPE_FLOAT:
      param->length= &param->buffer_length;
      param->buffer_length= 4;
      param->store_param_func= store_param_float;
      break;
    case MYSQL_TYPE_DOUBLE:
      param->length= &param->buffer_length;
      param->buffer_length= 8;
      param->store_param_func= store_param_double;
      break;
    case MYSQL_TYPE_TIME:
      param->store_param_func= store_param_time;
      param->buffer_length= MAX_TIME_REP_LENGTH;
      break;
    case MYSQL_TYPE_DATE:
      param->store_param_func= store_param_date;
      param->buffer_length= MAX_DATE_REP_LENGTH;
      break;
    case MYSQL_TYPE_DATETIME:
    case MYSQL_TYPE_TIMESTAMP:
      param->store_param_func= store_param_datetime;
      param->buffer_length= MAX_DATETIME_REP_LENGTH;
      break;
    case MYSQL_TYPE_TINY_BLOB:
    case MYSQL_TYPE_MEDIUM_BLOB:
    case MYSQL_TYPE_LONG_BLOB:
    case MYSQL_TYPE_BLOB:
    case MYSQL_TYPE_VARCHAR:
    case MYSQL_TYPE_VAR_STRING:
    case MYSQL_TYPE_STRING:
    case MYSQL_TYPE_DECIMAL:
    case MYSQL_TYPE_NEWDECIMAL:
      param->store_param_func= store_param_str;
      /*
        For variable length types user must set either length or
        buffer_length.
      */
      break;
    default:
      strmov(stmt->sqlstate, unknown_sqlstate);
      sprintf(stmt->last_error,
	      ER(stmt->last_errno= CR_UNSUPPORTED_PARAM_TYPE),
	      param->buffer_type, count);
      DBUG_RETURN(1);
    }
    /*
      If param->length is not given, change it to point to buffer_length.
      This way we can always use *param->length to get the length of data
    */
    if (!param->length)
      param->length= &param->buffer_length;
  }
  /* We have to send/resend type information to MySQL */
  stmt->send_types_to_server= TRUE;
  stmt->bind_param_done= TRUE;
  DBUG_RETURN(0);
}


/********************************************************************
 Long data implementation
*********************************************************************/

/*
  Send long data in pieces to the server

  SYNOPSIS
    mysql_stmt_send_long_data()
    stmt			Statement handler
    param_number		Parameter number (0 - N-1)
    data			Data to send to server
    length			Length of data to send (may be 0)

  DESCRIPTION
    This call can be used repeatedly to send long data in pieces
    for any string/binary placeholder. Data supplied for
    a placeholder is saved at server side till execute, and then
    used instead of value from MYSQL_BIND object. More precisely,
    if long data for a parameter was supplied, MYSQL_BIND object
    corresponding to this parameter is not sent to server. In the
    end of execution long data states of placeholders are reset,
    so next time values of such placeholders will be taken again
    from MYSQL_BIND array.
    The server does not reply to this call: if there was an error
    in data handling (which now only can happen if server run out
    of memory) it would be returned in reply to
    mysql_stmt_execute().
    You should choose type of long data carefully if you care
    about character set conversions performed by server when the
    statement is executed.  No conversion is performed at all for
    MYSQL_TYPE_BLOB and other binary typecodes. For
    MYSQL_TYPE_STRING and the rest of text placeholders data is
    converted from client character set to character set of
    connection. If these character sets are different, this
    conversion may require additional memory at server, equal to
    total size of supplied pieces.

  RETURN VALUES
    0	ok
    1	error
*/

my_bool STDCALL
mysql_stmt_send_long_data(MYSQL_STMT *stmt, uint param_number,
		     const char *data, ulong length)
{
  MYSQL_BIND *param;
  DBUG_ENTER("mysql_stmt_send_long_data");
  DBUG_ASSERT(stmt != 0);
  DBUG_PRINT("enter",("param no: %d  data: 0x%lx, length : %ld",
		      param_number, (long) data, length));

  /*
    We only need to check for stmt->param_count, if it's not null
    prepare was done.
  */
  if (param_number >= stmt->param_count)
  {
    set_stmt_error(stmt, CR_INVALID_PARAMETER_NO, unknown_sqlstate, NULL);
    DBUG_RETURN(1);
  }

  param= stmt->params+param_number;
  if (!IS_LONGDATA(param->buffer_type))
  {
    /* Long data handling should be used only for string/binary types */
    strmov(stmt->sqlstate, unknown_sqlstate);
    sprintf(stmt->last_error, ER(stmt->last_errno= CR_INVALID_BUFFER_USE),
	    param->param_number);
    DBUG_RETURN(1);
  }

  /*
    Send long data packet if there is data or we're sending long data
    for the first time.
  */
  if (length || param->long_data_used == 0)
  {
    MYSQL *mysql= stmt->mysql;
    /* Packet header: stmt id (4 bytes), param no (2 bytes) */
    uchar buff[MYSQL_LONG_DATA_HEADER];

    int4store(buff, stmt->stmt_id);
    int2store(buff + 4, param_number);
    param->long_data_used= 1;

    /*
      Note that we don't get any ok packet from the server in this case
      This is intentional to save bandwidth.
    */
    if ((*mysql->methods->advanced_command)(mysql, COM_STMT_SEND_LONG_DATA,
                                            buff, sizeof(buff), (uchar*) data,
                                            length, 1, stmt))
    {
      /* 
        Don't set stmt error if stmt->mysql is NULL, as the error in this case 
        has already been set by mysql_prune_stmt_list(). 
      */
      if (stmt->mysql)
        set_stmt_errmsg(stmt, &mysql->net);
      DBUG_RETURN(1);
    }
  }
  DBUG_RETURN(0);
}


/********************************************************************
 Fetch and conversion of result set rows (binary protocol).
*********************************************************************/

/*
  Read date, (time, datetime) value from network buffer and store it
  in MYSQL_TIME structure.

  SYNOPSIS
    read_binary_{date,time,datetime}()
    tm    MYSQL_TIME structure to fill
    pos   pointer to current position in network buffer.
          These functions increase pos to point to the beginning of the
          next column.

  Auxiliary functions to read time (date, datetime) values from network
  buffer and store in MYSQL_TIME structure. Jointly used by conversion
  and no-conversion fetching.
*/

static void read_binary_time(MYSQL_TIME *tm, uchar **pos)
{
  /* net_field_length will set pos to the first byte of data */
  uint length= net_field_length(pos);

  if (length)
  {
    uchar *to= *pos;
    tm->neg=    to[0];

    tm->day=    (ulong) sint4korr(to+1);
    tm->hour=   (uint) to[5];
    tm->minute= (uint) to[6];
    tm->second= (uint) to[7];
    tm->second_part= (length > 8) ? (ulong) sint4korr(to+8) : 0;
    tm->year= tm->month= 0;
    if (tm->day)
    {
      /* Convert days to hours at once */
      tm->hour+= tm->day*24;
      tm->day= 0;
    }
    tm->time_type= MYSQL_TIMESTAMP_TIME;

    *pos+= length;
  }
  else
    set_zero_time(tm, MYSQL_TIMESTAMP_TIME);
}

static void read_binary_datetime(MYSQL_TIME *tm, uchar **pos)
{
  uint length= net_field_length(pos);

  if (length)
  {
    uchar *to= *pos;

    tm->neg=    0;
    tm->year=   (uint) sint2korr(to);
    tm->month=  (uint) to[2];
    tm->day=    (uint) to[3];

    if (length > 4)
    {
      tm->hour=   (uint) to[4];
      tm->minute= (uint) to[5];
      tm->second= (uint) to[6];
    }
    else
      tm->hour= tm->minute= tm->second= 0;
    tm->second_part= (length > 7) ? (ulong) sint4korr(to+7) : 0;
    tm->time_type= MYSQL_TIMESTAMP_DATETIME;

    *pos+= length;
  }
  else
    set_zero_time(tm, MYSQL_TIMESTAMP_DATETIME);
}

static void read_binary_date(MYSQL_TIME *tm, uchar **pos)
{
  uint length= net_field_length(pos);

  if (length)
  {
    uchar *to= *pos;
    tm->year =  (uint) sint2korr(to);
    tm->month=  (uint) to[2];
    tm->day= (uint) to[3];

    tm->hour= tm->minute= tm->second= 0;
    tm->second_part= 0;
    tm->neg= 0;
    tm->time_type= MYSQL_TIMESTAMP_DATE;

    *pos+= length;
  }
  else
    set_zero_time(tm, MYSQL_TIMESTAMP_DATE);
}


/*
  Convert string to supplied buffer of any type.

  SYNOPSIS
    fetch_string_with_conversion()
    param   output buffer descriptor
    value   column data
    length  data length
*/

static void fetch_string_with_conversion(MYSQL_BIND *param, char *value,
                                         uint length)
{
  char *buffer= (char *)param->buffer;
  int err= 0;
  char *endptr= value + length;

  /*
    This function should support all target buffer types: the rest
    of conversion functions can delegate conversion to it.
  */
  switch (param->buffer_type) {
  case MYSQL_TYPE_NULL: /* do nothing */
    break;
  case MYSQL_TYPE_TINY:
  {
    longlong data= my_strtoll10(value, &endptr, &err);
    *param->error= (IS_TRUNCATED(data, param->is_unsigned,
                                 INT_MIN8, INT_MAX8, UINT_MAX8) || err > 0);
    *buffer= (uchar) data;
    break;
  }
  case MYSQL_TYPE_SHORT:
  {
    longlong data= my_strtoll10(value, &endptr, &err);
    *param->error= (IS_TRUNCATED(data, param->is_unsigned,
                                 INT_MIN16, INT_MAX16, UINT_MAX16) || err > 0);
    shortstore(buffer, (short) data);
    break;
  }
  case MYSQL_TYPE_LONG:
  {
    longlong data= my_strtoll10(value, &endptr, &err);
    *param->error= (IS_TRUNCATED(data, param->is_unsigned,
                                 INT_MIN32, INT_MAX32, UINT_MAX32) || err > 0);
    longstore(buffer, (int32) data);
    break;
  }
  case MYSQL_TYPE_LONGLONG:
  {
    longlong data= my_strtoll10(value, &endptr, &err);
    *param->error= param->is_unsigned ? err != 0 :
                                       (err > 0 || (err == 0 && data < 0));
    longlongstore(buffer, data);
    break;
  }
  case MYSQL_TYPE_FLOAT:
  {
    double data= my_strntod(&my_charset_latin1, value, length, &endptr, &err);
    float fdata= (float) data;
    *param->error= (fdata != data) | test(err);
    floatstore(buffer, fdata);
    break;
  }
  case MYSQL_TYPE_DOUBLE:
  {
    double data= my_strntod(&my_charset_latin1, value, length, &endptr, &err);
    *param->error= test(err);
    doublestore(buffer, data);
    break;
  }
  case MYSQL_TYPE_TIME:
  {
    MYSQL_TIME *tm= (MYSQL_TIME *)buffer;
    str_to_time(value, length, tm, 0, &err);
    *param->error= test(err);
    break;
  }
  case MYSQL_TYPE_DATE:
  case MYSQL_TYPE_DATETIME:
  case MYSQL_TYPE_TIMESTAMP:
  {
    MYSQL_TIME *tm= (MYSQL_TIME *)buffer;
    (void) str_to_datetime(value, length, tm, 0, &err);
    *param->error= test(err) && (param->buffer_type == MYSQL_TYPE_DATE &&
                                 tm->time_type != MYSQL_TIMESTAMP_DATE);
    break;
  }
  case MYSQL_TYPE_TINY_BLOB:
  case MYSQL_TYPE_MEDIUM_BLOB:
  case MYSQL_TYPE_LONG_BLOB:
  case MYSQL_TYPE_BLOB:
  case MYSQL_TYPE_DECIMAL:
  case MYSQL_TYPE_NEWDECIMAL:
  default:
  {
    /*
      Copy column data to the buffer taking into account offset,
      data length and buffer length.
    */
    char *start= value + param->offset;
    char *end= value + length;
    ulong copy_length;
    if (start < end)
    {
      copy_length= end - start;
      /* We've got some data beyond offset: copy up to buffer_length bytes */
      if (param->buffer_length)
        memcpy(buffer, start, min(copy_length, param->buffer_length));
    }
    else
      copy_length= 0;
    if (copy_length < param->buffer_length)
      buffer[copy_length]= '\0';
    *param->error= copy_length > param->buffer_length;
    /*
      param->length will always contain length of entire column;
      number of copied bytes may be way different:
    */
    *param->length= length;
    break;
  }
  }
}


/*
  Convert integer value to client buffer of any type.

  SYNOPSIS
    fetch_long_with_conversion()
    param   output buffer descriptor
    field   column metadata
    value   column data
*/

static void fetch_long_with_conversion(MYSQL_BIND *param, MYSQL_FIELD *field,
                                       longlong value, my_bool is_unsigned)
{
  char *buffer= (char *)param->buffer;

  switch (param->buffer_type) {
  case MYSQL_TYPE_NULL: /* do nothing */
    break;
  case MYSQL_TYPE_TINY:
    *param->error= IS_TRUNCATED(value, param->is_unsigned,
                                INT_MIN8, INT_MAX8, UINT_MAX8);
    *(uchar *)param->buffer= (uchar) value;
    break;
  case MYSQL_TYPE_SHORT:
    *param->error= IS_TRUNCATED(value, param->is_unsigned,
                                INT_MIN16, INT_MAX16, UINT_MAX16);
    shortstore(buffer, (short) value);
    break;
  case MYSQL_TYPE_LONG:
    *param->error= IS_TRUNCATED(value, param->is_unsigned,
                                INT_MIN32, INT_MAX32, UINT_MAX32);
    longstore(buffer, (int32) value);
    break;
  case MYSQL_TYPE_LONGLONG:
    longlongstore(buffer, value);
    *param->error= param->is_unsigned != is_unsigned && value < 0;
    break;
  case MYSQL_TYPE_FLOAT:
  {
    /*
      We need to mark the local variable volatile to
      workaround Intel FPU executive precision feature.
      (See http://gcc.gnu.org/bugzilla/show_bug.cgi?id=323 for details)
    */
    volatile float data;
    if (is_unsigned)
    {
      data= (float) ulonglong2double(value);
      *param->error= ((ulonglong) value) != ((ulonglong) data);
    }
    else
    {
      data= (float)value;
      *param->error= value != ((longlong) data);
    }
    floatstore(buffer, data);
    break;
  }
  case MYSQL_TYPE_DOUBLE:
  {
    volatile double data;
    if (is_unsigned)
    {
      data= ulonglong2double(value);
      *param->error= ((ulonglong) value) != ((ulonglong) data);
    }
    else
    {
      data= (double)value;
      *param->error= value != ((longlong) data);
    }
    doublestore(buffer, data);
    break;
  }
  case MYSQL_TYPE_TIME:
  case MYSQL_TYPE_DATE:
  case MYSQL_TYPE_TIMESTAMP:
  case MYSQL_TYPE_DATETIME:
  {
    int error;
    value= number_to_datetime(value, 0, (MYSQL_TIME *) buffer, 0, &error);
    *param->error= test(error);
    break;
  }
  default:
  {
    uchar buff[22];                              /* Enough for longlong */
    uchar *end= (uchar*) longlong10_to_str(value, (char*) buff,
                                           is_unsigned ? 10: -10);
    /* Resort to string conversion which supports all typecodes */
    uint length= (uint) (end-buff);

    if (field->flags & ZEROFILL_FLAG && length < field->length &&
        field->length < 21)
    {
      bmove_upp(buff+field->length,buff+length, length);
      bfill(buff, field->length - length,'0');
      length= field->length;
    }
    fetch_string_with_conversion(param, (char*) buff, length);
    break;
  }
  }
}

/*
  Convert double/float column to supplied buffer of any type.

  SYNOPSIS
    fetch_float_with_conversion()
    param   output buffer descriptor
    field   column metadata
    value   column data
    type    either MY_GCVT_ARG_FLOAT or MY_GCVT_ARG_DOUBLE.
            Affects the maximum number of significant digits
            returned by my_gcvt().
*/

static void fetch_float_with_conversion(MYSQL_BIND *param, MYSQL_FIELD *field,
                                        double value, my_gcvt_arg_type type)
{
  char *buffer= (char *)param->buffer;
  double val64 = (value < 0 ? -floor(-value) : floor(value));

  switch (param->buffer_type) {
  case MYSQL_TYPE_NULL: /* do nothing */
    break;
  case MYSQL_TYPE_TINY:
    /*
      We need to _store_ data in the buffer before the truncation check to
      workaround Intel FPU executive precision feature.
      (See http://gcc.gnu.org/bugzilla/show_bug.cgi?id=323 for details)
      Sic: AFAIU it does not guarantee to work.
    */
    if (param->is_unsigned)
      *buffer= (uint8) value;
    else
      *buffer= (int8) value;
    *param->error= val64 != (param->is_unsigned ? (double)((uint8) *buffer) :
                                                  (double)((int8) *buffer));
    break;
  case MYSQL_TYPE_SHORT:
    if (param->is_unsigned)
    {
      ushort data= (ushort) value;
      shortstore(buffer, data);
    }
    else
    {
      short data= (short) value;
      shortstore(buffer, data);
    }
    *param->error= val64 != (param->is_unsigned ? (double) (*(ushort*) buffer):
                                                  (double) (*(short*) buffer));
    break;
  case MYSQL_TYPE_LONG:
    if (param->is_unsigned)
    {
      uint32 data= (uint32) value;
      longstore(buffer, data);
    }
    else
    {
      int32 data= (int32) value;
      longstore(buffer, data);
    }
    *param->error= val64 != (param->is_unsigned ? (double) (*(uint32*) buffer):
                                                  (double) (*(int32*) buffer));
      break;
  case MYSQL_TYPE_LONGLONG:
    if (param->is_unsigned)
    {
      ulonglong data= (ulonglong) value;
      longlongstore(buffer, data);
    }
    else
    {
      longlong data= (longlong) value;
      longlongstore(buffer, data);
    }
    *param->error= val64 != (param->is_unsigned ?
                             ulonglong2double(*(ulonglong*) buffer) :
                             (double) (*(longlong*) buffer));
    break;
  case MYSQL_TYPE_FLOAT:
  {
    float data= (float) value;
    floatstore(buffer, data);
    *param->error= (*(float*) buffer) != value;
    break;
  }
  case MYSQL_TYPE_DOUBLE:
  {
    doublestore(buffer, value);
    break;
  }
  default:
  {
    /*
      Resort to fetch_string_with_conversion: this should handle
      floating point -> string conversion nicely, honor all typecodes
      and param->offset possibly set in mysql_stmt_fetch_column
    */
    char buff[FLOATING_POINT_BUFFER];
    size_t len;
    if (field->decimals >= NOT_FIXED_DEC)
      len= my_gcvt(value, type,
                   (int) min(sizeof(buff)-1, param->buffer_length),
                   buff, NULL);
    else
      len= my_fcvt(value, (int) field->decimals, buff, NULL);

    if (field->flags & ZEROFILL_FLAG && len < field->length &&
        field->length < MAX_DOUBLE_STRING_REP_LENGTH - 1)
    {
      bmove_upp((uchar*) buff + field->length, (uchar*) buff + len,
                len);
      bfill((char*) buff, field->length - len, '0');
      len= field->length;
    }
    fetch_string_with_conversion(param, buff, len);

    break;
  }
  }
}


/*
  Fetch time/date/datetime to supplied buffer of any type

  SYNOPSIS
    param   output buffer descriptor
    time    column data
*/

static void fetch_datetime_with_conversion(MYSQL_BIND *param,
                                           MYSQL_FIELD *field,
                                           MYSQL_TIME *my_time)
{
  switch (param->buffer_type) {
  case MYSQL_TYPE_NULL: /* do nothing */
    break;
  case MYSQL_TYPE_DATE:
    *(MYSQL_TIME *)(param->buffer)= *my_time;
    *param->error= my_time->time_type != MYSQL_TIMESTAMP_DATE;
    break;
  case MYSQL_TYPE_TIME:
    *(MYSQL_TIME *)(param->buffer)= *my_time;
    *param->error= my_time->time_type != MYSQL_TIMESTAMP_TIME;
    break;
  case MYSQL_TYPE_DATETIME:
  case MYSQL_TYPE_TIMESTAMP:
    *(MYSQL_TIME *)(param->buffer)= *my_time;
    /* No error: time and date are compatible with datetime */
    break;
  case MYSQL_TYPE_YEAR:
    shortstore(param->buffer, my_time->year);
    *param->error= 1;
    break;
  case MYSQL_TYPE_FLOAT:
  case MYSQL_TYPE_DOUBLE:
  {
    ulonglong value= TIME_to_ulonglong(my_time);
    fetch_float_with_conversion(param, field,
                                ulonglong2double(value), MY_GCVT_ARG_DOUBLE);
    break;
  }
  case MYSQL_TYPE_TINY:
  case MYSQL_TYPE_SHORT:
  case MYSQL_TYPE_INT24:
  case MYSQL_TYPE_LONG:
  case MYSQL_TYPE_LONGLONG:
  {
    longlong value= (longlong) TIME_to_ulonglong(my_time);
    fetch_long_with_conversion(param, field, value, TRUE);
    break;
  }
  default:
  {
    /*
      Convert time value  to string and delegate the rest to
      fetch_string_with_conversion:
    */
    char buff[MAX_DATE_STRING_REP_LENGTH];
    uint length= my_TIME_to_str(my_time, buff, field->decimals);
    /* Resort to string conversion */
    fetch_string_with_conversion(param, (char *)buff, length);
    break;
  }
  }
}


/*
  Fetch and convert result set column to output buffer.

  SYNOPSIS
    fetch_result_with_conversion()
    param   output buffer descriptor
    field   column metadata
    row     points to a column of result set tuple in binary format

  DESCRIPTION
    This is a fallback implementation of column fetch used
    if column and output buffer types do not match.
    Increases tuple pointer to point at the next column within the
    tuple.
*/

static void fetch_result_with_conversion(MYSQL_BIND *param, MYSQL_FIELD *field,
                                         uchar **row)
{
  enum enum_field_types field_type= field->type;
  uint field_is_unsigned= field->flags & UNSIGNED_FLAG;

  switch (field_type) {
  case MYSQL_TYPE_TINY:
  {
    uchar value= **row;
    /* sic: we need to cast to 'signed char' as 'char' may be unsigned */
    longlong data= field_is_unsigned ? (longlong) value :
                                       (longlong) (signed char) value;
    fetch_long_with_conversion(param, field, data, 0);
    *row+= 1;
    break;
  }
  case MYSQL_TYPE_SHORT:
  case MYSQL_TYPE_YEAR:
  {
    short value= sint2korr(*row);
    longlong data= field_is_unsigned ? (longlong) (unsigned short) value :
                                       (longlong) value;
    fetch_long_with_conversion(param, field, data, 0);
    *row+= 2;
    break;
  }
  case MYSQL_TYPE_INT24: /* mediumint is sent as 4 bytes int */
  case MYSQL_TYPE_LONG:
  {
    int32 value= sint4korr(*row);
    longlong data= field_is_unsigned ? (longlong) (uint32) value :
                                       (longlong) value;
    fetch_long_with_conversion(param, field, data, 0);
    *row+= 4;
    break;
  }
  case MYSQL_TYPE_LONGLONG:
  {
    longlong value= (longlong)sint8korr(*row);
    fetch_long_with_conversion(param, field, value,
                               field->flags & UNSIGNED_FLAG);
    *row+= 8;
    break;
  }
  case MYSQL_TYPE_FLOAT:
  {
    float value;
    float4get(value,*row);
    fetch_float_with_conversion(param, field, value, MY_GCVT_ARG_FLOAT);
    *row+= 4;
    break;
  }
  case MYSQL_TYPE_DOUBLE:
  {
    double value;
    float8get(value,*row);
    fetch_float_with_conversion(param, field, value, MY_GCVT_ARG_DOUBLE);
    *row+= 8;
    break;
  }
  case MYSQL_TYPE_DATE:
  {
    MYSQL_TIME tm;

    read_binary_date(&tm, row);
    fetch_datetime_with_conversion(param, field, &tm);
    break;
  }
  case MYSQL_TYPE_TIME:
  {
    MYSQL_TIME tm;

    read_binary_time(&tm, row);
    fetch_datetime_with_conversion(param, field, &tm);
    break;
  }
  case MYSQL_TYPE_DATETIME:
  case MYSQL_TYPE_TIMESTAMP:
  {
    MYSQL_TIME tm;

    read_binary_datetime(&tm, row);
    fetch_datetime_with_conversion(param, field, &tm);
    break;
  }
  default:
  {
    ulong length= net_field_length(row);
    fetch_string_with_conversion(param, (char*) *row, length);
    *row+= length;
    break;
  }
  }
}


/*
  Functions to fetch data to application buffers without conversion.

  All functions have the following characteristics:

  SYNOPSIS
    fetch_result_xxx()
    param   MySQL bind param
    pos     Row value

  DESCRIPTION
    These are no-conversion functions, used in binary protocol to store
    rows in application buffers. A function used only if type of binary data
    is compatible with type of application buffer.

  RETURN
    none
*/

static void fetch_result_tinyint(MYSQL_BIND *param, MYSQL_FIELD *field,
                                 uchar **row)
{
  my_bool field_is_unsigned= test(field->flags & UNSIGNED_FLAG);
  uchar data= **row;
  *(uchar *)param->buffer= data;
  *param->error= param->is_unsigned != field_is_unsigned && data > INT_MAX8;
  (*row)++;
}

static void fetch_result_short(MYSQL_BIND *param, MYSQL_FIELD *field,
                               uchar **row)
{
  my_bool field_is_unsigned= test(field->flags & UNSIGNED_FLAG);
  ushort data= (ushort) sint2korr(*row);
  shortstore(param->buffer, data);
  *param->error= param->is_unsigned != field_is_unsigned && data > INT_MAX16;
  *row+= 2;
}

static void fetch_result_int32(MYSQL_BIND *param,
                               MYSQL_FIELD *field __attribute__((unused)),
                               uchar **row)
{
  my_bool field_is_unsigned= test(field->flags & UNSIGNED_FLAG);
  uint32 data= (uint32) sint4korr(*row);
  longstore(param->buffer, data);
  *param->error= param->is_unsigned != field_is_unsigned && data > INT_MAX32;
  *row+= 4;
}

static void fetch_result_int64(MYSQL_BIND *param,
                               MYSQL_FIELD *field __attribute__((unused)),
                               uchar **row)
{
  my_bool field_is_unsigned= test(field->flags & UNSIGNED_FLAG);
  ulonglong data= (ulonglong) sint8korr(*row);
  *param->error= param->is_unsigned != field_is_unsigned && data > LONGLONG_MAX;
  longlongstore(param->buffer, data);
  *row+= 8;
}

static void fetch_result_float(MYSQL_BIND *param,
                               MYSQL_FIELD *field __attribute__((unused)),
                               uchar **row)
{
  float value;
  float4get(value,*row);
  floatstore(param->buffer, value);
  *row+= 4;
}

static void fetch_result_double(MYSQL_BIND *param,
                                MYSQL_FIELD *field __attribute__((unused)),
                                uchar **row)
{
  double value;
  float8get(value,*row);
  doublestore(param->buffer, value);
  *row+= 8;
}

static void fetch_result_time(MYSQL_BIND *param,
                              MYSQL_FIELD *field __attribute__((unused)),
                              uchar **row)
{
  MYSQL_TIME *tm= (MYSQL_TIME *)param->buffer;
  read_binary_time(tm, row);
}

static void fetch_result_date(MYSQL_BIND *param,
                              MYSQL_FIELD *field __attribute__((unused)),
                              uchar **row)
{
  MYSQL_TIME *tm= (MYSQL_TIME *)param->buffer;
  read_binary_date(tm, row);
}

static void fetch_result_datetime(MYSQL_BIND *param,
                                  MYSQL_FIELD *field __attribute__((unused)),
                                  uchar **row)
{
  MYSQL_TIME *tm= (MYSQL_TIME *)param->buffer;
  read_binary_datetime(tm, row);
}

static void fetch_result_bin(MYSQL_BIND *param,
                             MYSQL_FIELD *field __attribute__((unused)),
                             uchar **row)
{
  ulong length= net_field_length(row);
  ulong copy_length= min(length, param->buffer_length);
  memcpy(param->buffer, (char *)*row, copy_length);
  *param->length= length;
  *param->error= copy_length < length;
  *row+= length;
}

static void fetch_result_str(MYSQL_BIND *param,
                             MYSQL_FIELD *field __attribute__((unused)),
                             uchar **row)
{
  ulong length= net_field_length(row);
  ulong copy_length= min(length, param->buffer_length);
  memcpy(param->buffer, (char *)*row, copy_length);
  /* Add an end null if there is room in the buffer */
  if (copy_length != param->buffer_length)
    ((uchar *)param->buffer)[copy_length]= '\0';
  *param->length= length;			/* return total length */
  *param->error= copy_length < length;
  *row+= length;
}


/*
  functions to calculate max lengths for strings during
  mysql_stmt_store_result()
*/

static void skip_result_fixed(MYSQL_BIND *param,
			      MYSQL_FIELD *field __attribute__((unused)),
			      uchar **row)

{
  (*row)+= param->pack_length;
}


static void skip_result_with_length(MYSQL_BIND *param __attribute__((unused)),
				    MYSQL_FIELD *field __attribute__((unused)),
				    uchar **row)

{
  ulong length= net_field_length(row);
  (*row)+= length;
}


static void skip_result_string(MYSQL_BIND *param __attribute__((unused)),
			       MYSQL_FIELD *field,
			       uchar **row)

{
  ulong length= net_field_length(row);
  (*row)+= length;
  if (field->max_length < length)
    field->max_length= length;
}


/*
  Check that two field types are binary compatible i. e.
  have equal representation in the binary protocol and
  require client-side buffers of the same type.

  SYNOPSIS
    is_binary_compatible()
    type1   parameter type supplied by user
    type2   field type, obtained from result set metadata

  RETURN
    TRUE or FALSE
*/

static my_bool is_binary_compatible(enum enum_field_types type1,
                                    enum enum_field_types type2)
{
  static const enum enum_field_types
    range1[]= { MYSQL_TYPE_SHORT, MYSQL_TYPE_YEAR, MYSQL_TYPE_NULL },
    range2[]= { MYSQL_TYPE_INT24, MYSQL_TYPE_LONG, MYSQL_TYPE_NULL },
    range3[]= { MYSQL_TYPE_DATETIME, MYSQL_TYPE_TIMESTAMP, MYSQL_TYPE_NULL },
    range4[]= { MYSQL_TYPE_ENUM, MYSQL_TYPE_SET, MYSQL_TYPE_TINY_BLOB,
                MYSQL_TYPE_MEDIUM_BLOB, MYSQL_TYPE_LONG_BLOB, MYSQL_TYPE_BLOB,
                MYSQL_TYPE_VAR_STRING, MYSQL_TYPE_STRING, MYSQL_TYPE_GEOMETRY,
                MYSQL_TYPE_DECIMAL, MYSQL_TYPE_NULL };
  static const enum enum_field_types
   *range_list[]= { range1, range2, range3, range4 },
   **range_list_end= range_list + sizeof(range_list)/sizeof(*range_list);
   const enum enum_field_types **range, *type;

  if (type1 == type2)
    return TRUE;
  for (range= range_list; range != range_list_end; ++range)
  {
    /* check that both type1 and type2 are in the same range */
    my_bool type1_found= FALSE, type2_found= FALSE;
    for (type= *range; *type != MYSQL_TYPE_NULL; type++)
    {
      type1_found|= type1 == *type;
      type2_found|= type2 == *type;
    }
    if (type1_found || type2_found)
      return type1_found && type2_found;
  }
  return FALSE;
}


/*
  Setup a fetch function for one column of a result set.

  SYNOPSIS
    setup_one_fetch_function()
    param    output buffer descriptor
    field    column descriptor

  DESCRIPTION
    When user binds result set buffers or when result set
    metadata is changed, we need to setup fetch (and possibly
    conversion) functions for all columns of the result set.
    In addition to that here we set up skip_result function, used
    to update result set metadata in case when
    STMT_ATTR_UPDATE_MAX_LENGTH attribute is set.
    Notice that while fetch_result is chosen depending on both
    field->type and param->type, skip_result depends on field->type
    only.

  RETURN
    TRUE   fetch function for this typecode was not found (typecode
          is not supported by the client library)
    FALSE  success
*/

static my_bool setup_one_fetch_function(MYSQL_BIND *param, MYSQL_FIELD *field)
{
  DBUG_ENTER("setup_one_fetch_function");

  /* Setup data copy functions for the different supported types */
  switch (param->buffer_type) {
  case MYSQL_TYPE_NULL: /* for dummy binds */
    /*
      It's not binary compatible with anything the server can return:
      no need to setup fetch_result, as it'll be reset anyway
    */
    *param->length= 0;
    break;
  case MYSQL_TYPE_TINY:
    param->fetch_result= fetch_result_tinyint;
    *param->length= 1;
    break;
  case MYSQL_TYPE_SHORT:
  case MYSQL_TYPE_YEAR:
    param->fetch_result= fetch_result_short;
    *param->length= 2;
    break;
  case MYSQL_TYPE_INT24:
  case MYSQL_TYPE_LONG:
    param->fetch_result= fetch_result_int32;
    *param->length= 4;
    break;
  case MYSQL_TYPE_LONGLONG:
    param->fetch_result= fetch_result_int64;
    *param->length= 8;
    break;
  case MYSQL_TYPE_FLOAT:
    param->fetch_result= fetch_result_float;
    *param->length= 4;
    break;
  case MYSQL_TYPE_DOUBLE:
    param->fetch_result= fetch_result_double;
    *param->length= 8;
    break;
  case MYSQL_TYPE_TIME:
    param->fetch_result= fetch_result_time;
    *param->length= sizeof(MYSQL_TIME);
    break;
  case MYSQL_TYPE_DATE:
    param->fetch_result= fetch_result_date;
    *param->length= sizeof(MYSQL_TIME);
    break;
  case MYSQL_TYPE_DATETIME:
  case MYSQL_TYPE_TIMESTAMP:
    param->fetch_result= fetch_result_datetime;
    *param->length= sizeof(MYSQL_TIME);
    break;
  case MYSQL_TYPE_TINY_BLOB:
  case MYSQL_TYPE_MEDIUM_BLOB:
  case MYSQL_TYPE_LONG_BLOB:
  case MYSQL_TYPE_BLOB:
  case MYSQL_TYPE_BIT:
    DBUG_ASSERT(param->buffer_length != 0);
    param->fetch_result= fetch_result_bin;
    break;
  case MYSQL_TYPE_VAR_STRING:
  case MYSQL_TYPE_STRING:
  case MYSQL_TYPE_DECIMAL:
  case MYSQL_TYPE_NEWDECIMAL:
  case MYSQL_TYPE_NEWDATE:
    DBUG_ASSERT(param->buffer_length != 0);
    param->fetch_result= fetch_result_str;
    break;
  default:
    DBUG_PRINT("error", ("Unknown param->buffer_type: %u",
                         (uint) param->buffer_type));
    DBUG_RETURN(TRUE);
  }
  if (! is_binary_compatible(param->buffer_type, field->type))
    param->fetch_result= fetch_result_with_conversion;

  /* Setup skip_result functions (to calculate max_length) */
  param->skip_result= skip_result_fixed;
  switch (field->type) {
  case MYSQL_TYPE_NULL: /* for dummy binds */
    param->pack_length= 0;
    field->max_length= 0;
    break;
  case MYSQL_TYPE_TINY:
    param->pack_length= 1;
    field->max_length= 4;                     /* as in '-127' */
    break;
  case MYSQL_TYPE_YEAR:
  case MYSQL_TYPE_SHORT:
    param->pack_length= 2;
    field->max_length= 6;                     /* as in '-32767' */
    break;
  case MYSQL_TYPE_INT24:
    field->max_length= 9;  /* as in '16777216' or in '-8388607' */
    param->pack_length= 4;
    break;
  case MYSQL_TYPE_LONG:
    field->max_length= 11;                    /* '-2147483647' */
    param->pack_length= 4;
    break;
  case MYSQL_TYPE_LONGLONG:
    field->max_length= 21;                    /* '18446744073709551616' */
    param->pack_length= 8;
    break;
  case MYSQL_TYPE_FLOAT:
    param->pack_length= 4;
    field->max_length= MAX_DOUBLE_STRING_REP_LENGTH;
    break;
  case MYSQL_TYPE_DOUBLE:
    param->pack_length= 8;
    field->max_length= MAX_DOUBLE_STRING_REP_LENGTH;
    break;
  case MYSQL_TYPE_TIME:
    field->max_length= 17;                    /* -819:23:48.123456 */
    param->skip_result= skip_result_with_length;
    break;
  case MYSQL_TYPE_DATE:
    field->max_length= 10;                    /* 2003-11-11 */
    param->skip_result= skip_result_with_length;
    break;
  case MYSQL_TYPE_DATETIME:
  case MYSQL_TYPE_TIMESTAMP:
    param->skip_result= skip_result_with_length;
    field->max_length= MAX_DATE_STRING_REP_LENGTH;
    break;
  case MYSQL_TYPE_DECIMAL:
  case MYSQL_TYPE_NEWDECIMAL:
  case MYSQL_TYPE_ENUM:
  case MYSQL_TYPE_SET:
  case MYSQL_TYPE_GEOMETRY:
  case MYSQL_TYPE_TINY_BLOB:
  case MYSQL_TYPE_MEDIUM_BLOB:
  case MYSQL_TYPE_LONG_BLOB:
  case MYSQL_TYPE_BLOB:
  case MYSQL_TYPE_VAR_STRING:
  case MYSQL_TYPE_STRING:
  case MYSQL_TYPE_BIT:
  case MYSQL_TYPE_NEWDATE:
    param->skip_result= skip_result_string;
    break;
  default:
    DBUG_PRINT("error", ("Unknown field->type: %u", (uint) field->type));
    DBUG_RETURN(TRUE);
  }
  DBUG_RETURN(FALSE);
}


/*
  Setup the bind buffers for resultset processing
*/

my_bool STDCALL mysql_stmt_bind_result(MYSQL_STMT *stmt, MYSQL_BIND *my_bind)
{
  MYSQL_BIND *param, *end;
  MYSQL_FIELD *field;
  ulong       bind_count= stmt->field_count;
  uint        param_count= 0;
  DBUG_ENTER("mysql_stmt_bind_result");
  DBUG_PRINT("enter",("field_count: %lu", bind_count));

  if (!bind_count)
  {
    int errorcode= (int) stmt->state < (int) MYSQL_STMT_PREPARE_DONE ?
                   CR_NO_PREPARE_STMT : CR_NO_STMT_METADATA;
    set_stmt_error(stmt, errorcode, unknown_sqlstate, NULL);
    DBUG_RETURN(1);
  }

  /*
    We only need to check that stmt->field_count - if it is not null
    stmt->bind was initialized in mysql_stmt_prepare
    stmt->bind overlaps with bind if mysql_stmt_bind_param
    is called from mysql_stmt_store_result.
  */

  if (stmt->bind != my_bind)
    memcpy((char*) stmt->bind, (char*) my_bind,
           sizeof(MYSQL_BIND) * bind_count);

  for (param= stmt->bind, end= param + bind_count, field= stmt->fields ;
       param < end ;
       param++, field++)
  {
    DBUG_PRINT("info",("buffer_type: %u  field_type: %u",
                       (uint) param->buffer_type, (uint) field->type));
    /*
      Set param->is_null to point to a dummy variable if it's not set.
      This is to make the execute code easier
    */
    if (!param->is_null)
      param->is_null= &param->is_null_value;

    if (!param->length)
      param->length= &param->length_value;

    if (!param->error)
      param->error= &param->error_value;

    param->param_number= param_count++;
    param->offset= 0;

    if (setup_one_fetch_function(param, field))
    {
      strmov(stmt->sqlstate, unknown_sqlstate);
      sprintf(stmt->last_error,
              ER(stmt->last_errno= CR_UNSUPPORTED_PARAM_TYPE),
              field->type, param_count);
      DBUG_RETURN(1);
    }
  }
  stmt->bind_result_done= BIND_RESULT_DONE;
  if (stmt->mysql->options.report_data_truncation)
    stmt->bind_result_done|= REPORT_DATA_TRUNCATION;

  DBUG_RETURN(0);
}


/*
  Fetch row data to bind buffers
*/

static int stmt_fetch_row(MYSQL_STMT *stmt, uchar *row)
{
  MYSQL_BIND  *my_bind, *end;
  MYSQL_FIELD *field;
  uchar *null_ptr, bit;
  int truncation_count= 0;
  /*
    Precondition: if stmt->field_count is zero or row is NULL, read_row_*
    function must return no data.
  */
  DBUG_ASSERT(stmt->field_count);
  DBUG_ASSERT(row);

  if (!stmt->bind_result_done)
  {
    /* If output parameters were not bound we should just return success */
    return 0;
  }

  null_ptr= row;
  row+= (stmt->field_count+9)/8;		/* skip null bits */
  bit= 4;					/* first 2 bits are reserved */

  /* Copy complete row to application buffers */
  for (my_bind= stmt->bind, end= my_bind + stmt->field_count,
         field= stmt->fields ;
       my_bind < end ;
       my_bind++, field++)
  {
    *my_bind->error= 0;
    if (*null_ptr & bit)
    {
      /*
        We should set both row_ptr and is_null to be able to see
        nulls in mysql_stmt_fetch_column. This is because is_null may point
        to user data which can be overwritten between mysql_stmt_fetch and
        mysql_stmt_fetch_column, and in this case nullness of column will be
        lost. See mysql_stmt_fetch_column for details.
      */
      my_bind->row_ptr= NULL;
      *my_bind->is_null= 1;
    }
    else
    {
      *my_bind->is_null= 0;
      my_bind->row_ptr= row;
      (*my_bind->fetch_result)(my_bind, field, &row);
      truncation_count+= *my_bind->error;
    }
    if (!((bit<<=1) & 255))
    {
      bit= 1;					/* To next uchar */
      null_ptr++;
    }
  }
  if (truncation_count && (stmt->bind_result_done & REPORT_DATA_TRUNCATION))
    return MYSQL_DATA_TRUNCATED;
  return 0;
}


int cli_unbuffered_fetch(MYSQL *mysql, char **row)
{
  if (packet_error == cli_safe_read(mysql))
    return 1;

  *row= ((mysql->net.read_pos[0] == 254) ? NULL :
	 (char*) (mysql->net.read_pos+1));
  return 0;
}


/*
  Fetch and return row data to bound buffers, if any
*/

int STDCALL mysql_stmt_fetch(MYSQL_STMT *stmt)
{
  int rc;
  uchar *row;
  DBUG_ENTER("mysql_stmt_fetch");

  if ((rc= (*stmt->read_row_func)(stmt, &row)) ||
      ((rc= stmt_fetch_row(stmt, row)) && rc != MYSQL_DATA_TRUNCATED))
  {
    stmt->state= MYSQL_STMT_PREPARE_DONE;       /* XXX: this is buggy */
    stmt->read_row_func= (rc == MYSQL_NO_DATA) ? 
      stmt_read_row_no_data : stmt_read_row_no_result_set;
  }
  else
  {
    /* This is to know in mysql_stmt_fetch_column that data was fetched */
    stmt->state= MYSQL_STMT_FETCH_DONE;
  }
  DBUG_RETURN(rc);
}


/*
  Fetch data for one specified column data

  SYNOPSIS
    mysql_stmt_fetch_column()
    stmt		Prepared statement handler
    my_bind		Where data should be placed. Should be filled in as
			when calling mysql_stmt_bind_result()
    column		Column to fetch (first column is 0)
    ulong offset	Offset in result data (to fetch blob in pieces)
			This is normally 0
  RETURN
    0	ok
    1	error
*/

int STDCALL mysql_stmt_fetch_column(MYSQL_STMT *stmt, MYSQL_BIND *my_bind,
                                    uint column, ulong offset)
{
  MYSQL_BIND *param= stmt->bind+column;
  DBUG_ENTER("mysql_stmt_fetch_column");

  if ((int) stmt->state < (int) MYSQL_STMT_FETCH_DONE)
  {
    set_stmt_error(stmt, CR_NO_DATA, unknown_sqlstate, NULL);
    DBUG_RETURN(1);
  }
  if (column >= stmt->field_count)
  {
    set_stmt_error(stmt, CR_INVALID_PARAMETER_NO, unknown_sqlstate, NULL);
    DBUG_RETURN(1);
  }

  if (!my_bind->error)
    my_bind->error= &my_bind->error_value;
  *my_bind->error= 0;
  if (param->row_ptr)
  {
    MYSQL_FIELD *field= stmt->fields+column;
    uchar *row= param->row_ptr;
    my_bind->offset= offset;
    if (my_bind->is_null)
      *my_bind->is_null= 0;
    if (my_bind->length) /* Set the length if non char/binary types */
      *my_bind->length= *param->length;
    else
      my_bind->length= &param->length_value;       /* Needed for fetch_result() */
    fetch_result_with_conversion(my_bind, field, &row);
  }
  else
  {
    if (my_bind->is_null)
      *my_bind->is_null= 1;
  }
  DBUG_RETURN(0);
}


/*
  Read all rows of data from server  (binary format)
*/

int cli_read_binary_rows(MYSQL_STMT *stmt)
{
  ulong      pkt_len;
  uchar      *cp;
  MYSQL      *mysql= stmt->mysql;
  MYSQL_DATA *result= &stmt->result;
  MYSQL_ROWS *cur, **prev_ptr= &result->data;
  NET        *net;

  DBUG_ENTER("cli_read_binary_rows");

  if (!mysql)
  {
    set_stmt_error(stmt, CR_SERVER_LOST, unknown_sqlstate, NULL);
    DBUG_RETURN(1);
  }

  net = &mysql->net;

  while ((pkt_len= cli_safe_read(mysql)) != packet_error)
  {
    cp= net->read_pos;
    if (cp[0] != 254 || pkt_len >= 8)
    {
      if (!(cur= (MYSQL_ROWS*) alloc_root(&result->alloc,
                                          sizeof(MYSQL_ROWS) + pkt_len - 1)))
      {
        set_stmt_error(stmt, CR_OUT_OF_MEMORY, unknown_sqlstate, NULL);
        goto err;
      }
      cur->data= (MYSQL_ROW) (cur+1);
      *prev_ptr= cur;
      prev_ptr= &cur->next;
      memcpy((char *) cur->data, (char *) cp+1, pkt_len-1);
      cur->length= pkt_len;		/* To allow us to do sanity checks */
      result->rows++;
    }
    else
    {
      /* end of data */
      *prev_ptr= 0;
      mysql->warning_count= uint2korr(cp+1);
      mysql->server_status= uint2korr(cp+3);
      DBUG_PRINT("info",("status: %u  warning_count: %u",
                         mysql->server_status, mysql->warning_count));
      DBUG_RETURN(0);
    }
  }
  set_stmt_errmsg(stmt, net);

err:
  DBUG_RETURN(1);
}


/*
  Update meta data for statement

  SYNOPSIS
    stmt_update_metadata()
    stmt			Statement handler
    row				Binary data

  NOTES
    Only updates MYSQL_FIELD->max_length for strings
*/

static void stmt_update_metadata(MYSQL_STMT *stmt, MYSQL_ROWS *data)
{
  MYSQL_BIND  *my_bind, *end;
  MYSQL_FIELD *field;
  uchar *null_ptr, bit;
  uchar *row= (uchar*) data->data;
#ifndef DBUG_OFF
  uchar *row_end= row + data->length;
#endif

  null_ptr= row;
  row+= (stmt->field_count+9)/8;		/* skip null bits */
  bit= 4;					/* first 2 bits are reserved */

  /* Go through all fields and calculate metadata */
  for (my_bind= stmt->bind, end= my_bind + stmt->field_count, field= stmt->fields ;
       my_bind < end ;
       my_bind++, field++)
  {
    if (!(*null_ptr & bit))
      (*my_bind->skip_result)(my_bind, field, &row);
    DBUG_ASSERT(row <= row_end);
    if (!((bit<<=1) & 255))
    {
      bit= 1;					/* To next uchar */
      null_ptr++;
    }
  }
}


/*
  Store or buffer the binary results to stmt
*/

int STDCALL mysql_stmt_store_result(MYSQL_STMT *stmt)
{
  MYSQL *mysql= stmt->mysql;
  MYSQL_DATA *result= &stmt->result;
  DBUG_ENTER("mysql_stmt_store_result");

  if (!mysql)
  {
    /* mysql can be reset in mysql_close called from mysql_reconnect */
    set_stmt_error(stmt, CR_SERVER_LOST, unknown_sqlstate, NULL);
    DBUG_RETURN(1);
  }

  if (!stmt->field_count)
    DBUG_RETURN(0);

  if ((int) stmt->state < (int) MYSQL_STMT_EXECUTE_DONE)
  {
    set_stmt_error(stmt, CR_COMMANDS_OUT_OF_SYNC, unknown_sqlstate, NULL);
    DBUG_RETURN(1);
  }

  if (stmt->last_errno)
  {
    /* An attempt to use an invalid statement handle. */
    DBUG_RETURN(1);
  }

  if (mysql->status == MYSQL_STATUS_READY &&
      stmt->server_status & SERVER_STATUS_CURSOR_EXISTS)
  {
    /*
      Server side cursor exist, tell server to start sending the rows
    */
    NET *net= &mysql->net;
    uchar buff[4 /* statement id */ +
               4 /* number of rows to fetch */];

    /* Send row request to the server */
    int4store(buff, stmt->stmt_id);
    int4store(buff + 4, (int)~0); /* number of rows to fetch */
    if (cli_advanced_command(mysql, COM_STMT_FETCH, buff, sizeof(buff),
                             (uchar*) 0, 0, 1, stmt))
    {
      /* 
        Don't set stmt error if stmt->mysql is NULL, as the error in this case 
        has already been set by mysql_prune_stmt_list(). 
      */
      if (stmt->mysql)
        set_stmt_errmsg(stmt, net);
      DBUG_RETURN(1);
    }
  }
  else if (mysql->status != MYSQL_STATUS_STATEMENT_GET_RESULT)
  {
    set_stmt_error(stmt, CR_COMMANDS_OUT_OF_SYNC, unknown_sqlstate, NULL);
    DBUG_RETURN(1);
  }

  if (stmt->update_max_length && !stmt->bind_result_done)
  {
    /*
      We must initalize the bind structure to be able to calculate
      max_length
    */
    MYSQL_BIND  *my_bind, *end;
    MYSQL_FIELD *field;
    bzero((char*) stmt->bind, sizeof(*stmt->bind)* stmt->field_count);

    for (my_bind= stmt->bind, end= my_bind + stmt->field_count,
           field= stmt->fields;
	 my_bind < end ;
	 my_bind++, field++)
    {
      my_bind->buffer_type= MYSQL_TYPE_NULL;
      my_bind->buffer_length=1;
    }

    if (mysql_stmt_bind_result(stmt, stmt->bind))
      DBUG_RETURN(1);
    stmt->bind_result_done= 0;			/* No normal bind done */
  }

  if ((*mysql->methods->read_binary_rows)(stmt))
  {
    free_root(&result->alloc, MYF(MY_KEEP_PREALLOC));
    result->data= NULL;
    result->rows= 0;
    mysql->status= MYSQL_STATUS_READY;
    DBUG_RETURN(1);
  }

  /* Assert that if there was a cursor, all rows have been fetched */
  DBUG_ASSERT(mysql->status != MYSQL_STATUS_READY ||
              (mysql->server_status & SERVER_STATUS_LAST_ROW_SENT));

  if (stmt->update_max_length)
  {
    MYSQL_ROWS *cur= result->data;
    for(; cur; cur=cur->next)
      stmt_update_metadata(stmt, cur);
  }

  stmt->data_cursor= result->data;
  mysql->affected_rows= stmt->affected_rows= result->rows;
  stmt->read_row_func= stmt_read_row_buffered;
  mysql->unbuffered_fetch_owner= 0;             /* set in stmt_execute */
  mysql->status= MYSQL_STATUS_READY;		/* server is ready */
  DBUG_RETURN(0); /* Data buffered, must be fetched with mysql_stmt_fetch() */
}


/*
  Seek to desired row in the statement result set
*/

MYSQL_ROW_OFFSET STDCALL
mysql_stmt_row_seek(MYSQL_STMT *stmt, MYSQL_ROW_OFFSET row)
{
  MYSQL_ROW_OFFSET offset= stmt->data_cursor;
  DBUG_ENTER("mysql_stmt_row_seek");

  stmt->data_cursor= row;
  DBUG_RETURN(offset);
}


/*
  Return the current statement row cursor position
*/

MYSQL_ROW_OFFSET STDCALL
mysql_stmt_row_tell(MYSQL_STMT *stmt)
{
  DBUG_ENTER("mysql_stmt_row_tell");

  DBUG_RETURN(stmt->data_cursor);
}


/*
  Move the stmt result set data cursor to specified row
*/

void STDCALL
mysql_stmt_data_seek(MYSQL_STMT *stmt, my_ulonglong row)
{
  MYSQL_ROWS *tmp= stmt->result.data;
  DBUG_ENTER("mysql_stmt_data_seek");
  DBUG_PRINT("enter",("row id to seek: %ld",(long) row));

  for (; tmp && row; --row, tmp= tmp->next)
    ;
  stmt->data_cursor= tmp;
  if (!row && tmp)
  {
       /*  Rewind the counter */
    stmt->read_row_func= stmt_read_row_buffered;
    stmt->state= MYSQL_STMT_EXECUTE_DONE;
  }
  DBUG_VOID_RETURN;
}


/*
  Return total rows the current statement result set
*/

my_ulonglong STDCALL mysql_stmt_num_rows(MYSQL_STMT *stmt)
{
  DBUG_ENTER("mysql_stmt_num_rows");

  DBUG_RETURN(stmt->result.rows);
}


/*
  Free the client side memory buffers, reset long data state
  on client if necessary, and reset the server side statement if
  this has been requested.
*/

static my_bool reset_stmt_handle(MYSQL_STMT *stmt, uint flags)
{
  /* If statement hasn't been prepared there is nothing to reset */
  if ((int) stmt->state > (int) MYSQL_STMT_INIT_DONE)
  {
    MYSQL *mysql= stmt->mysql;
    MYSQL_DATA *result= &stmt->result;

    /*
      Reset stored result set if so was requested or it's a part
      of cursor fetch.
    */
    if (flags & RESET_STORE_RESULT)
    {
      /* Result buffered */
      free_root(&result->alloc, MYF(MY_KEEP_PREALLOC));
      result->data= NULL;
      result->rows= 0;
      stmt->data_cursor= NULL;
    }
    if (flags & RESET_LONG_DATA)
    {
      MYSQL_BIND *param= stmt->params, *param_end= param + stmt->param_count;
      /* Clear long_data_used flags */
      for (; param < param_end; param++)
        param->long_data_used= 0;
    }
    stmt->read_row_func= stmt_read_row_no_result_set;
    if (mysql)
    {
      if ((int) stmt->state > (int) MYSQL_STMT_PREPARE_DONE)
      {
        if (mysql->unbuffered_fetch_owner == &stmt->unbuffered_fetch_cancelled)
          mysql->unbuffered_fetch_owner= 0;
        if (stmt->field_count && mysql->status != MYSQL_STATUS_READY)
        {
          /* There is a result set and it belongs to this statement */
          (*mysql->methods->flush_use_result)(mysql, FALSE);
          if (mysql->unbuffered_fetch_owner)
            *mysql->unbuffered_fetch_owner= TRUE;
          mysql->status= MYSQL_STATUS_READY;
        }
      }
      if (flags & RESET_SERVER_SIDE)
      {
        /*
          Reset the server side statement and close the server side
          cursor if it exists.
        */
        uchar buff[MYSQL_STMT_HEADER]; /* packet header: 4 bytes for stmt id */
        int4store(buff, stmt->stmt_id);
        if ((*mysql->methods->advanced_command)(mysql, COM_STMT_RESET, buff,
                                                sizeof(buff), 0, 0, 0, stmt))
        {
          set_stmt_errmsg(stmt, &mysql->net);
          stmt->state= MYSQL_STMT_INIT_DONE;
          return 1;
        }
      }
    }
    if (flags & RESET_CLEAR_ERROR)
      stmt_clear_error(stmt);
    stmt->state= MYSQL_STMT_PREPARE_DONE;
  }
  return 0;
}

my_bool STDCALL mysql_stmt_free_result(MYSQL_STMT *stmt)
{
  DBUG_ENTER("mysql_stmt_free_result");

  /* Free the client side and close the server side cursor if there is one */
  DBUG_RETURN(reset_stmt_handle(stmt, RESET_LONG_DATA | RESET_STORE_RESULT |
                                RESET_CLEAR_ERROR));
}

/********************************************************************
 statement error handling and close
*********************************************************************/

/*
  Close the statement handle by freeing all alloced resources

  SYNOPSIS
    mysql_stmt_close()
    stmt	       Statement handle

  RETURN VALUES
    0	ok
    1	error
*/

my_bool STDCALL mysql_stmt_close(MYSQL_STMT *stmt)
{
  MYSQL *mysql= stmt->mysql;
  int rc= 0;
  DBUG_ENTER("mysql_stmt_close");

  free_root(&stmt->result.alloc, MYF(0));
  free_root(&stmt->mem_root, MYF(0));
  free_root(&stmt->extension->fields_mem_root, MYF(0));

  if (mysql)
  {
    mysql->stmts= list_delete(mysql->stmts, &stmt->list);
    /*
      Clear NET error state: if the following commands come through
      successfully, connection will still be usable for other commands.
    */
    net_clear_error(&mysql->net);
    if ((int) stmt->state > (int) MYSQL_STMT_INIT_DONE)
    {
      uchar buff[MYSQL_STMT_HEADER];             /* 4 bytes - stmt id */

      if (mysql->unbuffered_fetch_owner == &stmt->unbuffered_fetch_cancelled)
        mysql->unbuffered_fetch_owner= 0;
      if (mysql->status != MYSQL_STATUS_READY)
      {
        /*
          Flush result set of the connection. If it does not belong
          to this statement, set a warning.
        */
        (*mysql->methods->flush_use_result)(mysql, TRUE);
        if (mysql->unbuffered_fetch_owner)
          *mysql->unbuffered_fetch_owner= TRUE;
        mysql->status= MYSQL_STATUS_READY;
      }
      int4store(buff, stmt->stmt_id);
      /*
        If stmt_command failed, it would have already raised
        error using set_mysql_error. Caller should use
        mysql_error() or mysql_errno() to find out details.
        Memory allocated for stmt will be released regardless
        of the error.
      */
      rc= stmt_command(mysql, COM_STMT_CLOSE, buff, 4, stmt);
    }
  }

  my_free(stmt->extension);
  my_free(stmt);

  DBUG_RETURN(test(rc));
}

/*
  Reset the statement buffers in server
*/

my_bool STDCALL mysql_stmt_reset(MYSQL_STMT *stmt)
{
  DBUG_ENTER("mysql_stmt_reset");
  DBUG_ASSERT(stmt != 0);
  if (!stmt->mysql)
  {
    /* mysql can be reset in mysql_close called from mysql_reconnect */
    set_stmt_error(stmt, CR_SERVER_LOST, unknown_sqlstate, NULL);
    DBUG_RETURN(1);
  }
  /* Reset the client and server sides of the prepared statement */
  DBUG_RETURN(reset_stmt_handle(stmt,
                                RESET_SERVER_SIDE | RESET_LONG_DATA |
                                RESET_CLEAR_ERROR));
}

/*
  Return statement error code
*/

uint STDCALL mysql_stmt_errno(MYSQL_STMT * stmt)
{
  DBUG_ENTER("mysql_stmt_errno");
  DBUG_RETURN(stmt->last_errno);
}

const char *STDCALL mysql_stmt_sqlstate(MYSQL_STMT * stmt)
{
  DBUG_ENTER("mysql_stmt_sqlstate");
  DBUG_RETURN(stmt->sqlstate);
}

/*
  Return statement error message
*/

const char *STDCALL mysql_stmt_error(MYSQL_STMT * stmt)
{
  DBUG_ENTER("mysql_stmt_error");
  DBUG_RETURN(stmt->last_error);
}


/********************************************************************
 Transactional APIs
*********************************************************************/

/*
  Commit the current transaction
*/

my_bool STDCALL mysql_commit(MYSQL * mysql)
{
  DBUG_ENTER("mysql_commit");
  DBUG_RETURN((my_bool) mysql_real_query(mysql, "commit", 6));
}

/*
  Rollback the current transaction
*/

my_bool STDCALL mysql_rollback(MYSQL * mysql)
{
  DBUG_ENTER("mysql_rollback");
  DBUG_RETURN((my_bool) mysql_real_query(mysql, "rollback", 8));
}


/*
  Set autocommit to either true or false
*/

my_bool STDCALL mysql_autocommit(MYSQL * mysql, my_bool auto_mode)
{
  DBUG_ENTER("mysql_autocommit");
  DBUG_PRINT("enter", ("mode : %d", auto_mode));

  DBUG_RETURN((my_bool) mysql_real_query(mysql, auto_mode ?
                                         "set autocommit=1":"set autocommit=0",
                                         16));
}


/********************************************************************
 Multi query execution + SPs APIs
*********************************************************************/

/*
  Returns true/false to indicate whether any more query results exist
  to be read using mysql_next_result()
*/

my_bool STDCALL mysql_more_results(MYSQL *mysql)
{
  my_bool res;
  DBUG_ENTER("mysql_more_results");

  res= ((mysql->server_status & SERVER_MORE_RESULTS_EXISTS) ? 1: 0);
  DBUG_PRINT("exit",("More results exists ? %d", res));
  DBUG_RETURN(res);
}


/*
  Reads and returns the next query results
*/
int STDCALL mysql_next_result(MYSQL *mysql)
{
  DBUG_ENTER("mysql_next_result");

  if (mysql->status != MYSQL_STATUS_READY)
  {
    set_mysql_error(mysql, CR_COMMANDS_OUT_OF_SYNC, unknown_sqlstate);
    DBUG_RETURN(1);
  }

  net_clear_error(&mysql->net);
  mysql->affected_rows= ~(my_ulonglong) 0;

  if (mysql->server_status & SERVER_MORE_RESULTS_EXISTS)
    DBUG_RETURN((*mysql->methods->next_result)(mysql));

  DBUG_RETURN(-1);				/* No more results */
}


int STDCALL mysql_stmt_next_result(MYSQL_STMT *stmt)
{
  MYSQL *mysql= stmt->mysql;
  int rc;
  DBUG_ENTER("mysql_stmt_next_result");

  if (!mysql)
    DBUG_RETURN(1);

  if (stmt->last_errno)
    DBUG_RETURN(stmt->last_errno);

  if (mysql->server_status & SERVER_MORE_RESULTS_EXISTS)
  {
    if (reset_stmt_handle(stmt, RESET_STORE_RESULT))
      DBUG_RETURN(1);
  }

  rc= mysql_next_result(mysql);

  if (rc)
  {
    set_stmt_errmsg(stmt, &mysql->net);
    DBUG_RETURN(rc);
  }

  if (mysql->status == MYSQL_STATUS_GET_RESULT)
    mysql->status= MYSQL_STATUS_STATEMENT_GET_RESULT;

  stmt->state= MYSQL_STMT_EXECUTE_DONE;
  stmt->bind_result_done= FALSE;
  stmt->field_count= mysql->field_count;

  if (mysql->field_count)
  {
    alloc_stmt_fields(stmt);
    prepare_to_fetch_result(stmt);
  }

  DBUG_RETURN(0);
}


MYSQL_RES * STDCALL mysql_use_result(MYSQL *mysql)
{
  return (*mysql->methods->use_result)(mysql);
}

my_bool STDCALL mysql_read_query_result(MYSQL *mysql)
{
  return (*mysql->methods->read_query_result)(mysql);
}

/********************************************************************
  mysql_net_ functions - low-level API to MySQL protocol
*********************************************************************/
#if MYSQL_VERSION_ID > 100100
#error remove these wrappers in 10.1, rename functions instead
#endif

ulong STDCALL mysql_net_read_packet(MYSQL *mysql)
{
  return cli_safe_read(mysql);
}

ulong STDCALL mysql_net_field_length(uchar **packet)
{
  return net_field_length(packet);
}
<|MERGE_RESOLUTION|>--- conflicted
+++ resolved
@@ -1,9 +1,5 @@
-<<<<<<< HEAD
 /* Copyright (c) 2000, 2014, Oracle and/or its affiliates
-   Copyright (c) 2009, 2014, Monty Program Ab
-=======
-/* Copyright (c) 2000, 2017, Oracle and/or its affiliates. All rights reserved.
->>>>>>> 34cd74e5
+   Copyright (c) 2009, 2017, MariaDB Corporation
 
    This program is free software; you can redistribute it and/or modify
    it under the terms of the GNU General Public License as published by
@@ -4705,14 +4701,10 @@
         mysql->status= MYSQL_STATUS_READY;
       }
       int4store(buff, stmt->stmt_id);
-      /*
-        If stmt_command failed, it would have already raised
-        error using set_mysql_error. Caller should use
-        mysql_error() or mysql_errno() to find out details.
-        Memory allocated for stmt will be released regardless
-        of the error.
-      */
-      rc= stmt_command(mysql, COM_STMT_CLOSE, buff, 4, stmt);
+      if ((rc= stmt_command(mysql, COM_STMT_CLOSE, buff, 4, stmt)))
+      {
+        set_stmt_errmsg(stmt, &mysql->net);
+      }
     }
   }
 
@@ -4920,4 +4912,4 @@
 ulong STDCALL mysql_net_field_length(uchar **packet)
 {
   return net_field_length(packet);
-}
+}