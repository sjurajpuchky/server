/*
   Copyright (C) 2000-2007 MySQL AB

   This program is free software; you can redistribute it and/or modify
   it under the terms of the GNU General Public License as published by
   the Free Software Foundation; version 2 of the License.

   This program is distributed in the hope that it will be useful,
   but WITHOUT ANY WARRANTY; without even the implied warranty of
   MERCHANTABILITY or FITNESS FOR A PARTICULAR PURPOSE.  See the
   GNU General Public License for more details.

   You should have received a copy of the GNU General Public License
   along with this program; see the file COPYING. If not, write to the
   Free Software Foundation, Inc., 51 Franklin St, Fifth Floor, Boston,
   MA  02110-1301  USA.
*/


/* The socket wrapper header defines a Socket class that hides the differences
 * between Berkely style sockets and Windows sockets, allowing transparent TCP
 * access.
 */


#ifndef yaSSL_SOCKET_WRAPPER_HPP
#define yaSSL_SOCKET_WRAPPER_HPP

#include <assert.h>

#include "openssl/ssl.h"                        /* for socket_t */
#if !defined(_WIN32) && !defined(_WIN64)
    #include <sys/time.h>
    #include <sys/types.h>
    #include <sys/socket.h>
    #include <unistd.h>
    #include <netinet/in.h>
    #include <arpa/inet.h>
#endif


namespace yaSSL {

typedef unsigned int uint;

<<<<<<< HEAD
#if !defined( _WIN32) && !defined(_WIN64)
=======
#ifdef _WIN32
    typedef SOCKET socket_t;
#else
    typedef int socket_t;
>>>>>>> df82efbd
    const socket_t INVALID_SOCKET = -1;
    const int SD_RECEIVE   = 0;
    const int SD_SEND      = 1;
    const int SD_BOTH      = 2;
    const int SOCKET_ERROR = -1;
#endif



typedef unsigned char byte;


// Wraps Windows Sockets and BSD Sockets
class Socket {
    socket_t socket_;                    // underlying socket descriptor
    bool     wouldBlock_;                // if non-blocking data, for last read 
    bool     nonBlocking_;               // is option set
public:
    explicit Socket(socket_t s = INVALID_SOCKET);
    ~Socket();

    void     set_fd(socket_t s);
    uint     get_ready() const;
    socket_t get_fd()    const;

    uint send(const byte* buf, unsigned int len, int flags = 0) const;
    uint receive(byte* buf, unsigned int len, int flags = 0);

    bool wait();
    bool WouldBlock() const;
    bool IsNonBlocking() const;

    void closeSocket();
    void shutDown(int how = SD_SEND);

    static int  get_lastError();
    static void set_lastError(int error);
private:
    Socket(const Socket&);              // hide copy
    Socket& operator= (const Socket&);  // and assign
};


} // naemspace

#endif // yaSSL_SOCKET_WRAPPER_HPP<|MERGE_RESOLUTION|>--- conflicted
+++ resolved
@@ -43,14 +43,10 @@
 
 typedef unsigned int uint;
 
-<<<<<<< HEAD
-#if !defined( _WIN32) && !defined(_WIN64)
-=======
 #ifdef _WIN32
     typedef SOCKET socket_t;
 #else
     typedef int socket_t;
->>>>>>> df82efbd
     const socket_t INVALID_SOCKET = -1;
     const int SD_RECEIVE   = 0;
     const int SD_SEND      = 1;
