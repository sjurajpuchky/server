--- conflicted
+++ resolved
@@ -2012,18 +2012,10 @@
 		srv_undo_dir = (char*) ".";
 	}
 
-<<<<<<< HEAD
-	log_checksum_algorithm_ptr = innodb_log_checksums || srv_encrypt_log
-		? log_block_calc_checksum_crc32
-		: log_block_calc_checksum_none;
-
 #ifdef _WIN32
 	srv_use_native_aio = TRUE;
 #endif
 	return false;
-=======
-	return(FALSE);
->>>>>>> a79c2578
 
 error:
 	msg("mariabackup: innodb_init_param(): Error occurred.\n");
