--- conflicted
+++ resolved
@@ -271,13 +271,8 @@
   bzero(&unix_socket_address, sizeof(unix_socket_address));
 
   unix_socket_address.sun_family= AF_UNIX;
-<<<<<<< HEAD
   strmake(unix_socket_address.sun_path, Options::Main::socket_file_name,
-          sizeof(unix_socket_address.sun_path));
-=======
-  strmake(unix_socket_address.sun_path, options.socket_file_name,
           sizeof(unix_socket_address.sun_path) - 1);
->>>>>>> 06a1df91
   unlink(unix_socket_address.sun_path); // in case we have stale socket file
 
   /*
